// Copyright 2016 TiKV Project Authors. Licensed under Apache-2.0.

mod check_leader;
mod cleanup;
mod cleanup_snapshot;
mod cleanup_sst;
mod compact;
mod consistency_check;
pub mod metrics;
mod pd;
<<<<<<< HEAD
mod raftlog_fetch;
=======
>>>>>>> 616b4402
mod raftlog_gc;
mod read;
mod refresh_config;
mod region;
mod split_check;
mod split_config;
mod split_controller;

#[cfg(test)]
pub use self::region::tests::make_raftstore_cfg as make_region_worker_raftstore_cfg;
pub use self::{
    check_leader::{Runner as CheckLeaderRunner, Task as CheckLeaderTask},
    cleanup::{Runner as CleanupRunner, Task as CleanupTask},
    cleanup_snapshot::{Runner as GcSnapshotRunner, Task as GcSnapshotTask},
    cleanup_sst::{Runner as CleanupSstRunner, Task as CleanupSstTask},
    compact::{Runner as CompactRunner, Task as CompactTask},
    consistency_check::{Runner as ConsistencyCheckRunner, Task as ConsistencyCheckTask},
    metrics::TLS_LOCAL_READ_METRICS,
    pd::{
        new_change_peer_v2_request, FlowStatistics, FlowStatsReporter, HeartbeatTask,
        Runner as PdRunner, Task as PdTask,
    },
<<<<<<< HEAD
    raftlog_fetch::{
        FetchedLogs, LogFetchedNotifier, Runner as RaftlogFetchRunner, Task as RaftlogFetchTask,
    },
=======
>>>>>>> 616b4402
    raftlog_gc::{Runner as RaftlogGcRunner, Task as RaftlogGcTask},
    read::{
        CachedReadDelegate, LocalReadContext, LocalReader, LocalReaderCore,
        Progress as ReadProgress, ReadDelegate, ReadExecutor, ReadExecutorProvider,
        StoreMetaDelegate, TrackVer,
    },
    refresh_config::{
        BatchComponent as RaftStoreBatchComponent, Runner as RefreshConfigRunner,
        Task as RefreshConfigTask,
    },
    region::{Runner as RegionRunner, Task as RegionTask},
    split_check::{
        Bucket, BucketRange, KeyEntry, Runner as SplitCheckRunner, Task as SplitCheckTask,
    },
    split_config::{SplitConfig, SplitConfigManager},
    split_controller::{AutoSplitController, ReadStats, SplitConfigChange, WriteStats},
};<|MERGE_RESOLUTION|>--- conflicted
+++ resolved
@@ -8,10 +8,6 @@
 mod consistency_check;
 pub mod metrics;
 mod pd;
-<<<<<<< HEAD
-mod raftlog_fetch;
-=======
->>>>>>> 616b4402
 mod raftlog_gc;
 mod read;
 mod refresh_config;
@@ -29,17 +25,10 @@
     cleanup_sst::{Runner as CleanupSstRunner, Task as CleanupSstTask},
     compact::{Runner as CompactRunner, Task as CompactTask},
     consistency_check::{Runner as ConsistencyCheckRunner, Task as ConsistencyCheckTask},
-    metrics::TLS_LOCAL_READ_METRICS,
     pd::{
         new_change_peer_v2_request, FlowStatistics, FlowStatsReporter, HeartbeatTask,
         Runner as PdRunner, Task as PdTask,
     },
-<<<<<<< HEAD
-    raftlog_fetch::{
-        FetchedLogs, LogFetchedNotifier, Runner as RaftlogFetchRunner, Task as RaftlogFetchTask,
-    },
-=======
->>>>>>> 616b4402
     raftlog_gc::{Runner as RaftlogGcRunner, Task as RaftlogGcTask},
     read::{
         CachedReadDelegate, LocalReadContext, LocalReader, LocalReaderCore,
