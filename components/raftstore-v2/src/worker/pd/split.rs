--- conflicted
+++ resolved
@@ -11,11 +11,7 @@
 use yatp::{task::future::TaskCell, Remote};
 
 use super::{requests::*, Runner};
-<<<<<<< HEAD
-use crate::router::CmdResChannel;
-=======
 use crate::{batch::StoreRouter, router::CmdResChannel};
->>>>>>> 46ec0258
 
 fn new_batch_split_region_request(
     split_keys: Vec<Vec<u8>>,
@@ -74,11 +70,7 @@
         split_keys: Vec<Vec<u8>>,
         peer: metapb::Peer,
         right_derive: bool,
-<<<<<<< HEAD
-        ch: CmdResChannel,
-=======
         ch: Option<CmdResChannel>,
->>>>>>> 46ec0258
     ) {
         if split_keys.is_empty() {
             info!(
@@ -109,11 +101,7 @@
                     );
                     let region_id = region.get_id();
                     let epoch = region.take_region_epoch();
-<<<<<<< HEAD
-                    send_admin_request(&logger, &router, region_id, epoch, peer, req, Some(ch));
-=======
                     send_admin_request(&logger, &router, region_id, epoch, peer, req, ch);
->>>>>>> 46ec0258
                 }
                 Err(e) => {
                     warn!(
