--- conflicted
+++ resolved
@@ -214,15 +214,9 @@
         // Create a lock with TTL=100.
         // The initial TTL will be set to 0 after calling must_prewrite_put. Update it
         // first.
-<<<<<<< HEAD
-        must_prewrite_put(&engine, k, v, k, 5);
-        must_locked(&engine, k, 5);
-        must_success(&engine, k, 5, 100, 100);
-=======
         must_prewrite_put(&mut engine, k, v, k, 5);
         must_locked(&mut engine, k, 5);
         must_success(&mut engine, k, 5, 100, 100);
->>>>>>> b448214b
 
         test(5, k, &mut engine);
 
