// Copyright 2016 TiKV Project Authors. Licensed under Apache-2.0.

use std::cmp::Ordering as CmpOrdering;
use std::fmt::{self, Display, Formatter};
use std::sync::mpsc::{self, Sender};
use std::sync::{atomic::Ordering, Arc};
use std::thread::{Builder, JoinHandle};
use std::time::{Duration, Instant};
use std::{cmp, io};

use engine_traits::{KvEngine, RaftEngine, CF_RAFT};
#[cfg(feature = "failpoints")]
use fail::fail_point;
use kvproto::kvrpcpb::DiskFullOpt;
use kvproto::raft_cmdpb::{
    AdminCmdType, AdminRequest, ChangePeerRequest, ChangePeerV2Request, RaftCmdRequest,
    SplitRequest,
};
use kvproto::raft_serverpb::{PeerState, RaftMessage, RegionLocalState};
use kvproto::replication_modepb::RegionReplicationStatus;
use kvproto::{metapb, pdpb};
use ordered_float::OrderedFloat;
use prometheus::local::LocalHistogram;
use raft::eraftpb::ConfChangeType;
use yatp::Remote;

use crate::store::cmd_resp::new_error;
use crate::store::metrics::*;
use crate::store::util::{
    is_epoch_stale, ConfChangeKind, KeysInfoFormatter, LatencyInspector, RaftstoreDuration,
};
use crate::store::worker::query_stats::QueryStats;
use crate::store::worker::split_controller::{SplitInfo, TOP_N};
use crate::store::worker::{AutoSplitController, ReadStats, WriteStats};
use crate::store::{
    Callback, CasualMessage, Config, PeerMsg, RaftCmdExtraOpts, RaftCommand, RaftRouter,
    SnapManager, StoreInfo, StoreMsg, TxnExt,
};

use collections::HashMap;
use concurrency_manager::ConcurrencyManager;
use futures::compat::Future01CompatExt;
use futures::FutureExt;
use pd_client::metrics::*;
use pd_client::{Error, PdClient, RegionStat};
use protobuf::Message;
use resource_metering::{Collector, CollectorGuard, CollectorRegHandle, RawRecords};
use tikv_util::metrics::ThreadInfoStatistics;
use tikv_util::time::UnixSecs;
use tikv_util::timer::GLOBAL_TIMER_HANDLE;
use tikv_util::topn::TopN;
use tikv_util::worker::{Runnable, RunnableWithTimer, ScheduleError, Scheduler};
use tikv_util::{box_err, box_try, debug, error, info, thd_name, warn};

type RecordPairVec = Vec<pdpb::RecordPair>;

#[derive(Default, Debug, Clone)]
pub struct FlowStatistics {
    pub read_keys: usize,
    pub read_bytes: usize,
}

impl FlowStatistics {
    pub fn add(&mut self, other: &Self) {
        self.read_bytes = self.read_bytes.saturating_add(other.read_bytes);
        self.read_keys = self.read_keys.saturating_add(other.read_keys);
    }
}

// Reports flow statistics to outside.
pub trait FlowStatsReporter: Send + Clone + Sync + 'static {
    // TODO: maybe we need to return a Result later?
    fn report_read_stats(&self, read_stats: ReadStats);

    fn report_write_stats(&self, write_stats: WriteStats);
}

impl<EK, ER> FlowStatsReporter for Scheduler<Task<EK, ER>>
where
    EK: KvEngine,
    ER: RaftEngine,
{
    fn report_read_stats(&self, read_stats: ReadStats) {
        if let Err(e) = self.schedule(Task::ReadStats { read_stats }) {
            error!("Failed to send read flow statistics"; "err" => ?e);
        }
    }

    fn report_write_stats(&self, write_stats: WriteStats) {
        if let Err(e) = self.schedule(Task::WriteStats { write_stats }) {
            error!("Failed to send write flow statistics"; "err" => ?e);
        }
    }
}

pub struct HeartbeatTask {
    pub term: u64,
    pub region: metapb::Region,
    pub peer: metapb::Peer,
    pub down_peers: Vec<pdpb::PeerStats>,
    pub pending_peers: Vec<metapb::Peer>,
    pub written_bytes: u64,
    pub written_keys: u64,
    pub approximate_size: Option<u64>,
    pub approximate_keys: Option<u64>,
    pub replication_status: Option<RegionReplicationStatus>,
}

/// Uses an asynchronous thread to tell PD something.
pub enum Task<EK, ER>
where
    EK: KvEngine,
    ER: RaftEngine,
{
    AskSplit {
        region: metapb::Region,
        split_key: Vec<u8>,
        peer: metapb::Peer,
        // If true, right Region derives origin region_id.
        right_derive: bool,
        callback: Callback<EK::Snapshot>,
    },
    AskBatchSplit {
        region: metapb::Region,
        split_keys: Vec<Vec<u8>>,
        peer: metapb::Peer,
        // If true, right Region derives origin region_id.
        right_derive: bool,
        callback: Callback<EK::Snapshot>,
    },
    AutoSplit {
        split_infos: Vec<SplitInfo>,
    },
    Heartbeat(HeartbeatTask),
    StoreHeartbeat {
        stats: pdpb::StoreStats,
        store_info: StoreInfo<EK, ER>,
        send_detailed_report: bool,
    },
    ReportBatchSplit {
        regions: Vec<metapb::Region>,
    },
    ValidatePeer {
        region: metapb::Region,
        peer: metapb::Peer,
    },
    ReadStats {
        read_stats: ReadStats,
    },
    WriteStats {
        write_stats: WriteStats,
    },
    DestroyPeer {
        region_id: u64,
    },
    StoreInfos {
        cpu_usages: RecordPairVec,
        read_io_rates: RecordPairVec,
        write_io_rates: RecordPairVec,
    },
    UpdateMaxTimestamp {
        region_id: u64,
        initial_status: u64,
        txn_ext: Arc<TxnExt>,
    },
    QueryRegionLeader {
        region_id: u64,
    },
    UpdateSlowScore {
        id: u64,
        duration: RaftstoreDuration,
    },
    RegionCPURecords(Arc<RawRecords>),
}

pub struct StoreStat {
    pub engine_total_bytes_read: u64,
    pub engine_total_keys_read: u64,
    pub engine_total_query_num: QueryStats,
    pub engine_last_total_bytes_read: u64,
    pub engine_last_total_keys_read: u64,
    pub engine_last_query_num: QueryStats,
    pub last_report_ts: UnixSecs,

    pub region_bytes_read: LocalHistogram,
    pub region_keys_read: LocalHistogram,
    pub region_bytes_written: LocalHistogram,
    pub region_keys_written: LocalHistogram,

    pub store_cpu_usages: RecordPairVec,
    pub store_read_io_rates: RecordPairVec,
    pub store_write_io_rates: RecordPairVec,
}

impl Default for StoreStat {
    fn default() -> StoreStat {
        StoreStat {
            region_bytes_read: REGION_READ_BYTES_HISTOGRAM.local(),
            region_keys_read: REGION_READ_KEYS_HISTOGRAM.local(),
            region_bytes_written: REGION_WRITTEN_BYTES_HISTOGRAM.local(),
            region_keys_written: REGION_WRITTEN_KEYS_HISTOGRAM.local(),

            last_report_ts: UnixSecs::zero(),
            engine_total_bytes_read: 0,
            engine_total_keys_read: 0,
            engine_last_total_bytes_read: 0,
            engine_last_total_keys_read: 0,
            engine_total_query_num: QueryStats::default(),
            engine_last_query_num: QueryStats::default(),

            store_cpu_usages: RecordPairVec::default(),
            store_read_io_rates: RecordPairVec::default(),
            store_write_io_rates: RecordPairVec::default(),
        }
    }
}

#[derive(Default)]
pub struct PeerStat {
    pub read_bytes: u64,
    pub read_keys: u64,
    pub query_stats: QueryStats,
    // last_region_report_attributes records the state of the last region heartbeat
    pub last_region_report_read_bytes: u64,
    pub last_region_report_read_keys: u64,
    pub last_region_report_query_stats: QueryStats,
    pub last_region_report_written_bytes: u64,
    pub last_region_report_written_keys: u64,
    pub last_region_report_ts: UnixSecs,
    // last_store_report_attributes records the state of the last store heartbeat
    pub last_store_report_read_bytes: u64,
    pub last_store_report_read_keys: u64,
    pub last_store_report_query_stats: QueryStats,
    pub approximate_keys: u64,
    pub approximate_size: u64,
}

#[derive(Default, Clone)]
struct PeerCmpReadStat {
    pub region_id: u64,
    pub report_stat: u64,
}

impl Ord for PeerCmpReadStat {
    fn cmp(&self, other: &Self) -> CmpOrdering {
        self.report_stat.cmp(&other.report_stat)
    }
}

impl Eq for PeerCmpReadStat {}

impl PartialEq for PeerCmpReadStat {
    fn eq(&self, other: &Self) -> bool {
        self.report_stat == other.report_stat
    }
}

impl PartialOrd for PeerCmpReadStat {
    fn partial_cmp(&self, other: &Self) -> Option<CmpOrdering> {
        Some(self.report_stat.cmp(&other.report_stat))
    }
}

impl<EK, ER> Display for Task<EK, ER>
where
    EK: KvEngine,
    ER: RaftEngine,
{
    fn fmt(&self, f: &mut Formatter<'_>) -> fmt::Result {
        match *self {
            Task::AskSplit {
                ref region,
                ref split_key,
                ..
            } => write!(
                f,
                "ask split region {} with key {}",
                region.get_id(),
                log_wrappers::Value::key(split_key),
            ),
            Task::AutoSplit { ref split_infos } => {
                write!(f, "auto split split regions, num is {}", split_infos.len(),)
            }
            Task::AskBatchSplit {
                ref region,
                ref split_keys,
                ..
            } => write!(
                f,
                "ask split region {} with {}",
                region.get_id(),
                KeysInfoFormatter(split_keys.iter())
            ),
            Task::Heartbeat(ref hb_task) => write!(
                f,
                "heartbeat for region {:?}, leader {}, replication status {:?}",
                hb_task.region,
                hb_task.peer.get_id(),
                hb_task.replication_status
            ),
            Task::StoreHeartbeat { ref stats, .. } => {
                write!(f, "store heartbeat stats: {:?}", stats)
            }
            Task::ReportBatchSplit { ref regions } => write!(f, "report split {:?}", regions),
            Task::ValidatePeer {
                ref region,
                ref peer,
            } => write!(f, "validate peer {:?} with region {:?}", peer, region),
            Task::ReadStats { ref read_stats } => {
                write!(f, "get the read statistics {:?}", read_stats)
            }
            Task::WriteStats { ref write_stats } => {
                write!(f, "get the write statistics {:?}", write_stats)
            }
            Task::DestroyPeer { ref region_id } => {
                write!(f, "destroy peer of region {}", region_id)
            }
            Task::StoreInfos {
                ref cpu_usages,
                ref read_io_rates,
                ref write_io_rates,
            } => write!(
                f,
                "get store's information: cpu_usages {:?}, read_io_rates {:?}, write_io_rates {:?}",
                cpu_usages, read_io_rates, write_io_rates,
            ),
            Task::UpdateMaxTimestamp { region_id, .. } => write!(
                f,
                "update the max timestamp for region {} in the concurrency manager",
                region_id
            ),
            Task::QueryRegionLeader { region_id } => {
                write!(f, "query the leader of region {}", region_id)
            }
            Task::UpdateSlowScore { id, ref duration } => {
                write!(f, "compute slow score: id {}, duration {:?}", id, duration)
            }
            Task::RegionCPURecords(ref cpu_records) => {
                write!(f, "get region cpu records: {:?}", cpu_records)
            }
        }
    }
}

const DEFAULT_QPS_INFO_INTERVAL: Duration = Duration::from_secs(1);
const DEFAULT_COLLECT_INTERVAL: Duration = Duration::from_secs(1);

fn default_collect_interval() -> Duration {
    #[cfg(feature = "failpoints")]
    fail_point!("mock_collect_interval", |_| { Duration::from_millis(1) });
    DEFAULT_COLLECT_INTERVAL
}

#[inline]
fn convert_record_pairs(m: HashMap<String, u64>) -> RecordPairVec {
    m.into_iter()
        .map(|(k, v)| {
            let mut pair = pdpb::RecordPair::default();
            pair.set_key(k);
            pair.set_value(v);
            pair
        })
        .collect()
}

struct StatsMonitor<EK, ER>
where
    EK: KvEngine,
    ER: RaftEngine,
{
    scheduler: Scheduler<Task<EK, ER>>,
    handle: Option<JoinHandle<()>>,
    timer: Option<Sender<bool>>,
    sender: Option<Sender<ReadStats>>,
    thread_info_interval: Duration,
    qps_info_interval: Duration,
    collect_interval: Duration,
}

impl<EK, ER> StatsMonitor<EK, ER>
where
    EK: KvEngine,
    ER: RaftEngine,
{
    pub fn new(interval: Duration, scheduler: Scheduler<Task<EK, ER>>) -> Self {
        StatsMonitor {
            scheduler,
            handle: None,
            timer: None,
            sender: None,
            thread_info_interval: interval,
            qps_info_interval: cmp::min(DEFAULT_QPS_INFO_INTERVAL, interval),
            collect_interval: cmp::min(DEFAULT_COLLECT_INTERVAL, interval),
        }
    }

    // Collecting thread information and obtaining qps information for auto split.
    // They run together in the same thread by taking modulo at different intervals.
    pub fn start(
        &mut self,
        mut auto_split_controller: AutoSplitController,
    ) -> Result<(), io::Error> {
        if self.collect_interval < default_collect_interval() {
            info!("it seems we are running tests, skip stats monitoring.");
            return Ok(());
        }
        let mut timer_cnt = 0; // to run functions with different intervals in a loop
        let collect_interval = self.collect_interval;
        if self.thread_info_interval < self.collect_interval {
            info!("running in test mode, skip starting monitor.");
            return Ok(());
        }
        let thread_info_interval = self
            .thread_info_interval
            .div_duration_f64(self.collect_interval) as i32;
        let qps_info_interval = self
            .qps_info_interval
            .div_duration_f64(self.collect_interval) as i32;
        let (tx, rx) = mpsc::channel();
        self.timer = Some(tx);

        let (sender, receiver) = mpsc::channel();
        self.sender = Some(sender);

        let scheduler = self.scheduler.clone();
        let props = tikv_util::thread_group::current_properties();

        let h = Builder::new()
            .name(thd_name!("stats-monitor"))
            .spawn(move || {
                tikv_util::thread_group::set_properties(props);
                tikv_alloc::add_thread_memory_accessor();
                let mut thread_stats = ThreadInfoStatistics::new();
                while let Err(mpsc::RecvTimeoutError::Timeout) = rx.recv_timeout(collect_interval) {
                    if timer_cnt % thread_info_interval == 0 {
                        thread_stats.record();
                        let cpu_usages = convert_record_pairs(thread_stats.get_cpu_usages());
                        let read_io_rates = convert_record_pairs(thread_stats.get_read_io_rates());
                        let write_io_rates =
                            convert_record_pairs(thread_stats.get_write_io_rates());

                        let task = Task::StoreInfos {
                            cpu_usages,
                            read_io_rates,
                            write_io_rates,
                        };
                        if let Err(e) = scheduler.schedule(task) {
                            error!(
                                "failed to send store infos to pd worker";
                                "err" => ?e,
                            );
                        }
                    }
                    if timer_cnt % qps_info_interval == 0 {
                        let mut others = vec![];
                        while let Ok(other) = receiver.try_recv() {
                            others.push(other);
                        }
                        let (top, split_infos) = auto_split_controller.flush(others);
                        auto_split_controller.clear();
                        let task = Task::AutoSplit { split_infos };
                        if let Err(e) = scheduler.schedule(task) {
                            error!(
                                "failed to send split infos to pd worker";
                                "err" => ?e,
                            );
                        }

                        for i in 0..TOP_N {
                            if i < top.len() {
                                READ_QPS_TOPN
                                    .with_label_values(&[&i.to_string()])
                                    .set(top[i] as f64);
                            } else {
                                READ_QPS_TOPN.with_label_values(&[&i.to_string()]).set(0.0);
                            }
                        }
                    }
                    // modules timer_cnt with the least common multiple of intervals to avoid overflow
                    timer_cnt = (timer_cnt + 1) % (qps_info_interval * thread_info_interval);
                    auto_split_controller.refresh_cfg();
                }
                tikv_alloc::remove_thread_memory_accessor();
            })?;

        self.handle = Some(h);
        Ok(())
    }

    pub fn stop(&mut self) {
        if let Some(h) = self.handle.take() {
            drop(self.timer.take());
            drop(self.sender.take());
            if let Err(e) = h.join() {
                error!("join stats collector failed"; "err" => ?e);
            }
        }
    }

    pub fn get_sender(&self) -> &Option<Sender<ReadStats>> {
        &self.sender
    }
}

const HOTSPOT_KEY_RATE_THRESHOLD: u64 = 128;
const HOTSPOT_QUERY_RATE_THRESHOLD: u64 = 128;
const HOTSPOT_BYTE_RATE_THRESHOLD: u64 = 8 * 1024;
const HOTSPOT_REPORT_CAPACITY: usize = 1000;

// TODO: support dynamic configure threshold in future.
fn hotspot_key_report_threshold() -> u64 {
    #[cfg(feature = "failpoints")]
    fail_point!("mock_hotspot_threshold", |_| { 0 });

    HOTSPOT_KEY_RATE_THRESHOLD * 10
}

fn hotspot_byte_report_threshold() -> u64 {
    #[cfg(feature = "failpoints")]
    fail_point!("mock_hotspot_threshold", |_| { 0 });

    HOTSPOT_BYTE_RATE_THRESHOLD * 10
}

fn hotspot_query_num_report_threshold() -> u64 {
    #[cfg(feature = "failpoints")]
    fail_point!("mock_hotspot_threshold", |_| { 0 });

    HOTSPOT_QUERY_RATE_THRESHOLD * 10
}

// Slow score is a value that represents the speed of a store and ranges in [1, 100].
// It is maintained in the AIMD way.
// If there are some inspecting requests timeout during a round, by default the score
// will be increased at most 1x when above 10% inspecting requests timeout.
// If there is not any timeout inspecting requests, the score will go back to 1 in at least 5min.
struct SlowScore {
    value: OrderedFloat<f64>,
    last_update_time: Instant,

    timeout_requests: usize,
    total_requests: usize,

    inspect_interval: Duration,
    // The maximal tolerated timeout ratio.
    ratio_thresh: OrderedFloat<f64>,
    // Minimal time that the score could be decreased from 100 to 1.
    min_ttr: Duration,

    // After how many ticks the value need to be updated.
    round_ticks: u64,
    // Identify every ticks.
    last_tick_id: u64,
    // If the last tick does not finished, it would be recorded as a timeout.
    last_tick_finished: bool,
}

impl SlowScore {
    fn new(inspect_interval: Duration) -> SlowScore {
        SlowScore {
            value: OrderedFloat(1.0),

            timeout_requests: 0,
            total_requests: 0,

            inspect_interval,
            ratio_thresh: OrderedFloat(0.1),
            min_ttr: Duration::from_secs(5 * 60),
            last_update_time: Instant::now(),
            round_ticks: 30,
            last_tick_id: 0,
            last_tick_finished: true,
        }
    }

    fn record(&mut self, id: u64, duration: Duration) {
        if id != self.last_tick_id {
            return;
        }
        self.last_tick_finished = true;
        self.total_requests += 1;
        if duration >= self.inspect_interval {
            self.timeout_requests += 1;
        }
    }

    fn record_timeout(&mut self) {
        self.last_tick_finished = true;
        self.total_requests += 1;
        self.timeout_requests += 1;
    }

    fn update(&mut self) -> f64 {
        let elapsed = self.last_update_time.elapsed();
        self.update_impl(elapsed).into()
    }

    fn get(&self) -> f64 {
        self.value.into()
    }

    // Update the score in a AIMD way.
    fn update_impl(&mut self, elapsed: Duration) -> OrderedFloat<f64> {
        if self.timeout_requests == 0 {
            let desc = 100.0 * (elapsed.as_millis() as f64 / self.min_ttr.as_millis() as f64);
            if OrderedFloat(desc) > self.value {
                self.value = 1.0.into();
            } else {
                self.value -= desc;
            }
        } else {
            let timeout_ratio = self.timeout_requests as f64 / self.total_requests as f64;
            let near_thresh =
                cmp::min(OrderedFloat(timeout_ratio), self.ratio_thresh) / self.ratio_thresh;
            let value = self.value * (OrderedFloat(1.0) + near_thresh);
            self.value = cmp::min(OrderedFloat(100.0), value);
        }

        self.total_requests = 0;
        self.timeout_requests = 0;
        self.last_update_time = Instant::now();
        self.value
    }
}

// RegionCPUMeteringCollector is used to collect the region-related CPU info.
struct RegionCPUMeteringCollector<EK, ER>
where
    EK: KvEngine,
    ER: RaftEngine,
{
    scheduler: Scheduler<Task<EK, ER>>,
}

impl<EK, ER> RegionCPUMeteringCollector<EK, ER>
where
    EK: KvEngine,
    ER: RaftEngine,
{
    fn new(scheduler: Scheduler<Task<EK, ER>>) -> RegionCPUMeteringCollector<EK, ER> {
        RegionCPUMeteringCollector { scheduler }
    }
}

impl<EK, ER> Collector for RegionCPUMeteringCollector<EK, ER>
where
    EK: KvEngine,
    ER: RaftEngine,
{
    fn collect(&self, records: Arc<RawRecords>) {
        self.scheduler
            .schedule(Task::RegionCPURecords(records))
            .ok();
    }
}

pub struct Runner<EK, ER, T>
where
    EK: KvEngine,
    ER: RaftEngine,
    T: PdClient + 'static,
{
    engine_store_server_helper: &'static crate::engine_store_ffi::EngineStoreServerHelper,
    store_id: u64,
    pd_client: Arc<T>,
    router: RaftRouter<EK, ER>,
    region_peers: HashMap<u64, PeerStat>,
    store_stat: StoreStat,
    is_hb_receiver_scheduled: bool,
    // Records the boot time.
    start_ts: UnixSecs,

    // use for Runner inner handle function to send Task to itself
    // actually it is the sender connected to Runner's Worker which
    // calls Runner's run() on Task received.
    scheduler: Scheduler<Task<EK, ER>>,
    stats_monitor: StatsMonitor<EK, ER>,

    _region_cpu_records_collector: CollectorGuard,
    // region_id -> total_cpu_time_ms (since last region heartbeat)
    region_cpu_records: HashMap<u64, u32>,

    concurrency_manager: ConcurrencyManager,
    snap_mgr: SnapManager,
    remote: Remote<yatp::task::future::TaskCell>,
    slow_score: SlowScore,
}

impl<EK, ER, T> Runner<EK, ER, T>
where
    EK: KvEngine,
    ER: RaftEngine,
    T: PdClient + 'static,
{
    const INTERVAL_DIVISOR: u32 = 2;

    pub fn new(
<<<<<<< HEAD
        config: &crate::store::Config,
=======
        cfg: &Config,
>>>>>>> b5262299
        store_id: u64,
        pd_client: Arc<T>,
        router: RaftRouter<EK, ER>,
        scheduler: Scheduler<Task<EK, ER>>,
        store_heartbeat_interval: Duration,
        auto_split_controller: AutoSplitController,
        concurrency_manager: ConcurrencyManager,
        snap_mgr: SnapManager,
        remote: Remote<yatp::task::future::TaskCell>,
        collector_reg_handle: CollectorRegHandle,
    ) -> Runner<EK, ER, T> {
        let interval = store_heartbeat_interval / Self::INTERVAL_DIVISOR;
        let mut stats_monitor = StatsMonitor::new(interval, scheduler.clone());
        if let Err(e) = stats_monitor.start(auto_split_controller) {
            error!("failed to start stats collector, error = {:?}", e);
        }

        let _region_cpu_records_collector = collector_reg_handle.register(
            Box::new(RegionCPUMeteringCollector::new(scheduler.clone())),
            true,
        );

        Runner {
            engine_store_server_helper: crate::engine_store_ffi::gen_engine_store_server_helper(
                config.engine_store_server_helper,
            ),
            store_id,
            pd_client,
            router,
            is_hb_receiver_scheduled: false,
            region_peers: HashMap::default(),
            store_stat: StoreStat::default(),
            start_ts: UnixSecs::now(),
            scheduler,
            stats_monitor,
            _region_cpu_records_collector,
            region_cpu_records: HashMap::default(),
            concurrency_manager,
            snap_mgr,
            remote,
            slow_score: SlowScore::new(cfg.inspect_interval.0),
        }
    }

    // Deprecate
    fn handle_ask_split(
        &self,
        mut region: metapb::Region,
        split_key: Vec<u8>,
        peer: metapb::Peer,
        right_derive: bool,
        callback: Callback<EK::Snapshot>,
        task: String,
    ) {
        let router = self.router.clone();
        let resp = self.pd_client.ask_split(region.clone());
        let f = async move {
            match resp.await {
                Ok(mut resp) => {
                    info!(
                        "try to split region";
                        "region_id" => region.get_id(),
                        "new_region_id" => resp.get_new_region_id(),
                        "region" => ?region,
                        "task"=>task,
                    );

                    let req = new_split_region_request(
                        split_key,
                        resp.get_new_region_id(),
                        resp.take_new_peer_ids(),
                        right_derive,
                    );
                    let region_id = region.get_id();
                    let epoch = region.take_region_epoch();
                    send_admin_request(
                        &router,
                        region_id,
                        epoch,
                        peer,
                        req,
                        callback,
                        Default::default(),
                    );
                }
                Err(e) => {
                    warn!("failed to ask split";
                    "region_id" => region.get_id(),
                    "err" => ?e,
                    "task"=>task);
                }
            }
        };
        self.remote.spawn(f);
    }

    // Note: The parameter doesn't contain `self` because this function may
    // be called in an asynchronous context.
    fn handle_ask_batch_split(
        router: RaftRouter<EK, ER>,
        scheduler: Scheduler<Task<EK, ER>>,
        pd_client: Arc<T>,
        mut region: metapb::Region,
        mut split_keys: Vec<Vec<u8>>,
        peer: metapb::Peer,
        right_derive: bool,
        callback: Callback<EK::Snapshot>,
        task: String,
        remote: Remote<yatp::task::future::TaskCell>,
    ) {
        if split_keys.is_empty() {
            info!("empty split key, skip ask batch split";
                "region_id" => region.get_id());
            return;
        }
        let resp = pd_client.ask_batch_split(region.clone(), split_keys.len());
        let f = async move {
            match resp.await {
                Ok(mut resp) => {
                    info!(
                        "try to batch split region";
                        "region_id" => region.get_id(),
                        "new_region_ids" => ?resp.get_ids(),
                        "region" => ?region,
                        "task" => task,
                    );

                    let req = new_batch_split_region_request(
                        split_keys,
                        resp.take_ids().into(),
                        right_derive,
                    );
                    let region_id = region.get_id();
                    let epoch = region.take_region_epoch();
                    send_admin_request(
                        &router,
                        region_id,
                        epoch,
                        peer,
                        req,
                        callback,
                        Default::default(),
                    );
                }
                // When rolling update, there might be some old version tikvs that don't support batch split in cluster.
                // In this situation, PD version check would refuse `ask_batch_split`.
                // But if update time is long, it may cause large Regions, so call `ask_split` instead.
                Err(Error::Incompatible) => {
                    let (region_id, peer_id) = (region.id, peer.id);
                    info!(
                        "ask_batch_split is incompatible, use ask_split instead";
                        "region_id" => region_id
                    );
                    let task = Task::AskSplit {
                        region,
                        split_key: split_keys.pop().unwrap(),
                        peer,
                        right_derive,
                        callback,
                    };
                    if let Err(ScheduleError::Stopped(t)) = scheduler.schedule(task) {
                        error!(
                            "failed to notify pd to split: Stopped";
                            "region_id" => region_id,
                            "peer_id" =>  peer_id
                        );
                        match t {
                            Task::AskSplit { callback, .. } => {
                                callback.invoke_with_response(new_error(box_err!(
                                    "failed to split: Stopped"
                                )));
                            }
                            _ => unreachable!(),
                        }
                    }
                }
                Err(e) => {
                    warn!(
                        "ask batch split failed";
                        "region_id" => region.get_id(),
                        "err" => ?e,
                    );
                }
            }
        };
        remote.spawn(f);
    }

    fn handle_heartbeat(
        &self,
        term: u64,
        region: metapb::Region,
        peer: metapb::Peer,
        region_stat: RegionStat,
        replication_status: Option<RegionReplicationStatus>,
    ) {
        self.store_stat
            .region_bytes_written
            .observe(region_stat.written_bytes as f64);
        self.store_stat
            .region_keys_written
            .observe(region_stat.written_keys as f64);
        self.store_stat
            .region_bytes_read
            .observe(region_stat.read_bytes as f64);
        self.store_stat
            .region_keys_read
            .observe(region_stat.read_keys as f64);

        let resp = self.pd_client.region_heartbeat(
            term,
            region.clone(),
            peer,
            region_stat,
            replication_status,
        );
        let f = async move {
            if let Err(e) = resp.await {
                debug!(
                    "failed to send heartbeat";
                    "region_id" => region.get_id(),
                    "err" => ?e
                );
            }
        };
        self.remote.spawn(f);
    }

<<<<<<< HEAD
    fn handle_store_heartbeat(&mut self, mut stats: pdpb::StoreStats, _store_info: StoreInfo<EK>) {
        let store_stats = self.engine_store_server_helper.handle_compute_store_stats();
        if store_stats.fs_stats.ok == 0 {
            return;
=======
    fn handle_store_heartbeat(
        &mut self,
        mut stats: pdpb::StoreStats,
        store_info: StoreInfo<EK, ER>,
        send_detailed_report: bool,
    ) {
        let disk_stats = match fs2::statvfs(store_info.kv_engine.path()) {
            Err(e) => {
                error!(
                    "get disk stat for rocksdb failed";
                    "engine_path" => store_info.kv_engine.path(),
                    "err" => ?e
                );
                return;
            }
            Ok(stats) => stats,
        };

        let mut report_peers = HashMap::default();
        for (region_id, region_peer) in &mut self.region_peers {
            let read_bytes = region_peer.read_bytes - region_peer.last_store_report_read_bytes;
            let read_keys = region_peer.read_keys - region_peer.last_store_report_read_keys;
            let query_stats = region_peer
                .query_stats
                .sub_query_stats(&region_peer.last_store_report_query_stats);
            region_peer.last_store_report_read_bytes = region_peer.read_bytes;
            region_peer.last_store_report_read_keys = region_peer.read_keys;
            region_peer
                .last_store_report_query_stats
                .fill_query_stats(&region_peer.query_stats);
            if read_bytes < hotspot_byte_report_threshold()
                && read_keys < hotspot_key_report_threshold()
                && query_stats.get_read_query_num() < hotspot_query_num_report_threshold()
            {
                continue;
            }
            let mut read_stat = pdpb::PeerStat::default();
            read_stat.set_region_id(*region_id);
            read_stat.set_read_keys(read_keys);
            read_stat.set_read_bytes(read_bytes);
            read_stat.set_query_stats(query_stats.0);
            report_peers.insert(*region_id, read_stat);
>>>>>>> b5262299
        }
        let capacity = store_stats.fs_stats.capacity_size;
        let available = store_stats.fs_stats.avail_size;
        stats.set_used_size(store_stats.fs_stats.used_size);
        stats.set_capacity(capacity);
<<<<<<< HEAD
=======

        let used_size = self.snap_mgr.get_total_snap_size().unwrap()
            + store_info
                .kv_engine
                .get_engine_used_size()
                .expect("kv engine used size")
            + store_info
                .raft_engine
                .get_engine_size()
                .expect("raft engine used size");
        stats.set_used_size(used_size);

        let mut available = capacity.checked_sub(used_size).unwrap_or_default();
        // We only care about rocksdb SST file size, so we should check disk available here.
        available = cmp::min(available, disk_stats.available_space());

        if available == 0 {
            warn!("no available space");
        }

>>>>>>> b5262299
        stats.set_available(available);
        stats.set_bytes_written(store_stats.engine_bytes_written);
        stats.set_keys_written(store_stats.engine_keys_written);
        stats.set_bytes_read(store_stats.engine_bytes_read);
        stats.set_keys_read(store_stats.engine_keys_read);

        let mut interval = pdpb::TimeInterval::default();
        interval.set_start_timestamp(self.store_stat.last_report_ts.into_inner());
        stats.set_interval(interval);
        self.store_stat.last_report_ts = UnixSecs::now();
        self.store_stat.region_bytes_written.flush();
        self.store_stat.region_keys_written.flush();
        self.store_stat.region_bytes_read.flush();
        self.store_stat.region_keys_read.flush();

        STORE_SIZE_GAUGE_VEC
            .with_label_values(&["capacity"])
            .set(capacity as i64);
        STORE_SIZE_GAUGE_VEC
            .with_label_values(&["available"])
            .set(available as i64);
        STORE_SIZE_GAUGE_VEC
            .with_label_values(&["used"])
            .set(used_size as i64);

        let slow_score = self.slow_score.get();
        stats.set_slow_score(slow_score as u64);

        let mut optional_report = None;
        if send_detailed_report {
            let mut store_report = pdpb::StoreReport::new();
            store_info
                .kv_engine
                .scan_cf(
                    CF_RAFT,
                    keys::REGION_META_MIN_KEY,
                    keys::REGION_META_MAX_KEY,
                    false,
                    |key, value| {
                        let (_, suffix) = box_try!(keys::decode_region_meta_key(key));
                        if suffix != keys::REGION_STATE_SUFFIX {
                            return Ok(true);
                        }

                        let mut region_local_state = RegionLocalState::default();
                        region_local_state.merge_from_bytes(value)?;
                        if region_local_state.get_state() == PeerState::Tombstone {
                            return Ok(true);
                        }
                        let raft_local_state = match store_info
                            .raft_engine
                            .get_raft_state(region_local_state.get_region().get_id())
                            .unwrap()
                        {
                            None => return Ok(true),
                            Some(value) => value,
                        };
                        let mut peer_report = pdpb::PeerReport::new();
                        peer_report.set_region_state(region_local_state);
                        peer_report.set_raft_state(raft_local_state);
                        store_report.mut_peer_reports().push(peer_report);
                        Ok(true)
                    },
                )
                .unwrap();
            optional_report = Some(store_report);
        }
        let router = self.router.clone();
        let scheduler = self.scheduler.clone();
        let stats_copy = stats.clone();
        let resp = self.pd_client.store_heartbeat(stats, optional_report);
        let f = async move {
            match resp.await {
                Ok(mut resp) => {
                    if let Some(status) = resp.replication_status.take() {
                        let _ = router.send_control(StoreMsg::UpdateReplicationMode(status));
                    }
                    if resp.get_require_detailed_report() {
                        info!("required to send detailed report in the next heartbeat");
                        let task = Task::StoreHeartbeat {
                            stats: stats_copy,
                            store_info,
                            send_detailed_report: true,
                        };
                        if let Err(e) = scheduler.schedule(task) {
                            error!("notify pd failed"; "err" => ?e);
                        }
                    } else if resp.has_plan() {
                        info!("asked to execute recovery plan");
                        for create in resp.get_plan().get_creates() {
                            info!("asked to create region"; "region" => ?create);
                            if let Err(e) =
                                router.send_control(StoreMsg::CreatePeer(create.clone()))
                            {
                                error!("fail to send creat peer message for recovery"; "err" => ?e);
                            }
                        }
                        for delete in resp.get_plan().get_deletes() {
                            info!("asked to delete peer"; "peer" => delete);
                            if let Err(e) = router.force_send(*delete, PeerMsg::Destroy(*delete)) {
                                error!("fail to send delete peer message for recovery"; "err" => ?e);
                            }
                        }
                        for update in resp.get_plan().get_updates() {
                            info!("asked to update region's range"; "region" => ?update);
                            if let Err(e) = router.force_send(
                                update.get_id(),
                                PeerMsg::UpdateRegionForUnsafeRecover(update.clone()),
                            ) {
                                error!("fail to send update range message for recovery"; "err" => ?e);
                            }
                        }
                        let task = Task::StoreHeartbeat {
                            stats: stats_copy,
                            store_info,
                            send_detailed_report: true,
                        };
                        if let Err(e) = scheduler.schedule(task) {
                            error!("notify pd failed"; "err" => ?e);
                        }
                    }
                }
                Err(e) => {
                    error!("store heartbeat failed"; "err" => ?e);
                }
            }
        };
        self.remote.spawn(f);
    }

    fn handle_report_batch_split(&self, regions: Vec<metapb::Region>) {
        let resp = self.pd_client.report_batch_split(regions);
        let f = async move {
            if let Err(e) = resp.await {
                warn!("report split failed"; "err" => ?e);
            }
        };
        self.remote.spawn(f);
    }

    fn handle_validate_peer(&self, local_region: metapb::Region, peer: metapb::Peer) {
        let router = self.router.clone();
        let resp = self.pd_client.get_region_by_id(local_region.get_id());
        let f = async move {
            match resp.await {
                Ok(Some(pd_region)) => {
                    if is_epoch_stale(
                        pd_region.get_region_epoch(),
                        local_region.get_region_epoch(),
                    ) {
                        // The local Region epoch is fresher than Region epoch in PD
                        // This means the Region info in PD is not updated to the latest even
                        // after `max_leader_missing_duration`. Something is wrong in the system.
                        // Just add a log here for this situation.
                        info!(
                            "local region epoch is greater the \
                             region epoch in PD ignore validate peer";
                            "region_id" => local_region.get_id(),
                            "peer_id" => peer.get_id(),
                            "local_region_epoch" => ?local_region.get_region_epoch(),
                            "pd_region_epoch" => ?pd_region.get_region_epoch()
                        );
                        PD_VALIDATE_PEER_COUNTER_VEC
                            .with_label_values(&["region epoch error"])
                            .inc();
                        return;
                    }

                    if pd_region
                        .get_peers()
                        .iter()
                        .all(|p| p.get_id() != peer.get_id())
                    {
                        // Peer is not a member of this Region anymore. Probably it's removed out.
                        // Send it a raft massage to destroy it since it's obsolete.
                        info!(
                            "peer is not a valid member of region, to be \
                             destroyed soon";
                            "region_id" => local_region.get_id(),
                            "peer_id" => peer.get_id(),
                            "pd_region" => ?pd_region
                        );
                        PD_VALIDATE_PEER_COUNTER_VEC
                            .with_label_values(&["peer stale"])
                            .inc();
                        send_destroy_peer_message(&router, local_region, peer, pd_region);
                    } else {
                        info!(
                            "peer is still a valid member of region";
                            "region_id" => local_region.get_id(),
                            "peer_id" => peer.get_id(),
                            "pd_region" => ?pd_region
                        );
                        PD_VALIDATE_PEER_COUNTER_VEC
                            .with_label_values(&["peer valid"])
                            .inc();
                    }
                }
                Ok(None) => {
                    // splitted Region has not yet reported to PD.
                    // TODO: handle merge
                }
                Err(e) => {
                    error!("get region failed"; "err" => ?e);
                }
            }
        };
        self.remote.spawn(f);
    }

    fn schedule_heartbeat_receiver(&mut self) {
        let router = self.router.clone();
        let store_id = self.store_id;

        let fut = self.pd_client
            .handle_region_heartbeat_response(self.store_id, move |mut resp| {
                let region_id = resp.get_region_id();
                let epoch = resp.take_region_epoch();
                let peer = resp.take_target_peer();

                if resp.has_change_peer() {
                    PD_HEARTBEAT_COUNTER_VEC
                        .with_label_values(&["change peer"])
                        .inc();

                    let mut change_peer = resp.take_change_peer();
                    info!(
                        "try to change peer";
                        "region_id" => region_id,
                        "change_type" => ?change_peer.get_change_type(),
                        "peer" => ?change_peer.get_peer()
                    );
                    let req = new_change_peer_request(
                        change_peer.get_change_type(),
                        change_peer.take_peer(),
                    );
                    send_admin_request(&router, region_id, epoch, peer, req, Callback::None, Default::default());
                } else if resp.has_change_peer_v2() {
                    PD_HEARTBEAT_COUNTER_VEC
                        .with_label_values(&["change peer"])
                        .inc();

                    let mut change_peer_v2 = resp.take_change_peer_v2();
                    info!(
                        "try to change peer";
                        "region_id" => region_id,
                        "changes" => ?change_peer_v2.get_changes(),
                        "kind" => ?ConfChangeKind::confchange_kind(change_peer_v2.get_changes().len()),
                    );
                    let req = new_change_peer_v2_request(change_peer_v2.take_changes().into());
                    send_admin_request(&router, region_id, epoch, peer, req, Callback::None, Default::default());
                } else if resp.has_transfer_leader() {
                    PD_HEARTBEAT_COUNTER_VEC
                        .with_label_values(&["transfer leader"])
                        .inc();

                    let mut transfer_leader = resp.take_transfer_leader();
                    info!(
                        "try to transfer leader";
                        "region_id" => region_id,
                        "from_peer" => ?peer,
                        "to_peer" => ?transfer_leader.get_peer()
                    );
                    let req = new_transfer_leader_request(transfer_leader.take_peer());
                    send_admin_request(&router, region_id, epoch, peer, req, Callback::None, Default::default());
                } else if resp.has_split_region() {
                    PD_HEARTBEAT_COUNTER_VEC
                        .with_label_values(&["split region"])
                        .inc();

                    let mut split_region = resp.take_split_region();
                    info!("try to split"; "region_id" => region_id, "region_epoch" => ?epoch);
                    let msg = if split_region.get_policy() == pdpb::CheckPolicy::Usekey {
                        CasualMessage::SplitRegion {
                            region_epoch: epoch,
                            split_keys: split_region.take_keys().into(),
                            callback: Callback::None,
                            source: "pd".into(),
                        }
                    } else {
                        CasualMessage::HalfSplitRegion {
                            region_epoch: epoch,
                            policy: split_region.get_policy(),
                            source: "pd",
                        }
                    };
                    if let Err(e) = router.send(region_id, PeerMsg::CasualMessage(msg)) {
                        error!("send halfsplit request failed"; "region_id" => region_id, "err" => ?e);
                    }
                } else if resp.has_merge() {
                    PD_HEARTBEAT_COUNTER_VEC.with_label_values(&["merge"]).inc();

                    let merge = resp.take_merge();
                    info!("try to merge"; "region_id" => region_id, "merge" => ?merge);
                    let req = new_merge_request(merge);
                    send_admin_request(&router, region_id, epoch, peer, req, Callback::None, RaftCmdExtraOpts{
                        deadline:None,
                        disk_full_opt:DiskFullOpt::AllowedOnAlmostFull,
                    });
                } else {
                    PD_HEARTBEAT_COUNTER_VEC.with_label_values(&["noop"]).inc();
                }
            });
        let f = async move {
            match fut.await {
                Ok(_) => {
                    info!(
                        "region heartbeat response handler exit";
                        "store_id" => store_id,
                    );
                }
                Err(e) => panic!("unexpected error: {:?}", e),
            }
        };
        self.remote.spawn(f);
        self.is_hb_receiver_scheduled = true;
    }

    fn handle_read_stats(&mut self, mut read_stats: ReadStats) {
        for (region_id, region_info) in read_stats.region_infos.iter_mut() {
            let peer_stat = self
                .region_peers
                .entry(*region_id)
                .or_insert_with(PeerStat::default);
            peer_stat.read_bytes += region_info.flow.read_bytes as u64;
            peer_stat.read_keys += region_info.flow.read_keys as u64;
            self.store_stat.engine_total_bytes_read += region_info.flow.read_bytes as u64;
            self.store_stat.engine_total_keys_read += region_info.flow.read_keys as u64;
            peer_stat
                .query_stats
                .add_query_stats(&region_info.query_stats.0);
            self.store_stat
                .engine_total_query_num
                .add_query_stats(&region_info.query_stats.0);
        }
        if !read_stats.region_infos.is_empty() {
            if let Some(sender) = self.stats_monitor.get_sender() {
                if sender.send(read_stats).is_err() {
                    warn!("send read_stats failed, are we shutting down?")
                }
            }
        }
    }

    fn handle_write_stats(&mut self, mut write_stats: WriteStats) {
        for (region_id, region_info) in write_stats.region_infos.iter_mut() {
            let peer_stat = self
                .region_peers
                .entry(*region_id)
                .or_insert_with(PeerStat::default);
            peer_stat.query_stats.add_query_stats(&region_info.0);
            self.store_stat
                .engine_total_query_num
                .add_query_stats(&region_info.0);
        }
    }

    fn handle_destroy_peer(&mut self, region_id: u64) {
        match self.region_peers.remove(&region_id) {
            None => {}
            Some(_) => info!("remove peer statistic record in pd"; "region_id" => region_id),
        }
    }

    fn handle_store_infos(
        &mut self,
        cpu_usages: RecordPairVec,
        read_io_rates: RecordPairVec,
        write_io_rates: RecordPairVec,
    ) {
        self.store_stat.store_cpu_usages = cpu_usages;
        self.store_stat.store_read_io_rates = read_io_rates;
        self.store_stat.store_write_io_rates = write_io_rates;
    }

    fn handle_update_max_timestamp(
        &mut self,
        region_id: u64,
        initial_status: u64,
        txn_ext: Arc<TxnExt>,
    ) {
        let pd_client = self.pd_client.clone();
        let concurrency_manager = self.concurrency_manager.clone();
        let f = async move {
            let mut success = false;
            while txn_ext.max_ts_sync_status.load(Ordering::SeqCst) == initial_status {
                match pd_client.get_tso().await {
                    Ok(ts) => {
                        concurrency_manager.update_max_ts(ts);
                        // Set the least significant bit to 1 to mark it as synced.
                        success = txn_ext
                            .max_ts_sync_status
                            .compare_exchange(
                                initial_status,
                                initial_status | 1,
                                Ordering::SeqCst,
                                Ordering::SeqCst,
                            )
                            .is_ok();
                        break;
                    }
                    Err(e) => {
                        warn!(
                            "failed to update max timestamp for region {}: {:?}",
                            region_id, e
                        );
                    }
                }
            }
            if success {
                info!("succeed to update max timestamp"; "region_id" => region_id);
            } else {
                info!(
                    "updating max timestamp is stale";
                    "region_id" => region_id,
                    "initial_status" => initial_status,
                );
            }
        };

        #[cfg(feature = "failpoints")]
        let delay = (|| {
            fail_point!("delay_update_max_ts", |_| true);
            false
        })();
        #[cfg(not(feature = "failpoints"))]
        let delay = false;

        if delay {
            info!("[failpoint] delay update max ts for 1s"; "region_id" => region_id);
            let deadline = Instant::now() + Duration::from_secs(1);
            self.remote
                .spawn(GLOBAL_TIMER_HANDLE.delay(deadline).compat().then(|_| f));
        } else {
            self.remote.spawn(f);
        }
    }

    fn handle_query_region_leader(&self, region_id: u64) {
        let router = self.router.clone();
        let resp = self.pd_client.get_region_leader_by_id(region_id);
        let f = async move {
            match resp.await {
                Ok(Some((region, leader))) => {
                    let msg = CasualMessage::QueryRegionLeaderResp { region, leader };
                    if let Err(e) = router.send(region_id, PeerMsg::CasualMessage(msg)) {
                        error!("send region info message failed"; "region_id" => region_id, "err" => ?e);
                    }
                }
                Ok(None) => {}
                Err(e) => {
                    error!("get region failed"; "err" => ?e);
                }
            }
        };
        self.remote.spawn(f);
    }

    // Notice: CPU records here we collect are all from the outside RPC workloads,
    // CPU consumption from internal TiKV are not included. Also, since the write
    // path CPU consumption is not large but the logging is complex, the current
    // CPU time for the write path only takes into account the lock checking,
    // which is the read load portion of the write path.
    // TODO: more accurate CPU consumption of a specified region.
    fn handle_region_cpu_records(&mut self, records: Arc<RawRecords>) {
        calculate_region_cpu_records(self.store_id, records, &mut self.region_cpu_records);
    }
}

fn calculate_region_cpu_records(
    store_id: u64,
    records: Arc<RawRecords>,
    region_cpu_records: &mut HashMap<u64, u32>,
) {
    for (tag, record) in &records.records {
        let record_store_id = tag.store_id;
        if record_store_id != store_id {
            continue;
        }
        // Reporting a region heartbeat later will clear the corresponding record.
        *region_cpu_records.entry(tag.region_id).or_insert(0) += record.cpu_time;
    }
}

impl<EK, ER, T> Runnable for Runner<EK, ER, T>
where
    EK: KvEngine,
    ER: RaftEngine,
    T: PdClient,
{
    type Task = Task<EK, ER>;

    fn run(&mut self, task: Task<EK, ER>) {
        debug!("executing task"; "task" => %task);

        if !self.is_hb_receiver_scheduled {
            self.schedule_heartbeat_receiver();
        }

        match task {
            // AskSplit has deprecated, use AskBatchSplit
            Task::AskSplit {
                region,
                split_key,
                peer,
                right_derive,
                callback,
            } => self.handle_ask_split(
                region,
                split_key,
                peer,
                right_derive,
                callback,
                String::from("ask_split"),
            ),
            Task::AskBatchSplit {
                region,
                split_keys,
                peer,
                right_derive,
                callback,
            } => Self::handle_ask_batch_split(
                self.router.clone(),
                self.scheduler.clone(),
                self.pd_client.clone(),
                region,
                split_keys,
                peer,
                right_derive,
                callback,
                String::from("batch_split"),
                self.remote.clone(),
            ),
            Task::AutoSplit { split_infos } => {
                let pd_client = self.pd_client.clone();
                let router = self.router.clone();
                let scheduler = self.scheduler.clone();
                let remote = self.remote.clone();

                let f = async move {
                    for split_info in split_infos {
                        if let Ok(Some(region)) =
                            pd_client.get_region_by_id(split_info.region_id).await
                        {
                            Self::handle_ask_batch_split(
                                router.clone(),
                                scheduler.clone(),
                                pd_client.clone(),
                                region,
                                vec![split_info.split_key],
                                split_info.peer,
                                true,
                                Callback::None,
                                String::from("auto_split"),
                                remote.clone(),
                            );
                        }
                    }
                };
                self.remote.spawn(f);
            }

            Task::Heartbeat(hb_task) => {
                // HACK! In order to keep the compatible of protos, we use 0 to identify
                // the size uninitialized regions, and use 1 to identify the empty regions.
                //
                // See tikv/tikv#11114 for details.
                let approximate_size = match hb_task.approximate_size {
                    Some(0) => 1,
                    Some(v) => v,
                    None => 0, // size uninitialized
                };
                let approximate_keys = hb_task.approximate_keys.unwrap_or_default();
                let (
                    read_bytes_delta,
                    read_keys_delta,
                    written_bytes_delta,
                    written_keys_delta,
                    last_report_ts,
                    query_stats,
                    cpu_usage,
                ) = {
                    let region_id = hb_task.region.get_id();
                    let peer_stat = self
                        .region_peers
                        .entry(region_id)
                        .or_insert_with(PeerStat::default);
                    peer_stat.approximate_size = approximate_size;
                    peer_stat.approximate_keys = approximate_keys;

                    let read_bytes_delta =
                        peer_stat.read_bytes - peer_stat.last_region_report_read_bytes;
                    let read_keys_delta =
                        peer_stat.read_keys - peer_stat.last_region_report_read_keys;
                    let written_bytes_delta =
                        hb_task.written_bytes - peer_stat.last_region_report_written_bytes;
                    let written_keys_delta =
                        hb_task.written_keys - peer_stat.last_region_report_written_keys;
                    let query_stats = peer_stat
                        .query_stats
                        .sub_query_stats(&peer_stat.last_region_report_query_stats);
                    let mut last_report_ts = peer_stat.last_region_report_ts;
                    peer_stat.last_region_report_written_bytes = hb_task.written_bytes;
                    peer_stat.last_region_report_written_keys = hb_task.written_keys;
                    peer_stat.last_region_report_read_bytes = peer_stat.read_bytes;
                    peer_stat.last_region_report_read_keys = peer_stat.read_keys;
                    peer_stat.last_region_report_query_stats = peer_stat.query_stats.clone();
                    let unix_secs_now = UnixSecs::now();
                    peer_stat.last_region_report_ts = unix_secs_now;

                    if last_report_ts.is_zero() {
                        last_report_ts = self.start_ts;
                    }
                    // Calculate the CPU usage since the last region heartbeat.
                    let cpu_usage = {
                        // Take out the region CPU record.
                        let cpu_time_duration = Duration::from_millis(
                            self.region_cpu_records.remove(&region_id).unwrap_or(0) as u64,
                        );
                        let interval_second =
                            unix_secs_now.into_inner() - last_report_ts.into_inner();
                        // Keep consistent with the calculation of cpu_usages in a store heartbeat.
                        // See components/tikv_util/src/metrics/threads_linux.rs for more details.
                        (interval_second > 0)
                            .then(|| {
                                ((cpu_time_duration.as_secs_f64() * 100.0) / interval_second as f64)
                                    as u64
                            })
                            .unwrap_or(0)
                    };
                    (
                        read_bytes_delta,
                        read_keys_delta,
                        written_bytes_delta,
                        written_keys_delta,
                        last_report_ts,
                        query_stats.0,
                        cpu_usage,
                    )
                };
                self.handle_heartbeat(
                    hb_task.term,
                    hb_task.region,
                    hb_task.peer,
                    RegionStat {
                        down_peers: hb_task.down_peers,
                        pending_peers: hb_task.pending_peers,
                        written_bytes: written_bytes_delta,
                        written_keys: written_keys_delta,
                        read_bytes: read_bytes_delta,
                        read_keys: read_keys_delta,
                        query_stats,
                        approximate_size,
                        approximate_keys,
                        last_report_ts,
                        cpu_usage,
                    },
                    hb_task.replication_status,
                )
            }
            Task::StoreHeartbeat {
                stats,
                store_info,
                send_detailed_report,
            } => self.handle_store_heartbeat(stats, store_info, send_detailed_report),
            Task::ReportBatchSplit { regions } => self.handle_report_batch_split(regions),
            Task::ValidatePeer { region, peer } => self.handle_validate_peer(region, peer),
            Task::ReadStats { read_stats } => self.handle_read_stats(read_stats),
            Task::WriteStats { write_stats } => self.handle_write_stats(write_stats),
            Task::DestroyPeer { region_id } => self.handle_destroy_peer(region_id),
            Task::StoreInfos {
                cpu_usages,
                read_io_rates,
                write_io_rates,
            } => self.handle_store_infos(cpu_usages, read_io_rates, write_io_rates),
            Task::UpdateMaxTimestamp {
                region_id,
                initial_status,
                txn_ext,
            } => self.handle_update_max_timestamp(region_id, initial_status, txn_ext),
            Task::QueryRegionLeader { region_id } => self.handle_query_region_leader(region_id),
            Task::UpdateSlowScore { id, duration } => self.slow_score.record(id, duration.sum()),
            Task::RegionCPURecords(records) => self.handle_region_cpu_records(records),
        };
    }

    fn shutdown(&mut self) {
        self.stats_monitor.stop();
    }
}

impl<EK, ER, T> RunnableWithTimer for Runner<EK, ER, T>
where
    EK: KvEngine,
    ER: RaftEngine,
    T: PdClient + 'static,
{
    fn on_timeout(&mut self) {
        if !self.slow_score.last_tick_finished {
            self.slow_score.record_timeout();
        }
        let scheduler = self.scheduler.clone();
        let id = self.slow_score.last_tick_id + 1;
        self.slow_score.last_tick_id += 1;
        self.slow_score.last_tick_finished = false;
        if self.slow_score.last_tick_id % self.slow_score.round_ticks == 0 {
            let slow_score = self.slow_score.update();
            STORE_SLOW_SCORE_GAUGE.set(slow_score);
        }

        let inspector = LatencyInspector::new(
            id,
            Box::new(move |id, duration| {
                let dur = duration.sum();

                STORE_INSPECT_DURTION_HISTOGRAM
                    .with_label_values(&["store_process"])
                    .observe(tikv_util::time::duration_to_sec(
                        duration.store_process_duration.unwrap(),
                    ));
                STORE_INSPECT_DURTION_HISTOGRAM
                    .with_label_values(&["store_wait"])
                    .observe(tikv_util::time::duration_to_sec(
                        duration.store_wait_duration.unwrap(),
                    ));
                STORE_INSPECT_DURTION_HISTOGRAM
                    .with_label_values(&["all"])
                    .observe(tikv_util::time::duration_to_sec(dur));
                if let Err(e) = scheduler.schedule(Task::UpdateSlowScore { id, duration }) {
                    warn!("schedule pd task failed"; "err" => ?e);
                }
            }),
        );
        let msg = StoreMsg::LatencyInspect {
            send_time: tikv_util::time::Instant::now(),
            inspector,
        };
        if let Err(e) = self.router.send_control(msg) {
            warn!("pd worker send latency inspecter failed"; "err" => ?e);
        }
    }

    fn get_interval(&self) -> Duration {
        self.slow_score.inspect_interval
    }
}

fn new_change_peer_request(change_type: ConfChangeType, peer: metapb::Peer) -> AdminRequest {
    let mut req = AdminRequest::default();
    req.set_cmd_type(AdminCmdType::ChangePeer);
    req.mut_change_peer().set_change_type(change_type);
    req.mut_change_peer().set_peer(peer);
    req
}

fn new_change_peer_v2_request(changes: Vec<pdpb::ChangePeer>) -> AdminRequest {
    let mut req = AdminRequest::default();
    req.set_cmd_type(AdminCmdType::ChangePeerV2);
    let change_peer_reqs = changes
        .into_iter()
        .map(|mut c| {
            let mut cp = ChangePeerRequest::default();
            cp.set_change_type(c.get_change_type());
            cp.set_peer(c.take_peer());
            cp
        })
        .collect();
    let mut cp = ChangePeerV2Request::default();
    cp.set_changes(change_peer_reqs);
    req.set_change_peer_v2(cp);
    req
}

fn new_split_region_request(
    split_key: Vec<u8>,
    new_region_id: u64,
    peer_ids: Vec<u64>,
    right_derive: bool,
) -> AdminRequest {
    let mut req = AdminRequest::default();
    req.set_cmd_type(AdminCmdType::Split);
    req.mut_split().set_split_key(split_key);
    req.mut_split().set_new_region_id(new_region_id);
    req.mut_split().set_new_peer_ids(peer_ids);
    req.mut_split().set_right_derive(right_derive);
    req
}

fn new_batch_split_region_request(
    split_keys: Vec<Vec<u8>>,
    ids: Vec<pdpb::SplitId>,
    right_derive: bool,
) -> AdminRequest {
    let mut req = AdminRequest::default();
    req.set_cmd_type(AdminCmdType::BatchSplit);
    req.mut_splits().set_right_derive(right_derive);
    let mut requests = Vec::with_capacity(ids.len());
    for (mut id, key) in ids.into_iter().zip(split_keys) {
        let mut split = SplitRequest::default();
        split.set_split_key(key);
        split.set_new_region_id(id.get_new_region_id());
        split.set_new_peer_ids(id.take_new_peer_ids());
        requests.push(split);
    }
    req.mut_splits().set_requests(requests.into());
    req
}

fn new_transfer_leader_request(peer: metapb::Peer) -> AdminRequest {
    let mut req = AdminRequest::default();
    req.set_cmd_type(AdminCmdType::TransferLeader);
    req.mut_transfer_leader().set_peer(peer);
    req
}

fn new_merge_request(merge: pdpb::Merge) -> AdminRequest {
    let mut req = AdminRequest::default();
    req.set_cmd_type(AdminCmdType::PrepareMerge);
    req.mut_prepare_merge()
        .set_target(merge.get_target().to_owned());
    req
}

fn send_admin_request<EK, ER>(
    router: &RaftRouter<EK, ER>,
    region_id: u64,
    epoch: metapb::RegionEpoch,
    peer: metapb::Peer,
    request: AdminRequest,
    callback: Callback<EK::Snapshot>,
    extra_opts: RaftCmdExtraOpts,
) where
    EK: KvEngine,
    ER: RaftEngine,
{
    let cmd_type = request.get_cmd_type();

    let mut req = RaftCmdRequest::default();
    req.mut_header().set_region_id(region_id);
    req.mut_header().set_region_epoch(epoch);
    req.mut_header().set_peer(peer);
    req.set_admin_request(request);

    let cmd = RaftCommand::new_ext(req, callback, extra_opts);
    if let Err(e) = router.send_raft_command(cmd) {
        error!(
            "send request failed";
            "region_id" => region_id, "cmd_type" => ?cmd_type, "err" => ?e,
        );
    }
}

/// Sends a raft message to destroy the specified stale Peer
fn send_destroy_peer_message<EK, ER>(
    router: &RaftRouter<EK, ER>,
    local_region: metapb::Region,
    peer: metapb::Peer,
    pd_region: metapb::Region,
) where
    EK: KvEngine,
    ER: RaftEngine,
{
    let mut message = RaftMessage::default();
    message.set_region_id(local_region.get_id());
    message.set_from_peer(peer.clone());
    message.set_to_peer(peer);
    message.set_region_epoch(pd_region.get_region_epoch().clone());
    message.set_is_tombstone(true);
    if let Err(e) = router.send_raft_message(message) {
        error!(
            "send gc peer request failed";
            "region_id" => local_region.get_id(),
            "err" => ?e
        )
    }
}

fn collect_report_read_peer_stats(
    capacity: usize,
    mut report_read_stats: HashMap<u64, pdpb::PeerStat>,
    mut stats: pdpb::StoreStats,
) -> pdpb::StoreStats {
    if report_read_stats.len() < capacity * 3 {
        for (_, read_stat) in report_read_stats {
            stats.peer_stats.push(read_stat);
        }
        return stats;
    }
    let mut keys_topn_report = TopN::new(capacity);
    let mut bytes_topn_report = TopN::new(capacity);
    let mut stats_topn_report = TopN::new(capacity);
    for read_stat in report_read_stats.values() {
        let mut cmp_stat = PeerCmpReadStat::default();
        cmp_stat.region_id = read_stat.region_id;
        let mut key_cmp_stat = cmp_stat.clone();
        key_cmp_stat.report_stat = read_stat.read_keys;
        keys_topn_report.push(key_cmp_stat);
        let mut byte_cmp_stat = cmp_stat.clone();
        byte_cmp_stat.report_stat = read_stat.read_bytes;
        bytes_topn_report.push(byte_cmp_stat);
        let mut query_cmp_stat = cmp_stat.clone();
        query_cmp_stat.report_stat = get_read_query_num(read_stat.get_query_stats());
        stats_topn_report.push(query_cmp_stat);
    }

    for x in keys_topn_report {
        if let Some(report_stat) = report_read_stats.remove(&x.region_id) {
            stats.peer_stats.push(report_stat);
        }
    }

    for x in bytes_topn_report {
        if let Some(report_stat) = report_read_stats.remove(&x.region_id) {
            stats.peer_stats.push(report_stat);
        }
    }

    for x in stats_topn_report {
        if let Some(report_stat) = report_read_stats.remove(&x.region_id) {
            stats.peer_stats.push(report_stat);
        }
    }
    stats
}

fn get_read_query_num(stat: &pdpb::QueryStats) -> u64 {
    stat.get_get() + stat.get_coprocessor() + stat.get_scan()
}

#[cfg(test)]
mod tests {
    use kvproto::{kvrpcpb, pdpb::QueryKind};
    use std::thread::sleep;

    use super::*;

    const DEFAULT_TEST_STORE_ID: u64 = 1;

    #[cfg(not(target_os = "macos"))]
    #[test]
    fn test_collect_stats() {
        use engine_test::{kv::KvTestEngine, raft::RaftTestEngine};
        use std::sync::Mutex;
        use std::time::Instant;
        use tikv_util::worker::LazyWorker;

        struct RunnerTest {
            store_stat: Arc<Mutex<StoreStat>>,
            stats_monitor: StatsMonitor<KvTestEngine, RaftTestEngine>,
        }

        impl RunnerTest {
            fn new(
                interval: u64,
                scheduler: Scheduler<Task<KvTestEngine, RaftTestEngine>>,
                store_stat: Arc<Mutex<StoreStat>>,
            ) -> RunnerTest {
                let mut stats_monitor = StatsMonitor::new(Duration::from_secs(interval), scheduler);

                if let Err(e) = stats_monitor.start(AutoSplitController::default()) {
                    error!("failed to start stats collector, error = {:?}", e);
                }

                RunnerTest {
                    store_stat,
                    stats_monitor,
                }
            }

            fn handle_store_infos(
                &mut self,
                cpu_usages: RecordPairVec,
                read_io_rates: RecordPairVec,
                write_io_rates: RecordPairVec,
            ) {
                let mut store_stat = self.store_stat.lock().unwrap();
                store_stat.store_cpu_usages = cpu_usages;
                store_stat.store_read_io_rates = read_io_rates;
                store_stat.store_write_io_rates = write_io_rates;
            }
        }

        impl Runnable for RunnerTest {
            type Task = Task<KvTestEngine, RaftTestEngine>;

            fn run(&mut self, task: Task<KvTestEngine, RaftTestEngine>) {
                if let Task::StoreInfos {
                    cpu_usages,
                    read_io_rates,
                    write_io_rates,
                } = task
                {
                    self.handle_store_infos(cpu_usages, read_io_rates, write_io_rates)
                };
            }

            fn shutdown(&mut self) {
                self.stats_monitor.stop();
            }
        }

        fn sum_record_pairs(pairs: &[pdpb::RecordPair]) -> u64 {
            let mut sum = 0;
            for record in pairs.iter() {
                sum += record.get_value();
            }
            sum
        }

        let mut pd_worker = LazyWorker::new("test-pd-worker");
        let store_stat = Arc::new(Mutex::new(StoreStat::default()));
        let runner = RunnerTest::new(1, pd_worker.scheduler(), Arc::clone(&store_stat));
        assert!(pd_worker.start(runner));

        let start = Instant::now();
        loop {
            if (Instant::now() - start).as_secs() > 2 {
                break;
            }
        }

        let total_cpu_usages = sum_record_pairs(&store_stat.lock().unwrap().store_cpu_usages);
        assert!(total_cpu_usages > 90);

        pd_worker.stop();
    }

    #[test]
    fn test_collect_report_peers() {
        let mut report_stats = HashMap::default();
        for i in 1..5 {
            let mut stat = pdpb::PeerStat::default();
            stat.set_region_id(i);
            stat.set_read_keys(i);
            stat.set_read_bytes(6 - i);
            stat.read_keys = i;
            stat.read_bytes = 6 - i;
            let mut query_stat = QueryStats::default();
            if i == 3 {
                query_stat.add_query_num(QueryKind::Get, 6);
            } else {
                query_stat.add_query_num(QueryKind::Get, 0);
            }
            stat.set_query_stats(query_stat.0);
            report_stats.insert(i, stat);
        }
        let mut store_stats = pdpb::StoreStats::default();
        store_stats = collect_report_read_peer_stats(1, report_stats, store_stats);
        assert_eq!(store_stats.peer_stats.len(), 3)
    }

    #[test]
    fn test_slow_score() {
        let mut slow_score = SlowScore::new(Duration::from_millis(500));
        slow_score.timeout_requests = 5;
        slow_score.total_requests = 100;
        assert_eq!(
            OrderedFloat(1.5),
            slow_score.update_impl(Duration::from_secs(10))
        );

        slow_score.timeout_requests = 10;
        slow_score.total_requests = 100;
        assert_eq!(
            OrderedFloat(3.0),
            slow_score.update_impl(Duration::from_secs(10))
        );

        slow_score.timeout_requests = 20;
        slow_score.total_requests = 100;
        assert_eq!(
            OrderedFloat(6.0),
            slow_score.update_impl(Duration::from_secs(10))
        );

        slow_score.timeout_requests = 100;
        slow_score.total_requests = 100;
        assert_eq!(
            OrderedFloat(12.0),
            slow_score.update_impl(Duration::from_secs(10))
        );

        slow_score.timeout_requests = 11;
        slow_score.total_requests = 100;
        assert_eq!(
            OrderedFloat(24.0),
            slow_score.update_impl(Duration::from_secs(10))
        );

        slow_score.timeout_requests = 0;
        slow_score.total_requests = 100;
        assert_eq!(
            OrderedFloat(19.0),
            slow_score.update_impl(Duration::from_secs(15))
        );
    }

    use metapb::Peer;
    use resource_metering::{RawRecord, TagInfos};

    #[test]
    fn test_calculate_region_cpu_records() {
        // region_id -> total_cpu_time_ms
        let mut region_cpu_records: HashMap<u64, u32> = HashMap::default();

        let region_num = 3;
        for i in 0..region_num * 10 {
            let cpu_records = Arc::new(RawRecords {
                begin_unix_time_secs: UnixSecs::now().into_inner(),
                duration: Duration::default(),
                records: {
                    let region_id = i % region_num + 1_u64;
                    let peer_id = region_id + region_num;
                    let resource_group_tag = "test-resource-group".as_bytes().to_vec();
                    let mut peer = Peer::default();
                    peer.set_id(peer_id);
                    peer.set_store_id(DEFAULT_TEST_STORE_ID);
                    let mut context = kvrpcpb::Context::default();
                    context.set_peer(peer);
                    context.set_region_id(region_id);
                    context.set_resource_group_tag(resource_group_tag);
                    let resource_tag = Arc::new(TagInfos::from_rpc_context(&context));

                    let mut records = HashMap::default();
                    records.insert(
                        resource_tag,
                        RawRecord {
                            cpu_time: 10,
                            read_keys: 0,
                            write_keys: 0,
                        },
                    );
                    records
                },
            });

            calculate_region_cpu_records(
                DEFAULT_TEST_STORE_ID,
                cpu_records,
                &mut region_cpu_records,
            );

            sleep(Duration::from_millis(50));
        }

        for region_id in 1..region_num + 1 {
            assert!(*region_cpu_records.get(&region_id).unwrap_or(&0) > 0)
        }
    }
}<|MERGE_RESOLUTION|>--- conflicted
+++ resolved
@@ -695,11 +695,7 @@
     const INTERVAL_DIVISOR: u32 = 2;
 
     pub fn new(
-<<<<<<< HEAD
-        config: &crate::store::Config,
-=======
         cfg: &Config,
->>>>>>> b5262299
         store_id: u64,
         pd_client: Arc<T>,
         router: RaftRouter<EK, ER>,
@@ -723,9 +719,7 @@
         );
 
         Runner {
-            engine_store_server_helper: crate::engine_store_ffi::gen_engine_store_server_helper(
-                config.engine_store_server_helper,
-            ),
+            engine_store_server_helper: crate::engine_store_ffi::get_engine_store_server_helper(),
             store_id,
             pd_client,
             router,
@@ -928,83 +922,19 @@
         self.remote.spawn(f);
     }
 
-<<<<<<< HEAD
-    fn handle_store_heartbeat(&mut self, mut stats: pdpb::StoreStats, _store_info: StoreInfo<EK>) {
-        let store_stats = self.engine_store_server_helper.handle_compute_store_stats();
-        if store_stats.fs_stats.ok == 0 {
-            return;
-=======
     fn handle_store_heartbeat(
         &mut self,
         mut stats: pdpb::StoreStats,
         store_info: StoreInfo<EK, ER>,
-        send_detailed_report: bool,
     ) {
-        let disk_stats = match fs2::statvfs(store_info.kv_engine.path()) {
-            Err(e) => {
-                error!(
-                    "get disk stat for rocksdb failed";
-                    "engine_path" => store_info.kv_engine.path(),
-                    "err" => ?e
-                );
-                return;
-            }
-            Ok(stats) => stats,
-        };
-
-        let mut report_peers = HashMap::default();
-        for (region_id, region_peer) in &mut self.region_peers {
-            let read_bytes = region_peer.read_bytes - region_peer.last_store_report_read_bytes;
-            let read_keys = region_peer.read_keys - region_peer.last_store_report_read_keys;
-            let query_stats = region_peer
-                .query_stats
-                .sub_query_stats(&region_peer.last_store_report_query_stats);
-            region_peer.last_store_report_read_bytes = region_peer.read_bytes;
-            region_peer.last_store_report_read_keys = region_peer.read_keys;
-            region_peer
-                .last_store_report_query_stats
-                .fill_query_stats(&region_peer.query_stats);
-            if read_bytes < hotspot_byte_report_threshold()
-                && read_keys < hotspot_key_report_threshold()
-                && query_stats.get_read_query_num() < hotspot_query_num_report_threshold()
-            {
-                continue;
-            }
-            let mut read_stat = pdpb::PeerStat::default();
-            read_stat.set_region_id(*region_id);
-            read_stat.set_read_keys(read_keys);
-            read_stat.set_read_bytes(read_bytes);
-            read_stat.set_query_stats(query_stats.0);
-            report_peers.insert(*region_id, read_stat);
->>>>>>> b5262299
+        let store_stats = self.engine_store_server_helper.handle_compute_store_stats();
+        if store_stats.fs_stats.ok == 0 {
+            return;
         }
         let capacity = store_stats.fs_stats.capacity_size;
         let available = store_stats.fs_stats.avail_size;
         stats.set_used_size(store_stats.fs_stats.used_size);
         stats.set_capacity(capacity);
-<<<<<<< HEAD
-=======
-
-        let used_size = self.snap_mgr.get_total_snap_size().unwrap()
-            + store_info
-                .kv_engine
-                .get_engine_used_size()
-                .expect("kv engine used size")
-            + store_info
-                .raft_engine
-                .get_engine_size()
-                .expect("raft engine used size");
-        stats.set_used_size(used_size);
-
-        let mut available = capacity.checked_sub(used_size).unwrap_or_default();
-        // We only care about rocksdb SST file size, so we should check disk available here.
-        available = cmp::min(available, disk_stats.available_space());
-
-        if available == 0 {
-            warn!("no available space");
-        }
-
->>>>>>> b5262299
         stats.set_available(available);
         stats.set_bytes_written(store_stats.engine_bytes_written);
         stats.set_keys_written(store_stats.engine_keys_written);
@@ -1028,13 +958,13 @@
             .set(available as i64);
         STORE_SIZE_GAUGE_VEC
             .with_label_values(&["used"])
-            .set(used_size as i64);
+            .set(store_stats.fs_stats.used_size as i64);
 
         let slow_score = self.slow_score.get();
         stats.set_slow_score(slow_score as u64);
 
         let mut optional_report = None;
-        if send_detailed_report {
+        if false {
             let mut store_report = pdpb::StoreReport::new();
             store_info
                 .kv_engine
@@ -1669,7 +1599,7 @@
                 stats,
                 store_info,
                 send_detailed_report,
-            } => self.handle_store_heartbeat(stats, store_info, send_detailed_report),
+            } => self.handle_store_heartbeat(stats, store_info),
             Task::ReportBatchSplit { regions } => self.handle_report_batch_split(regions),
             Task::ValidatePeer { region, peer } => self.handle_validate_peer(region, peer),
             Task::ReadStats { read_stats } => self.handle_read_stats(read_stats),
