// Copyright 2022 TiKV Project Authors. Licensed under Apache-2.0.

use std::error::Error;

use serde_derive::{Deserialize, Serialize};
use tikv_util::config::ReadableDuration;

#[derive(Clone, Serialize, Deserialize, PartialEq, Debug)]
#[serde(default)]
#[serde(rename_all = "kebab-case")]
pub struct Config {
    /// The renew interval of BatchTsoProvider.
    ///
    /// Default is 100ms, to adjust batch size rapidly enough.
    pub renew_interval: ReadableDuration,
    /// The minimal renew batch size of BatchTsoProvider.
    ///
    /// Default is 100.
    /// One TSO is required for every batch of Raft put messages, so by default
    /// 1K tso/s should be enough. Benchmark showed that with a 8.6w raw_put
    /// per second, the TSO requirement is 600 per second.
    pub renew_batch_min_size: u32,
    /// The maximum renew batch size of BatchTsoProvider.
    ///
    /// Default is 8192.
    /// PD provides 262144 TSO per 50ms for the whole cluster. Exceed this space
    /// will cause PD to sleep for 50ms, waiting for physical update
    /// interval. The 50ms limitation can not be broken through now (see
    /// `tso-update-physical-interval`).
    pub renew_batch_max_size: u32,
<<<<<<< HEAD
    /// The available interval of BatchTsoProvider.
    ///
    /// Default is 3s.
    /// The longer of the value can provide better "high-availability" against
    /// PD failure, but more overhead of `TsoBatchList` & pressure to TSO
    /// service.
    pub available_interval: ReadableDuration,
=======
    /// The size (in duration) of TSO buffer allocated ahead for
    /// BatchTsoProvider.
    ///
    /// Default is 3s.
    /// The longer of the value will help to improve tolerance against PD
    /// failure, but more overhead of `TsoBatchList` & pressure to TSO
    /// service.
    pub alloc_ahead_buffer: ReadableDuration,
>>>>>>> b448214b
}

impl Config {
    pub fn validate(&self) -> Result<(), Box<dyn Error>> {
        if self.renew_interval.is_zero() {
            return Err("causal-ts.renew-interval can't be zero".into());
        }
        if self.renew_batch_min_size == 0 {
<<<<<<< HEAD
            return Err("causal-ts.renew_batch_min_size should be greater than 0".into());
        }
        if self.renew_batch_max_size == 0 {
            return Err("causal-ts.renew_batch_max_size should be greater than 0".into());
        }
        if self.available_interval.is_zero() {
            return Err("causal-ts.available-interval can't be zero".into());
=======
            return Err("causal-ts.renew-batch-min-size should be greater than 0".into());
        }
        if self.renew_batch_max_size == 0 {
            return Err("causal-ts.renew-batch-max-size should be greater than 0".into());
        }
        if self.alloc_ahead_buffer.is_zero() {
            return Err("causal-ts.alloc-ahead-buffer can't be zero".into());
>>>>>>> b448214b
        }
        Ok(())
    }
}

impl Default for Config {
    fn default() -> Self {
        Self {
            renew_interval: ReadableDuration::millis(
                crate::tso::DEFAULT_TSO_BATCH_RENEW_INTERVAL_MS,
            ),
            renew_batch_min_size: crate::tso::DEFAULT_TSO_BATCH_MIN_SIZE,
            renew_batch_max_size: crate::tso::DEFAULT_TSO_BATCH_MAX_SIZE,
<<<<<<< HEAD
            available_interval: ReadableDuration::millis(
                crate::tso::DEFAULT_TSO_BATCH_AVAILABLE_INTERVAL_MS,
=======
            alloc_ahead_buffer: ReadableDuration::millis(
                crate::tso::DEFAULT_TSO_BATCH_ALLOC_AHEAD_BUFFER_MS,
>>>>>>> b448214b
            ),
        }
    }
}<|MERGE_RESOLUTION|>--- conflicted
+++ resolved
@@ -28,15 +28,6 @@
     /// interval. The 50ms limitation can not be broken through now (see
     /// `tso-update-physical-interval`).
     pub renew_batch_max_size: u32,
-<<<<<<< HEAD
-    /// The available interval of BatchTsoProvider.
-    ///
-    /// Default is 3s.
-    /// The longer of the value can provide better "high-availability" against
-    /// PD failure, but more overhead of `TsoBatchList` & pressure to TSO
-    /// service.
-    pub available_interval: ReadableDuration,
-=======
     /// The size (in duration) of TSO buffer allocated ahead for
     /// BatchTsoProvider.
     ///
@@ -45,7 +36,6 @@
     /// failure, but more overhead of `TsoBatchList` & pressure to TSO
     /// service.
     pub alloc_ahead_buffer: ReadableDuration,
->>>>>>> b448214b
 }
 
 impl Config {
@@ -54,15 +44,6 @@
             return Err("causal-ts.renew-interval can't be zero".into());
         }
         if self.renew_batch_min_size == 0 {
-<<<<<<< HEAD
-            return Err("causal-ts.renew_batch_min_size should be greater than 0".into());
-        }
-        if self.renew_batch_max_size == 0 {
-            return Err("causal-ts.renew_batch_max_size should be greater than 0".into());
-        }
-        if self.available_interval.is_zero() {
-            return Err("causal-ts.available-interval can't be zero".into());
-=======
             return Err("causal-ts.renew-batch-min-size should be greater than 0".into());
         }
         if self.renew_batch_max_size == 0 {
@@ -70,7 +51,6 @@
         }
         if self.alloc_ahead_buffer.is_zero() {
             return Err("causal-ts.alloc-ahead-buffer can't be zero".into());
->>>>>>> b448214b
         }
         Ok(())
     }
@@ -84,13 +64,8 @@
             ),
             renew_batch_min_size: crate::tso::DEFAULT_TSO_BATCH_MIN_SIZE,
             renew_batch_max_size: crate::tso::DEFAULT_TSO_BATCH_MAX_SIZE,
-<<<<<<< HEAD
-            available_interval: ReadableDuration::millis(
-                crate::tso::DEFAULT_TSO_BATCH_AVAILABLE_INTERVAL_MS,
-=======
             alloc_ahead_buffer: ReadableDuration::millis(
                 crate::tso::DEFAULT_TSO_BATCH_ALLOC_AHEAD_BUFFER_MS,
->>>>>>> b448214b
             ),
         }
     }
