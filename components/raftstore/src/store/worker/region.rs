--- conflicted
+++ resolved
@@ -225,12 +225,7 @@
 
 #[derive(Clone)]
 struct SnapContext<R> {
-<<<<<<< HEAD
-    engines: Engines,
-=======
     engine: RocksEngine,
-    batch_size: usize,
->>>>>>> b059e2d3
     mgr: SnapManager,
     use_delete_range: bool,
     pending_delete_ranges: PendingDeleteRanges,
@@ -339,13 +334,8 @@
 
     fn get_region_state(&self, region_id: u64) -> Result<(RegionLocalState, [u8; 11])> {
         let region_key = keys::region_state_key(region_id);
-<<<<<<< HEAD
-        let region_state: RegionLocalState =
-            match box_try!(self.engines.kv.c().get_msg_cf(CF_RAFT, &region_key)) {
-=======
         let mut region_state: RegionLocalState =
             match box_try!(self.engine.get_msg_cf(CF_RAFT, &region_key)) {
->>>>>>> b059e2d3
                 Some(state) => state,
                 None => {
                     return Err(box_err!(
@@ -360,7 +350,7 @@
     fn get_apply_state(&self, region_id: u64) -> Result<RaftApplyState> {
         let state_key = keys::apply_state_key(region_id);
         let apply_state: RaftApplyState =
-            match box_try!(self.engines.kv.c().get_msg_cf(CF_RAFT, &state_key)) {
+            match box_try!(self.engine.get_msg_cf(CF_RAFT, &state_key)) {
                 Some(state) => state,
                 None => {
                     return Err(box_err!(
@@ -391,21 +381,7 @@
         check_abort(&abort)?;
         fail_point!("apply_snap_cleanup_range");
 
-<<<<<<< HEAD
         let apply_state = self.get_apply_state(region_id)?;
-=======
-        let state_key = keys::apply_state_key(region_id);
-        let apply_state: RaftApplyState =
-            match box_try!(self.engine.get_msg_cf(CF_RAFT, &state_key)) {
-                Some(state) => state,
-                None => {
-                    return Err(box_err!(
-                        "failed to get raftstate from {}",
-                        log_wrappers::Value::key(&state_key)
-                    ));
-                }
-            };
->>>>>>> b059e2d3
         let term = apply_state.get_truncated_state().get_term();
         let idx = apply_state.get_truncated_state().get_index();
         let snap_key = SnapKey::new(region_id, term, idx);
@@ -415,7 +391,6 @@
         });
         check_abort(&abort)?;
         let timer = Instant::now();
-<<<<<<< HEAD
         if let Some(snap) = task.pre_handled_snap {
             info!(
                 "apply data with pre handled snap";
@@ -438,16 +413,6 @@
             tiflash_ffi::get_tiflash_server_helper()
                 .apply_pre_handled_snapshot(pre_handled_snap.inner);
         }
-=======
-        let options = ApplyOptions {
-            db: self.engine.clone(),
-            region,
-            abort: Arc::clone(&abort),
-            write_batch_size: self.batch_size,
-            coprocessor_host: self.coprocessor_host.clone(),
-        };
-        s.apply(options)?;
->>>>>>> b059e2d3
 
         let mut wb = self.engine.write_batch();
         region_state.set_state(PeerState::Normal);
