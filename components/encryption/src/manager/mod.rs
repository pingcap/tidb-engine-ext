// Copyright 2020 TiKV Project Authors. Licensed under Apache-2.0.

use std::{
    io::{Error as IoError, ErrorKind, Result as IoResult},
    path::{Path, PathBuf},
    sync::{
        atomic::{AtomicU64, Ordering},
        Arc, Mutex,
    },
    thread::JoinHandle,
    time::{Duration, SystemTime, UNIX_EPOCH},
};

use crossbeam::channel::{self, select, tick};
use engine_traits::{
<<<<<<< HEAD
    EncryptionKeyManager, EncryptionMethod as DBEncryptionMethod, FileEncryptionInfo,
=======
    EncryptionKeyManager, EncryptionMethod as EtEncryptionMethod, FileEncryptionInfo,
>>>>>>> b5329ee0
};
use fail::fail_point;
use file_system::File;
use kvproto::encryptionpb::{DataKey, EncryptionMethod, FileDictionary, FileInfo, KeyDictionary};
use protobuf::Message;
use tikv_util::{box_err, debug, error, info, sys::thread::StdThreadBuildWrapper, thd_name, warn};

use crate::{
    config::EncryptionConfig,
    crypter::{self, Iv},
    encrypted_file::EncryptedFile,
    file_dict_file::FileDictionaryFile,
    io::{DecrypterReader, EncrypterWriter},
    master_key::Backend,
    metrics::*,
    Error, Result,
};

const KEY_DICT_NAME: &str = "key.dict";
const FILE_DICT_NAME: &str = "file.dict";
const ROTATE_CHECK_PERIOD: u64 = 600; // 10min

struct Dicts {
    // Maps data file paths to key id and metadata. This file is stored as plaintext.
    file_dict: Mutex<FileDictionary>,
    file_dict_file: Mutex<FileDictionaryFile>,
    // Maps data key id to data keys, together with metadata. Also stores the data
    // key id used to encrypt the encryption file dictionary. The content is encrypted
    // using master key.
    key_dict: Mutex<KeyDictionary>,
    // Thread-safe version of current_key_id. Only when writing back to key_dict,
    // write it back to `key_dict`. Reader should always use this atomic, instead of
    // key_dict.current_key_id, since the latter can reflect an update-in-progress key.
    current_key_id: AtomicU64,
    rotation_period: Duration,
    base: PathBuf,
}

impl Dicts {
    fn new(
        path: &str,
        rotation_period: Duration,
        enable_file_dictionary_log: bool,
        file_dictionary_rewrite_threshold: u64,
    ) -> Result<Dicts> {
        Ok(Dicts {
            file_dict: Mutex::new(FileDictionary::default()),
            file_dict_file: Mutex::new(FileDictionaryFile::new(
                Path::new(path),
                FILE_DICT_NAME,
                enable_file_dictionary_log,
                file_dictionary_rewrite_threshold,
            )?),
            key_dict: Mutex::new(KeyDictionary {
                current_key_id: 0,
                ..Default::default()
            }),
            current_key_id: AtomicU64::new(0),
            rotation_period,
            base: Path::new(path).to_owned(),
        })
    }

    fn open(
        path: &str,
        rotation_period: Duration,
        master_key: &dyn Backend,
        enable_file_dictionary_log: bool,
        file_dictionary_rewrite_threshold: u64,
    ) -> Result<Option<Dicts>> {
        let base = Path::new(path);

        // File dict is saved in plaintext.
        let log_content = FileDictionaryFile::open(
            base,
            FILE_DICT_NAME,
            enable_file_dictionary_log,
            file_dictionary_rewrite_threshold,
            false,
        );

        let key_file = EncryptedFile::new(base, KEY_DICT_NAME);
        let key_bytes = key_file.read(master_key);

        match (log_content, key_bytes) {
            // Both files are found.
            (Ok((file_dict_file, file_dict)), Ok(key_bytes)) => {
                info!("encryption: found both of key dictionary and file dictionary.");
                let mut key_dict = KeyDictionary::default();
                key_dict.merge_from_bytes(&key_bytes)?;
                let current_key_id = AtomicU64::new(key_dict.current_key_id);

                ENCRYPTION_DATA_KEY_GAUGE.set(key_dict.keys.len() as _);
                ENCRYPTION_FILE_NUM_GAUGE.set(file_dict.files.len() as _);

                Ok(Some(Dicts {
                    file_dict: Mutex::new(file_dict),
                    file_dict_file: Mutex::new(file_dict_file),
                    key_dict: Mutex::new(key_dict),
                    current_key_id,
                    rotation_period,
                    base: base.to_owned(),
                }))
            }
            // If neither files are found, encryption was never enabled.
            (Err(Error::Io(file_err)), Err(Error::Io(key_err)))
                if file_err.kind() == ErrorKind::NotFound
                    && key_err.kind() == ErrorKind::NotFound =>
            {
                info!("encryption: none of key dictionary and file dictionary are found.");
                Ok(None)
            }
            (Ok((file_dict_file, file_dict)), Err(Error::Io(key_err)))
                if key_err.kind() == ErrorKind::NotFound && file_dict.files.is_empty() =>
            {
                std::fs::remove_file(file_dict_file.file_path())?;
                info!("encryption: file dict is empty and none of key dictionary are found.");
                Ok(None)
            }
            // ...else, return either error.
            (file_dict_file, key_bytes) => {
                if let Err(key_err) = key_bytes {
                    error!("encryption: failed to load key dictionary.");
                    Err(key_err)
                } else {
                    error!("encryption: failed to load file dictionary.");
                    Err(file_dict_file.unwrap_err())
                }
            }
        }
    }

    fn save_key_dict(&self, master_key: &dyn Backend) -> Result<()> {
        let file = EncryptedFile::new(&self.base, KEY_DICT_NAME);
        let (keys_len, key_bytes) = {
            let mut key_dict = self.key_dict.lock().unwrap();
            if !master_key.is_secure() {
                for value in key_dict.keys.values_mut() {
                    value.was_exposed = true
                }
            }
            let keys_len = key_dict.keys.len() as _;
            let key_bytes = key_dict.write_to_bytes()?;
            (keys_len, key_bytes)
        };
        file.write(&key_bytes, master_key)?;

        ENCRYPTION_FILE_SIZE_GAUGE
            .with_label_values(&["key_dictionary"])
            .set(key_bytes.len() as _);
        ENCRYPTION_DATA_KEY_GAUGE.set(keys_len);

        Ok(())
    }

    fn current_data_key(&self) -> (u64, DataKey) {
        let key_dict = self.key_dict.lock().unwrap();
        let current_key_id = self.current_key_id.load(Ordering::SeqCst);
        (
            current_key_id,
            key_dict
                .keys
                .get(&current_key_id)
                .cloned()
                .unwrap_or_else(|| {
                    panic!(
                        "current data key not found! Number of keys {}",
                        key_dict.keys.len()
                    );
                }),
        )
    }

    fn get_file(&self, fname: &str) -> Option<FileInfo> {
        let dict = self.file_dict.lock().unwrap();
        dict.files.get(fname).cloned()
    }

    fn new_file(&self, fname: &str, method: EncryptionMethod) -> Result<FileInfo> {
        let mut file_dict_file = self.file_dict_file.lock().unwrap();
        let iv = if method != EncryptionMethod::Plaintext {
            Iv::new_ctr()
        } else {
            Iv::Empty
        };
        let file = FileInfo {
            iv: iv.as_slice().to_vec(),
            key_id: self.current_key_id.load(Ordering::SeqCst),
            method,
            ..Default::default()
        };
        let file_num = {
            let mut file_dict = self.file_dict.lock().unwrap();
            file_dict.files.insert(fname.to_owned(), file.clone());
            file_dict.files.len() as _
        };

        file_dict_file.insert(fname, &file)?;
        ENCRYPTION_FILE_NUM_GAUGE.set(file_num);

        if method != EncryptionMethod::Plaintext {
            debug!("new encrypted file";
                  "fname" => fname,
                  "method" => format!("{:?}", method),
                  "iv" => hex::encode(iv.as_slice()));
        } else {
            debug!("new plaintext file"; "fname" => fname);
        }
        Ok(file)
    }

    // If the file does not exist, return Ok(())
    // In either case the intent that the file not exist is achieved.
    fn delete_file(&self, fname: &str) -> Result<()> {
        let mut file_dict_file = self.file_dict_file.lock().unwrap();
        let (file, file_num) = {
            let mut file_dict = self.file_dict.lock().unwrap();

            match file_dict.files.remove(fname) {
                Some(file_info) => {
                    let file_num = file_dict.files.len() as _;
                    (file_info, file_num)
                }
                None => {
                    // Could be a plaintext file not tracked by file dictionary.
                    info!("delete untracked plaintext file"; "fname" => fname);
                    return Ok(());
                }
            }
        };

        file_dict_file.remove(fname)?;
        ENCRYPTION_FILE_NUM_GAUGE.set(file_num);
        if file.method != EncryptionMethod::Plaintext {
            debug!("delete encrypted file"; "fname" => fname);
        } else {
            debug!("delete plaintext file"; "fname" => fname);
        }
        Ok(())
    }

    fn link_file(&self, src_fname: &str, dst_fname: &str) -> Result<Option<()>> {
        let mut file_dict_file = self.file_dict_file.lock().unwrap();
        let (method, file, file_num) = {
            let mut file_dict = self.file_dict.lock().unwrap();
            let file = match file_dict.files.get(src_fname) {
                Some(file_info) => file_info.clone(),
                None => {
                    // Could be a plaintext file not tracked by file dictionary.
                    info!("link untracked plaintext file"; "src" => src_fname, "dst" => dst_fname);
                    return Ok(None);
                }
            };
            // When an encrypted file exists in the file system, the file_dict must have
            // info about this file. But the opposite is not true, this is because the
            // actual file operation and file_dict operation are not atomic.
            check_stale_file_exist(dst_fname, &mut file_dict, &mut file_dict_file)?;
            let method = file.method;
            file_dict.files.insert(dst_fname.to_owned(), file.clone());
            let file_num = file_dict.files.len() as _;
            (method, file, file_num)
        };
        file_dict_file.insert(dst_fname, &file)?;
        ENCRYPTION_FILE_NUM_GAUGE.set(file_num);

        if method != EncryptionMethod::Plaintext {
            info!("link encrypted file"; "src" => src_fname, "dst" => dst_fname);
        } else {
            info!("link plaintext file"; "src" => src_fname, "dst" => dst_fname);
        }
        Ok(Some(()))
    }

    fn rotate_key(&self, key_id: u64, key: DataKey, master_key: &dyn Backend) -> Result<()> {
        info!("encryption: rotate data key."; "key_id" => key_id);
        {
            let mut key_dict = self.key_dict.lock().unwrap();
            key_dict.keys.insert(key_id, key);
            key_dict.current_key_id = key_id;
        };

        // re-encrypt key dict file.
        self.save_key_dict(master_key)?;
        // Update current data key id.
        self.current_key_id.store(key_id, Ordering::SeqCst);
        Ok(())
    }

    fn maybe_rotate_data_key(
        &self,
        method: EncryptionMethod,
        master_key: &dyn Backend,
    ) -> Result<()> {
        let now = SystemTime::now();
        // 0 means it's a new key dict
        if self.current_key_id.load(Ordering::SeqCst) != 0 {
            // It's not a new dict, then check current data key
            // creation time.
            let (_, key) = self.current_data_key();
            // Generate a new data key if
            //   1. encryption method is not the same, or
            //   2. the current data key was exposed and the new master key is secure.
            if method == key.method && !(key.was_exposed && master_key.is_secure()) {
                let creation_time = UNIX_EPOCH + Duration::from_secs(key.creation_time);
                match now.duration_since(creation_time) {
                    Ok(duration) => {
                        if self.rotation_period > duration {
                            debug!("current data key creation time is within rotation period";
                                "now" => ?now, "creation_time" => ?creation_time);
                            return Ok(());
                        }
                    }
                    Err(e) => {
                        warn!("data key rotate duraion overflow, generate a new data key";
                            "now" => ?now, "creation_time" => ?creation_time, "error" => ?e);
                    }
                }
            }
        }

        let duration = now.duration_since(UNIX_EPOCH).unwrap();
        let creation_time = duration.as_secs();

        let (key_id, key) = generate_data_key(method);
        let data_key = DataKey {
            key,
            method,
            creation_time,
            was_exposed: false,
            ..Default::default()
        };
        self.rotate_key(key_id, data_key, master_key)
    }
}

fn check_stale_file_exist(
    fname: &str,
    file_dict: &mut FileDictionary,
    file_dict_file: &mut FileDictionaryFile,
) -> Result<()> {
    if file_dict.files.get(fname).is_some() {
        if Path::new(fname).exists() {
            return Err(Error::Io(IoError::new(
                ErrorKind::AlreadyExists,
                format!("file already exists, {}", fname),
            )));
        }
        info!(
            "Clean stale file information in file dictionary: {:?}",
            fname
        );
        file_dict_file.remove(fname)?;
        let _ = file_dict.files.remove(fname);
    }
    Ok(())
}

fn run_background_rotate_work(
    dict: Arc<Dicts>,
    method: EncryptionMethod,
    master_key: &dyn Backend,
    terminal_recv: channel::Receiver<()>,
) {
    let check_period = std::cmp::min(
        Duration::from_secs(ROTATE_CHECK_PERIOD),
        dict.rotation_period,
    );

    loop {
        select! {
            recv(tick(check_period)) -> _ => {
                info!("Try to rotate data key, current method:{:?}", method);
                dict.maybe_rotate_data_key(method, master_key)
                    .expect("Rotating key operation encountered error in the background worker");
            },
            recv(terminal_recv) -> _ => {
                info!("Key rotate worker has been cancelled.");
                break
            },
        }
    }
}

fn generate_data_key(method: EncryptionMethod) -> (u64, Vec<u8>) {
    use rand::{rngs::OsRng, RngCore};

    let key_id = OsRng.next_u64();
    let key_length = crypter::get_method_key_length(method);
    let mut key = vec![0; key_length];
    OsRng.fill_bytes(&mut key);
    (key_id, key)
}

pub struct DataKeyManager {
    dicts: Arc<Dicts>,
    method: EncryptionMethod,
    rotate_terminal: channel::Sender<()>,
    background_worker: Option<JoinHandle<()>>,
}

#[derive(Debug)]
pub struct DataKeyManagerArgs {
    pub method: EncryptionMethod,
    pub rotation_period: Duration,
    pub enable_file_dictionary_log: bool,
    pub file_dictionary_rewrite_threshold: u64,
    pub dict_path: String,
}

impl DataKeyManagerArgs {
    pub fn from_encryption_config(
        dict_path: &str,
        config: &EncryptionConfig,
    ) -> DataKeyManagerArgs {
        DataKeyManagerArgs {
            dict_path: dict_path.to_string(),
            method: config.data_encryption_method,
            rotation_period: config.data_key_rotation_period.into(),
            enable_file_dictionary_log: config.enable_file_dictionary_log,
            file_dictionary_rewrite_threshold: config.file_dictionary_rewrite_threshold,
        }
    }
}

#[allow(clippy::large_enum_variant)]
enum LoadDicts {
    EncryptionDisabled,
    WrongMasterKey(Box<dyn std::error::Error + Send + Sync + 'static>),
    Loaded(Dicts),
}

impl DataKeyManager {
    #[cfg(test)]
    fn new_previous_loaded(
        master_key: Box<dyn Backend>,
        previous_master_key: Box<dyn Backend>,
        args: DataKeyManagerArgs,
    ) -> Result<Option<DataKeyManager>> {
        Self::new(master_key, Box::new(move || Ok(previous_master_key)), args)
    }

    pub fn new(
        master_key: Box<dyn Backend>,
        previous_master_key: Box<dyn FnOnce() -> Result<Box<dyn Backend>>>,
        args: DataKeyManagerArgs,
    ) -> Result<Option<DataKeyManager>> {
        let dicts = match Self::load_dicts(&*master_key, &args)? {
            LoadDicts::Loaded(dicts) => dicts,
            LoadDicts::EncryptionDisabled => return Ok(None),
            LoadDicts::WrongMasterKey(err) => {
                Self::load_previous_dicts(&*master_key, &*(previous_master_key()?), &args, err)?
            }
        };
        Ok(Some(Self::from_dicts(dicts, args.method, master_key)?))
    }

    /// Will block file operation for a considerable amount of time. Only used
    /// for debugging purpose.
    pub fn retain_encrypted_files(&self, f: impl Fn(&str) -> bool) {
        let mut dict = self.dicts.file_dict.lock().unwrap();
        let mut file_dict_file = self.dicts.file_dict_file.lock().unwrap();
        dict.files.retain(|fname, info| {
            if info.method != EncryptionMethod::Plaintext {
                let retain = f(fname);
                if !retain {
                    file_dict_file.remove(fname).unwrap();
                }
                retain
            } else {
                false
            }
        });
    }

    fn load_dicts(master_key: &dyn Backend, args: &DataKeyManagerArgs) -> Result<LoadDicts> {
        if args.method != EncryptionMethod::Plaintext && !master_key.is_secure() {
            return Err(box_err!(
                "encryption is to enable but master key is either absent or insecure."
            ));
        }
        match (
            Dicts::open(
                &args.dict_path,
                args.rotation_period,
                master_key,
                args.enable_file_dictionary_log,
                args.file_dictionary_rewrite_threshold,
            ),
            args.method,
        ) {
            // Encryption is disabled.
            (Ok(None), EncryptionMethod::Plaintext) => {
                info!("encryption is disabled.");
                Ok(LoadDicts::EncryptionDisabled)
            }
            // Encryption is being enabled.
            (Ok(None), _) => {
                info!("encryption is being enabled. method = {:?}", args.method);
                Ok(LoadDicts::Loaded(Dicts::new(
                    &args.dict_path,
                    args.rotation_period,
                    args.enable_file_dictionary_log,
                    args.file_dictionary_rewrite_threshold,
                )?))
            }
            // Encryption was enabled and master key didn't change.
            (Ok(Some(dicts)), _) => {
                info!("encryption is enabled. method = {:?}", args.method);
                Ok(LoadDicts::Loaded(dicts))
            }
            // Failed to decrypt the dictionaries using master key. Could be master key being
            // rotated. Try the previous master key.
            (Err(Error::WrongMasterKey(e_current)), _) => Ok(LoadDicts::WrongMasterKey(e_current)),
            // Error.
            (Err(e), _) => Err(e),
        }
    }

    fn load_previous_dicts(
        master_key: &dyn Backend,
        previous_master_key: &dyn Backend,
        args: &DataKeyManagerArgs,
        e_current: Box<dyn std::error::Error + Send + Sync + 'static>,
    ) -> Result<Dicts> {
        warn!(
            "failed to open encryption metadata using master key. \
                could be master key being rotated. \
                current master key: {:?}, previous master key: {:?}",
            master_key, previous_master_key
        );
        let dicts = Dicts::open(
            &args.dict_path,
            args.rotation_period,
            previous_master_key,
            args.enable_file_dictionary_log,
            args.file_dictionary_rewrite_threshold,
        )
        .map_err(|e| {
            if let Error::WrongMasterKey(e_previous) = e {
                Error::BothMasterKeyFail(e_current, e_previous)
            } else {
                e
            }
        })?
        .ok_or_else(|| {
            Error::Other(box_err!(
                "Fallback to previous master key but find dictionaries to be empty."
            ))
        })?;
        // Rewrite key_dict after replace master key.
        dicts.save_key_dict(master_key)?;

        info!("encryption: persisted result after replace master key.");
        Ok(dicts)
    }

    fn from_dicts(
        dicts: Dicts,
        method: EncryptionMethod,
        master_key: Box<dyn Backend>,
    ) -> Result<DataKeyManager> {
        dicts.maybe_rotate_data_key(method, &*master_key)?;
        let dicts = Arc::new(dicts);
        let dict_clone = dicts.clone();
        let (rotate_terminal, rx) = channel::bounded(1);
        let background_worker = std::thread::Builder::new()
            .name(thd_name!("enc:key"))
            .spawn_wrapper(move || {
                run_background_rotate_work(dict_clone, method, &*master_key, rx);
            })?;

        ENCRYPTION_INITIALIZED_GAUGE.set(1);

        Ok(DataKeyManager {
            dicts,
            method,
            rotate_terminal,
            background_worker: Some(background_worker),
        })
    }

    pub fn create_file_for_write<P: AsRef<Path>>(&self, path: P) -> Result<EncrypterWriter<File>> {
        let file_writer = File::create(&path)?;
        self.open_file_with_writer(path, file_writer, true /* create */)
    }

    pub fn open_file_with_writer<P: AsRef<Path>, W: std::io::Write>(
        &self,
        path: P,
        writer: W,
        create: bool,
    ) -> Result<EncrypterWriter<W>> {
        let fname = path.as_ref().to_str().ok_or_else(|| {
            Error::Other(box_err!(
                "failed to convert path to string {:?}",
                path.as_ref()
            ))
        })?;
        let file = if create {
            self.new_file(fname)?
        } else {
            self.get_file(fname)?
        };
        EncrypterWriter::new(
            writer,
            crypter::from_engine_encryption_method(file.method),
            &file.key,
<<<<<<< HEAD
            if file.method == DBEncryptionMethod::Plaintext {
=======
            if file.method == EtEncryptionMethod::Plaintext {
>>>>>>> b5329ee0
                debug_assert!(file.iv.is_empty());
                Iv::Empty
            } else {
                Iv::from_slice(&file.iv)?
            },
        )
    }

    pub fn open_file_for_read<P: AsRef<Path>>(&self, path: P) -> Result<DecrypterReader<File>> {
        let file_reader = File::open(&path)?;
        self.open_file_with_reader(path, file_reader)
    }

    pub fn open_file_with_reader<P: AsRef<Path>, R>(
        &self,
        path: P,
        reader: R,
    ) -> Result<DecrypterReader<R>> {
        let fname = path.as_ref().to_str().ok_or_else(|| {
            Error::Other(box_err!(
                "failed to convert path to string {:?}",
                path.as_ref()
            ))
        })?;
        let file = self.get_file(fname)?;
        DecrypterReader::new(
            reader,
            crypter::from_engine_encryption_method(file.method),
            &file.key,
<<<<<<< HEAD
            if file.method == DBEncryptionMethod::Plaintext {
=======
            if file.method == EtEncryptionMethod::Plaintext {
>>>>>>> b5329ee0
                debug_assert!(file.iv.is_empty());
                Iv::Empty
            } else {
                Iv::from_slice(&file.iv)?
            },
        )
    }

    pub fn dump_key_dict(
        backend: Box<dyn Backend>,
        dict_path: &str,
        key_ids: Option<Vec<u64>>,
    ) -> Result<()> {
        let dict_file = EncryptedFile::new(Path::new(dict_path), KEY_DICT_NAME);
        let dict_bytes = dict_file.read(backend.as_ref())?;
        let mut dict = KeyDictionary::default();
        dict.merge_from_bytes(&dict_bytes)?;
        if let Some(key_ids) = key_ids {
            for key_id in key_ids {
                if let Some(key) = dict.keys.get(&key_id) {
                    println!("{}: {:?}", key_id, key);
                }
            }
        } else {
            println!("current key id: {}", dict.current_key_id);
            for (key_id, key) in dict.keys.iter() {
                println!("{}: {:?}", key_id, key);
            }
        }
        Ok(())
    }

    pub fn dump_file_dict(dict_path: &str, file_path: Option<&str>) -> Result<()> {
        let (_, file_dict) = FileDictionaryFile::open(
            dict_path,
            FILE_DICT_NAME,
            true, // enable_file_dictionary_log
            1,
            true, // skip_rewrite
        )?;
        if let Some(file_path) = file_path {
            if let Some(info) = file_dict.files.get(file_path) {
                println!("{}: {:?}", file_path, info);
            }
        } else {
            for (path, info) in file_dict.files.iter() {
                println!("{}: {:?}", path, info);
            }
        }
        Ok(())
    }

    fn get_file_exists(&self, fname: &str) -> IoResult<Option<FileEncryptionInfo>> {
        let (method, key_id, iv) = {
            match self.dicts.get_file(fname) {
                Some(file) => (file.method, file.key_id, file.iv),
                None => return Ok(None),
            }
        };
        // Fail if key is specified but not found.
        let key = if method as i32 == EncryptionMethod::Plaintext as i32 {
            vec![]
        } else {
            match self.dicts.key_dict.lock().unwrap().keys.get(&key_id) {
                Some(k) => k.key.clone(),
                None => {
                    return Err(IoError::new(
                        ErrorKind::NotFound,
                        format!("key not found for id {}", key_id),
                    ));
                }
            }
        };
        let encrypted_file = FileEncryptionInfo {
            key,
            method: crypter::to_engine_encryption_method(method),
            iv,
        };
        Ok(Some(encrypted_file))
    }
}

impl DataKeyManager {
    pub fn encryption_method(&self) -> engine_traits::EncryptionMethod {
        crypter::encryption_method_to_db_encryption_method(self.method)
    }
}

impl Drop for DataKeyManager {
    fn drop(&mut self) {
        if let Err(e) = self.rotate_terminal.send(()) {
            info!("failed to terminate background rotation, are we shutting down?"; "err" => %e);
        }
        if let Some(Err(e)) = self.background_worker.take().map(|w| w.join()) {
            info!("failed to join background rotation, are we shutting down?"; "err" => ?e);
        }
    }
}

impl EncryptionKeyManager for DataKeyManager {
    // Get key to open existing file.
    fn get_file(&self, fname: &str) -> IoResult<FileEncryptionInfo> {
        match self.get_file_exists(fname) {
            Ok(Some(result)) => Ok(result),
            Ok(None) => {
                // Return Plaintext if file is not found
                // RocksDB requires this
                let file = FileInfo::default();
                let method = EncryptionMethod::Plaintext;
                Ok(FileEncryptionInfo {
                    key: vec![],
                    method: crypter::to_engine_encryption_method(method),
                    iv: file.iv,
                })
            }
            Err(err) => Err(err),
        }
    }

    fn new_file(&self, fname: &str) -> IoResult<FileEncryptionInfo> {
        let (_, data_key) = self.dicts.current_data_key();
        let key = data_key.get_key().to_owned();
        let file = self.dicts.new_file(fname, self.method)?;
        let encrypted_file = FileEncryptionInfo {
            key,
            method: crypter::to_engine_encryption_method(file.method),
            iv: file.get_iv().to_owned(),
        };
        Ok(encrypted_file)
    }

    fn delete_file(&self, fname: &str) -> IoResult<()> {
        fail_point!("key_manager_fails_before_delete_file", |_| IoResult::Err(
            std::io::ErrorKind::Other.into()
        ));
        self.dicts.delete_file(fname)?;
        Ok(())
    }

    fn link_file(&self, src_fname: &str, dst_fname: &str) -> IoResult<()> {
        self.dicts.link_file(src_fname, dst_fname)?;
        Ok(())
    }
}

#[cfg(test)]
mod tests {
    use engine_traits::EncryptionMethod as EtEncryptionMethod;
    use file_system::{remove_file, File};
    use matches::assert_matches;
    use tempfile::TempDir;
    use test_util::create_test_key_file;

    use super::*;
    use crate::master_key::{
        tests::{decrypt_called, encrypt_called, MockBackend},
        FileBackend, PlaintextBackend,
    };

    lazy_static::lazy_static! {
        static ref LOCK_FOR_GAUGE: Mutex<i32> = Mutex::new(1);
    }

    fn new_mock_backend() -> Box<MockBackend> {
        Box::new(MockBackend::default())
    }

    fn new_key_manager_def(
        tmp_dir: &tempfile::TempDir,
        method: Option<EncryptionMethod>,
    ) -> Result<DataKeyManager> {
        let master_backend = new_mock_backend() as Box<dyn Backend>;
        let mut args = def_data_key_args(tmp_dir);
        if let Some(method) = method {
            args.method = method;
        }
        match DataKeyManager::new_previous_loaded(
            master_backend,
            Box::new(MockBackend::default()),
            args,
        ) {
            Ok(None) => panic!("expected encryption"),
            Ok(Some(dkm)) => Ok(dkm),
            Err(e) => Err(e),
        }
    }

    fn def_data_key_args(tmp_dir: &tempfile::TempDir) -> DataKeyManagerArgs {
        DataKeyManagerArgs {
            method: EncryptionMethod::Aes256Ctr,
            rotation_period: Duration::from_secs(60),
            enable_file_dictionary_log: true,
            file_dictionary_rewrite_threshold: 2,
            dict_path: tmp_dir.path().as_os_str().to_str().unwrap().to_string(),
        }
    }

    // TODO(yiwu): use the similar method in test_util crate instead.
    fn new_mock_key_manager(
        tmp_dir: &tempfile::TempDir,
        method: Option<EncryptionMethod>,
        master_backend: Box<MockBackend>,
        previous_key: Box<MockBackend>,
    ) -> Result<DataKeyManager> {
        let mut args = def_data_key_args(tmp_dir);
        if let Some(method) = method {
            args.method = method;
        }
        match DataKeyManager::new_previous_loaded(master_backend, previous_key, args) {
            Ok(None) => panic!("expected encryption"),
            Ok(Some(dkm)) => Ok(dkm),
            Err(e) => Err(e),
        }
    }

    fn new_key_manager(
        tmp_dir: &tempfile::TempDir,
        method: Option<EncryptionMethod>,
        master_backend: Box<dyn Backend>,
        previous_key: Box<dyn Backend>,
    ) -> Result<DataKeyManager> {
        let mut args = def_data_key_args(tmp_dir);
        if let Some(method) = method {
            args.method = method;
        }
        match DataKeyManager::new_previous_loaded(master_backend, previous_key, args) {
            Ok(None) => panic!("expected encryption"),
            Ok(Some(dkm)) => Ok(dkm),
            Err(e) => Err(e),
        }
    }

    fn create_key_file(name: &str) -> (PathBuf, TempDir) {
        let tmp_dir = TempDir::new().unwrap();
        let path = tmp_dir.path().join(name);
        create_test_key_file(path.to_str().unwrap());
        (path, tmp_dir)
    }

    #[test]
    fn test_key_manager_encryption_enable_disable() {
        let _guard = LOCK_FOR_GAUGE.lock().unwrap();
        // encryption not enabled.
        let tmp_dir = tempfile::TempDir::new().unwrap();
        let mut args = def_data_key_args(&tmp_dir);
        args.method = EncryptionMethod::Plaintext;
        let dkm = DataKeyManager::new(
            new_mock_backend(),
            Box::new(|| Ok(new_mock_backend())),
            args,
        )
        .unwrap();
        assert!(dkm.is_none());

        // encryption being enabled.
        let manager = new_key_manager_def(&tmp_dir, Some(EncryptionMethod::Aes256Ctr)).unwrap();
        let foo1 = manager.new_file("foo").unwrap();
        drop(manager);

        // encryption was enabled. reopen.
        let manager = new_key_manager_def(&tmp_dir, Some(EncryptionMethod::Aes256Ctr)).unwrap();
        let foo2 = manager.get_file("foo").unwrap();
        assert_eq!(foo1, foo2);
        drop(manager);

        // disable encryption.
        let manager = new_key_manager_def(&tmp_dir, Some(EncryptionMethod::Plaintext)).unwrap();
        let foo3 = manager.get_file("foo").unwrap();
        assert_eq!(foo1, foo3);
        let bar = manager.new_file("bar").unwrap();
        assert_eq!(bar.method, EtEncryptionMethod::Plaintext);
    }

    // When enabling encryption, using insecure master key is not allowed.
    #[test]
    fn test_key_manager_disallow_plaintext_metadata() {
        let _guard = LOCK_FOR_GAUGE.lock().unwrap();
        let tmp_dir = tempfile::TempDir::new().unwrap();
        let manager = new_key_manager(
            &tmp_dir,
            Some(EncryptionMethod::Aes256Ctr),
            Box::new(PlaintextBackend::default()),
            new_mock_backend() as Box<dyn Backend>,
        );
        manager.err().unwrap();
    }

    // If master_key is the wrong key, fallback to previous_master_key.
    #[test]
    fn test_key_manager_rotate_master_key() {
        let _guard = LOCK_FOR_GAUGE.lock().unwrap();

        // create initial dictionaries.
        let tmp_dir = tempfile::TempDir::new().unwrap();
        let manager = new_key_manager_def(&tmp_dir, None).unwrap();
        let info1 = manager.new_file("foo").unwrap();
        drop(manager);

        let mut current_key = Box::new(MockBackend {
            is_wrong_master_key: true,
            ..Default::default()
        });
        current_key.track("current".to_string());
        let mut previous_key = new_mock_backend();
        previous_key.track("previous".to_string());
        assert_eq!(encrypt_called("current"), 0);
        assert_eq!(encrypt_called("previous"), 0);
        assert_eq!(decrypt_called("current"), 0);
        assert_eq!(decrypt_called("previous"), 0);
        let manager = new_mock_key_manager(&tmp_dir, None, current_key, previous_key).unwrap();
        let info2 = manager.get_file("foo").expect("get file foo");
        assert_eq!(info1, info2);
        assert_eq!(encrypt_called("current"), 1);
        assert_eq!(encrypt_called("previous"), 0);
        assert_eq!(decrypt_called("current"), 1);
        assert_eq!(decrypt_called("previous"), 1);
        assert_eq!(ENCRYPTION_INITIALIZED_GAUGE.get(), 1);
        assert_eq!(ENCRYPTION_FILE_NUM_GAUGE.get(), 1);
    }

    #[test]
    fn test_key_manager_rotate_master_key_rewrite_failure() {
        let _guard = LOCK_FOR_GAUGE.lock().unwrap();
        // create initial dictionaries.
        let tmp_dir = tempfile::TempDir::new().unwrap();
        let manager = new_key_manager_def(&tmp_dir, None).unwrap();
        manager.new_file("foo").unwrap();
        drop(manager);

        let mut current_key = Box::new(MockBackend {
            is_wrong_master_key: true,
            encrypt_fail: true,
            ..MockBackend::default()
        });
        current_key.track("current".to_string());
        let mut previous_key = new_mock_backend();
        previous_key.track("previous".to_string());
        let manager = new_mock_key_manager(&tmp_dir, None, current_key, previous_key);
        assert!(manager.is_err());
        assert_eq!(encrypt_called("current"), 1);
        assert_eq!(encrypt_called("previous"), 0);
        assert_eq!(decrypt_called("current"), 1);
        assert_eq!(decrypt_called("previous"), 1);
        assert_eq!(ENCRYPTION_INITIALIZED_GAUGE.get(), 1);
        assert_eq!(ENCRYPTION_FILE_NUM_GAUGE.get(), 1);
    }

    #[test]
    fn test_key_manager_both_master_key_fail() {
        // create initial dictionaries.
        let _guard = LOCK_FOR_GAUGE.lock().unwrap();
        let tmp_dir = tempfile::TempDir::new().unwrap();
        let manager = new_key_manager_def(&tmp_dir, None).unwrap();
        manager.new_file("foo").unwrap();
        drop(manager);

        let master_key = Box::new(MockBackend {
            is_wrong_master_key: true,
            ..Default::default()
        });
        let previous_master_key = Box::new(MockBackend {
            is_wrong_master_key: true,
            ..Default::default()
        });
        let manager = new_mock_key_manager(&tmp_dir, None, master_key, previous_master_key);
        assert_matches!(manager.err(), Some(Error::BothMasterKeyFail(_, _)));
    }

    #[test]
    fn test_key_manager_key_dict_missing() {
        // create initial dictionaries.
        let _guard = LOCK_FOR_GAUGE.lock().unwrap();
        let tmp_dir = tempfile::TempDir::new().unwrap();
        let manager = new_key_manager_def(&tmp_dir, None).unwrap();
        manager.new_file("foo").unwrap();
        drop(manager);

        remove_file(tmp_dir.path().join(KEY_DICT_NAME)).unwrap();
        let manager = new_key_manager_def(&tmp_dir, None);
        assert!(manager.is_err());
    }

    #[test]
    fn test_key_manager_file_dict_missing() {
        // create initial dictionaries.
        let _guard = LOCK_FOR_GAUGE.lock().unwrap();
        let tmp_dir = tempfile::TempDir::new().unwrap();
        let manager = new_key_manager_def(&tmp_dir, None).unwrap();
        manager.new_file("foo").unwrap();
        drop(manager);

        remove_file(tmp_dir.path().join(FILE_DICT_NAME)).unwrap();
        let manager = new_key_manager_def(&tmp_dir, None);
        assert!(manager.is_err());
    }

    #[test]
    fn test_key_manager_create_get_delete() {
        let _guard = LOCK_FOR_GAUGE.lock().unwrap();
        let tmp_dir = tempfile::TempDir::new().unwrap();
        let manager = new_key_manager_def(&tmp_dir, None).unwrap();

        let new_file = manager.new_file("foo").unwrap();
        let get_file = manager.get_file("foo").unwrap();
        assert_eq!(new_file, get_file);
        manager.delete_file("foo").unwrap();
        manager.delete_file("foo").unwrap();
        manager.delete_file("foo1").unwrap();

        // Must be plaintext if file not found.
        assert_eq!(manager.get_file_exists("foo").unwrap(), None,);

        let manager = new_key_manager_def(&tmp_dir, Some(EncryptionMethod::Aes192Ctr)).unwrap();
        assert_eq!(manager.get_file_exists("foo").unwrap(), None,);

        // Must fail if key is specified but not found.
        let file = FileInfo {
            method: EncryptionMethod::Aes192Ctr as _,
            key_id: 7, // Not exists
            ..Default::default()
        };
        manager
            .dicts
            .file_dict
            .lock()
            .unwrap()
            .files
            .insert("foo".to_owned(), file);
        assert_eq!(
            manager.get_file_exists("foo").unwrap_err().kind(),
            ErrorKind::NotFound,
        );
    }

    #[test]
    fn test_key_manager_link() {
        let _guard = LOCK_FOR_GAUGE.lock().unwrap();
        let tmp_dir = tempfile::TempDir::new().unwrap();
        let file_foo1 = tmp_dir.path().join("foo1");
        let _ = File::create(&file_foo1).unwrap();
        let foo1_path = file_foo1.as_path().to_str().unwrap();

        let manager = new_key_manager_def(&tmp_dir, None).unwrap();

        let file = manager.new_file("foo").unwrap();
        manager.link_file("foo", foo1_path).unwrap();

        // Must be the same.
        let file1 = manager.get_file(foo1_path).unwrap();
        assert_eq!(file1, file);

        manager.link_file("not exists", "not exists1").unwrap();
        // Target file already exists.
        manager.new_file("foo2").unwrap();
        // Here we create a temp file "foo1" to make the `link_file` return an error.
        assert_eq!(
            manager.link_file("foo2", foo1_path).unwrap_err().kind(),
            ErrorKind::AlreadyExists,
        )
    }

    #[test]
    fn test_key_manager_rename() {
        let _guard = LOCK_FOR_GAUGE.lock().unwrap();
        let tmp_dir = tempfile::TempDir::new().unwrap();
        let manager = new_key_manager_def(&tmp_dir, Some(EncryptionMethod::Aes192Ctr)).unwrap();
        let file = manager.new_file("foo").unwrap();

        manager.link_file("foo", "foo1").unwrap();
        manager.delete_file("foo").unwrap();

        // Must be the same.
        let file1 = manager.get_file("foo1").unwrap();
        assert_eq!(file1, file);

        manager.link_file("foo", "foo2").unwrap();
        manager.delete_file("foo").unwrap();

        assert_eq!(manager.get_file_exists("foo").unwrap(), None);
        assert_eq!(manager.get_file_exists("foo2").unwrap(), None);
    }

    #[test]
    fn test_key_manager_rotate() {
        let _guard = LOCK_FOR_GAUGE.lock().unwrap();
        let tmp_dir = tempfile::TempDir::new().unwrap();
        let manager = new_key_manager_def(&tmp_dir, None).unwrap();
        let (key_id, key) = {
            let (id, k) = manager.dicts.current_data_key();
            (id, k)
        };

        // Do not rotate.
        let master_key = MockBackend::default();
        manager
            .dicts
            .maybe_rotate_data_key(manager.method, &master_key)
            .unwrap();
        let (current_key_id1, current_key1) = {
            let (id, k) = manager.dicts.current_data_key();
            (id, k)
        };
        assert_eq!(current_key_id1, key_id);
        assert_eq!(current_key1, key);

        // Change rotation period to a smaller value, must rotate.
        unsafe {
            let ptr: *mut Dicts = manager.dicts.as_ref() as *const Dicts as *mut Dicts;
            let mut dict = Box::from_raw(ptr);
            dict.rotation_period = Duration::from_millis(1);
            Box::leak(dict);
        }
        std::thread::sleep(Duration::from_secs(1));
        manager
            .dicts
            .maybe_rotate_data_key(manager.method, &master_key)
            .unwrap();
        let (current_key_id2, current_key2) = {
            let (id, k) = manager.dicts.current_data_key();
            (id, k)
        };
        assert_ne!(current_key_id2, key_id);
        assert_ne!(current_key2, key);
    }

    #[test]
    fn test_key_manager_persistence() {
        let _guard = LOCK_FOR_GAUGE.lock().unwrap();
        let tmp_dir = tempfile::TempDir::new().unwrap();
        let manager = new_key_manager_def(&tmp_dir, None).unwrap();

        // Create a file and a datakey.
        manager.new_file("foo").unwrap();

        let files = manager.dicts.file_dict.lock().unwrap().clone();
        let keys = manager.dicts.key_dict.lock().unwrap().clone();

        // Close and re-open.
        drop(manager);
        let manager1 = new_key_manager_def(&tmp_dir, None).unwrap();

        let files1 = manager1.dicts.file_dict.lock().unwrap().clone();
        let keys1 = manager1.dicts.key_dict.lock().unwrap().clone();
        assert_eq!(files, files1);
        assert_eq!(keys, keys1);
    }

    #[test]
    fn test_key_manager_rotate_on_key_expose() {
        let _guard = LOCK_FOR_GAUGE.lock().unwrap();
        let (key_path, _tmp_key_dir) = create_key_file("key");
        let master_key_backend =
            Box::new(FileBackend::new(key_path.as_path()).unwrap()) as Box<dyn Backend>;
        let tmp_dir = tempfile::TempDir::new().unwrap();
        let previous = new_mock_backend() as Box<dyn Backend>;
        let manager = new_key_manager(&tmp_dir, None, master_key_backend, previous).unwrap();
        let (key_id, key) = {
            let (id, k) = manager.dicts.current_data_key();
            (id, k)
        };

        let master_key_backend =
            Box::new(FileBackend::new(key_path.as_path()).unwrap()) as Box<dyn Backend>;
        // Do not rotate.
        manager
            .dicts
            .maybe_rotate_data_key(manager.method, &*master_key_backend)
            .unwrap();
        let (current_key_id1, current_key1) = {
            let (id, k) = manager.dicts.current_data_key();
            (id, k)
        };
        assert_eq!(current_key_id1, key_id);
        assert_eq!(current_key1, key);

        // Expose the current data key and must rotate.
        manager
            .dicts
            .key_dict
            .lock()
            .unwrap()
            .keys
            .get_mut(&current_key_id1)
            .unwrap()
            .was_exposed = true;
        manager
            .dicts
            .maybe_rotate_data_key(manager.method, &*master_key_backend)
            .unwrap();
        let (current_key_id2, current_key2) = {
            let (id, k) = manager.dicts.current_data_key();
            (id, k)
        };
        assert_ne!(current_key_id2, key_id);
        assert_ne!(current_key2, key);
    }

    #[test]
    fn test_expose_keys_on_insecure_backend() {
        let _guard = LOCK_FOR_GAUGE.lock().unwrap();
        let (key_path, _tmp_key_dir) = create_key_file("key");
        let file_backend = FileBackend::new(key_path.as_path()).unwrap();
        let master_key_backend = Box::new(file_backend);
        let tmp_dir = tempfile::TempDir::new().unwrap();
        let previous = new_mock_backend() as Box<dyn Backend>;
        let manager = new_key_manager(&tmp_dir, None, master_key_backend, previous).unwrap();

        let file_backend = FileBackend::new(key_path.as_path()).unwrap();
        let master_key_backend = Box::new(file_backend);
        for i in 0..100 {
            manager
                .dicts
                .rotate_key(i, DataKey::default(), &*master_key_backend)
                .unwrap();
        }
        for value in manager.dicts.key_dict.lock().unwrap().keys.values() {
            assert!(!value.was_exposed);
        }

        // Change it insecure backend and save dicts,
        // must set expose for all keys.
        let insecure = PlaintextBackend::default();
        manager
            .dicts
            .rotate_key(100, DataKey::default(), &insecure)
            .unwrap();

        let mut count = 0;
        for value in manager.dicts.key_dict.lock().unwrap().keys.values() {
            count += 1;
            assert!(value.was_exposed);
        }
        assert!(count >= 101);
    }

    #[test]
    fn test_master_key_failure_and_succeed() {
        let _guard = LOCK_FOR_GAUGE.lock().unwrap();
        let tmp_dir = tempfile::TempDir::new().unwrap();

        let wrong_key = Box::new(MockBackend {
            is_wrong_master_key: true,
            encrypt_fail: true,
            ..MockBackend::default()
        });
        let right_key = Box::new(MockBackend {
            is_wrong_master_key: true,
            encrypt_fail: false,
            ..MockBackend::default()
        });
        let previous = Box::new(PlaintextBackend::default()) as Box<dyn Backend>;

        let result = new_key_manager(&tmp_dir, None, wrong_key, previous);
        // When the master key is invalid, the key manager left a empty file dict and
        // return errors.
        assert!(result.is_err());
        let previous = Box::new(PlaintextBackend::default()) as Box<dyn Backend>;
        new_key_manager(&tmp_dir, None, right_key, previous).unwrap();
    }

    #[test]
    fn test_plaintext_encrypter_writer() {
        use std::io::{Read, Write};

        let _guard = LOCK_FOR_GAUGE.lock().unwrap();
        let (key_path, _tmp_key_dir) = create_key_file("key");
        let master_key_backend =
            Box::new(FileBackend::new(key_path.as_path()).unwrap()) as Box<dyn Backend>;
        let tmp_dir = tempfile::TempDir::new().unwrap();
        let previous = new_mock_backend() as Box<dyn Backend>;
        let manager = new_key_manager(&tmp_dir, None, master_key_backend, previous).unwrap();
        let path = tmp_dir.path().join("nonencyrpted");
        let content = "I'm exposed.".to_string();
        {
            let raw = File::create(&path).unwrap();
            let mut f = manager
                .open_file_with_writer(&path, raw, false /* create */)
                .unwrap();
            f.write_all(content.as_bytes()).unwrap();
            f.sync_all().unwrap();
        }
        {
            let mut buffer = String::new();
            let mut f = File::open(&path).unwrap();
            assert_eq!(f.read_to_string(&mut buffer).unwrap(), content.len());
            assert_eq!(buffer, content);
        }
        {
            let mut buffer = String::new();
            let mut f = manager.open_file_for_read(&path).unwrap();
            assert_eq!(f.read_to_string(&mut buffer).unwrap(), content.len());
            assert_eq!(buffer, content);
        }
    }

    fn generate_mock_file<P: AsRef<Path>>(dkm: Option<&DataKeyManager>, path: P, content: &String) {
        use std::io::Write;
        match dkm {
            Some(manager) => {
                // Encryption enabled. Use DataKeyManager to manage file.
                let mut f = manager.create_file_for_write(&path).unwrap();
                f.write_all(content.as_bytes()).unwrap();
                f.sync_all().unwrap();
            }
            None => {
                // Encryption disabled. Write content in plaintext.
                let mut f = File::create(&path).unwrap();
                f.write_all(content.as_bytes()).unwrap();
                f.sync_all().unwrap();
            }
        }
    }

    fn check_mock_file_content<P: AsRef<Path>>(
        dkm: Option<&DataKeyManager>,
        path: P,
        expected: &String,
    ) {
        use std::io::Read;

        match dkm {
            Some(manager) => {
                let mut buffer = String::new();
                let mut f = manager.open_file_for_read(&path).unwrap();
                assert_eq!(f.read_to_string(&mut buffer).unwrap(), expected.len());
                assert_eq!(buffer, expected.to_string());
            }
            None => {
                let mut buffer = String::new();
                let mut f = File::open(&path).unwrap();
                assert_eq!(f.read_to_string(&mut buffer).unwrap(), expected.len());
                assert_eq!(buffer, expected.to_string());
            }
        }
    }

    fn test_change_method(from: EncryptionMethod, to: EncryptionMethod) {
        if from == to {
            return;
        }

        let generate_file_name = |method| format!("{:?}", method);
        let generate_file_content = |method| format!("Encrypted with {:?}", method);
        let tmp_dir = tempfile::TempDir::new().unwrap();
        let (key_path, _tmp_key_dir) = create_key_file("key");
        let master_key_backend =
            Box::new(FileBackend::new(key_path.as_path()).unwrap()) as Box<dyn Backend>;
        let previous = new_mock_backend() as Box<dyn Backend>;
        let path_to_file1 = tmp_dir.path().join(generate_file_name(from));
        let content1 = generate_file_content(from);

        if from == EncryptionMethod::Plaintext {
            // encryption not enabled.
            let mut args = def_data_key_args(&tmp_dir);
            args.method = EncryptionMethod::Plaintext;
            let manager =
                DataKeyManager::new(master_key_backend, Box::new(move || Ok(previous)), args)
                    .unwrap();
            assert!(manager.is_none());
            generate_mock_file(None, &path_to_file1, &content1);
            check_mock_file_content(None, &path_to_file1, &content1);
        } else {
            let manager =
                new_key_manager(&tmp_dir, Some(from), master_key_backend, previous).unwrap();

            generate_mock_file(Some(&manager), &path_to_file1, &content1);
            check_mock_file_content(Some(&manager), &path_to_file1, &content1);
            // Close old manager
            drop(manager);
        }

        // re-open with new encryption/plaintext algorithm.
        let master_key_backend =
            Box::new(FileBackend::new(key_path.as_path()).unwrap()) as Box<dyn Backend>;
        let previous = new_mock_backend() as Box<dyn Backend>;
        let manager = new_key_manager(&tmp_dir, Some(to), master_key_backend, previous).unwrap();
        let path_to_file2 = tmp_dir.path().join(generate_file_name(to));

        let content2 = generate_file_content(to);
        generate_mock_file(Some(&manager), &path_to_file2, &content2);
        check_mock_file_content(Some(&manager), &path_to_file2, &content2);
        // check old file content
        check_mock_file_content(Some(&manager), &path_to_file1, &content1);
    }

    #[test]
    fn test_encryption_algorithm_switch() {
        let _guard = LOCK_FOR_GAUGE.lock().unwrap();

        let method_list = [
            EncryptionMethod::Plaintext,
            EncryptionMethod::Aes128Ctr,
            EncryptionMethod::Aes192Ctr,
            EncryptionMethod::Aes256Ctr,
            EncryptionMethod::Sm4Ctr,
        ];
        for from in method_list {
            for to in method_list {
                test_change_method(from, to)
            }
        }
    }

    #[test]
    fn test_plaintext_encrypter_writer() {
        use std::io::{Read, Write};

        let _guard = LOCK_FOR_GAUGE.lock().unwrap();
        let (key_path, _tmp_key_dir) = create_key_file("key");
        let master_key_backend =
            Box::new(FileBackend::new(key_path.as_path()).unwrap()) as Box<dyn Backend>;
        let tmp_dir = tempfile::TempDir::new().unwrap();
        let previous = new_mock_backend() as Box<dyn Backend>;
        let manager = new_key_manager(&tmp_dir, None, master_key_backend, previous).unwrap();
        let path = tmp_dir.path().join("nonencyrpted");
        let content = "I'm exposed.".to_string();
        {
            let raw = File::create(&path).unwrap();
            let mut f = manager
                .open_file_with_writer(&path, raw, false /*create*/)
                .unwrap();
            f.write_all(content.as_bytes()).unwrap();
            f.sync_all().unwrap();
        }
        {
            let mut buffer = String::new();
            let mut f = File::open(&path).unwrap();
            assert_eq!(f.read_to_string(&mut buffer).unwrap(), content.len());
            assert_eq!(buffer, content);
        }
        {
            let mut buffer = String::new();
            let mut f = manager.open_file_for_read(&path).unwrap();
            assert_eq!(f.read_to_string(&mut buffer).unwrap(), content.len());
            assert_eq!(buffer, content);
        }
    }
}<|MERGE_RESOLUTION|>--- conflicted
+++ resolved
@@ -13,11 +13,7 @@
 
 use crossbeam::channel::{self, select, tick};
 use engine_traits::{
-<<<<<<< HEAD
-    EncryptionKeyManager, EncryptionMethod as DBEncryptionMethod, FileEncryptionInfo,
-=======
     EncryptionKeyManager, EncryptionMethod as EtEncryptionMethod, FileEncryptionInfo,
->>>>>>> b5329ee0
 };
 use fail::fail_point;
 use file_system::File;
@@ -625,11 +621,7 @@
             writer,
             crypter::from_engine_encryption_method(file.method),
             &file.key,
-<<<<<<< HEAD
-            if file.method == DBEncryptionMethod::Plaintext {
-=======
             if file.method == EtEncryptionMethod::Plaintext {
->>>>>>> b5329ee0
                 debug_assert!(file.iv.is_empty());
                 Iv::Empty
             } else {
@@ -659,11 +651,7 @@
             reader,
             crypter::from_engine_encryption_method(file.method),
             &file.key,
-<<<<<<< HEAD
-            if file.method == DBEncryptionMethod::Plaintext {
-=======
             if file.method == EtEncryptionMethod::Plaintext {
->>>>>>> b5329ee0
                 debug_assert!(file.iv.is_empty());
                 Iv::Empty
             } else {
