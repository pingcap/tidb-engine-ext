--- conflicted
+++ resolved
@@ -90,11 +90,7 @@
 
 [storage]
 data-dir = "/var"
-<<<<<<< HEAD
-engine = "raft-kv2"
-=======
 engine = "partitioned-raft-kv"
->>>>>>> 46ec0258
 gc-ratio-threshold = 1.2
 max-key-size = 4096
 scheduler-concurrency = 123
