// Copyright 2020 TiKV Project Authors. Licensed under Apache-2.0.

use std::{
    mem,
    string::String,
    sync::{
        atomic::{AtomicUsize, Ordering},
        Arc,
    },
};

use api_version::{ApiV2, KeyMode, KvFormat};
use collections::{HashMap, HashMapEntry};
use crossbeam::atomic::AtomicCell;
use kvproto::{
    cdcpb::{
        ChangeDataRequestKvApi, Error as EventError, Event, EventEntries, EventLogType, EventRow,
        EventRowOpType, Event_oneof_event,
    },
    kvrpcpb::ExtraOp as TxnExtraOp,
    metapb::{Region, RegionEpoch},
    raft_cmdpb::{
        AdminCmdType, AdminRequest, AdminResponse, CmdType, DeleteRequest, PutRequest, Request,
    },
};
use raftstore::{
    coprocessor::{Cmd, CmdBatch, ObserveHandle},
    store::util::compare_region_epoch,
    Error as RaftStoreError,
};
use resolved_ts::Resolver;
use tikv::storage::{txn::TxnEntry, Statistics};
use tikv_util::{debug, info, warn};
use txn_types::{Key, Lock, LockType, TimeStamp, WriteBatchFlags, WriteRef, WriteType};

use crate::{
    channel::{CdcEvent, SendError, Sink, CDC_EVENT_MAX_BYTES},
    initializer::KvEntry,
    metrics::*,
    old_value::{OldValueCache, OldValueCallback},
    service::ConnId,
    Error, Result,
};

static DOWNSTREAM_ID_ALLOC: AtomicUsize = AtomicUsize::new(0);

/// A unique identifier of a Downstream.
#[derive(Clone, Copy, Debug, PartialEq, Hash)]
pub struct DownstreamId(usize);

impl DownstreamId {
    pub fn new() -> DownstreamId {
        DownstreamId(DOWNSTREAM_ID_ALLOC.fetch_add(1, Ordering::SeqCst))
    }
}

impl Default for DownstreamId {
    fn default() -> Self {
        Self::new()
    }
}

#[derive(Clone, Copy, PartialEq, Eq, Debug)]
pub enum DownstreamState {
    /// It's just created and rejects change events and resolved timestamps.
    Uninitialized,
    /// It has got a snapshot for incremental scan, and change events will be
    /// accepted. However it still rejects resolved timestamps.
    Initializing,
    /// Incremental scan is finished so that resolved timestamps are acceptable
    /// now.
    Normal,
    Stopped,
}

impl Default for DownstreamState {
    fn default() -> Self {
        Self::Uninitialized
    }
}

/// Should only be called when it's uninitialized or stopped. Return false if
/// it's stopped.
pub(crate) fn on_init_downstream(s: &AtomicCell<DownstreamState>) -> bool {
    s.compare_exchange(
        DownstreamState::Uninitialized,
        DownstreamState::Initializing,
    )
    .is_ok()
}

/// Should only be called when it's initializing or stopped. Return false if
/// it's stopped.
pub(crate) fn post_init_downstream(s: &AtomicCell<DownstreamState>) -> bool {
    s.compare_exchange(DownstreamState::Initializing, DownstreamState::Normal)
        .is_ok()
}

impl DownstreamState {
    pub fn ready_for_change_events(&self) -> bool {
        match *self {
            DownstreamState::Uninitialized | DownstreamState::Stopped => false,
            DownstreamState::Initializing | DownstreamState::Normal => true,
        }
    }

    pub fn ready_for_advancing_ts(&self) -> bool {
        match *self {
            DownstreamState::Normal => true,

            DownstreamState::Uninitialized
            | DownstreamState::Stopped
            | DownstreamState::Initializing => false,
        }
    }
}

#[derive(Clone)]
pub struct Downstream {
    // TODO: include cdc request.
    /// A unique identifier of the Downstream.
    id: DownstreamId,
    // The request ID set by CDC to identify events corresponding different requests.
    req_id: u64,
    conn_id: ConnId,
    // The IP address of downstream.
    peer: String,
    region_epoch: RegionEpoch,
    sink: Option<Sink>,
    state: Arc<AtomicCell<DownstreamState>>,
    kv_api: ChangeDataRequestKvApi,
    filter_loop: bool,
}

impl Downstream {
    /// Create a Downstream.
    ///
    /// peer is the address of the downstream.
    /// sink sends data to the downstream.
    pub fn new(
        peer: String,
        region_epoch: RegionEpoch,
        req_id: u64,
        conn_id: ConnId,
        kv_api: ChangeDataRequestKvApi,
        filter_loop: bool,
    ) -> Downstream {
        Downstream {
            id: DownstreamId::new(),
            req_id,
            conn_id,
            peer,
            region_epoch,
            sink: None,
            state: Arc::new(AtomicCell::new(DownstreamState::default())),
            kv_api,
            filter_loop,
        }
    }

    /// Sink events to the downstream.
    pub fn sink_event(&self, mut event: Event, force: bool) -> Result<()> {
        event.set_request_id(self.req_id);
        if self.sink.is_none() {
            info!("cdc drop event, no sink";
                "conn_id" => ?self.conn_id, "downstream_id" => ?self.id, "req_id" => self.req_id);
            return Err(Error::Sink(SendError::Disconnected));
        }
        let sink = self.sink.as_ref().unwrap();
        match sink.unbounded_send(CdcEvent::Event(event), force) {
            Ok(_) => Ok(()),
            Err(SendError::Disconnected) => {
                debug!("cdc send event failed, disconnected";
                    "conn_id" => ?self.conn_id, "downstream_id" => ?self.id, "req_id" => self.req_id);
                Err(Error::Sink(SendError::Disconnected))
            }
            // TODO handle errors.
            Err(e @ SendError::Full) | Err(e @ SendError::Congested) => {
                info!("cdc send event failed, full";
                    "conn_id" => ?self.conn_id, "downstream_id" => ?self.id, "req_id" => self.req_id);
                Err(Error::Sink(e))
            }
        }
    }

    pub fn sink_error_event(&self, region_id: u64, err_event: EventError) -> Result<()> {
        let mut change_data_event = Event::default();
        change_data_event.event = Some(Event_oneof_event::Error(err_event));
        change_data_event.region_id = region_id;
        // Try it's best to send error events.
        let force_send = true;
        self.sink_event(change_data_event, force_send)
    }

    pub fn sink_region_not_found(&self, region_id: u64) -> Result<()> {
        let mut err_event = EventError::default();
        err_event.mut_region_not_found().region_id = region_id;
        self.sink_error_event(region_id, err_event)
    }

    pub fn set_sink(&mut self, sink: Sink) {
        self.sink = Some(sink);
    }

    pub fn get_id(&self) -> DownstreamId {
        self.id
    }

    pub fn get_filter_loop(&self) -> bool {
        self.filter_loop
    }

    pub fn get_state(&self) -> Arc<AtomicCell<DownstreamState>> {
        self.state.clone()
    }

    pub fn get_conn_id(&self) -> ConnId {
        self.conn_id
    }
}

#[derive(Default)]
struct Pending {
    pub downstreams: Vec<Downstream>,
    pub locks: Vec<PendingLock>,
    pub pending_bytes: usize,
}

impl Drop for Pending {
    fn drop(&mut self) {
        CDC_PENDING_BYTES_GAUGE.sub(self.pending_bytes as i64);
    }
}

enum PendingLock {
    Track { key: Vec<u8>, start_ts: TimeStamp },
    Untrack { key: Vec<u8> },
}

/// A CDC delegate of a raftstore region peer.
///
/// It converts raft commands into CDC events and broadcast to downstreams.
/// It also track trancation on the fly in order to compute resolved ts.
pub struct Delegate {
    pub handle: ObserveHandle,
    pub region_id: u64,

    // None if the delegate is not initialized.
    region: Option<Region>,
    pub resolver: Option<Resolver>,

    // Downstreams after the delegate has been resolved.
    resolved_downstreams: Vec<Downstream>,
    pending: Option<Pending>,
    txn_extra_op: Arc<AtomicCell<TxnExtraOp>>,
    failed: bool,
}

impl Delegate {
    /// Create a Delegate the given region.
    pub fn new(region_id: u64, txn_extra_op: Arc<AtomicCell<TxnExtraOp>>) -> Delegate {
        Delegate {
            region_id,
            handle: ObserveHandle::new(),
            resolver: None,
            region: None,
            resolved_downstreams: Vec::new(),
            pending: Some(Pending::default()),
            txn_extra_op,
            failed: false,
        }
    }

    /// Let downstream subscribe the delegate.
    /// Return error if subscribe fails and the `Delegate` won't be changed.
    pub fn subscribe(&mut self, downstream: Downstream) -> Result<()> {
        if self.region.is_some() {
            // Check if the downstream is out dated.
            self.check_epoch_on_ready(&downstream)?;
        }
        self.add_downstream(downstream);
        Ok(())
    }

    pub fn downstream(&self, downstream_id: DownstreamId) -> Option<&Downstream> {
        self.downstreams().iter().find(|d| d.id == downstream_id)
    }

    pub fn downstreams(&self) -> &Vec<Downstream> {
        self.pending
            .as_ref()
            .map(|p| &p.downstreams)
            .unwrap_or(&self.resolved_downstreams)
    }

    pub fn downstreams_mut(&mut self) -> &mut Vec<Downstream> {
        self.pending
            .as_mut()
            .map(|p| &mut p.downstreams)
            .unwrap_or(&mut self.resolved_downstreams)
    }

    /// Let downstream unsubscribe the delegate.
    /// Return whether the delegate is empty or not.
    pub fn unsubscribe(&mut self, id: DownstreamId, err: Option<Error>) -> bool {
        let error_event = err.map(|err| err.into_error_event(self.region_id));
        let region_id = self.region_id;
        if let Some(d) = self.remove_downstream(id) {
            if let Some(error_event) = error_event {
                if let Err(err) = d.sink_error_event(region_id, error_event.clone()) {
                    warn!("cdc send unsubscribe failed";
                        "region_id" => region_id, "error" => ?err, "origin_error" => ?error_event,
                        "downstream_id" => ?d.id, "downstream" => ?d.peer,
                        "request_id" => d.req_id, "conn_id" => ?d.conn_id);
                }
            }
            d.state.store(DownstreamState::Stopped);
        }
        self.downstreams().is_empty()
    }

    pub fn mark_failed(&mut self) {
        self.failed = true;
    }

    pub fn has_failed(&self) -> bool {
        self.failed
    }

    /// Stop the delegate
    ///
    /// This means the region has met an unrecoverable error for CDC.
    /// It broadcasts errors to all downstream and stops.
    pub fn stop(&mut self, err: Error) {
        self.mark_failed();
        self.stop_observing();

        info!("cdc met region error";
            "region_id" => self.region_id, "error" => ?err);
        let region_id = self.region_id;
        let error = err.into_error_event(self.region_id);
        let send = move |downstream: &Downstream| {
            downstream.state.store(DownstreamState::Stopped);
            let error_event = error.clone();
            if let Err(err) = downstream.sink_error_event(region_id, error_event) {
                warn!("cdc broadcast error failed";
                    "region_id" => region_id, "error" => ?err, "origin_error" => ?error,
                    "downstream_id" => ?downstream.id, "downstream" => ?downstream.peer,
                    "request_id" => downstream.req_id, "conn_id" => ?downstream.conn_id);
            }
            Ok(())
        };

        // TODO: In case we drop error messages, maybe we need a heartbeat mechanism
        //       to allow TiCDC detect region status.
        let _ = self.broadcast(send);
    }

    /// `txn_extra_op` returns a shared flag which is accessed in TiKV's
    /// transaction layer to determine whether to capture modifications' old
    /// value or not. Unsubscribing all downstreams or calling
    /// `Delegate::stop` will store it with `TxnExtraOp::Noop`.
    ///
    /// NOTE: Dropping a `Delegate` won't update this flag.
    pub fn txn_extra_op(&self) -> &AtomicCell<TxnExtraOp> {
        self.txn_extra_op.as_ref()
    }

    fn broadcast<F>(&self, send: F) -> Result<()>
    where
        F: Fn(&Downstream) -> Result<()>,
    {
        let downstreams = self.downstreams();
        assert!(
            !downstreams.is_empty(),
            "region {} miss downstream",
            self.region_id
        );
        for downstream in downstreams {
            send(downstream)?;
        }
        Ok(())
    }

    /// Install a resolver. Return downstreams which fail because of the
    /// region's internal changes.
    pub fn on_region_ready(
        &mut self,
        mut resolver: Resolver,
        region: Region,
    ) -> Vec<(&Downstream, Error)> {
        assert!(
            self.resolver.is_none(),
            "region {} resolver should not be ready",
            self.region_id,
        );

        // Mark the delegate as initialized.
        let mut pending = self.pending.take().unwrap();
        self.region = Some(region);
        info!("cdc region is ready"; "region_id" => self.region_id);

        for lock in mem::take(&mut pending.locks) {
            match lock {
                PendingLock::Track { key, start_ts } => resolver.track_lock(start_ts, key, None),
                PendingLock::Untrack { key } => resolver.untrack_lock(&key, None),
            }
        }
        self.resolver = Some(resolver);

        self.resolved_downstreams = mem::take(&mut pending.downstreams);
        let mut failed_downstreams = Vec::new();
        for downstream in self.downstreams() {
            if let Err(e) = self.check_epoch_on_ready(downstream) {
                failed_downstreams.push((downstream, e));
            }
        }
        failed_downstreams
    }

    /// Try advance and broadcast resolved ts.
    pub fn on_min_ts(&mut self, min_ts: TimeStamp) -> Option<TimeStamp> {
        if self.resolver.is_none() {
            debug!("cdc region resolver not ready";
                "region_id" => self.region_id, "min_ts" => min_ts);
            return None;
        }
        debug!("cdc try to advance ts"; "region_id" => self.region_id, "min_ts" => min_ts);
        let resolver = self.resolver.as_mut().unwrap();
        let resolved_ts = resolver.resolve(min_ts);
        debug!("cdc resolved ts updated";
            "region_id" => self.region_id, "resolved_ts" => resolved_ts);
        Some(resolved_ts)
    }

    pub fn on_batch(
        &mut self,
        batch: CmdBatch,
        old_value_cb: &OldValueCallback,
        old_value_cache: &mut OldValueCache,
        statistics: &mut Statistics,
    ) -> Result<()> {
        // Stale CmdBatch, drop it silently.
        if batch.cdc_id != self.handle.id {
            return Ok(());
        }
        for cmd in batch.into_iter(self.region_id) {
            let Cmd {
                index,
                term: _,
                mut request,
                mut response,
            } = cmd;
            if response.get_header().has_error() {
                let err_header = response.mut_header().take_error();
                self.mark_failed();
                return Err(Error::request(err_header));
            }
            if !request.has_admin_request() {
                let flags = WriteBatchFlags::from_bits_truncate(request.get_header().get_flags());
                let is_one_pc = flags.contains(WriteBatchFlags::ONE_PC);
                self.sink_data(
                    index,
                    request.requests.into(),
                    old_value_cb,
                    old_value_cache,
                    statistics,
                    is_one_pc,
                )?;
            } else {
                self.sink_admin(request.take_admin_request(), response.take_admin_response())?;
            }
        }
        Ok(())
    }

    pub(crate) fn convert_to_grpc_events(
        region_id: u64,
        request_id: u64,
        entries: Vec<Option<KvEntry>>,
        filter_loop: bool,
    ) -> Result<Vec<CdcEvent>> {
        let entries_len = entries.len();
        let mut rows = vec![Vec::with_capacity(entries_len)];
        let mut current_rows_size: usize = 0;
        for entry in entries {
            let (mut row, mut _has_value) = (EventRow::default(), false);
            let row_size: usize;
            match entry {
                Some(KvEntry::RawKvEntry(kv_pair)) => {
                    decode_rawkv(kv_pair.0, kv_pair.1, &mut row)?;
                    row_size = row.key.len() + row.value.len();
                }
                Some(KvEntry::TxnEntry(TxnEntry::Prewrite {
                    default,
                    lock,
                    old_value,
                })) => {
                    let l = Lock::parse(&lock.1).unwrap();
                    if decode_lock(lock.0, l, &mut row, &mut _has_value) {
                        continue;
                    }
                    decode_default(default.1, &mut row, &mut _has_value);
                    row.old_value = old_value.finalized().unwrap_or_default();
                    row_size = row.key.len() + row.value.len();
                }
                Some(KvEntry::TxnEntry(TxnEntry::Commit {
                    default,
                    write,
                    old_value,
                })) => {
                    if decode_write(write.0, &write.1, &mut row, &mut _has_value, false) {
                        continue;
                    }
                    decode_default(default.1, &mut row, &mut _has_value);

                    // This type means the row is self-contained, it has,
                    //   1. start_ts
                    //   2. commit_ts
                    //   3. key
                    //   4. value
                    if row.get_type() == EventLogType::Rollback {
                        // We dont need to send rollbacks to downstream,
                        // because downstream does not needs rollback to clean
                        // prewrite as it drops all previous stashed data.
                        continue;
                    }
                    set_event_row_type(&mut row, EventLogType::Committed);
                    row.old_value = old_value.finalized().unwrap_or_default();
                    row_size = row.key.len() + row.value.len();
                }
                None => {
                    // This type means scan has finished.
                    set_event_row_type(&mut row, EventLogType::Initialized);
                    row_size = 0;
                }
            }
<<<<<<< HEAD
=======
            // if the `txn_source` is not 0 and we should filter it out, skip this event.
            if row.txn_source != 0 && filter_loop {
                continue;
            }
>>>>>>> 0f1d45a8
            if current_rows_size + row_size >= CDC_EVENT_MAX_BYTES {
                rows.push(Vec::with_capacity(entries_len));
                current_rows_size = 0;
            }
            current_rows_size += row_size;
            rows.last_mut().unwrap().push(row);
        }

        let rows = rows
            .into_iter()
            .filter(|rs| !rs.is_empty())
            .map(|rs| {
                let event_entries = EventEntries {
                    entries: rs.into(),
                    ..Default::default()
                };
                CdcEvent::Event(Event {
                    region_id,
                    request_id,
                    event: Some(Event_oneof_event::Entries(event_entries)),
                    ..Default::default()
                })
            })
            .collect();
        Ok(rows)
    }

    fn sink_data(
        &mut self,
        index: u64,
        requests: Vec<Request>,
        old_value_cb: &OldValueCallback,
        old_value_cache: &mut OldValueCache,
        statistics: &mut Statistics,
        is_one_pc: bool,
    ) -> Result<()> {
        debug_assert_eq!(self.txn_extra_op.load(), TxnExtraOp::ReadOldValue);
        let mut read_old_value = |row: &mut EventRow, read_old_ts| -> Result<()> {
            let key = Key::from_raw(&row.key).append_ts(row.start_ts.into());
            let old_value = old_value_cb(key, read_old_ts, old_value_cache, statistics)?;
            row.old_value = old_value.unwrap_or_default();
            Ok(())
        };

        // map[key] -> (event, has_value).
        let mut txn_rows: HashMap<Vec<u8>, (EventRow, bool)> = HashMap::default();
        let mut raw_rows: Vec<EventRow> = Vec::new();
        for mut req in requests {
            match req.get_cmd_type() {
                CmdType::Put => {
                    self.sink_put(
                        req.take_put(),
                        is_one_pc,
                        &mut txn_rows,
                        &mut raw_rows,
                        &mut read_old_value,
                    )?;
                }
                CmdType::Delete => self.sink_delete(req.take_delete()),
                _ => {
                    debug!(
                        "skip other command";
                        "region_id" => self.region_id,
                        "command" => ?req,
                    );
                }
            }
        }

        let mut rows = Vec::with_capacity(txn_rows.len());
        for (_, (v, has_value)) in txn_rows {
            if v.r_type == EventLogType::Prewrite && v.op_type == EventRowOpType::Put && !has_value
            {
                // It's possible that a prewrite command only contains lock but without
                // default. It's not documented by classic Percolator but introduced with
                // Large-Transaction. Those prewrites are not complete, we must skip them.
                continue;
            }
            rows.push(v);
        }
        self.sink_downstream(rows, index, ChangeDataRequestKvApi::TiDb)?;
        self.sink_downstream(raw_rows, index, ChangeDataRequestKvApi::RawKv)
    }

    fn sink_downstream(
        &mut self,
        entries: Vec<EventRow>,
        index: u64,
        kv_api: ChangeDataRequestKvApi,
    ) -> Result<()> {
        if entries.is_empty() {
            return Ok(());
        }
<<<<<<< HEAD
=======

        let downstreams = self.downstreams();
        assert!(
            !downstreams.is_empty(),
            "region {} miss downstream",
            self.region_id
        );

        let mut need_filter = false;
        for ds in downstreams {
            if ds.filter_loop {
                need_filter = true;
                break;
            }
        }

        // collect the change event cause by user write, which is `txn_source` = 0.
        // for changefeed which only need the user write, send the `filtered`, or else,
        // send them all.
        let filtered = if need_filter {
            let filtered = entries
                .iter()
                .filter(|x| x.txn_source == 0)
                .cloned()
                .collect::<Vec<EventRow>>();
            if filtered.is_empty() {
                None
            } else {
                Some(Event {
                    region_id: self.region_id,
                    index,
                    event: Some(Event_oneof_event::Entries(EventEntries {
                        entries: filtered.into(),
                        ..Default::default()
                    })),
                    ..Default::default()
                })
            }
        } else {
            None
        };

>>>>>>> 0f1d45a8
        let event_entries = EventEntries {
            entries: entries.into(),
            ..Default::default()
        };
        let change_data_event = Event {
            region_id: self.region_id,
            index,
            event: Some(Event_oneof_event::Entries(event_entries)),
            ..Default::default()
        };

        let send = move |downstream: &Downstream| {
            // No ready downstream or a downstream that does not match the kv_api type, will
            // be ignored. There will be one region that contains both Txn & Raw entries.
            // The judgement here is for sending entries to downstreams with correct kv_api.
            if !downstream.state.load().ready_for_change_events() || downstream.kv_api != kv_api {
                return Ok(());
            }
            if downstream.filter_loop && filtered.is_none() {
                return Ok(());
            }

            let event = if downstream.filter_loop {
                filtered.clone().unwrap()
            } else {
                change_data_event.clone()
            };
            // Do not force send for real time change data events.
            let force_send = false;
            downstream.sink_event(event, force_send)
        };
        match self.broadcast(send) {
            Ok(()) => Ok(()),
            Err(e) => {
                self.mark_failed();
                Err(e)
            }
        }
    }

    fn sink_put(
        &mut self,
        put: PutRequest,
        is_one_pc: bool,
        txn_rows: &mut HashMap<Vec<u8>, (EventRow, bool)>,
        raw_rows: &mut Vec<EventRow>,
        read_old_value: impl FnMut(&mut EventRow, TimeStamp) -> Result<()>,
    ) -> Result<()> {
        let key_mode = ApiV2::parse_key_mode(put.get_key());
        if key_mode == KeyMode::Raw {
            self.sink_raw_put(put, raw_rows)
        } else {
            self.sink_txn_put(put, is_one_pc, txn_rows, read_old_value)
        }
    }

    fn sink_raw_put(&mut self, mut put: PutRequest, rows: &mut Vec<EventRow>) -> Result<()> {
        let mut row = EventRow::default();
        decode_rawkv(put.take_key(), put.take_value(), &mut row)?;
        rows.push(row);
        Ok(())
    }

    fn sink_txn_put(
        &mut self,
        mut put: PutRequest,
        is_one_pc: bool,
        rows: &mut HashMap<Vec<u8>, (EventRow, bool)>,
        mut read_old_value: impl FnMut(&mut EventRow, TimeStamp) -> Result<()>,
    ) -> Result<()> {
        match put.cf.as_str() {
            "write" => {
                let (mut row, mut has_value) = (EventRow::default(), false);
                if decode_write(put.take_key(), &put.value, &mut row, &mut has_value, true) {
                    return Ok(());
                }

                let commit_ts = if is_one_pc {
                    set_event_row_type(&mut row, EventLogType::Committed);
                    let commit_ts = TimeStamp::from(row.commit_ts);
                    read_old_value(&mut row, commit_ts.prev())?;
                    Some(commit_ts)
                } else {
                    // 2PC
                    if row.commit_ts == 0 {
                        None
                    } else {
                        Some(TimeStamp::from(row.commit_ts))
                    }
                };
                // validate commit_ts must be greater than the current resolved_ts
                if let (Some(resolver), Some(commit_ts)) = (&self.resolver, commit_ts) {
                    let resolved_ts = resolver.resolved_ts();
                    assert!(
                        commit_ts > resolved_ts,
                        "region {} commit_ts: {:?}, resolved_ts: {:?}",
                        self.region_id,
                        commit_ts,
                        resolved_ts
                    );
                }

                match rows.entry(row.key.clone()) {
                    HashMapEntry::Occupied(o) => {
                        let o = o.into_mut();
                        mem::swap(&mut o.0.value, &mut row.value);
                        o.0 = row;
                    }
                    HashMapEntry::Vacant(v) => {
                        v.insert((row, has_value));
                    }
                }
            }
            "lock" => {
                let (mut row, mut has_value) = (EventRow::default(), false);
                let lock = Lock::parse(put.get_value()).unwrap();
                let for_update_ts = lock.for_update_ts;
                if decode_lock(put.take_key(), lock, &mut row, &mut has_value) {
                    return Ok(());
                }

                let read_old_ts = std::cmp::max(for_update_ts, row.start_ts.into());
                read_old_value(&mut row, read_old_ts)?;

                // In order to compute resolved ts, we must track inflight txns.
                match self.resolver {
                    Some(ref mut resolver) => {
                        resolver.track_lock(row.start_ts.into(), row.key.clone(), None)
                    }
                    None => {
                        assert!(self.pending.is_some(), "region resolver not ready");
                        let pending = self.pending.as_mut().unwrap();
                        pending.locks.push(PendingLock::Track {
                            key: row.key.clone(),
                            start_ts: row.start_ts.into(),
                        });
                        pending.pending_bytes += row.key.len();
                        CDC_PENDING_BYTES_GAUGE.add(row.key.len() as i64);
                    }
                }

                let occupied = rows.entry(row.key.clone()).or_default();
                if occupied.1 {
                    assert!(!has_value);
                    has_value = true;
                    mem::swap(&mut occupied.0.value, &mut row.value);
                }
                *occupied = (row, has_value);
            }
            "" | "default" => {
                let key = Key::from_encoded(put.take_key()).truncate_ts().unwrap();
                let row = rows.entry(key.into_raw().unwrap()).or_default();
                decode_default(put.take_value(), &mut row.0, &mut row.1);
            }
            other => panic!("invalid cf {}", other),
        }
        Ok(())
    }

    fn sink_delete(&mut self, mut delete: DeleteRequest) {
        match delete.cf.as_str() {
            "lock" => {
                let raw_key = Key::from_encoded(delete.take_key()).into_raw().unwrap();
                match self.resolver {
                    Some(ref mut resolver) => resolver.untrack_lock(&raw_key, None),
                    None => {
                        assert!(self.pending.is_some(), "region resolver not ready");
                        let key_len = raw_key.len();
                        let pending = self.pending.as_mut().unwrap();
                        pending.locks.push(PendingLock::Untrack { key: raw_key });
                        pending.pending_bytes += key_len;
                        CDC_PENDING_BYTES_GAUGE.add(key_len as i64);
                    }
                }
            }
            "" | "default" | "write" => {}
            other => {
                panic!("invalid cf {}", other);
            }
        }
    }

    fn sink_admin(&mut self, request: AdminRequest, mut response: AdminResponse) -> Result<()> {
        let store_err = match request.get_cmd_type() {
            AdminCmdType::Split => RaftStoreError::EpochNotMatch(
                "split".to_owned(),
                vec![
                    response.mut_split().take_left(),
                    response.mut_split().take_right(),
                ],
            ),
            AdminCmdType::BatchSplit => RaftStoreError::EpochNotMatch(
                "batchsplit".to_owned(),
                response.mut_splits().take_regions().into(),
            ),
            AdminCmdType::PrepareMerge
            | AdminCmdType::CommitMerge
            | AdminCmdType::RollbackMerge => {
                RaftStoreError::EpochNotMatch("merge".to_owned(), vec![])
            }
            _ => return Ok(()),
        };
        self.mark_failed();
        Err(Error::request(store_err.into()))
    }

    fn add_downstream(&mut self, downstream: Downstream) {
        self.downstreams_mut().push(downstream);
        self.txn_extra_op.store(TxnExtraOp::ReadOldValue);
    }

    fn remove_downstream(&mut self, id: DownstreamId) -> Option<Downstream> {
        let downstreams = self.downstreams_mut();
        if let Some(index) = downstreams.iter().position(|x| x.id == id) {
            let downstream = downstreams.swap_remove(index);
            if downstreams.is_empty() {
                // Stop observing when the last downstream is removed. Otherwise the observer
                // will keep pushing events to the delegate.
                self.stop_observing();
            }
            return Some(downstream);
        }
        None
    }

    fn check_epoch_on_ready(&self, downstream: &Downstream) -> Result<()> {
        let region = self.region.as_ref().unwrap();
        if let Err(e) = compare_region_epoch(
            &downstream.region_epoch,
            region,
            false, // check_conf_ver
            true,  // check_ver
            true,  // include_region
        ) {
            info!(
                "cdc fail to subscribe downstream";
                "region_id" => region.id,
                "downstream_id" => ?downstream.id,
                "conn_id" => ?downstream.conn_id,
                "req_id" => downstream.req_id,
                "err" => ?e
            );
            // Downstream is outdated, mark stop.
            downstream.state.store(DownstreamState::Stopped);
            return Err(Error::request(e.into()));
        }
        Ok(())
    }

    fn stop_observing(&self) {
        info!("stop observing"; "region_id" => self.region_id, "failed" => self.failed);
        // Stop observe further events.
        self.handle.stop_observing();
        // To inform transaction layer no more old values are required for the region.
        self.txn_extra_op.store(TxnExtraOp::Noop);
    }
}

fn set_event_row_type(row: &mut EventRow, ty: EventLogType) {
    row.r_type = ty;
}

fn make_overlapped_rollback(key: Key, row: &mut EventRow) {
    // The current record's commit_ts is the rolled-back transaction's start_ts.
    row.start_ts = key.decode_ts().unwrap().into_inner();
    row.commit_ts = 0;
    row.key = key.truncate_ts().unwrap().into_raw().unwrap();
    row.op_type = EventRowOpType::Unknown as _;
    set_event_row_type(row, EventLogType::Rollback);
}

/// Decodes the write record and store its information in `row`. This may be
/// called both when doing incremental scan of observing apply events. There's
/// different behavior for the two case, distinguished by the `is_apply`
/// parameter.
fn decode_write(
    key: Vec<u8>,
    value: &[u8],
    row: &mut EventRow,
    has_value: &mut bool,
    is_apply: bool,
) -> bool {
    let key = Key::from_encoded(key);
    let write = WriteRef::parse(value).unwrap().to_owned();

    // For scanning, ignore the GC fence and read the old data;
    // For observed apply, drop the record it self but keep only the overlapped
    // rollback information if gc_fence exists.
    if is_apply && write.gc_fence.is_some() {
        // `gc_fence` is set means the write record has been rewritten.
        // Currently the only case is writing overlapped_rollback. And in this case
        assert!(write.has_overlapped_rollback);
        assert_ne!(write.write_type, WriteType::Rollback);
        make_overlapped_rollback(key, row);
        return false;
    }

    let (op_type, r_type) = match write.write_type {
        WriteType::Put => (EventRowOpType::Put, EventLogType::Commit),
        WriteType::Delete => (EventRowOpType::Delete, EventLogType::Commit),
        WriteType::Rollback => (EventRowOpType::Unknown, EventLogType::Rollback),
        other => {
            debug!("cdc skip write record"; "write" => ?other, "key" => %key);
            return true;
        }
    };
    let commit_ts = if write.write_type == WriteType::Rollback {
        assert_eq!(write.txn_source, 0);
        0
    } else {
        key.decode_ts().unwrap().into_inner()
    };
    row.start_ts = write.start_ts.into_inner();
    row.commit_ts = commit_ts;
    row.key = key.truncate_ts().unwrap().into_raw().unwrap();
    row.op_type = op_type as _;
    // used for filter out the event. see `txn_source` field for more detail.
    row.txn_source = write.txn_source;
    set_event_row_type(row, r_type);
    if let Some(value) = write.short_value {
        row.value = value;
        *has_value = true;
    }

    false
}

fn decode_lock(key: Vec<u8>, lock: Lock, row: &mut EventRow, has_value: &mut bool) -> bool {
    let op_type = match lock.lock_type {
        LockType::Put => EventRowOpType::Put,
        LockType::Delete => EventRowOpType::Delete,
        other => {
            debug!("cdc skip lock record";
                "type" => ?other,
                "start_ts" => ?lock.ts,
                "key" => &log_wrappers::Value::key(&key),
                "for_update_ts" => ?lock.for_update_ts);
            return true;
        }
    };
    let key = Key::from_encoded(key);
    row.start_ts = lock.ts.into_inner();
    row.key = key.into_raw().unwrap();
    row.op_type = op_type as _;
    // used for filter out the event. see `txn_source` field for more detail.
    row.txn_source = lock.txn_source;
    set_event_row_type(row, EventLogType::Prewrite);
    if let Some(value) = lock.short_value {
        row.value = value;
        *has_value = true;
    }

    false
}

fn decode_rawkv(key: Vec<u8>, value: Vec<u8>, row: &mut EventRow) -> Result<()> {
    let (decoded_key, ts) = ApiV2::decode_raw_key_owned(Key::from_encoded(key), true)?;
    let decoded_value = ApiV2::decode_raw_value_owned(value)?;

    row.start_ts = ts.unwrap().into_inner();
    row.commit_ts = row.start_ts;
    row.key = decoded_key;
    row.value = decoded_value.user_value;

    if let Some(expire_ts) = decoded_value.expire_ts {
        row.expire_ts_unix_secs = expire_ts;
    }

    if decoded_value.is_delete {
        row.op_type = EventRowOpType::Delete;
    } else {
        row.op_type = EventRowOpType::Put;
    }
    set_event_row_type(row, EventLogType::Committed);
    Ok(())
}

fn decode_default(value: Vec<u8>, row: &mut EventRow, has_value: &mut bool) {
    if !value.is_empty() {
        row.value = value.to_vec();
    }
    // If default CF is given in a command it means the command always has a value.
    *has_value = true;
}

#[cfg(test)]
mod tests {
    use std::cell::Cell;

    use api_version::RawValue;
    use futures::{executor::block_on, stream::StreamExt};
    use kvproto::{errorpb::Error as ErrorHeader, metapb::Region};

    use super::*;

    #[test]
    fn test_error() {
        let region_id = 1;
        let mut region = Region::default();
        region.set_id(region_id);
        region.mut_peers().push(Default::default());
        region.mut_region_epoch().set_version(2);
        region.mut_region_epoch().set_conf_ver(2);
        let region_epoch = region.get_region_epoch().clone();

        let quota = crate::channel::MemoryQuota::new(usize::MAX);
        let (sink, mut drain) = crate::channel::channel(1, quota);
        let rx = drain.drain();
        let request_id = 123;
        let mut downstream = Downstream::new(
            String::new(),
            region_epoch,
            request_id,
            ConnId::new(),
            ChangeDataRequestKvApi::TiDb,
            false,
        );
        downstream.set_sink(sink);
        let mut delegate = Delegate::new(region_id, Default::default());
        delegate.subscribe(downstream).unwrap();
        assert!(delegate.handle.is_observing());
        let resolver = Resolver::new(region_id);
        assert!(delegate.on_region_ready(resolver, region).is_empty());

        let rx_wrap = Cell::new(Some(rx));
        let receive_error = || {
            let (event, rx) = block_on(rx_wrap.replace(None).unwrap().into_future());
            rx_wrap.set(Some(rx));
            let event = event.unwrap();
            assert!(
                matches!(event.0, CdcEvent::Event(_)),
                "unknown event {:?}",
                event
            );
            if let CdcEvent::Event(mut e) = event.0 {
                assert_eq!(e.get_request_id(), request_id);
                let event = e.event.take().unwrap();
                match event {
                    Event_oneof_event::Error(err) => err,
                    other => panic!("unknown event {:?}", other),
                }
            } else {
                panic!("unknown event")
            }
        };

        let mut err_header = ErrorHeader::default();
        err_header.set_not_leader(Default::default());
        delegate.stop(Error::request(err_header));
        let err = receive_error();
        assert!(err.has_not_leader());
        // Observing is disabled by any error.
        assert!(!delegate.handle.is_observing());

        let mut err_header = ErrorHeader::default();
        err_header.set_region_not_found(Default::default());
        delegate.stop(Error::request(err_header));
        let err = receive_error();
        assert!(err.has_region_not_found());

        let mut err_header = ErrorHeader::default();
        err_header.set_epoch_not_match(Default::default());
        delegate.stop(Error::request(err_header));
        let err = receive_error();
        assert!(err.has_epoch_not_match());

        // Split
        let mut region = Region::default();
        region.set_id(1);
        let mut request = AdminRequest::default();
        request.set_cmd_type(AdminCmdType::Split);
        let mut response = AdminResponse::default();
        response.mut_split().set_left(region.clone());
        let err = delegate.sink_admin(request, response).err().unwrap();
        delegate.stop(err);
        let mut err = receive_error();
        assert!(err.has_epoch_not_match());
        err.take_epoch_not_match()
            .current_regions
            .into_iter()
            .find(|r| r.get_id() == 1)
            .unwrap();

        let mut request = AdminRequest::default();
        request.set_cmd_type(AdminCmdType::BatchSplit);
        let mut response = AdminResponse::default();
        response.mut_splits().set_regions(vec![region].into());
        let err = delegate.sink_admin(request, response).err().unwrap();
        delegate.stop(err);
        let mut err = receive_error();
        assert!(err.has_epoch_not_match());
        err.take_epoch_not_match()
            .current_regions
            .into_iter()
            .find(|r| r.get_id() == 1)
            .unwrap();

        // Merge
        let mut request = AdminRequest::default();
        request.set_cmd_type(AdminCmdType::PrepareMerge);
        let response = AdminResponse::default();
        let err = delegate.sink_admin(request, response).err().unwrap();
        delegate.stop(err);
        let mut err = receive_error();
        assert!(err.has_epoch_not_match());
        assert!(err.take_epoch_not_match().current_regions.is_empty());

        let mut request = AdminRequest::default();
        request.set_cmd_type(AdminCmdType::CommitMerge);
        let response = AdminResponse::default();
        let err = delegate.sink_admin(request, response).err().unwrap();
        delegate.stop(err);
        let mut err = receive_error();
        assert!(err.has_epoch_not_match());
        assert!(err.take_epoch_not_match().current_regions.is_empty());

        let mut request = AdminRequest::default();
        request.set_cmd_type(AdminCmdType::RollbackMerge);
        let response = AdminResponse::default();
        let err = delegate.sink_admin(request, response).err().unwrap();
        delegate.stop(err);
        let mut err = receive_error();
        assert!(err.has_epoch_not_match());
        assert!(err.take_epoch_not_match().current_regions.is_empty());
    }

    #[test]
    fn test_delegate_subscribe_unsubscribe() {
        let new_downstream = |id: u64, region_version: u64| {
            let peer = format!("{}", id);
            let mut epoch = RegionEpoch::default();
            epoch.set_conf_ver(region_version);
            epoch.set_version(region_version);
<<<<<<< HEAD
            Downstream::new(peer, epoch, id, ConnId::new(), ChangeDataRequestKvApi::TiDb)
=======
            Downstream::new(
                peer,
                epoch,
                id,
                ConnId::new(),
                ChangeDataRequestKvApi::TiDb,
                false,
            )
>>>>>>> 0f1d45a8
        };

        // Create a new delegate.
        let txn_extra_op = Arc::new(AtomicCell::new(TxnExtraOp::Noop));
        let mut delegate = Delegate::new(1, txn_extra_op.clone());
        assert_eq!(txn_extra_op.load(), TxnExtraOp::Noop);
        assert!(delegate.handle.is_observing());

        // Subscribe once.
        let downstream1 = new_downstream(1, 1);
        let downstream1_id = downstream1.id;
        delegate.subscribe(downstream1).unwrap();
        assert_eq!(txn_extra_op.load(), TxnExtraOp::ReadOldValue);
        assert!(delegate.handle.is_observing());

        // Subscribe twice and then unsubscribe the second downstream.
        let downstream2 = new_downstream(2, 1);
        let downstream2_id = downstream2.id;
        delegate.subscribe(downstream2).unwrap();
        assert!(!delegate.unsubscribe(downstream2_id, None));
        assert_eq!(txn_extra_op.load(), TxnExtraOp::ReadOldValue);
        assert!(delegate.handle.is_observing());

        // `on_region_ready` when the delegate isn't resolved.
        delegate.subscribe(new_downstream(1, 2)).unwrap();
        let mut region = Region::default();
        region.mut_region_epoch().set_conf_ver(1);
        region.mut_region_epoch().set_version(1);
        {
            let failures = delegate.on_region_ready(Resolver::new(1), region);
            assert_eq!(failures.len(), 1);
            let id = failures[0].0.id;
            delegate.unsubscribe(id, None);
            assert_eq!(delegate.downstreams().len(), 1);
        }
        assert_eq!(txn_extra_op.load(), TxnExtraOp::ReadOldValue);
        assert!(delegate.handle.is_observing());

        // Subscribe with an invalid epoch.
        delegate.subscribe(new_downstream(1, 2)).unwrap_err();
        assert_eq!(delegate.downstreams().len(), 1);

        // Unsubscribe all downstreams.
        assert!(delegate.unsubscribe(downstream1_id, None));
        assert!(delegate.downstreams().is_empty());
        assert_eq!(txn_extra_op.load(), TxnExtraOp::Noop);
        assert!(!delegate.handle.is_observing());
    }

    #[test]
    fn test_decode_rawkv() {
        let cases = vec![
            (vec![b'r', 2, 3, 4], b"world1".to_vec(), 1, Some(10), false),
            (vec![b'r', 3, 4, 5], b"world2".to_vec(), 2, None, true),
        ];

        for (key, value, start_ts, expire_ts, is_delete) in cases.into_iter() {
            let mut row = EventRow::default();
            let key_with_ts = ApiV2::encode_raw_key(&key, Some(start_ts.into())).into_encoded();
            let raw_value = RawValue {
                user_value: value.to_vec(),
                expire_ts,
                is_delete,
            };
            let encoded_value = ApiV2::encode_raw_value_owned(raw_value);
            decode_rawkv(key_with_ts, encoded_value, &mut row).unwrap();

            assert_eq!(row.start_ts, start_ts);
            assert_eq!(row.commit_ts, start_ts);
            assert_eq!(row.key, key);
            assert_eq!(row.value, value);

            if is_delete {
                assert_eq!(row.op_type, EventRowOpType::Delete);
            } else {
                assert_eq!(row.op_type, EventRowOpType::Put);
            }

            if let Some(expire_ts) = expire_ts {
                assert_eq!(row.expire_ts_unix_secs, expire_ts);
            } else {
                assert_eq!(row.expire_ts_unix_secs, 0);
            }
        }
    }
}<|MERGE_RESOLUTION|>--- conflicted
+++ resolved
@@ -535,13 +535,10 @@
                     row_size = 0;
                 }
             }
-<<<<<<< HEAD
-=======
             // if the `txn_source` is not 0 and we should filter it out, skip this event.
             if row.txn_source != 0 && filter_loop {
                 continue;
             }
->>>>>>> 0f1d45a8
             if current_rows_size + row_size >= CDC_EVENT_MAX_BYTES {
                 rows.push(Vec::with_capacity(entries_len));
                 current_rows_size = 0;
@@ -635,8 +632,6 @@
         if entries.is_empty() {
             return Ok(());
         }
-<<<<<<< HEAD
-=======
 
         let downstreams = self.downstreams();
         assert!(
@@ -679,7 +674,6 @@
             None
         };
 
->>>>>>> 0f1d45a8
         let event_entries = EventEntries {
             entries: entries.into(),
             ..Default::default()
@@ -1213,9 +1207,6 @@
             let mut epoch = RegionEpoch::default();
             epoch.set_conf_ver(region_version);
             epoch.set_version(region_version);
-<<<<<<< HEAD
-            Downstream::new(peer, epoch, id, ConnId::new(), ChangeDataRequestKvApi::TiDb)
-=======
             Downstream::new(
                 peer,
                 epoch,
@@ -1224,7 +1215,6 @@
                 ChangeDataRequestKvApi::TiDb,
                 false,
             )
->>>>>>> 0f1d45a8
         };
 
         // Create a new delegate.
