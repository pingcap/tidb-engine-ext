--- conflicted
+++ resolved
@@ -2995,26 +2995,20 @@
         match req.get_cmd_type() {
             AdminCmdType::PrepareFlashback => {
                 PEER_ADMIN_CMD_COUNTER.prepare_flashback.success.inc();
-<<<<<<< HEAD
-=======
                 // First time enter into the flashback state, inc the counter.
                 if !region.is_in_flashback {
                     PEER_IN_FLASHBACK_STATE.inc()
                 }
->>>>>>> 993eb2f6
 
                 region.set_is_in_flashback(true);
                 region.set_flashback_start_ts(req.get_prepare_flashback().get_start_ts());
             }
             AdminCmdType::FinishFlashback => {
                 PEER_ADMIN_CMD_COUNTER.finish_flashback.success.inc();
-<<<<<<< HEAD
-=======
                 // Leave the flashback state, dec the counter.
                 if region.is_in_flashback {
                     PEER_IN_FLASHBACK_STATE.dec()
                 }
->>>>>>> 993eb2f6
 
                 region.set_is_in_flashback(false);
                 region.clear_flashback_start_ts();
