--- conflicted
+++ resolved
@@ -142,12 +142,6 @@
                 None
             };
 
-<<<<<<< HEAD
-        if need_load_value {
-            val = reader.get(&key, for_update_ts)?;
-        } else if need_check_existence {
-            val = reader.get_write(&key, for_update_ts)?.map(|_| vec![]);
-=======
         if need_load_value || need_check_existence || should_not_exist {
             let write = reader.get_write_with_commit_ts(&key, for_update_ts)?;
             if let Some((write, commit_ts)) = write {
@@ -164,7 +158,6 @@
                     val = Some(vec![]);
                 }
             }
->>>>>>> 2ab52016
         }
         // Pervious write is not loaded.
         let (prev_write_loaded, prev_write) = (false, None);
@@ -282,15 +275,9 @@
         if locked_with_conflict_ts.is_none() {
             check_data_constraint(reader, should_not_exist, &write, commit_ts, &key)?;
         }
-<<<<<<< HEAD
 
         (last_change_ts, versions_to_last_change) = write.next_last_change_info(commit_ts);
 
-=======
-
-        (last_change_ts, versions_to_last_change) = write.next_last_change_info(commit_ts);
-
->>>>>>> 2ab52016
         // Load value if locked_with_conflict, so that when the client (TiDB) need to
         // read the value during statement retry, it will be possible to read the value
         // from cache instead of RPC.
@@ -1003,7 +990,6 @@
         );
         assert_eq!(
             must_succeed_return_value(&mut engine, k, k, 75, 55, false),
-<<<<<<< HEAD
             Some(v.to_vec())
         );
         must_pessimistic_locked(&mut engine, k, 75, 75);
@@ -1068,72 +1054,6 @@
             must_succeed_return_value(&mut engine, k, k, 55, 55, true),
             Some(v.to_vec())
         );
-=======
-            Some(v.to_vec())
-        );
-        must_pessimistic_locked(&mut engine, k, 75, 75);
-        pessimistic_rollback::tests::must_success(&mut engine, k, 75, 75);
-    }
-
-    #[test]
-    fn test_pessimistic_lock_only_if_exists() {
-        let mut engine = TestEngineBuilder::new().build().unwrap();
-        let (k, v) = (b"k", b"v");
-
-        // The key doesn't exist, no pessimistic lock is generated
-        assert_eq!(
-            must_succeed_return_value(&mut engine, k, k, 10, 10, true),
-            None
-        );
-        must_unlocked(&mut engine, k);
-
-        match must_err_impl(
-            &mut engine,
-            k,
-            k,
-            10,
-            false,
-            10,
-            false,
-            false,
-            TimeStamp::zero(),
-            true,
-        ) {
-            MvccError(box ErrorInner::LockIfExistsFailed {
-                start_ts: _,
-                key: _,
-            }) => (),
-            e => panic!("unexpected error: {}", e),
-        };
-
-        // Put the value, writecf: k_20_put_v
-        must_prewrite_put(&mut engine, k, v, k, 10);
-        must_commit(&mut engine, k, 10, 20);
-        // Pessimistic lock generated
-        assert_eq!(
-            must_succeed_return_value(&mut engine, k, k, 25, 25, true),
-            Some(v.to_vec())
-        );
-        must_pessimistic_locked(&mut engine, k, 25, 25);
-        pessimistic_rollback::tests::must_success(&mut engine, k, 25, 25);
-
-        // Skip Write::Lock, WriteRecord: k_20_put_v k_40_lock
-        must_prewrite_lock(&mut engine, k, k, 30);
-        must_commit(&mut engine, k, 30, 40);
-        assert_eq!(
-            must_succeed_return_value(&mut engine, k, k, 45, 45, true),
-            Some(v.to_vec())
-        );
-        must_pessimistic_locked(&mut engine, k, 45, 45);
-        pessimistic_rollback::tests::must_success(&mut engine, k, 45, 45);
-
-        // Skip Write::Rollback WriteRecord: k_20_put_v k_40_lock k_50_R
-        must_rollback(&mut engine, k, 50, false);
-        assert_eq!(
-            must_succeed_return_value(&mut engine, k, k, 55, 55, true),
-            Some(v.to_vec())
-        );
->>>>>>> 2ab52016
         must_pessimistic_locked(&mut engine, k, 55, 55);
         pessimistic_rollback::tests::must_success(&mut engine, k, 55, 55);
 
@@ -1924,8 +1844,6 @@
         must_pessimistic_rollback(&mut engine, b"k1", 10, 50);
         must_unlocked(&mut engine, b"k1");
     }
-<<<<<<< HEAD
-=======
 
     #[test]
     fn test_repeated_request_check_should_not_exist() {
@@ -2056,5 +1974,4 @@
             must_commit(&mut engine, key, 60, 69);
         }
     }
->>>>>>> 2ab52016
 }