// Copyright 2021 TiKV Project Authors. Licensed under Apache-2.0.

use std::{
    sync::{mpsc, Arc},
    thread,
    time::Duration,
};

use api_version::{test_kv_format_impl, KvFormat};
use causal_ts::CausalTsProvider;
use cdc::{recv_timeout, OldValueCache, Task, Validate};
use futures::{executor::block_on, sink::SinkExt};
use grpcio::{ChannelBuilder, Environment, WriteFlags};
use kvproto::{cdcpb::*, kvrpcpb::*, tikvpb_grpc::TikvClient};
use pd_client::PdClient;
use test_raftstore::*;
use tikv_util::{debug, worker::Scheduler, HandyRwLock};
use txn_types::TimeStamp;

use crate::{new_event_feed, ClientReceiver, TestSuite, TestSuiteBuilder};

#[test]
fn test_cdc_double_scan_deregister() {
    test_kv_format_impl!(test_cdc_double_scan_deregister_impl<ApiV1 ApiV2>);
}

fn test_cdc_double_scan_deregister_impl<F: KvFormat>() {
    let mut suite = TestSuite::new(1, F::TAG);

    // If tikv enable ApiV2, txn key needs to start with 'x';
    let (k, v) = (b"xkey1".to_vec(), b"value".to_vec());
    // Prewrite
    let start_ts1 = block_on(suite.cluster.pd_client.get_tso()).unwrap();
    let mut mutation = Mutation::default();
    mutation.set_op(Op::Put);
    mutation.key = k.clone();
    mutation.value = v;
    suite.must_kv_prewrite(1, vec![mutation], k.clone(), start_ts1);
    // Commit
    let commit_ts1 = block_on(suite.cluster.pd_client.get_tso()).unwrap();
    suite.must_kv_commit(1, vec![k], start_ts1, commit_ts1);

    let fp = "cdc_incremental_scan_start";
    fail::cfg(fp, "pause").unwrap();

    let mut req = suite.new_changedata_request(1);
    req.mut_header().set_ticdc_version("5.0.0".into());
    let (mut req_tx, event_feed_wrap, _receive_event) =
        new_event_feed(suite.get_region_cdc_client(1));
    block_on(req_tx.send((req, WriteFlags::default()))).unwrap();

    // wait for the first connection to start incremental scan
    sleep_ms(1000);

    let mut req = suite.new_changedata_request(1);
    req.mut_header().set_ticdc_version("5.0.0".into());
    let (mut req_tx_1, event_feed_wrap_1, receive_event_1) =
        new_event_feed(suite.get_region_cdc_client(1));
    block_on(req_tx_1.send((req, WriteFlags::default()))).unwrap();

    // close connection
    block_on(req_tx.close()).unwrap();
    event_feed_wrap.replace(None);

    // wait for the connection to close
    sleep_ms(300);

    fail::cfg(fp, "off").unwrap();

    'outer: loop {
        let event = receive_event_1(false);
        let mut event_vec = event.events.to_vec();
        while !event_vec.is_empty() {
            if let Event_oneof_event::Error(err) = event_vec.pop().unwrap().event.unwrap() {
                assert!(err.has_region_not_found(), "{:?}", err);
                break 'outer;
            }
        }
    }

    event_feed_wrap_1.replace(None);
    suite.stop();
}

#[test]
fn test_cdc_double_scan_io_error() {
    test_kv_format_impl!(test_cdc_double_scan_io_error_impl<ApiV1 ApiV2>);
}

fn test_cdc_double_scan_io_error_impl<F: KvFormat>() {
    let mut suite = TestSuite::new(1, F::TAG);

    let (k, v) = (b"xkey1".to_vec(), b"value".to_vec());
    // Prewrite
    let start_ts1 = block_on(suite.cluster.pd_client.get_tso()).unwrap();
    let mut mutation = Mutation::default();
    mutation.set_op(Op::Put);
    mutation.key = k.clone();
    mutation.value = v;
    suite.must_kv_prewrite(1, vec![mutation], k.clone(), start_ts1);
    // Commit
    let commit_ts1 = block_on(suite.cluster.pd_client.get_tso()).unwrap();
    suite.must_kv_commit(1, vec![k], start_ts1, commit_ts1);

    fail::cfg("cdc_incremental_scan_start", "pause").unwrap();
    fail::cfg("cdc_scan_batch_fail", "1*return").unwrap();

    let mut req = suite.new_changedata_request(1);
    req.mut_header().set_ticdc_version("5.0.0".into());
    let (mut req_tx, event_feed_wrap, receive_event) =
        new_event_feed(suite.get_region_cdc_client(1));
    block_on(req_tx.send((req, WriteFlags::default()))).unwrap();

    // wait for the first connection to start incremental scan
    sleep_ms(1000);

    let mut req = suite.new_changedata_request(1);
    req.mut_header().set_ticdc_version("5.0.0".into());
    let (mut req_tx_1, event_feed_wrap_1, receive_event_1) =
        new_event_feed(suite.get_region_cdc_client(1));
    block_on(req_tx_1.send((req, WriteFlags::default()))).unwrap();

    // wait for the second connection to start incremental scan
    sleep_ms(1000);

    // unpause
    fail::cfg("cdc_incremental_scan_start", "off").unwrap();

    'outer: loop {
        let event = receive_event(true);
        if let Some(resolved_ts) = event.resolved_ts.as_ref() {
            // resolved ts has been pushed, so this conn is good.
            if resolved_ts.regions.len() == 1 {
                break 'outer;
            }
        }
        let mut event_vec = event.events.to_vec();
        while !event_vec.is_empty() {
            match event_vec.pop().unwrap().event.unwrap() {
                Event_oneof_event::Error(err) => {
                    assert!(err.has_region_not_found(), "{:?}", err);
                    break 'outer;
                }
                e => {
                    debug!("cdc receive_event {:?}", e);
                }
            }
        }
    }

    'outer1: loop {
        let event = receive_event_1(true);
        if let Some(resolved_ts) = event.resolved_ts.as_ref() {
            // resolved ts has been pushed, so this conn is good.
            if resolved_ts.regions.len() == 1 {
                break 'outer1;
            }
        }
        let mut event_vec = event.events.to_vec();
        while !event_vec.is_empty() {
            match event_vec.pop().unwrap().event.unwrap() {
                Event_oneof_event::Error(err) => {
                    assert!(err.has_region_not_found(), "{:?}", err);
                    break 'outer1;
                }
                e => {
                    debug!("cdc receive_event {:?}", e);
                }
            }
        }
    }

    event_feed_wrap.replace(None);
    event_feed_wrap_1.replace(None);
    suite.stop();
}

#[test]
#[ignore = "TODO: support continue scan after region split"]
fn test_cdc_scan_continues_after_region_split() {
    test_kv_format_impl!(test_cdc_scan_continues_after_region_split_impl<ApiV1 ApiV2>);
}

fn test_cdc_scan_continues_after_region_split_impl<F: KvFormat>() {
    fail::cfg("cdc_after_incremental_scan_blocks_regional_errors", "pause").unwrap();

    let mut suite = TestSuite::new(1, F::TAG);

    let (k, v) = (b"xkey1".to_vec(), b"value".to_vec());
    // Prewrite
    let start_ts1 = block_on(suite.cluster.pd_client.get_tso()).unwrap();
    let mut mutation = Mutation::default();
    mutation.set_op(Op::Put);
    mutation.key = k.clone();
    mutation.value = v;
    suite.must_kv_prewrite(1, vec![mutation], k.clone(), start_ts1);
    // Commit
    let commit_ts1 = block_on(suite.cluster.pd_client.get_tso()).unwrap();
    suite.must_kv_commit(1, vec![k], start_ts1, commit_ts1);

    let mut req = suite.new_changedata_request(1);
    req.mut_header().set_ticdc_version("5.0.0".into());
    let (mut req_tx, event_feed_wrap, receive_event) =
        new_event_feed(suite.get_region_cdc_client(1));
    block_on(req_tx.send((req, WriteFlags::default()))).unwrap();

    // wait for the first connection to start incremental scan
    sleep_ms(1000);

    let region = suite.cluster.get_region(b"xkey1");
    suite.cluster.must_split(&region, b"xkey2");

    // wait for region split to be processed
    sleep_ms(1000);

    fail::cfg("cdc_after_incremental_scan_blocks_regional_errors", "off").unwrap();

    let events = receive_event(false).events.to_vec();
    assert_eq!(events.len(), 1, "{:?}", events);
    match events[0].event.as_ref().unwrap() {
        Event_oneof_event::Entries(es) => {
            assert!(es.entries.len() == 2, "{:?}", es);
            let e = &es.entries[0];
            assert_eq!(e.get_type(), EventLogType::Committed, "{:?}", es);
            assert_eq!(e.start_ts, start_ts1.into_inner(), "{:?}", es);
            assert_eq!(e.commit_ts, commit_ts1.into_inner(), "{:?}", es);
            assert_eq!(e.key, b"xkey1", "{:?}", es);
            assert_eq!(e.value, b"value", "{:?}", es);

            let e = &es.entries[1];
            assert_eq!(e.get_type(), EventLogType::Initialized, "{:?}", es);
        }
        other => panic!("unexpected event {:?}", other),
    }

    let event = receive_event(true);
    if let Some(resolved_event) = event.resolved_ts.as_ref() {
        assert_eq!(resolved_event.regions, &[1], "{:?}", resolved_event);
        assert!(
            resolved_event.ts >= commit_ts1.into_inner(),
            "resolved_event: {:?}, commit_ts1: {:?}",
            resolved_event,
            commit_ts1
        );
    } else {
        panic!("unexpected event {:?}", event);
    }

    let events = receive_event(false).events.to_vec();
    match events[0].event.as_ref().unwrap() {
        Event_oneof_event::Error(err) => {
            assert!(err.has_epoch_not_match(), "{:?}", err);
        }
        other => panic!("unexpected event {:?}", other),
    }

    event_feed_wrap.replace(None);
    suite.stop();
}

// Test the `ResolvedTs` sequence shouldn't be pushed to a region downstream
// if the downstream hasn't been initialized.
#[test]
fn test_no_resolved_ts_before_downstream_initialized() {
    for version in &["4.0.7", "4.0.8"] {
        do_test_no_resolved_ts_before_downstream_initialized(version);
    }
}

fn do_test_no_resolved_ts_before_downstream_initialized(version: &str) {
    let cluster = new_server_cluster(0, 1);
    cluster.pd_client.disable_default_operator();
    let mut suite = TestSuiteBuilder::new().cluster(cluster).build();
    let region = suite.cluster.get_region(b"");

    let recv_resolved_ts = |event_feed: &ClientReceiver| {
        let mut rx = event_feed.replace(None).unwrap();
        let timeout = Duration::from_secs(1);
        for _ in 0..10 {
            if let Ok(Some(event)) = recv_timeout(&mut rx, timeout) {
                let event = event.unwrap();
                if event.has_resolved_ts() {
                    event_feed.replace(Some(rx));
                    return;
                }
                for e in event.get_events() {
                    if let Some(Event_oneof_event::ResolvedTs(_)) = e.event {
                        event_feed.replace(Some(rx));
                        return;
                    }
                }
            }
        }
        panic!("must receive a resolved ts");
    };

    // Create 2 changefeeds and the second will be blocked in initialization.
    let mut req_txs = Vec::with_capacity(2);
    let mut event_feeds = Vec::with_capacity(2);
    for i in 0..2 {
        if i == 1 {
            // Wait the first capture has been initialized.
            recv_resolved_ts(&event_feeds[0]);
            fail::cfg("cdc_incremental_scan_start", "pause").unwrap();
        }
        let (mut req_tx, event_feed, _) = new_event_feed(suite.get_region_cdc_client(region.id));
        let mut req = suite.new_changedata_request(region.id);
        req.mut_header().set_ticdc_version(version.to_owned());
        block_on(req_tx.send((req, WriteFlags::default()))).unwrap();
        req_txs.push(req_tx);
        event_feeds.push(event_feed);
    }

    let th = thread::spawn(move || {
        // The first downstream can receive timestamps but the second should receive
        // nothing.
        let mut rx = event_feeds[0].replace(None).unwrap();
        recv_timeout(&mut rx, Duration::from_secs(1)).unwrap();
        let mut rx = event_feeds[1].replace(None).unwrap();
        recv_timeout(&mut rx, Duration::from_secs(3)).unwrap_err();
    });

    th.join().unwrap();
    fail::cfg("cdc_incremental_scan_start", "off").unwrap();
    suite.stop();
}

// When a new CDC downstream is installed, delta changes for other downstreams
// on the same region should be flushed so that the new downstream can gets a
// fresh snapshot to performs a incremental scan. CDC can ensure that those
// delta changes are sent to CDC's `Endpoint` before the incremental scan, but
// `Sink` may break this rule. This case tests it won't happen any more.
#[test]
fn test_cdc_observed_before_incremental_scan_snapshot() {
    let cluster = new_server_cluster(0, 1);
    cluster.pd_client.disable_default_operator();
    let mut suite = TestSuiteBuilder::new().cluster(cluster).build();
    let region = suite.cluster.get_region(b"");
    let lead_client = PeerClient::new(&suite.cluster, region.id, new_peer(1, 1));

    // So that the second changefeed can get some delta changes elder than its
    // snapshot.
    let (mut req_tx_0, event_feed_0, _) = new_event_feed(suite.get_region_cdc_client(region.id));
    let req_0 = suite.new_changedata_request(region.id);
    block_on(req_tx_0.send((req_0, WriteFlags::default()))).unwrap();

    fail::cfg("cdc_before_handle_multi_batch", "pause").unwrap();
    fail::cfg("cdc_sleep_before_drain_change_event", "return").unwrap();
    let (mut req_tx, event_feed, receive_event) =
        new_event_feed(suite.get_region_cdc_client(region.id));
    let req = suite.new_changedata_request(region.id);
    block_on(req_tx.send((req, WriteFlags::default()))).unwrap();
    thread::sleep(Duration::from_secs(1));

    for version in 0..10 {
        let key = format!("key-{:0>6}", version);
        let start_ts = get_tso(&suite.cluster.pd_client);
        lead_client.must_kv_prewrite(
            vec![new_mutation(Op::Put, key.as_bytes(), b"value")],
            key.as_bytes().to_owned(),
            start_ts,
        );
        let commit_ts = get_tso(&suite.cluster.pd_client);
        lead_client.must_kv_commit(vec![key.into_bytes()], start_ts, commit_ts);
    }

    fail::cfg("cdc_before_handle_multi_batch", "off").unwrap();
    fail::cfg("cdc_before_drain_change_event", "off").unwrap();
    // Wait the client wake up from `cdc_sleep_before_drain_change_event`.
    thread::sleep(Duration::from_secs(5));

    // `Initialized` should be the last event.
    let (mut initialized_pos, mut row_count) = (0, 0);
    while initialized_pos == 0 {
        for event in receive_event(false).get_events() {
            if let Some(Event_oneof_event::Entries(ref entries)) = event.event {
                for row in entries.get_entries() {
                    row_count += 1;
                    if row.r_type == EventLogType::Initialized {
                        initialized_pos = row_count;
                    }
                }
            }
        }
    }
    assert!(initialized_pos > 0);
    assert_eq!(initialized_pos, row_count);
    let mut rx = event_feed.replace(None).unwrap();
    if let Ok(Some(Ok(event))) = recv_timeout(&mut rx, Duration::from_secs(1)) {
        assert!(event.get_events().is_empty());
    }

    drop(event_feed_0);
    drop(event_feed);
    suite.stop();
}

#[test]
fn test_old_value_cache_without_downstreams() {
    fn check_old_value_cache(scheduler: &Scheduler<Task>, updates: usize) {
        let (tx, rx) = mpsc::sync_channel(1);
        let checker = move |c: &OldValueCache| tx.send(c.update_count()).unwrap();
        scheduler
            .schedule(Task::Validate(Validate::OldValueCache(Box::new(checker))))
            .unwrap();
        assert_eq!(rx.recv().unwrap(), updates);
    }

    let mutation = || {
        let mut mutation = Mutation::default();
        mutation.set_op(Op::Put);
        mutation.key = b"key".to_vec();
        mutation.value = b"value".to_vec();
        mutation
    };

    fail::cfg("cdc_flush_old_value_metrics", "return").unwrap();

    let cluster = new_server_cluster(0, 1);
    let mut suite = TestSuiteBuilder::new().cluster(cluster).build();
    let scheduler = suite.endpoints[&1].scheduler();

    // Add a subscription and then check old value cache.
    let (mut req_tx, event_feed, receive_event) = new_event_feed(suite.get_region_cdc_client(1));
    let req = suite.new_changedata_request(1);
    block_on(req_tx.send((req, WriteFlags::default()))).unwrap();
    receive_event(false); // Wait until the initialization finishes.

    // Old value cache will be updated because there is 1 capture.
    suite.must_kv_prewrite(1, vec![mutation()], b"key".to_vec(), 3.into());
    suite.must_kv_commit(1, vec![b"key".to_vec()], 3.into(), 4.into());
    check_old_value_cache(&scheduler, 1);

    drop(req_tx);
    drop(event_feed);
    drop(receive_event);
    sleep_ms(200);

    // Old value cache won't be updated because there is no captures.
    suite.must_kv_prewrite(1, vec![mutation()], b"key".to_vec(), 5.into());
    suite.must_kv_commit(1, vec![b"key".to_vec()], 5.into(), 6.into());
    check_old_value_cache(&scheduler, 1);

    fail::remove("cdc_flush_old_value_metrics");
}

#[test]
fn test_cdc_rawkv_resolved_ts() {
    let mut suite = TestSuite::new(1, ApiVersion::V2);
    let cluster = &suite.cluster;

    let region = cluster.get_region(b"");
    let region_id = region.get_id();
    let leader = region.get_peers()[0].clone();
    let node_id = leader.get_id();
    let ts_provider = cluster.sim.rl().get_causal_ts_provider(node_id).unwrap();

    let env = Arc::new(Environment::new(1));
    let channel =
        ChannelBuilder::new(env).connect(&cluster.sim.rl().get_addr(leader.get_store_id()));
    let client = TikvClient::new(channel);

    let mut req = suite.new_changedata_request(region_id);
    req.set_kv_api(ChangeDataRequestKvApi::RawKv);
    let (mut req_tx, _event_feed_wrap, receive_event) =
        new_event_feed(suite.get_region_cdc_client(region_id));
    block_on(req_tx.send((req, WriteFlags::default()))).unwrap();

    let event = receive_event(false);
    event
        .events
        .into_iter()
        .for_each(|e| match e.event.unwrap() {
            Event_oneof_event::Entries(es) => {
                assert!(es.entries.len() == 1, "{:?}", es);
                let e = &es.entries[0];
                assert_eq!(e.get_type(), EventLogType::Initialized, "{:?}", es);
            }
            other => panic!("unknown event {:?}", other),
        });
    // Sleep a while to make sure the stream is registered.
    sleep_ms(1000);

    let mut ctx = Context::default();
    ctx.set_region_id(region.get_id());
    ctx.set_region_epoch(region.get_region_epoch().clone());
    ctx.set_peer(leader);
    ctx.set_api_version(ApiVersion::V2);
    let mut put_req = RawPutRequest::default();
    put_req.set_context(ctx);
    put_req.key = b"rk3".to_vec();
    put_req.value = b"v3".to_vec();

    let pause_write_fp = "raftkv_async_write";
    fail::cfg(pause_write_fp, "pause").unwrap();
    let ts = block_on(ts_provider.async_get_ts()).unwrap();
    let handle = thread::spawn(move || {
        let _ = client.raw_put(&put_req).unwrap();
    });

    sleep_ms(100);

    let event = receive_event(true).resolved_ts.unwrap();
<<<<<<< HEAD
    assert_eq!(ts.next(), TimeStamp::from(event.ts));
=======
    assert!(
        ts.next() >= TimeStamp::from(event.ts),
        "{} {}",
        ts,
        TimeStamp::from(event.ts)
    );
    // Receive again to make sure resolved ts <= ongoing request's ts.
    let event = receive_event(true).resolved_ts.unwrap();
    assert!(
        ts.next() >= TimeStamp::from(event.ts),
        "{} {}",
        ts,
        TimeStamp::from(event.ts)
    );
>>>>>>> 0f5058eb

    fail::remove(pause_write_fp);
    handle.join().unwrap();
}<|MERGE_RESOLUTION|>--- conflicted
+++ resolved
@@ -501,9 +501,6 @@
     sleep_ms(100);
 
     let event = receive_event(true).resolved_ts.unwrap();
-<<<<<<< HEAD
-    assert_eq!(ts.next(), TimeStamp::from(event.ts));
-=======
     assert!(
         ts.next() >= TimeStamp::from(event.ts),
         "{} {}",
@@ -518,7 +515,6 @@
         ts,
         TimeStamp::from(event.ts)
     );
->>>>>>> 0f5058eb
 
     fail::remove(pause_write_fp);
     handle.join().unwrap();
