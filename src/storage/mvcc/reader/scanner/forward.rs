--- conflicted
+++ resolved
@@ -1609,8 +1609,6 @@
             Some((Key::from_raw(key5), val5.to_vec()))
         );
         scanner.next().unwrap_err();
-<<<<<<< HEAD
-=======
     }
 
     #[test]
@@ -1691,7 +1689,6 @@
         let stats = scanner.take_statistics();
         assert_le!(stats.write.next, 1 + SEEK_BOUND as usize); // skip k2@6, near_seek to k4 (8 times next)
         assert_eq!(stats.write.seek, 2); // seek k4, k4@7
->>>>>>> 0f1d45a8
     }
 }
 
