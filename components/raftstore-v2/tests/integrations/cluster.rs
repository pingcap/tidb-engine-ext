--- conflicted
+++ resolved
@@ -33,21 +33,13 @@
     coprocessor::CoprocessorHost,
     store::{
         region_meta::{RegionLocalState, RegionMeta},
-<<<<<<< HEAD
-        Config, RegionSnapshot, TabletSnapKey, TabletSnapManager, Transport, RAFT_INIT_LOG_INDEX,
-=======
         AutoSplitController, Config, RegionSnapshot, TabletSnapKey, TabletSnapManager, Transport,
         RAFT_INIT_LOG_INDEX,
->>>>>>> 46ec0258
     },
 };
 use raftstore_v2::{
     create_store_batch_system,
-<<<<<<< HEAD
-    router::{DebugInfoChannel, FlushChannel, PeerMsg, QueryResult, RaftRouter},
-=======
     router::{DebugInfoChannel, FlushChannel, PeerMsg, QueryResult, RaftRouter, StoreMsg},
->>>>>>> 46ec0258
     Bootstrap, SimpleWriteEncoder, StateStorage, StoreSystem,
 };
 use resource_metering::CollectorRegHandle;
@@ -295,7 +287,7 @@
             factory.open_tablet(ctx, &path).unwrap();
         }
 
-        let router = RaftRouter::new(store_id, registry.clone(), router);
+        let router = RaftRouter::new(store_id, router);
         let store_meta = router.store_meta().clone();
         let snap_mgr = TabletSnapManager::new(path.join("tablets_snap").to_str().unwrap()).unwrap();
 
@@ -319,11 +311,8 @@
                 concurrency_manager,
                 causal_ts_provider,
                 coprocessor_host,
-<<<<<<< HEAD
-=======
                 AutoSplitController::default(),
                 CollectorRegHandle::new_for_test(),
->>>>>>> 46ec0258
                 background.clone(),
                 pd_worker,
             )
