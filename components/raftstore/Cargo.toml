[package]
name = "raftstore"
version = "0.0.1"
authors = ["The TiKV Authors"]
license = "Apache-2.0"
edition = "2018"
publish = false

[features]
default = ["protobuf-codec", "test-engines-rocksdb"]
failpoints = ["fail/failpoints"]
protobuf-codec = [
  "batch-system/protobuf-codec",
  "concurrency_manager/protobuf-codec",
  "engine_test/protobuf-codec",
  "engine_traits/protobuf-codec",
  "error_code/protobuf-codec",
  "into_other/protobuf-codec",
  "keys/protobuf-codec",
  "kvproto/protobuf-codec",
  "raft/protobuf-codec",
  "pd_client/protobuf-codec",
  "sst_importer/protobuf-codec",
  "tidb_query_datatype/protobuf-codec",
  "tikv_util/protobuf-codec",
  "txn_types/protobuf-codec",
  "file_system/protobuf-codec",
]
prost-codec = [
  "prost",
  "batch-system/prost-codec",
  "concurrency_manager/prost-codec",
  "engine_test/prost-codec",
  "engine_traits/prost-codec",
  "error_code/prost-codec",
  "into_other/prost-codec",
  "keys/prost-codec",
  "kvproto/prost-codec",
  "raft/prost-codec",
  "pd_client/prost-codec",
  "sst_importer/prost-codec",
  "tidb_query_datatype/prost-codec",
  "tikv_util/prost-codec",
  "txn_types/prost-codec",
  "file_system/prost-codec",
]
testexport = []
test-engines-rocksdb = [
  "engine_test/test-engines-rocksdb",
]
test-engines-panic = [
  "engine_test/test-engines-panic",
]

cloud-aws = [ "sst_importer/cloud-aws" ]
cloud-gcp = [ "sst_importer/cloud-gcp" ]

[dependencies]
batch-system = { path = "../batch-system", default-features = false }
bitflags = "1.0.1"
byteorder = "1.2"
bytes = "1.0"
concurrency_manager = { path = "../concurrency_manager", default-features = false }
configuration = { path = "../configuration" }
crc32fast = "1.2"
crossbeam = "0.8"
derivative = "2"
encryption = { path = "../encryption", default-features = false }
engine_traits = { path = "../engine_traits", default-features = false }
error_code = { path = "../error_code", default-features = false }
fail = "0.4"
openssl = "0.10"
file_system = { path = "../file_system", default-features = false }
fs2 = "0.4"
futures = "0.3"
futures-util = { version = "0.3.1", default-features = false, features = ["io"] }
into_other = { path = "../into_other",  default-features = false }
keys = { path = "../keys", default-features = false }
kvproto = { git = "https://github.com/pingcap/kvproto.git", branch = "release-5.1", default-features = false }
lazy_static = "1.3"
log = { version = "0.4", features = ["max_level_trace", "release_max_level_debug"] }
log_wrappers = { path = "../log_wrappers" }
memory_trace_macros = { path = "../memory_trace_macros" }
pd_client = { path = "../pd_client", default-features = false }
prometheus = { version = "0.10", features = ["nightly"] }
prometheus-static-metric = "0.4"
prost = { version = "0.7", optional = true }
protobuf = "2.8"
raft = { version = "0.6.0-alpha", default-features = false }
raft-proto = { version = "0.6.0-alpha", default-features = false }
rand = "0.7.3"
serde = "1.0"
serde_derive = "1.0"
serde_with = "1.4"
slog = { version = "2.3", features = ["max_level_trace", "release_max_level_debug"] }
slog-global = { version = "0.1", git = "https://github.com/breeswish/slog-global.git", rev = "d592f88e4dbba5eb439998463054f1a44fbf17b9" }
smallvec = "1.4"
sst_importer = { path = "../sst_importer", default-features = false }
tempfile = "3.0"
thiserror = "1.0"
tidb_query_datatype = { path = "../tidb_query_datatype", default-features = false }
tikv_alloc = { path = "../tikv_alloc" }
tikv_util = { path = "../tikv_util", default-features = false }
collections = { path = "../collections" }
time = "0.1"
tokio = { version = "0.2", features = ["sync", "rt-threaded"] }
txn_types = { path = "../txn_types", default-features = false }
uuid = { version = "0.8.1", features = ["serde", "v4"] }
yatp = { git = "https://github.com/tikv/yatp.git", branch = "master" }

# Should be [dev-dependencies] but we need to control the features
# https://github.com/rust-lang/cargo/issues/6915
engine_test = { path = "../engine_test", default-features = false }

<<<<<<< HEAD
=======
[dev-dependencies]
encryption_export = { path = "../encryption/export", default-features = false }
>>>>>>> f091a2de
engine_rocks = { path = "../engine_rocks", default-features = false }

[dev-dependencies]
panic_hook = { path = "../panic_hook" }
test_sst_importer = { path = "../test_sst_importer", default-features = false }
engine_panic = { path = "../engine_panic", default-features = false }<|MERGE_RESOLUTION|>--- conflicted
+++ resolved
@@ -112,14 +112,10 @@
 # https://github.com/rust-lang/cargo/issues/6915
 engine_test = { path = "../engine_test", default-features = false }
 
-<<<<<<< HEAD
-=======
-[dev-dependencies]
-encryption_export = { path = "../encryption/export", default-features = false }
->>>>>>> f091a2de
 engine_rocks = { path = "../engine_rocks", default-features = false }
 
 [dev-dependencies]
+encryption_export = { path = "../encryption/export", default-features = false }
 panic_hook = { path = "../panic_hook" }
 test_sst_importer = { path = "../test_sst_importer", default-features = false }
 engine_panic = { path = "../engine_panic", default-features = false }