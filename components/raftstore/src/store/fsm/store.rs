--- conflicted
+++ resolved
@@ -805,13 +805,9 @@
         for<'a> F: FnOnce(&'a BatchSystemConfig),
     {
         fail_point!("begin_raft_poller");
-<<<<<<< HEAD
-        self.previous_metrics = self.poll_ctx.raft_metrics.ready.clone();
-=======
         self.previous_append = self.poll_ctx.raft_metrics.ready.append.get();
         self.previous_message = self.poll_ctx.raft_metrics.ready.message.get();
         self.previous_snapshot = self.poll_ctx.raft_metrics.ready.snapshot.get();
->>>>>>> b5329ee0
         self.poll_ctx.pending_count = 0;
         self.poll_ctx.ready_count = 0;
         self.poll_ctx.has_ready = false;
