--- conflicted
+++ resolved
@@ -9,11 +9,7 @@
 };
 
 use api_version::{dispatch_api_version, KvFormat};
-<<<<<<< HEAD
-use causal_ts::{tests::DummyRawTsTracker, CausalTsProvider};
-=======
 use causal_ts::CausalTsProviderImpl;
->>>>>>> b448214b
 use collections::{HashMap, HashSet};
 use concurrency_manager::ConcurrencyManager;
 use encryption_export::DataKeyManager;
@@ -159,11 +155,7 @@
     raft_client: RaftClient<AddressMap, RaftStoreBlackHole, RocksEngine>,
     concurrency_managers: HashMap<u64, ConcurrencyManager>,
     env: Arc<Environment>,
-<<<<<<< HEAD
-    pub causal_ts_providers: HashMap<u64, Arc<dyn CausalTsProvider>>,
-=======
     pub causal_ts_providers: HashMap<u64, Arc<CausalTsProviderImpl>>,
->>>>>>> b448214b
 }
 
 impl ServerCluster {
@@ -234,11 +226,7 @@
         self.concurrency_managers.get(&node_id).unwrap().clone()
     }
 
-<<<<<<< HEAD
-    pub fn get_causal_ts_provider(&self, node_id: u64) -> Option<Arc<dyn CausalTsProvider>> {
-=======
     pub fn get_causal_ts_provider(&self, node_id: u64) -> Option<Arc<CausalTsProviderImpl>> {
->>>>>>> b448214b
         self.causal_ts_providers.get(&node_id).cloned()
     }
 
@@ -382,23 +370,6 @@
         };
 
         if ApiVersion::V2 == F::TAG {
-<<<<<<< HEAD
-            let causal_ts_provider = Arc::new(
-                block_on(causal_ts::BatchTsoProvider::new_opt(
-                    self.pd_client.clone(),
-                    cfg.causal_ts.renew_interval.0,
-                    cfg.causal_ts.available_interval.0,
-                    cfg.causal_ts.renew_batch_min_size,
-                    cfg.causal_ts.renew_batch_max_size,
-                ))
-                .unwrap(),
-            );
-            self.causal_ts_providers
-                .insert(node_id, causal_ts_provider.clone());
-            let causal_ob =
-                causal_ts::CausalObserver::new(causal_ts_provider, DummyRawTsTracker::default());
-            causal_ob.register_to(&mut coprocessor_host);
-=======
             let causal_ts_provider: Arc<CausalTsProviderImpl> = Arc::new(
                 block_on(causal_ts::BatchTsoProvider::new_opt(
                     self.pd_client.clone(),
@@ -411,7 +382,6 @@
                 .into(),
             );
             self.causal_ts_providers.insert(node_id, causal_ts_provider);
->>>>>>> b448214b
         }
 
         // Start resource metering.
@@ -610,11 +580,8 @@
             max_unified_read_pool_thread_count,
             None,
         );
-<<<<<<< HEAD
-=======
 
         let causal_ts_provider = self.get_causal_ts_provider(node_id);
->>>>>>> b448214b
         node.start(
             engines,
             simulate_trans.clone(),
