--- conflicted
+++ resolved
@@ -8,29 +8,6 @@
     PageStorageExt,
 };
 
-<<<<<<< HEAD
-impl Iterable for RocksEngine {
-    type Iterator = RocksEngineIterator;
-
-    #[cfg(feature = "enable-pagestorage")]
-    fn scan<F>(
-        &self,
-        _cf: &str,
-        start_key: &[u8],
-        end_key: &[u8],
-        _fill_cache: bool,
-        f: F,
-    ) -> Result<()>
-    where
-        F: FnMut(&[u8], &[u8]) -> Result<bool>,
-    {
-        let mut f = f;
-        self.ps_ext.as_ref().unwrap().scan_page(
-            start_key,
-            end_key,
-            &mut f,
-        );
-=======
 #[derive(Clone, Debug)]
 pub struct PSElementEngine {
     pub ps_ext: PageStorageExt,
@@ -44,16 +21,15 @@
     fn put(&self, key: &[u8], value: &[u8]) -> Result<()> {
         let ps_wb = self.ps_ext.create_write_batch();
         self.ps_ext
-            .write_batch_put_page(ps_wb.ptr, add_prefix(key).as_slice(), value);
+            .write_batch_put_page(ps_wb.ptr, key, value);
         self.ps_ext.consume_write_batch(ps_wb.ptr);
->>>>>>> 221b2278
         Ok(())
     }
 
     fn put_cf(&self, _cf: &str, key: &[u8], value: &[u8]) -> Result<()> {
         let ps_wb = self.ps_ext.create_write_batch();
         self.ps_ext
-            .write_batch_put_page(ps_wb.ptr, add_prefix(key).as_slice(), value);
+            .write_batch_put_page(ps_wb.ptr, key value);
         self.ps_ext.consume_write_batch(ps_wb.ptr);
         Ok(())
     }
@@ -61,36 +37,22 @@
     fn delete(&self, key: &[u8]) -> Result<()> {
         let ps_wb = self.ps_ext.create_write_batch();
         self.ps_ext
-            .write_batch_del_page(ps_wb.ptr, add_prefix(key).as_slice());
+            .write_batch_del_page(ps_wb.ptr, key);
         self.ps_ext.consume_write_batch(ps_wb.ptr);
         Ok(())
     }
 
-<<<<<<< HEAD
-    fn get_value_opt(
-        &self,
-        _opts: &ReadOptions,
-        key: &[u8],
-    ) -> Result<Option<crate::ps_engine::PsDbVector>> {
-        let result = self
-            .ps_ext
-            .as_ref()
-            .unwrap()
-            .read_page(key);
-        return match result {
-=======
     fn delete_cf(&self, _cf: &str, key: &[u8]) -> Result<()> {
         let ps_wb = self.ps_ext.create_write_batch();
         self.ps_ext
-            .write_batch_del_page(ps_wb.ptr, add_prefix(key).as_slice());
+            .write_batch_del_page(ps_wb.ptr, key.as_slice());
         self.ps_ext.consume_write_batch(ps_wb.ptr);
         Ok(())
     }
 
     fn get_value_opt(&self, _opts: &ReadOptions, key: &[u8]) -> Result<Option<MixedDbVector>> {
-        let result = self.ps_ext.read_page(add_prefix(key).as_slice());
+        let result = self.ps_ext.read_page(key);
         match result {
->>>>>>> 221b2278
             None => Ok(None),
             Some(v) => Ok(Some(MixedDbVector::from_raw_ps(v))),
         }
@@ -104,58 +66,6 @@
     ) -> Result<Option<MixedDbVector>> {
         self.get_value_opt(opts, key)
     }
-<<<<<<< HEAD
-}
-
-impl SyncMutable for RocksEngine {
-    fn put(&self, key: &[u8], value: &[u8]) -> Result<()> {
-        if self.do_write(engine_traits::CF_DEFAULT, key) {
-            let ps_wb = self.ps_ext.as_ref().unwrap().create_write_batch();
-            self.ps_ext.as_ref().unwrap().write_batch_put_page(
-                ps_wb.ptr,
-                key,
-                value,
-            );
-            self.ps_ext.as_ref().unwrap().consume_write_batch(ps_wb.ptr);
-        }
-        Ok(())
-    }
-
-    fn put_cf(&self, cf: &str, key: &[u8], value: &[u8]) -> Result<()> {
-        if self.do_write(cf, key) {
-            let ps_wb = self.ps_ext.as_ref().unwrap().create_write_batch();
-            self.ps_ext.as_ref().unwrap().write_batch_put_page(
-                ps_wb.ptr,
-                key,
-                value,
-            );
-            self.ps_ext.as_ref().unwrap().consume_write_batch(ps_wb.ptr);
-        }
-        Ok(())
-    }
-
-    fn delete(&self, key: &[u8]) -> Result<()> {
-        if self.do_write(engine_traits::CF_DEFAULT, key) {
-            let ps_wb = self.ps_ext.as_ref().unwrap().create_write_batch();
-            self.ps_ext
-                .as_ref()
-                .unwrap()
-                .write_batch_del_page(ps_wb.ptr, key);
-            self.ps_ext.as_ref().unwrap().consume_write_batch(ps_wb.ptr);
-        }
-        Ok(())
-    }
-
-    fn delete_cf(&self, cf: &str, key: &[u8]) -> Result<()> {
-        if self.do_write(cf, key) {
-            let ps_wb = self.ps_ext.as_ref().unwrap().create_write_batch();
-            self.ps_ext
-                .as_ref()
-                .unwrap()
-                .write_batch_del_page(ps_wb.ptr, key);
-            self.ps_ext.as_ref().unwrap().consume_write_batch(ps_wb.ptr);
-        }
-=======
 
     fn scan(
         &self,
@@ -166,11 +76,10 @@
         f: &mut dyn FnMut(&[u8], &[u8]) -> Result<bool>,
     ) -> Result<()> {
         self.ps_ext.scan_page(
-            add_prefix(start_key).as_slice(),
-            add_prefix(end_key).as_slice(),
+            start_key,
+            end_key,
             f,
         );
->>>>>>> 221b2278
         Ok(())
     }
 
@@ -182,15 +91,4 @@
         r
     }
 }
-
-// Some data may be migrated from kv engine to raft engine in the future,
-// so kv engine and raft engine may write and delete the same key in the code
-// base. To distinguish data managed by kv engine and raft engine, we prepend an
-// `0x02` to the key written by kv engine.
-// So kv engine won't scan any key from raft engine, and vice versa.
-pub fn add_prefix(key: &[u8]) -> Vec<u8> {
-    let mut v = Vec::with_capacity(key.len() + 1);
-    v.push(0x02);
-    v.extend_from_slice(key);
-    v
 }