// Copyright 2020 TiKV Project Authors. Licensed under Apache-2.0.

// #[PerformanceCriticalPath]
//! Functionality for handling optimistic and pessimistic prewrites. These are
//! separate commands (although maybe they shouldn't be since there is only one
//! protobuf), but handling of the commands is similar. We therefore have a
//! single type (Prewriter) to handle both kinds of prewrite.

use std::mem;

use engine_traits::CF_WRITE;
use kvproto::kvrpcpb::{
    AssertionLevel, ExtraOp,
    PrewriteRequestPessimisticAction::{self, *},
};
use tikv_kv::SnapshotExt;
use txn_types::{
    insert_old_value_if_resolved, Key, Mutation, OldValue, OldValues, TimeStamp, TxnExtra, Write,
    WriteType,
};

use super::ReaderWithStats;
use crate::storage::{
    kv::WriteData,
    lock_manager::LockManager,
    mvcc::{
        has_data_in_range, Error as MvccError, ErrorInner as MvccErrorInner, MvccTxn,
        Result as MvccResult, SnapshotReader, TxnCommitRecord,
    },
    txn::{
        actions::prewrite::{prewrite, CommitKind, TransactionKind, TransactionProperties},
        commands::{
            Command, CommandExt, ReleasedLocks, ResponsePolicy, TypedCommand, WriteCommand,
            WriteContext, WriteResult,
        },
        Error, ErrorInner, Result,
    },
    types::PrewriteResult,
    Context, Error as StorageError, ProcessResult, Snapshot,
};

pub(crate) const FORWARD_MIN_MUTATIONS_NUM: usize = 12;

command! {
    /// The prewrite phase of a transaction. The first phase of 2PC.
    ///
    /// This prepares the system to commit the transaction. Later a [`Commit`](Command::Commit)
    /// or a [`Rollback`](Command::Rollback) should follow.
    Prewrite:
        cmd_ty => PrewriteResult,
        content => {
            /// The set of mutations to apply.
            mutations: Vec<Mutation>,
            /// The primary lock. Secondary locks (from `mutations`) will refer to the primary lock.
            primary: Vec<u8>,
            /// The transaction timestamp.
            start_ts: TimeStamp,
            lock_ttl: u64,
            skip_constraint_check: bool,
            /// How many keys this transaction involved.
            txn_size: u64,
            min_commit_ts: TimeStamp,
            /// Limits the maximum value of commit ts of async commit and 1PC, which can be used to
            /// avoid inconsistency with schema change.
            max_commit_ts: TimeStamp,
            /// All secondary keys in the whole transaction (i.e., as sent to all nodes, not only
            /// this node). Only present if using async commit.
            secondary_keys: Option<Vec<Vec<u8>>>,
            /// When the transaction involves only one region, it's possible to commit the
            /// transaction directly with 1PC protocol.
            try_one_pc: bool,
            /// Controls how strict the assertions should be.
            /// Assertions is a mechanism to check the constraint on the previous version of data
            /// that must be satisfied as long as data is consistent.
            assertion_level: AssertionLevel,
        }
}

impl std::fmt::Display for Prewrite {
    fn fmt(&self, f: &mut std::fmt::Formatter<'_>) -> std::fmt::Result {
        write!(
            f,
            "kv::command::prewrite mutations({:?}) primary({:?}) secondary_len({:?})@ {} {} {} {} {} {} {} {:?} | {:?}",
            self.mutations,
            log_wrappers::Value::key(self.primary.as_slice()),
            self.secondary_keys.as_ref().map(|sk| sk.len()),
            self.start_ts,
            self.lock_ttl,
            self.skip_constraint_check,
            self.txn_size,
            self.min_commit_ts,
            self.max_commit_ts,
            self.try_one_pc,
            self.assertion_level,
            self.ctx,
        )
    }
}

impl std::fmt::Debug for Prewrite {
    fn fmt(&self, f: &mut std::fmt::Formatter<'_>) -> std::fmt::Result {
        write!(f, "{}", self)
    }
}

impl Prewrite {
    #[cfg(test)]
    pub fn with_defaults(
        mutations: Vec<Mutation>,
        primary: Vec<u8>,
        start_ts: TimeStamp,
    ) -> TypedCommand<PrewriteResult> {
        Prewrite::new(
            mutations,
            primary,
            start_ts,
            0,
            false,
            0,
            TimeStamp::default(),
            TimeStamp::default(),
            None,
            false,
            AssertionLevel::Off,
            Context::default(),
        )
    }

    #[cfg(test)]
    pub fn with_1pc(
        mutations: Vec<Mutation>,
        primary: Vec<u8>,
        start_ts: TimeStamp,
        max_commit_ts: TimeStamp,
    ) -> TypedCommand<PrewriteResult> {
        Prewrite::new(
            mutations,
            primary,
            start_ts,
            0,
            false,
            0,
            TimeStamp::default(),
            max_commit_ts,
            None,
            true,
            AssertionLevel::Off,
            Context::default(),
        )
    }

    #[cfg(test)]
    pub fn with_lock_ttl(
        mutations: Vec<Mutation>,
        primary: Vec<u8>,
        start_ts: TimeStamp,
        lock_ttl: u64,
    ) -> TypedCommand<PrewriteResult> {
        Prewrite::new(
            mutations,
            primary,
            start_ts,
            lock_ttl,
            false,
            0,
            TimeStamp::default(),
            TimeStamp::default(),
            None,
            false,
            AssertionLevel::Off,
            Context::default(),
        )
    }

    pub fn with_context(
        mutations: Vec<Mutation>,
        primary: Vec<u8>,
        start_ts: TimeStamp,
        ctx: Context,
    ) -> TypedCommand<PrewriteResult> {
        Prewrite::new(
            mutations,
            primary,
            start_ts,
            0,
            false,
            0,
            TimeStamp::default(),
            TimeStamp::default(),
            None,
            false,
            AssertionLevel::Off,
            ctx,
        )
    }

    fn into_prewriter(self) -> Prewriter<Optimistic> {
        Prewriter {
            kind: Optimistic {
                skip_constraint_check: self.skip_constraint_check,
            },
            mutations: self.mutations,
            start_ts: self.start_ts,
            lock_ttl: self.lock_ttl,
            txn_size: self.txn_size,
            try_one_pc: self.try_one_pc,
            min_commit_ts: self.min_commit_ts,
            max_commit_ts: self.max_commit_ts,

            primary: self.primary,
            secondary_keys: self.secondary_keys,

            assertion_level: self.assertion_level,

            ctx: self.ctx,
            old_values: OldValues::default(),
        }
    }
}

impl CommandExt for Prewrite {
    ctx!();
    tag!(prewrite);
    request_type!(KvPrewrite);
    ts!(start_ts);

    fn write_bytes(&self) -> usize {
        let mut bytes = 0;
        for m in &self.mutations {
            match *m {
                Mutation::Put((ref key, ref value), _)
                | Mutation::Insert((ref key, ref value), _) => {
                    bytes += key.as_encoded().len();
                    bytes += value.len();
                }
                Mutation::Delete(ref key, _) | Mutation::Lock(ref key, _) => {
                    bytes += key.as_encoded().len();
                }
                Mutation::CheckNotExists(..) => (),
            }
        }
        bytes
    }

    gen_lock!(mutations: multiple(|x| x.key()));
}

impl<S: Snapshot, L: LockManager> WriteCommand<S, L> for Prewrite {
    fn process_write(self, snapshot: S, context: WriteContext<'_, L>) -> Result<WriteResult> {
        self.into_prewriter().process_write(snapshot, context)
    }
}

command! {
    /// The prewrite phase of a transaction using pessimistic locking. The first phase of 2PC.
    ///
    /// This prepares the system to commit the transaction. Later a [`Commit`](Command::Commit)
    /// or a [`Rollback`](Command::Rollback) should follow.
    PrewritePessimistic:
        cmd_ty => PrewriteResult,
        content => {
            /// The set of mutations to apply; the bool = is pessimistic lock.
            mutations: Vec<(Mutation, PrewriteRequestPessimisticAction)>,
            /// The primary lock. Secondary locks (from `mutations`) will refer to the primary lock.
            primary: Vec<u8>,
            /// The transaction timestamp.
            start_ts: TimeStamp,
            lock_ttl: u64,
            for_update_ts: TimeStamp,
            /// How many keys this transaction involved.
            txn_size: u64,
            min_commit_ts: TimeStamp,
            /// Limits the maximum value of commit ts of 1PC and async commit, which can be used to
            /// avoid inconsistency with schema change.
            max_commit_ts: TimeStamp,
            /// All secondary keys in the whole transaction (i.e., as sent to all nodes, not only
            /// this node). Only present if using async commit.
            secondary_keys: Option<Vec<Vec<u8>>>,
            /// When the transaction involves only one region, it's possible to commit the
            /// transaction directly with 1PC protocol.
            try_one_pc: bool,
            /// Controls how strict the assertions should be.
            /// Assertions is a mechanism to check the constraint on the previous version of data
            /// that must be satisfied as long as data is consistent.
            assertion_level: AssertionLevel,
        }
}

impl std::fmt::Display for PrewritePessimistic {
    fn fmt(&self, f: &mut std::fmt::Formatter<'_>) -> std::fmt::Result {
        write!(
            f,
            "kv::command::pessimistic_prewrite mutations({:?}) primary({:?}) secondary_len({:?})@ {} {} {} {} {} {} {:?}| {:?}",
            self.mutations,
            log_wrappers::Value::key(self.primary.as_slice()),
            self.secondary_keys.as_ref().map(|sk| sk.len()),
            self.start_ts,
            self.lock_ttl,
            self.txn_size,
            self.min_commit_ts,
            self.max_commit_ts,
            self.try_one_pc,
            self.assertion_level,
            self.ctx,
        )
    }
}
impl std::fmt::Debug for PrewritePessimistic {
    fn fmt(&self, f: &mut std::fmt::Formatter<'_>) -> std::fmt::Result {
        write!(f, "{}", self)
    }
}

impl PrewritePessimistic {
    #[cfg(test)]
    pub fn with_defaults(
        mutations: Vec<(Mutation, PrewriteRequestPessimisticAction)>,
        primary: Vec<u8>,
        start_ts: TimeStamp,
        for_update_ts: TimeStamp,
    ) -> TypedCommand<PrewriteResult> {
        PrewritePessimistic::new(
            mutations,
            primary,
            start_ts,
            0,
            for_update_ts,
            0,
            TimeStamp::default(),
            TimeStamp::default(),
            None,
            false,
            AssertionLevel::Off,
            Context::default(),
        )
    }

    #[cfg(test)]
    pub fn with_1pc(
        mutations: Vec<(Mutation, PrewriteRequestPessimisticAction)>,
        primary: Vec<u8>,
        start_ts: TimeStamp,
        for_update_ts: TimeStamp,
        max_commit_ts: TimeStamp,
    ) -> TypedCommand<PrewriteResult> {
        PrewritePessimistic::new(
            mutations,
            primary,
            start_ts,
            0,
            for_update_ts,
            0,
            TimeStamp::default(),
            max_commit_ts,
            None,
            true,
            AssertionLevel::Off,
            Context::default(),
        )
    }

    fn into_prewriter(self) -> Prewriter<Pessimistic> {
        Prewriter {
            kind: Pessimistic {
                for_update_ts: self.for_update_ts,
            },
            start_ts: self.start_ts,
            txn_size: self.txn_size,
            primary: self.primary,
            mutations: self.mutations,

            try_one_pc: self.try_one_pc,
            secondary_keys: self.secondary_keys,
            lock_ttl: self.lock_ttl,
            min_commit_ts: self.min_commit_ts,
            max_commit_ts: self.max_commit_ts,

            assertion_level: self.assertion_level,

            ctx: self.ctx,
            old_values: OldValues::default(),
        }
    }
}

impl CommandExt for PrewritePessimistic {
    ctx!();
    tag!(prewrite);
    request_type!(KvPrewrite);
    ts!(start_ts);

    fn write_bytes(&self) -> usize {
        let mut bytes = 0;
        for (m, _) in &self.mutations {
            match *m {
                Mutation::Put((ref key, ref value), _)
                | Mutation::Insert((ref key, ref value), _) => {
                    bytes += key.as_encoded().len();
                    bytes += value.len();
                }
                Mutation::Delete(ref key, _) | Mutation::Lock(ref key, _) => {
                    bytes += key.as_encoded().len();
                }
                Mutation::CheckNotExists(..) => (),
            }
        }
        bytes
    }

    gen_lock!(mutations: multiple(|(x, _)| x.key()));
}

impl<S: Snapshot, L: LockManager> WriteCommand<S, L> for PrewritePessimistic {
    fn process_write(self, snapshot: S, context: WriteContext<'_, L>) -> Result<WriteResult> {
        self.into_prewriter().process_write(snapshot, context)
    }
}

/// Handles both kinds of prewrite (K statically indicates either optimistic or
/// pessimistic).
struct Prewriter<K: PrewriteKind> {
    kind: K,
    mutations: Vec<K::Mutation>,
    primary: Vec<u8>,
    start_ts: TimeStamp,
    lock_ttl: u64,
    txn_size: u64,
    min_commit_ts: TimeStamp,
    max_commit_ts: TimeStamp,
    secondary_keys: Option<Vec<Vec<u8>>>,
    old_values: OldValues,
    try_one_pc: bool,
    assertion_level: AssertionLevel,

    ctx: Context,
}

impl<K: PrewriteKind> Prewriter<K> {
    /// Entry point for handling a prewrite by Prewriter.
    fn process_write(
        mut self,
        snapshot: impl Snapshot,
        mut context: WriteContext<'_, impl LockManager>,
    ) -> Result<WriteResult> {
        self.kind
            .can_skip_constraint_check(&mut self.mutations, &snapshot, &mut context)?;
        self.check_max_ts_synced(&snapshot)?;

        let mut txn = MvccTxn::new(self.start_ts, context.concurrency_manager);
        let mut reader = ReaderWithStats::new(
            SnapshotReader::new_with_ctx(self.start_ts, snapshot, &self.ctx),
            context.statistics,
        );
        // Set extra op here for getting the write record when check write conflict in
        // prewrite.

        let rows = self.mutations.len();
        let res = self.prewrite(&mut txn, &mut reader, context.extra_op);
        let (locks, final_min_commit_ts) = res?;

        Ok(self.write_result(
            locks,
            txn,
            final_min_commit_ts,
            rows,
            context.async_apply_prewrite,
        ))
    }

    // Async commit requires the max timestamp in the concurrency manager to be
    // up-to-date. If it is possibly stale due to leader transfer or region
    // merge, return an error. TODO: Fallback to non-async commit if not synced
    // instead of returning an error.
    fn check_max_ts_synced(&self, snapshot: &impl Snapshot) -> Result<()> {
        if (self.secondary_keys.is_some() || self.try_one_pc) && !snapshot.ext().is_max_ts_synced()
        {
            Err(ErrorInner::MaxTimestampNotSynced {
                region_id: self.ctx.get_region_id(),
                start_ts: self.start_ts,
            }
            .into())
        } else {
            Ok(())
        }
    }

    /// The core part of the prewrite action. In the abstract, this method
    /// iterates over the mutations in the prewrite and prewrites each one.
    /// It keeps track of any locks encountered and (if it's an async commit
    /// transaction) the min_commit_ts, these are returned by the method.
    fn prewrite(
        &mut self,
        txn: &mut MvccTxn,
        reader: &mut SnapshotReader<impl Snapshot>,
        extra_op: ExtraOp,
    ) -> Result<(Vec<std::result::Result<(), StorageError>>, TimeStamp)> {
        let commit_kind = match (&self.secondary_keys, self.try_one_pc) {
            (_, true) => CommitKind::OnePc(self.max_commit_ts),
            (&Some(_), false) => CommitKind::Async(self.max_commit_ts),
            (&None, false) => CommitKind::TwoPc,
        };

        let mut props = TransactionProperties {
            start_ts: self.start_ts,
            kind: self.kind.txn_kind(),
            commit_kind,
            primary: &self.primary,
            txn_size: self.txn_size,
            lock_ttl: self.lock_ttl,
            min_commit_ts: self.min_commit_ts,
            need_old_value: extra_op == ExtraOp::ReadOldValue,
            is_retry_request: self.ctx.is_retry_request,
            assertion_level: self.assertion_level,
            txn_source: self.ctx.get_txn_source(),
        };

        let async_commit_pk = self
            .secondary_keys
            .as_ref()
            .filter(|keys| !keys.is_empty())
            .map(|_| Key::from_raw(&self.primary));
        let mut async_commit_pk = async_commit_pk.as_ref();

        let mut final_min_commit_ts = TimeStamp::zero();
        let mut locks = Vec::new();

        // Further check whether the prewritten transaction has been committed
        // when encountering a WriteConflict or PessimisticLockNotFound error.
        // This extra check manages to make prewrite idempotent after the transaction
        // was committed.
        // Note that this check cannot fully guarantee idempotence because an MVCC
        // GC can remove the old committed records, then we cannot determine
        // whether the transaction has been committed, so the error is still returned.
        fn check_committed_record_on_err(
            prewrite_result: MvccResult<(TimeStamp, OldValue)>,
            txn: &mut MvccTxn,
            reader: &mut SnapshotReader<impl Snapshot>,
            key: &Key,
        ) -> Result<(Vec<std::result::Result<(), StorageError>>, TimeStamp)> {
            match reader.get_txn_commit_record(key)? {
                TxnCommitRecord::SingleRecord { commit_ts, write }
                    if write.write_type != WriteType::Rollback =>
                {
                    info!("prewritten transaction has been committed";
                        "start_ts" => reader.start_ts, "commit_ts" => commit_ts,
                        "key" => ?key, "write_type" => ?write.write_type);
                    txn.clear();
                    Ok((vec![], commit_ts))
                }
                _ => Err(prewrite_result.unwrap_err().into()),
            }
        }

        // If there are other errors, return other error prior to `AssertionFailed`.
        let mut assertion_failure = None;

        for m in mem::take(&mut self.mutations) {
            let pessimistic_action = m.pessimistic_action();
            let m = m.into_mutation();
            let key = m.key().clone();
            let mutation_type = m.mutation_type();

            let mut secondaries = &self.secondary_keys.as_ref().map(|_| vec![]);
            if Some(m.key()) == async_commit_pk {
                secondaries = &self.secondary_keys;
            }

            let need_min_commit_ts = secondaries.is_some() || self.try_one_pc;
            let prewrite_result = prewrite(txn, reader, &props, m, secondaries, pessimistic_action);
            match prewrite_result {
                Ok((ts, old_value)) if !(need_min_commit_ts && ts.is_zero()) => {
                    if need_min_commit_ts && final_min_commit_ts < ts {
                        final_min_commit_ts = ts;
                    }
                    insert_old_value_if_resolved(
                        &mut self.old_values,
                        key,
                        txn.start_ts,
                        old_value,
                        Some(mutation_type),
                    );
                }
                Ok((..)) => {
                    // If it needs min_commit_ts but min_commit_ts is zero, the lock
                    // has been prewritten and has fallen back from async commit or 1PC.
                    // We should let later keys prewrite in the old 2PC way.
                    props.commit_kind = CommitKind::TwoPc;
                    async_commit_pk = None;
                    self.secondary_keys = None;
                    self.try_one_pc = false;
                    fallback_1pc_locks(txn);
                    // release memory locks
                    txn.guards = Vec::new();
                    final_min_commit_ts = TimeStamp::zero();
                }
                Err(MvccError(box MvccErrorInner::WriteConflict {
                    start_ts,
                    conflict_commit_ts,
                    ..
                })) if conflict_commit_ts > start_ts => {
                    return check_committed_record_on_err(prewrite_result, txn, reader, &key);
                }
                Err(MvccError(box MvccErrorInner::PessimisticLockNotFound { .. })) => {
                    return check_committed_record_on_err(prewrite_result, txn, reader, &key);
                }
                Err(MvccError(box MvccErrorInner::CommitTsTooLarge { .. })) => {
                    // The prewrite might be a retry and the record may have been committed.
                    // So, we need to prevent the fallback to avoid duplicate commits.
                    if let Ok(res) =
                        check_committed_record_on_err(prewrite_result, txn, reader, &key)
                    {
                        return Ok(res);
                    }
                    // fallback to not using async commit or 1pc
                    props.commit_kind = CommitKind::TwoPc;
                    async_commit_pk = None;
                    self.secondary_keys = None;
                    self.try_one_pc = false;
                    fallback_1pc_locks(txn);
                    // release memory locks
                    txn.guards = Vec::new();
                    final_min_commit_ts = TimeStamp::zero();
                }
                Err(MvccError(box MvccErrorInner::KeyIsLocked { .. })) => {
                    match check_committed_record_on_err(prewrite_result, txn, reader, &key) {
                        Ok(res) => return Ok(res),
                        Err(e) => locks.push(Err(e.into())),
                    }
                }
                Err(e @ MvccError(box MvccErrorInner::AssertionFailed { .. })) => {
                    if assertion_failure.is_none() {
                        assertion_failure = Some(e);
                    }
                }
                Err(e) => return Err(Error::from(e)),
            }
        }

        if let Some(e) = assertion_failure {
            return Err(Error::from(e));
        }
        Ok((locks, final_min_commit_ts))
    }

    /// Prepare a WriteResult object from the results of executing the prewrite.
    fn write_result(
        self,
        locks: Vec<std::result::Result<(), StorageError>>,
        mut txn: MvccTxn,
        final_min_commit_ts: TimeStamp,
        rows: usize,
        async_apply_prewrite: bool,
    ) -> WriteResult {
        let async_commit_ts = if self.secondary_keys.is_some() {
            final_min_commit_ts
        } else {
            TimeStamp::zero()
        };

        let mut result = if locks.is_empty() {
            let (one_pc_commit_ts, released_locks) =
                one_pc_commit(self.try_one_pc, &mut txn, final_min_commit_ts);

            let pr = ProcessResult::PrewriteResult {
                result: PrewriteResult {
                    locks: vec![],
                    min_commit_ts: async_commit_ts,
                    one_pc_commit_ts,
                },
            };
            let extra = TxnExtra {
                old_values: self.old_values,
                // Set one_pc flag in TxnExtra to let CDC skip handling the resolver.
                one_pc: self.try_one_pc,
<<<<<<< HEAD
                for_flashback: false,
=======
                allowed_in_flashback: false,
>>>>>>> 2ab52016
            };
            // Here the lock guards are taken and will be released after the write finishes.
            // If an error (KeyIsLocked or WriteConflict) occurs before, these lock guards
            // are dropped along with `txn` automatically.
            let lock_guards = txn.take_guards();
            let mut to_be_write = WriteData::new(txn.into_modifies(), extra);
            to_be_write.set_disk_full_opt(self.ctx.get_disk_full_opt());

            WriteResult {
                ctx: self.ctx,
                to_be_write,
                rows,
                pr,
                lock_info: vec![],
                released_locks,
                lock_guards,
                response_policy: ResponsePolicy::OnApplied,
            }
        } else {
            // Skip write stage if some keys are locked.
            let pr = ProcessResult::PrewriteResult {
                result: PrewriteResult {
                    locks,
                    min_commit_ts: async_commit_ts,
                    one_pc_commit_ts: TimeStamp::zero(),
                },
            };
            WriteResult {
                ctx: self.ctx,
                to_be_write: WriteData::default(),
                rows,
                pr,
                lock_info: vec![],
                released_locks: ReleasedLocks::new(),
                lock_guards: vec![],
                response_policy: ResponsePolicy::OnApplied,
            }
        };

        // Currently if `try_one_pc` is set, it must have succeeded here.
        if (!async_commit_ts.is_zero() || self.try_one_pc) && async_apply_prewrite {
            result.response_policy = ResponsePolicy::OnCommitted
        }

        result
    }
}

/// Encapsulates things which must be done differently for optimistic or
/// pessimistic transactions.
trait PrewriteKind {
    /// The type of mutation and, optionally, its extra information, differing
    /// for the optimistic and pessimistic transaction.
    type Mutation: MutationLock;

    fn txn_kind(&self) -> TransactionKind;

    fn can_skip_constraint_check(
        &mut self,
        _mutations: &mut [Self::Mutation],
        _snapshot: &impl Snapshot,
        _context: &mut WriteContext<'_, impl LockManager>,
    ) -> Result<()> {
        Ok(())
    }
}

/// Optimistic `PreWriteKind`.
struct Optimistic {
    skip_constraint_check: bool,
}

impl PrewriteKind for Optimistic {
    type Mutation = Mutation;

    fn txn_kind(&self) -> TransactionKind {
        TransactionKind::Optimistic(self.skip_constraint_check)
    }

    // If there is no data in range, we could skip constraint check.
    fn can_skip_constraint_check(
        &mut self,
        mutations: &mut [Self::Mutation],
        snapshot: &impl Snapshot,
        context: &mut WriteContext<'_, impl LockManager>,
    ) -> Result<()> {
        if mutations.len() > FORWARD_MIN_MUTATIONS_NUM {
            mutations.sort_by(|a, b| a.key().cmp(b.key()));
            let left_key = mutations.first().unwrap().key();
            let right_key = mutations
                .last()
                .unwrap()
                .key()
                .clone()
                .append_ts(TimeStamp::zero());
            if !has_data_in_range(
                snapshot.clone(),
                CF_WRITE,
                left_key,
                &right_key,
                &mut context.statistics.write,
            )? {
                self.skip_constraint_check = true;
            }
        }
        Ok(())
    }
}

/// Pessimistic `PreWriteKind`.
struct Pessimistic {
    for_update_ts: TimeStamp,
}

impl PrewriteKind for Pessimistic {
    type Mutation = (Mutation, PrewriteRequestPessimisticAction);

    fn txn_kind(&self) -> TransactionKind {
        TransactionKind::Pessimistic(self.for_update_ts)
    }
}

/// The type of mutation and, optionally, its extra information, differing for
/// the optimistic and pessimistic transaction.
/// For optimistic txns, this is `Mutation`.
/// For pessimistic txns, this is `(Mutation, PessimisticAction)`, where the
/// action indicates what kind of operations(checks) need to be performed.
/// The action also implies the type of the lock status.
trait MutationLock {
    fn pessimistic_action(&self) -> PrewriteRequestPessimisticAction;
    fn into_mutation(self) -> Mutation;
}

impl MutationLock for Mutation {
    fn pessimistic_action(&self) -> PrewriteRequestPessimisticAction {
        SkipPessimisticCheck
    }

    fn into_mutation(self) -> Mutation {
        self
    }
}

impl MutationLock for (Mutation, PrewriteRequestPessimisticAction) {
    fn pessimistic_action(&self) -> PrewriteRequestPessimisticAction {
        self.1
    }

    fn into_mutation(self) -> Mutation {
        self.0
    }
}

/// Commits a 1pc transaction if possible, returns the commit ts and released
/// locks on success.
pub fn one_pc_commit(
    try_one_pc: bool,
    txn: &mut MvccTxn,
    final_min_commit_ts: TimeStamp,
) -> (TimeStamp, ReleasedLocks) {
    if try_one_pc {
        assert_ne!(final_min_commit_ts, TimeStamp::zero());
        // All keys can be successfully locked and `try_one_pc` is set. Try to directly
        // commit them.
        let released_locks = handle_1pc_locks(txn, final_min_commit_ts);
        (final_min_commit_ts, released_locks)
    } else {
        assert!(txn.locks_for_1pc.is_empty());
        (TimeStamp::zero(), ReleasedLocks::new())
    }
}

/// Commit and delete all 1pc locks in txn.
fn handle_1pc_locks(txn: &mut MvccTxn, commit_ts: TimeStamp) -> ReleasedLocks {
    let mut released_locks = ReleasedLocks::new();

    for (key, lock, delete_pessimistic_lock) in std::mem::take(&mut txn.locks_for_1pc) {
        let write = Write::new(
            WriteType::from_lock_type(lock.lock_type).unwrap(),
            txn.start_ts,
            lock.short_value,
        )
        .set_last_change(lock.last_change_ts, lock.versions_to_last_change)
        .set_txn_source(lock.txn_source);
        // Transactions committed with 1PC should be impossible to overwrite rollback
        // records.
        txn.put_write(key.clone(), commit_ts, write.as_ref().to_bytes());
        if delete_pessimistic_lock {
            released_locks.push(txn.unlock_key(key, true, commit_ts));
        }
    }

    released_locks
}

/// Change all 1pc locks in txn to 2pc locks.
pub(in crate::storage::txn) fn fallback_1pc_locks(txn: &mut MvccTxn) {
    for (key, lock, _) in std::mem::take(&mut txn.locks_for_1pc) {
        txn.put_lock(key, &lock);
    }
}

#[cfg(test)]
mod tests {
    use concurrency_manager::ConcurrencyManager;
    use engine_rocks::ReadPerfInstant;
    use engine_traits::CF_WRITE;
    use kvproto::kvrpcpb::{Assertion, Context, ExtraOp};
    use txn_types::{Key, Mutation, TimeStamp};

    use super::*;
    use crate::storage::{
        mvcc::{tests::*, Error as MvccError, ErrorInner as MvccErrorInner},
        txn::{
            actions::{
                acquire_pessimistic_lock::tests::must_pessimistic_locked,
                tests::{
                    must_pessimistic_prewrite_put_async_commit, must_prewrite_delete,
                    must_prewrite_put, must_prewrite_put_async_commit,
                },
            },
            commands::{
                check_txn_status::tests::must_success as must_check_txn_status,
                test_util::{
                    commit, pessimistic_prewrite_with_cm, prewrite, prewrite_command,
                    prewrite_with_cm, rollback,
                },
            },
            tests::{
                must_acquire_pessimistic_lock, must_acquire_pessimistic_lock_err, must_commit,
                must_prewrite_put_err_impl, must_prewrite_put_impl, must_rollback,
            },
            Error, ErrorInner,
        },
        types::TxnStatus,
        Engine, MockLockManager, Snapshot, Statistics, TestEngineBuilder,
    };

    fn inner_test_prewrite_skip_constraint_check(pri_key_number: u8, write_num: usize) {
        let mut mutations = Vec::default();
        let pri_key = &[pri_key_number];
        for i in 0..write_num {
            mutations.push(Mutation::make_insert(
                Key::from_raw(&[i as u8]),
                b"100".to_vec(),
            ));
        }
        let mut statistic = Statistics::default();
        let mut engine = TestEngineBuilder::new().build().unwrap();
        prewrite(
            &mut engine,
            &mut statistic,
            vec![Mutation::make_put(
                Key::from_raw(&[pri_key_number]),
                b"100".to_vec(),
            )],
            pri_key.to_vec(),
            99,
            None,
        )
        .unwrap();
        assert_eq!(1, statistic.write.seek);
        let e = prewrite(
            &mut engine,
            &mut statistic,
            mutations.clone(),
            pri_key.to_vec(),
            100,
            None,
        )
        .err()
        .unwrap();
        assert_eq!(3, statistic.write.seek);
        match e {
            Error(box ErrorInner::Mvcc(MvccError(box MvccErrorInner::KeyIsLocked(_)))) => (),
            _ => panic!("error type not match"),
        }
        commit(
            &mut engine,
            &mut statistic,
            vec![Key::from_raw(&[pri_key_number])],
            99,
            102,
        )
        .unwrap();
        assert_eq!(3, statistic.write.seek);
        let e = prewrite(
            &mut engine,
            &mut statistic,
            mutations.clone(),
            pri_key.to_vec(),
            101,
            None,
        )
        .err()
        .unwrap();
        match e {
            Error(box ErrorInner::Mvcc(MvccError(box MvccErrorInner::WriteConflict {
                ..
            }))) => (),
            _ => panic!("error type not match"),
        }
        let e = prewrite(
            &mut engine,
            &mut statistic,
            mutations.clone(),
            pri_key.to_vec(),
            104,
            None,
        )
        .err()
        .unwrap();
        match e {
            Error(box ErrorInner::Mvcc(MvccError(box MvccErrorInner::AlreadyExist { .. }))) => (),
            _ => panic!("error type not match"),
        }

        statistic.write.seek = 0;
        let ctx = Context::default();
        engine
            .delete_cf(
                &ctx,
                CF_WRITE,
                Key::from_raw(&[pri_key_number]).append_ts(102.into()),
            )
            .unwrap();
        prewrite(
            &mut engine,
            &mut statistic,
            mutations.clone(),
            pri_key.to_vec(),
            104,
            None,
        )
        .unwrap();
        // All keys are prewritten successful with only one seek operations.
        assert_eq!(1, statistic.write.seek);
        let keys: Vec<Key> = mutations.iter().map(|m| m.key().clone()).collect();
        commit(&mut engine, &mut statistic, keys.clone(), 104, 105).unwrap();
        let snap = engine.snapshot(Default::default()).unwrap();
        for k in keys {
            let v = snap.get_cf(CF_WRITE, &k.append_ts(105.into())).unwrap();
            assert!(v.is_some());
        }
    }

    #[test]
    fn test_prewrite_skip_constraint_check() {
        inner_test_prewrite_skip_constraint_check(0, FORWARD_MIN_MUTATIONS_NUM + 1);
        inner_test_prewrite_skip_constraint_check(5, FORWARD_MIN_MUTATIONS_NUM + 1);
        inner_test_prewrite_skip_constraint_check(
            FORWARD_MIN_MUTATIONS_NUM as u8,
            FORWARD_MIN_MUTATIONS_NUM + 1,
        );
    }

    #[test]
    fn test_prewrite_skip_too_many_tombstone() {
        use engine_rocks::{set_perf_level, PerfLevel};

        use crate::server::gc_worker::gc_by_compact;
        let mut mutations = Vec::default();
        let pri_key_number = 0;
        let pri_key = &[pri_key_number];
        for i in 0..40 {
            mutations.push(Mutation::make_insert(
                Key::from_raw(&[b'z', i as u8]),
                b"100".to_vec(),
            ));
        }
        let mut engine = TestEngineBuilder::new().build().unwrap();
        let keys: Vec<Key> = mutations.iter().map(|m| m.key().clone()).collect();
        let mut statistic = Statistics::default();
        prewrite(
            &mut engine,
            &mut statistic,
            mutations.clone(),
            pri_key.to_vec(),
            100,
            None,
        )
        .unwrap();
        // Rollback to make tombstones in lock-cf.
        rollback(&mut engine, &mut statistic, keys, 100).unwrap();
        // Gc rollback flags store in write-cf to make sure the next prewrite operation
        // will skip seek write cf.
        gc_by_compact(&mut engine, pri_key, 101);
        set_perf_level(PerfLevel::EnableTimeExceptForMutex);
        let perf = ReadPerfInstant::new();
        let mut statistic = Statistics::default();
        while mutations.len() > FORWARD_MIN_MUTATIONS_NUM + 1 {
            mutations.pop();
        }
        prewrite(
            &mut engine,
            &mut statistic,
            mutations,
            pri_key.to_vec(),
            110,
            None,
        )
        .unwrap();
        let d = perf.delta();
        assert_eq!(1, statistic.write.seek);
        assert_eq!(d.internal_delete_skipped_count, 0);
    }

    #[test]
    fn test_prewrite_1pc_with_txn_source() {
        use crate::storage::mvcc::tests::{must_get, must_get_commit_ts, must_unlocked};

        let mut engine = TestEngineBuilder::new().build().unwrap();
        let cm = concurrency_manager::ConcurrencyManager::new(1.into());

        let key = b"k";
        let value = b"v";
        let mutations = vec![Mutation::make_put(Key::from_raw(key), value.to_vec())];

        let mut statistics = Statistics::default();
        let mut ctx = Context::default();
        ctx.set_txn_source(1);
        let cmd = Prewrite::new(
            mutations,
            key.to_vec(),
            TimeStamp::from(10),
            0,
            false,
            0,
            TimeStamp::default(),
            TimeStamp::from(15),
            None,
            true,
            AssertionLevel::Off,
            ctx,
        );
        prewrite_command(&mut engine, cm, &mut statistics, cmd).unwrap();

        must_unlocked(&mut engine, key);
        must_get(&mut engine, key, 12, value);
        must_get_commit_ts(&mut engine, key, 10, 11);
        must_get_txn_source(&mut engine, key, 11, 1);
    }

    #[test]
    fn test_prewrite_1pc() {
        use crate::storage::mvcc::tests::{must_get, must_get_commit_ts, must_unlocked};

        let mut engine = TestEngineBuilder::new().build().unwrap();
        let cm = concurrency_manager::ConcurrencyManager::new(1.into());

        let key = b"k";
        let value = b"v";
        let mutations = vec![Mutation::make_put(Key::from_raw(key), value.to_vec())];

        let mut statistics = Statistics::default();
        prewrite_with_cm(
            &mut engine,
            cm.clone(),
            &mut statistics,
            mutations,
            key.to_vec(),
            10,
            Some(15),
        )
        .unwrap();
        must_unlocked(&mut engine, key);
        must_get(&mut engine, key, 12, value);
        must_get_commit_ts(&mut engine, key, 10, 11);

        cm.update_max_ts(50.into());

        let mutations = vec![Mutation::make_put(Key::from_raw(key), value.to_vec())];

        let mut statistics = Statistics::default();
        // Test the idempotency of prewrite when falling back to 2PC.
        for _ in 0..2 {
            let res = prewrite_with_cm(
                &mut engine,
                cm.clone(),
                &mut statistics,
                mutations.clone(),
                key.to_vec(),
                20,
                Some(30),
            )
            .unwrap();
            assert!(res.min_commit_ts.is_zero());
            assert!(res.one_pc_commit_ts.is_zero());
            must_locked(&mut engine, key, 20);
        }

        must_rollback(&mut engine, key, 20, false);
        let mutations = vec![
            Mutation::make_put(Key::from_raw(key), value.to_vec()),
            Mutation::make_check_not_exists(Key::from_raw(b"non_exist")),
        ];
        let mut statistics = Statistics::default();
        prewrite_with_cm(
            &mut engine,
            cm.clone(),
            &mut statistics,
            mutations,
            key.to_vec(),
            40,
            Some(60),
        )
        .unwrap();

        // Test a 1PC request should not be partially written when encounters error on
        // the halfway. If some of the keys are successfully written as committed state,
        // the atomicity will be broken.
        let (k1, v1) = (b"k1", b"v1");
        let (k2, v2) = (b"k2", b"v2");
        // Lock k2.
        let mut statistics = Statistics::default();
        prewrite_with_cm(
            &mut engine,
            cm.clone(),
            &mut statistics,
            vec![Mutation::make_put(Key::from_raw(k2), v2.to_vec())],
            k2.to_vec(),
            50,
            None,
        )
        .unwrap();
        // Try 1PC on the two keys and it will fail on the second one.
        let mutations = vec![
            Mutation::make_put(Key::from_raw(k1), v1.to_vec()),
            Mutation::make_put(Key::from_raw(k2), v2.to_vec()),
        ];
        prewrite_with_cm(
            &mut engine,
            cm,
            &mut statistics,
            mutations,
            k1.to_vec(),
            60,
            Some(70),
        )
        .unwrap_err();
        must_unlocked(&mut engine, k1);
        must_locked(&mut engine, k2, 50);
        must_get_commit_ts_none(&mut engine, k1, 60);
        must_get_commit_ts_none(&mut engine, k2, 60);
    }

    #[test]
    fn test_prewrite_pessimsitic_1pc() {
        let mut engine = TestEngineBuilder::new().build().unwrap();
        let cm = concurrency_manager::ConcurrencyManager::new(1.into());
        let key = b"k";
        let value = b"v";

        must_acquire_pessimistic_lock(&mut engine, key, key, 10, 10);

        let mutations = vec![(
            Mutation::make_put(Key::from_raw(key), value.to_vec()),
            DoPessimisticCheck,
        )];
        let mut statistics = Statistics::default();
        pessimistic_prewrite_with_cm(
            &mut engine,
            cm.clone(),
            &mut statistics,
            mutations,
            key.to_vec(),
            10,
            10,
            Some(15),
        )
        .unwrap();

        must_unlocked(&mut engine, key);
        must_get(&mut engine, key, 12, value);
        must_get_commit_ts(&mut engine, key, 10, 11);

        let (k1, v1) = (b"k", b"v");
        let (k2, v2) = (b"k2", b"v2");

        must_acquire_pessimistic_lock(&mut engine, k1, k1, 8, 12);

        let mutations = vec![
            (
                Mutation::make_put(Key::from_raw(k1), v1.to_vec()),
                DoPessimisticCheck,
            ),
            (
                Mutation::make_put(Key::from_raw(k2), v2.to_vec()),
                SkipPessimisticCheck,
            ),
        ];
        statistics = Statistics::default();
        pessimistic_prewrite_with_cm(
            &mut engine,
            cm.clone(),
            &mut statistics,
            mutations,
            k1.to_vec(),
            8,
            12,
            Some(15),
        )
        .unwrap();

        must_unlocked(&mut engine, k1);
        must_unlocked(&mut engine, k2);
        must_get(&mut engine, k1, 16, v1);
        must_get(&mut engine, k2, 16, v2);
        must_get_commit_ts(&mut engine, k1, 8, 13);
        must_get_commit_ts(&mut engine, k2, 8, 13);

        cm.update_max_ts(50.into());
        must_acquire_pessimistic_lock(&mut engine, k1, k1, 20, 20);

        let mutations = vec![(
            Mutation::make_put(Key::from_raw(k1), v1.to_vec()),
            DoPessimisticCheck,
        )];
        statistics = Statistics::default();
        let res = pessimistic_prewrite_with_cm(
            &mut engine,
            cm.clone(),
            &mut statistics,
            mutations,
            k1.to_vec(),
            20,
            20,
            Some(30),
        )
        .unwrap();
        assert!(res.min_commit_ts.is_zero());
        assert!(res.one_pc_commit_ts.is_zero());
        must_locked(&mut engine, k1, 20);

        must_rollback(&mut engine, k1, 20, true);

        // Test a 1PC request should not be partially written when encounters error on
        // the halfway. If some of the keys are successfully written as committed state,
        // the atomicity will be broken.

        // Lock k2 with a optimistic lock.
        let mut statistics = Statistics::default();
        prewrite_with_cm(
            &mut engine,
            cm.clone(),
            &mut statistics,
            vec![Mutation::make_put(Key::from_raw(k2), v2.to_vec())],
            k2.to_vec(),
            50,
            None,
        )
        .unwrap();
        // Try 1PC on the two keys and it will fail on the second one.
        let mutations = vec![
            (
                Mutation::make_put(Key::from_raw(k1), v1.to_vec()),
                DoPessimisticCheck,
            ),
            (
                Mutation::make_put(Key::from_raw(k2), v2.to_vec()),
                SkipPessimisticCheck,
            ),
        ];
        must_acquire_pessimistic_lock(&mut engine, k1, k1, 60, 60);
        pessimistic_prewrite_with_cm(
            &mut engine,
            cm,
            &mut statistics,
            mutations,
            k1.to_vec(),
            60,
            60,
            Some(70),
        )
        .unwrap_err();
        must_pessimistic_locked(&mut engine, k1, 60, 60);
        must_locked(&mut engine, k2, 50);
        must_get_commit_ts_none(&mut engine, k1, 60);
        must_get_commit_ts_none(&mut engine, k2, 60);
    }

    #[test]
    fn test_prewrite_async_commit() {
        let mut engine = TestEngineBuilder::new().build().unwrap();
        let cm = concurrency_manager::ConcurrencyManager::new(1.into());

        let key = b"k";
        let value = b"v";
        let mutations = vec![Mutation::make_put(Key::from_raw(key), value.to_vec())];

        let mut statistics = Statistics::default();
        let cmd = super::Prewrite::new(
            mutations,
            key.to_vec(),
            10.into(),
            0,
            false,
            1,
            TimeStamp::default(),
            TimeStamp::default(),
            Some(vec![]),
            false,
            AssertionLevel::Off,
            Context::default(),
        );

        let res = prewrite_command(&mut engine, cm.clone(), &mut statistics, cmd).unwrap();
        assert!(!res.min_commit_ts.is_zero());
        assert_eq!(res.one_pc_commit_ts, TimeStamp::zero());
        must_locked(&mut engine, key, 10);

        cm.update_max_ts(50.into());

        let (k1, v1) = (b"k1", b"v1");
        let (k2, v2) = (b"k2", b"v2");

        let mutations = vec![
            Mutation::make_put(Key::from_raw(k1), v1.to_vec()),
            Mutation::make_put(Key::from_raw(k2), v2.to_vec()),
        ];
        let mut statistics = Statistics::default();
        // calculated_ts > max_commit_ts
        // Test the idempotency of prewrite when falling back to 2PC.
        for _ in 0..2 {
            let cmd = super::Prewrite::new(
                mutations.clone(),
                k1.to_vec(),
                20.into(),
                0,
                false,
                2,
                21.into(),
                40.into(),
                Some(vec![k2.to_vec()]),
                false,
                AssertionLevel::Off,
                Context::default(),
            );

            let res = prewrite_command(&mut engine, cm.clone(), &mut statistics, cmd).unwrap();
            assert!(res.min_commit_ts.is_zero());
            assert!(res.one_pc_commit_ts.is_zero());
            assert!(!must_locked(&mut engine, k1, 20).use_async_commit);
            assert!(!must_locked(&mut engine, k2, 20).use_async_commit);
        }
    }

    #[test]
    fn test_prewrite_pessimsitic_async_commit() {
        let mut engine = TestEngineBuilder::new().build().unwrap();
        let cm = concurrency_manager::ConcurrencyManager::new(1.into());

        let key = b"k";
        let value = b"v";

        must_acquire_pessimistic_lock(&mut engine, key, key, 10, 10);

        let mutations = vec![(
            Mutation::make_put(Key::from_raw(key), value.to_vec()),
            DoPessimisticCheck,
        )];
        let mut statistics = Statistics::default();
        let cmd = super::PrewritePessimistic::new(
            mutations,
            key.to_vec(),
            10.into(),
            0,
            10.into(),
            1,
            TimeStamp::default(),
            TimeStamp::default(),
            Some(vec![]),
            false,
            AssertionLevel::Off,
            Context::default(),
        );

        let res = prewrite_command(&mut engine, cm.clone(), &mut statistics, cmd).unwrap();
        assert!(!res.min_commit_ts.is_zero());
        assert_eq!(res.one_pc_commit_ts, TimeStamp::zero());
        must_locked(&mut engine, key, 10);

        cm.update_max_ts(50.into());

        let (k1, v1) = (b"k1", b"v1");
        let (k2, v2) = (b"k2", b"v2");

        must_acquire_pessimistic_lock(&mut engine, k1, k1, 20, 20);
        must_acquire_pessimistic_lock(&mut engine, k2, k1, 20, 20);

        let mutations = vec![
            (
                Mutation::make_put(Key::from_raw(k1), v1.to_vec()),
                DoPessimisticCheck,
            ),
            (
                Mutation::make_put(Key::from_raw(k2), v2.to_vec()),
                DoPessimisticCheck,
            ),
        ];
        let mut statistics = Statistics::default();
        // calculated_ts > max_commit_ts
        let cmd = super::PrewritePessimistic::new(
            mutations,
            k1.to_vec(),
            20.into(),
            0,
            20.into(),
            2,
            TimeStamp::default(),
            40.into(),
            Some(vec![k2.to_vec()]),
            false,
            AssertionLevel::Off,
            Context::default(),
        );

        let res = prewrite_command(&mut engine, cm, &mut statistics, cmd).unwrap();
        assert!(res.min_commit_ts.is_zero());
        assert!(res.one_pc_commit_ts.is_zero());
        assert!(!must_locked(&mut engine, k1, 20).use_async_commit);
        assert!(!must_locked(&mut engine, k2, 20).use_async_commit);
    }

    #[test]
    // FIXME: Either implement storage::kv traits for all engine types, or avoid using raw engines
    // in this test.
    #[cfg(feature = "test-engine-kv-rocksdb")]
    fn test_out_of_sync_max_ts() {
        use engine_test::kv::KvTestEngineIterator;
        use engine_traits::{IterOptions, ReadOptions};
        use kvproto::kvrpcpb::ExtraOp;

        use crate::storage::{kv::Result, CfName, ConcurrencyManager, MockLockManager, Value};
        #[derive(Clone)]
        struct MockSnapshot;

        struct MockSnapshotExt;

        impl SnapshotExt for MockSnapshotExt {
            fn is_max_ts_synced(&self) -> bool {
                false
            }
        }

        impl Snapshot for MockSnapshot {
            type Iter = KvTestEngineIterator;
            type Ext<'a> = MockSnapshotExt;

            fn get(&self, _: &Key) -> Result<Option<Value>> {
                unimplemented!()
            }
            fn get_cf(&self, _: CfName, _: &Key) -> Result<Option<Value>> {
                unimplemented!()
            }
            fn get_cf_opt(&self, _: ReadOptions, _: CfName, _: &Key) -> Result<Option<Value>> {
                unimplemented!()
            }
            fn iter(&self, _: CfName, _: IterOptions) -> Result<Self::Iter> {
                unimplemented!()
            }
            fn ext(&self) -> MockSnapshotExt {
                MockSnapshotExt
            }
        }

        macro_rules! context {
            () => {
                WriteContext {
                    lock_mgr: &MockLockManager::new(),
                    concurrency_manager: ConcurrencyManager::new(10.into()),
                    extra_op: ExtraOp::Noop,
                    statistics: &mut Statistics::default(),
                    async_apply_prewrite: false,
                    raw_ext: None,
                }
            };
        }

        macro_rules! assert_max_ts_err {
            ($e:expr) => {
                match $e {
                    Err(Error(box ErrorInner::MaxTimestampNotSynced { .. })) => {}
                    _ => panic!("Should have returned an error"),
                }
            };
        }

        // 2pc should be ok
        let cmd = Prewrite::with_defaults(vec![], vec![1, 2, 3], 10.into());
        cmd.cmd.process_write(MockSnapshot, context!()).unwrap();
        // But 1pc should return an error
        let cmd = Prewrite::with_1pc(vec![], vec![1, 2, 3], 10.into(), 20.into());
        assert_max_ts_err!(cmd.cmd.process_write(MockSnapshot, context!()));
        // And so should async commit
        let mut cmd = Prewrite::with_defaults(vec![], vec![1, 2, 3], 10.into());
        if let Command::Prewrite(p) = &mut cmd.cmd {
            p.secondary_keys = Some(vec![]);
        }
        assert_max_ts_err!(cmd.cmd.process_write(MockSnapshot, context!()));

        // And the same for pessimistic prewrites.
        let cmd = PrewritePessimistic::with_defaults(vec![], vec![1, 2, 3], 10.into(), 15.into());
        cmd.cmd.process_write(MockSnapshot, context!()).unwrap();
        let cmd =
            PrewritePessimistic::with_1pc(vec![], vec![1, 2, 3], 10.into(), 15.into(), 20.into());
        assert_max_ts_err!(cmd.cmd.process_write(MockSnapshot, context!()));
        let mut cmd =
            PrewritePessimistic::with_defaults(vec![], vec![1, 2, 3], 10.into(), 15.into());
        if let Command::PrewritePessimistic(p) = &mut cmd.cmd {
            p.secondary_keys = Some(vec![]);
        }
        assert_max_ts_err!(cmd.cmd.process_write(MockSnapshot, context!()));
    }

    // this test shows which stage in raft can we return the response
    #[test]
    fn test_response_stage() {
        let cm = ConcurrencyManager::new(42.into());
        let start_ts = TimeStamp::new(10);
        let keys = [b"k1", b"k2"];
        let values = [b"v1", b"v2"];
        let mutations = vec![
            Mutation::make_put(Key::from_raw(keys[0]), keys[0].to_vec()),
            Mutation::make_put(Key::from_raw(keys[1]), values[1].to_vec()),
        ];
        let mut statistics = Statistics::default();

        #[derive(Clone)]
        struct Case {
            expected: ResponsePolicy,

            // inputs
            // optimistic/pessimistic prewrite
            pessimistic: bool,
            // async commit on/off
            async_commit: bool,
            // 1pc on/off
            one_pc: bool,
            // async_apply_prewrite enabled in config
            async_apply_prewrite: bool,
        }

        let cases = vec![
            Case {
                // basic case
                expected: ResponsePolicy::OnApplied,

                pessimistic: false,
                async_commit: false,
                one_pc: false,
                async_apply_prewrite: false,
            },
            Case {
                // async_apply_prewrite does not affect non-async/1pc prewrite
                expected: ResponsePolicy::OnApplied,

                pessimistic: false,
                async_commit: false,
                one_pc: false,
                async_apply_prewrite: true,
            },
            Case {
                // works on async prewrite
                expected: ResponsePolicy::OnCommitted,

                pessimistic: false,
                async_commit: true,
                one_pc: false,
                async_apply_prewrite: true,
            },
            Case {
                // early return can be turned on/off by async_apply_prewrite in context
                expected: ResponsePolicy::OnApplied,

                pessimistic: false,
                async_commit: true,
                one_pc: false,
                async_apply_prewrite: false,
            },
            Case {
                // works on 1pc
                expected: ResponsePolicy::OnCommitted,

                pessimistic: false,
                async_commit: false,
                one_pc: true,
                async_apply_prewrite: true,
            },
        ];
        let cases = cases
            .iter()
            .cloned()
            .chain(cases.iter().cloned().map(|mut it| {
                it.pessimistic = true;
                it
            }));

        for case in cases {
            let secondary_keys = if case.async_commit {
                Some(vec![])
            } else {
                None
            };
            let cmd = if case.pessimistic {
                PrewritePessimistic::new(
                    mutations
                        .iter()
                        .map(|it| (it.clone(), SkipPessimisticCheck))
                        .collect(),
                    keys[0].to_vec(),
                    start_ts,
                    0,
                    11.into(),
                    1,
                    TimeStamp::default(),
                    TimeStamp::default(),
                    secondary_keys,
                    case.one_pc,
                    AssertionLevel::Off,
                    Context::default(),
                )
            } else {
                Prewrite::new(
                    mutations.clone(),
                    keys[0].to_vec(),
                    start_ts,
                    0,
                    false,
                    1,
                    TimeStamp::default(),
                    TimeStamp::default(),
                    secondary_keys,
                    case.one_pc,
                    AssertionLevel::Off,
                    Context::default(),
                )
            };
            let context = WriteContext {
                lock_mgr: &MockLockManager::new(),
                concurrency_manager: cm.clone(),
                extra_op: ExtraOp::Noop,
                statistics: &mut statistics,
                async_apply_prewrite: case.async_apply_prewrite,
                raw_ext: None,
            };
            let mut engine = TestEngineBuilder::new().build().unwrap();
            let snap = engine.snapshot(Default::default()).unwrap();
            let result = cmd.cmd.process_write(snap, context).unwrap();
            assert_eq!(result.response_policy, case.expected);
        }
    }

    // this test for prewrite with should_not_exist flag
    #[test]
    fn test_prewrite_should_not_exist() {
        let mut engine = TestEngineBuilder::new().build().unwrap();
        // concurency_manager.max_tx = 5
        let cm = ConcurrencyManager::new(5.into());
        let mut statistics = Statistics::default();

        let (key, value) = (b"k", b"val");

        // T1: start_ts = 3, commit_ts = 5, put key:value
        must_prewrite_put(&mut engine, key, value, key, 3);
        must_commit(&mut engine, key, 3, 5);

        // T2: start_ts = 15, prewrite on k, with should_not_exist flag set.
        let res = prewrite_with_cm(
            &mut engine,
            cm.clone(),
            &mut statistics,
            vec![Mutation::make_check_not_exists(Key::from_raw(key))],
            key.to_vec(),
            15,
            None,
        )
        .unwrap_err();
        assert!(matches!(
            res,
            Error(box ErrorInner::Mvcc(MvccError(
                box MvccErrorInner::AlreadyExist { .. }
            )))
        ));

        assert_eq!(cm.max_ts().into_inner(), 15);

        // T3: start_ts = 8, commit_ts = max_ts + 1 = 16, prewrite a DELETE operation on
        // k
        must_prewrite_delete(&mut engine, key, key, 8);
        must_commit(&mut engine, key, 8, cm.max_ts().into_inner() + 1);

        // T1: start_ts = 10, repeatedly prewrite on k, with should_not_exist flag set
        let res = prewrite_with_cm(
            &mut engine,
            cm,
            &mut statistics,
            vec![Mutation::make_check_not_exists(Key::from_raw(key))],
            key.to_vec(),
            10,
            None,
        )
        .unwrap_err();
        assert!(matches!(
            res,
            Error(box ErrorInner::Mvcc(MvccError(
                box MvccErrorInner::WriteConflict { .. }
            )))
        ));
    }

    #[test]
    fn test_optimistic_prewrite_committed_transaction() {
        let mut engine = TestEngineBuilder::new().build().unwrap();
        let cm = ConcurrencyManager::new(1.into());
        let mut statistics = Statistics::default();

        let key = b"k";

        // T1: start_ts = 5, commit_ts = 10, async commit
        must_prewrite_put_async_commit(&mut engine, key, b"v1", key, &Some(vec![]), 5, 10);
        must_commit(&mut engine, key, 5, 10);

        // T2: start_ts = 15, commit_ts = 16, 1PC
        let cmd = Prewrite::with_1pc(
            vec![Mutation::make_put(Key::from_raw(key), b"v2".to_vec())],
            key.to_vec(),
            15.into(),
            TimeStamp::default(),
        );
        let result = prewrite_command(&mut engine, cm.clone(), &mut statistics, cmd).unwrap();
        let one_pc_commit_ts = result.one_pc_commit_ts;

        // T3 is after T1 and T2
        must_prewrite_put(&mut engine, key, b"v3", key, 20);
        must_commit(&mut engine, key, 20, 25);

        // Repeating the T1 prewrite request
        let cmd = Prewrite::new(
            vec![Mutation::make_put(Key::from_raw(key), b"v1".to_vec())],
            key.to_vec(),
            5.into(),
            200,
            false,
            1,
            10.into(),
            TimeStamp::default(),
            Some(vec![]),
            false,
            AssertionLevel::Off,
            Context::default(),
        );
        let context = WriteContext {
            lock_mgr: &MockLockManager::new(),
            concurrency_manager: cm.clone(),
            extra_op: ExtraOp::Noop,
            statistics: &mut statistics,
            async_apply_prewrite: false,
            raw_ext: None,
        };
        let snap = engine.snapshot(Default::default()).unwrap();
        let result = cmd.cmd.process_write(snap, context).unwrap();
        assert!(result.to_be_write.modifies.is_empty()); // should not make real modifies
        assert!(result.lock_guards.is_empty());
        match result.pr {
            ProcessResult::PrewriteResult { result } => {
                assert!(result.locks.is_empty());
                assert_eq!(result.min_commit_ts, 10.into()); // equals to the real commit ts
                assert_eq!(result.one_pc_commit_ts, 0.into()); // not using 1PC
            }
            res => panic!("unexpected result {:?}", res),
        }

        // Repeating the T2 prewrite request
        let cmd = Prewrite::with_1pc(
            vec![Mutation::make_put(Key::from_raw(key), b"v2".to_vec())],
            key.to_vec(),
            15.into(),
            TimeStamp::default(),
        );
        let context = WriteContext {
            lock_mgr: &MockLockManager::new(),
            concurrency_manager: cm,
            extra_op: ExtraOp::Noop,
            statistics: &mut statistics,
            async_apply_prewrite: false,
            raw_ext: None,
        };
        let snap = engine.snapshot(Default::default()).unwrap();
        let result = cmd.cmd.process_write(snap, context).unwrap();
        assert!(result.to_be_write.modifies.is_empty()); // should not make real modifies
        assert!(result.lock_guards.is_empty());
        match result.pr {
            ProcessResult::PrewriteResult { result } => {
                assert!(result.locks.is_empty());
                assert_eq!(result.min_commit_ts, 0.into()); // 1PC does not need this
                assert_eq!(result.one_pc_commit_ts, one_pc_commit_ts); // equals to the previous 1PC commit_ts
            }
            res => panic!("unexpected result {:?}", res),
        }
    }

    #[test]
    fn test_pessimistic_prewrite_committed_transaction() {
        let mut engine = TestEngineBuilder::new().build().unwrap();
        let cm = ConcurrencyManager::new(1.into());
        let mut statistics = Statistics::default();

        let key = b"k";

        // T1: start_ts = 5, commit_ts = 10, async commit
        must_acquire_pessimistic_lock(&mut engine, key, key, 5, 5);
        must_pessimistic_prewrite_put_async_commit(
            &mut engine,
            key,
            b"v1",
            key,
            &Some(vec![]),
            5,
            5,
            DoPessimisticCheck,
            10,
        );
        must_commit(&mut engine, key, 5, 10);

        // T2: start_ts = 15, commit_ts = 16, 1PC
        must_acquire_pessimistic_lock(&mut engine, key, key, 15, 15);
        let cmd = PrewritePessimistic::with_1pc(
            vec![(
                Mutation::make_put(Key::from_raw(key), b"v2".to_vec()),
                DoPessimisticCheck,
            )],
            key.to_vec(),
            15.into(),
            15.into(),
            TimeStamp::default(),
        );
        let result = prewrite_command(&mut engine, cm.clone(), &mut statistics, cmd).unwrap();
        let one_pc_commit_ts = result.one_pc_commit_ts;

        // T3 is after T1 and T2
        must_prewrite_put(&mut engine, key, b"v3", key, 20);
        must_commit(&mut engine, key, 20, 25);

        // Repeating the T1 prewrite request
        let cmd = PrewritePessimistic::new(
            vec![(
                Mutation::make_put(Key::from_raw(key), b"v1".to_vec()),
                DoPessimisticCheck,
            )],
            key.to_vec(),
            5.into(),
            200,
            5.into(),
            1,
            10.into(),
            TimeStamp::default(),
            Some(vec![]),
            false,
            AssertionLevel::Off,
            Context::default(),
        );
        let context = WriteContext {
            lock_mgr: &MockLockManager::new(),
            concurrency_manager: cm.clone(),
            extra_op: ExtraOp::Noop,
            statistics: &mut statistics,
            async_apply_prewrite: false,
            raw_ext: None,
        };
        let snap = engine.snapshot(Default::default()).unwrap();
        let result = cmd.cmd.process_write(snap, context).unwrap();
        assert!(result.to_be_write.modifies.is_empty()); // should not make real modifies
        assert!(result.lock_guards.is_empty());
        match result.pr {
            ProcessResult::PrewriteResult { result } => {
                assert!(result.locks.is_empty());
                assert_eq!(result.min_commit_ts, 10.into()); // equals to the real commit ts
                assert_eq!(result.one_pc_commit_ts, 0.into()); // not using 1PC
            }
            res => panic!("unexpected result {:?}", res),
        }

        // Repeating the T2 prewrite request
        let cmd = PrewritePessimistic::with_1pc(
            vec![(
                Mutation::make_put(Key::from_raw(key), b"v2".to_vec()),
                DoPessimisticCheck,
            )],
            key.to_vec(),
            15.into(),
            15.into(),
            TimeStamp::default(),
        );
        let context = WriteContext {
            lock_mgr: &MockLockManager::new(),
            concurrency_manager: cm,
            extra_op: ExtraOp::Noop,
            statistics: &mut statistics,
            async_apply_prewrite: false,
            raw_ext: None,
        };
        let snap = engine.snapshot(Default::default()).unwrap();
        let result = cmd.cmd.process_write(snap, context).unwrap();
        assert!(result.to_be_write.modifies.is_empty()); // should not make real modifies
        assert!(result.lock_guards.is_empty());
        match result.pr {
            ProcessResult::PrewriteResult { result } => {
                assert!(result.locks.is_empty());
                assert_eq!(result.min_commit_ts, 0.into()); // 1PC does not need this
                assert_eq!(result.one_pc_commit_ts, one_pc_commit_ts); // equals to the previous 1PC commit_ts
            }
            res => panic!("unexpected result {:?}", res),
        }
    }

    #[test]
    fn test_repeated_pessimistic_prewrite_1pc() {
        let mut engine = TestEngineBuilder::new().build().unwrap();
        let cm = ConcurrencyManager::new(1.into());
        let mut statistics = Statistics::default();

        must_acquire_pessimistic_lock(&mut engine, b"k2", b"k2", 5, 5);
        // The second key needs a pessimistic lock
        let mutations = vec![
            (
                Mutation::make_put(Key::from_raw(b"k1"), b"v1".to_vec()),
                SkipPessimisticCheck,
            ),
            (
                Mutation::make_put(Key::from_raw(b"k2"), b"v2".to_vec()),
                DoPessimisticCheck,
            ),
        ];
        let res = pessimistic_prewrite_with_cm(
            &mut engine,
            cm.clone(),
            &mut statistics,
            mutations.clone(),
            b"k2".to_vec(),
            5,
            5,
            Some(100),
        )
        .unwrap();
        let commit_ts = res.one_pc_commit_ts;
        cm.update_max_ts(commit_ts.next());
        // repeate the prewrite
        let res = pessimistic_prewrite_with_cm(
            &mut engine,
            cm,
            &mut statistics,
            mutations,
            b"k2".to_vec(),
            5,
            5,
            Some(100),
        )
        .unwrap();
        // The new commit ts should be same as before.
        assert_eq!(res.one_pc_commit_ts, commit_ts);
        must_seek_write(&mut engine, b"k1", 100, 5, commit_ts, WriteType::Put);
        must_seek_write(&mut engine, b"k2", 100, 5, commit_ts, WriteType::Put);
    }

    #[test]
    fn test_repeated_prewrite_non_pessimistic_lock() {
        let mut engine = TestEngineBuilder::new().build().unwrap();
        let cm = ConcurrencyManager::new(1.into());
        let mut statistics = Statistics::default();

        let cm = &cm;
        fn prewrite_with_retry_flag<E: Engine>(
            key: &[u8],
            value: &[u8],
            pk: &[u8],
            secondary_keys: Option<Vec<Vec<u8>>>,
            ts: u64,
            pessimistic_action: PrewriteRequestPessimisticAction,
            is_retry_request: bool,
            engine: &mut E,
            cm: &ConcurrencyManager,
            statistics: &mut Statistics,
        ) -> Result<PrewriteResult> {
            let mutation = Mutation::make_put(Key::from_raw(key), value.to_vec());
            let mut ctx = Context::default();
            ctx.set_is_retry_request(is_retry_request);
            let cmd = PrewritePessimistic::new(
                vec![(mutation, pessimistic_action)],
                pk.to_vec(),
                ts.into(),
                100,
                ts.into(),
                1,
                (ts + 1).into(),
                0.into(),
                secondary_keys,
                false,
                AssertionLevel::Off,
                ctx,
            );
            prewrite_command(engine, cm.clone(), statistics, cmd)
        }

        must_acquire_pessimistic_lock(&mut engine, b"k1", b"k1", 10, 10);
        must_pessimistic_prewrite_put_async_commit(
            &mut engine,
            b"k1",
            b"v1",
            b"k1",
            &Some(vec![b"k2".to_vec()]),
            10,
            10,
            DoPessimisticCheck,
            15,
        );
        must_pessimistic_prewrite_put_async_commit(
            &mut engine,
            b"k2",
            b"v2",
            b"k1",
            &Some(vec![]),
            10,
            10,
            SkipPessimisticCheck,
            15,
        );

        // The transaction may be committed by another reader.
        must_commit(&mut engine, b"k1", 10, 20);
        must_commit(&mut engine, b"k2", 10, 20);

        // This is a re-sent prewrite.
        prewrite_with_retry_flag(
            b"k2",
            b"v2",
            b"k1",
            Some(vec![]),
            10,
            SkipPessimisticCheck,
            true,
            &mut engine,
            cm,
            &mut statistics,
        )
        .unwrap();
        // Commit repeatedly, these operations should have no effect.
        must_commit(&mut engine, b"k1", 10, 25);
        must_commit(&mut engine, b"k2", 10, 25);

        // Seek from 30, we should read commit_ts = 20 instead of 25.
        must_seek_write(&mut engine, b"k1", 30, 10, 20, WriteType::Put);
        must_seek_write(&mut engine, b"k2", 30, 10, 20, WriteType::Put);

        // Write another version to the keys.
        must_prewrite_put(&mut engine, b"k1", b"v11", b"k1", 35);
        must_prewrite_put(&mut engine, b"k2", b"v22", b"k1", 35);
        must_commit(&mut engine, b"k1", 35, 40);
        must_commit(&mut engine, b"k2", 35, 40);

        // A retrying non-pessimistic-lock prewrite request should not skip constraint
        // checks. Here it should take no effect, even there's already a newer version
        // after it. (No matter if it's async commit).
        prewrite_with_retry_flag(
            b"k2",
            b"v2",
            b"k1",
            Some(vec![]),
            10,
            SkipPessimisticCheck,
            true,
            &mut engine,
            cm,
            &mut statistics,
        )
        .unwrap();
        must_unlocked(&mut engine, b"k2");

        prewrite_with_retry_flag(
            b"k2",
            b"v2",
            b"k1",
            None,
            10,
            SkipPessimisticCheck,
            true,
            &mut engine,
            cm,
            &mut statistics,
        )
        .unwrap();
        must_unlocked(&mut engine, b"k2");
        // Committing still does nothing.
        must_commit(&mut engine, b"k2", 10, 25);
        // Try a different txn start ts (which haven't been successfully committed
        // before). It should report a PessimisticLockNotFound.
        let err = prewrite_with_retry_flag(
            b"k2",
            b"v2",
            b"k1",
            None,
            11,
            SkipPessimisticCheck,
            true,
            &mut engine,
            cm,
            &mut statistics,
        )
        .unwrap_err();
        assert!(matches!(
            err,
            Error(box ErrorInner::Mvcc(MvccError(
                box MvccErrorInner::PessimisticLockNotFound { .. }
            )))
        ));
        must_unlocked(&mut engine, b"k2");
        // However conflict still won't be checked if there's a non-retry request
        // arriving.
        prewrite_with_retry_flag(
            b"k2",
            b"v2",
            b"k1",
            None,
            10,
            SkipPessimisticCheck,
            false,
            &mut engine,
            cm,
            &mut statistics,
        )
        .unwrap();
        must_locked(&mut engine, b"k2", 10);
    }

    #[test]
    fn test_prewrite_rolledback_transaction() {
        let mut engine = TestEngineBuilder::new().build().unwrap();
        let cm = ConcurrencyManager::new(1.into());
        let mut statistics = Statistics::default();

        let k1 = b"k1";
        let v1 = b"v1";
        let v2 = b"v2";

        // Test the write conflict path.
        must_acquire_pessimistic_lock(&mut engine, k1, v1, 1, 1);
        must_rollback(&mut engine, k1, 1, true);
        must_prewrite_put(&mut engine, k1, v2, k1, 5);
        must_commit(&mut engine, k1, 5, 6);
        let prewrite_cmd = Prewrite::new(
            vec![Mutation::make_put(Key::from_raw(k1), v1.to_vec())],
            k1.to_vec(),
            1.into(),
            10,
            false,
            2,
            2.into(),
            10.into(),
            Some(vec![]),
            false,
            AssertionLevel::Off,
            Context::default(),
        );
        let context = WriteContext {
            lock_mgr: &MockLockManager::new(),
            concurrency_manager: cm.clone(),
            extra_op: ExtraOp::Noop,
            statistics: &mut statistics,
            async_apply_prewrite: false,
            raw_ext: None,
        };
        let snap = engine.snapshot(Default::default()).unwrap();
        assert!(prewrite_cmd.cmd.process_write(snap, context).is_err());

        // Test the pessimistic lock is not found path.
        must_acquire_pessimistic_lock(&mut engine, k1, v1, 10, 10);
        must_rollback(&mut engine, k1, 10, true);
        must_acquire_pessimistic_lock(&mut engine, k1, v1, 15, 15);
        let prewrite_cmd = PrewritePessimistic::with_defaults(
            vec![(
                Mutation::make_put(Key::from_raw(k1), v1.to_vec()),
                DoPessimisticCheck,
            )],
            k1.to_vec(),
            10.into(),
            10.into(),
        );
        let context = WriteContext {
            lock_mgr: &MockLockManager::new(),
            concurrency_manager: cm,
            extra_op: ExtraOp::Noop,
            statistics: &mut statistics,
            async_apply_prewrite: false,
            raw_ext: None,
        };
        let snap = engine.snapshot(Default::default()).unwrap();
        assert!(prewrite_cmd.cmd.process_write(snap, context).is_err());
    }

    #[test]
    fn test_assertion_fail_on_conflicting_index_key() {
        let mut engine = crate::storage::TestEngineBuilder::new().build().unwrap();

        // Simulate two transactions that tries to insert the same row with a secondary
        // index, and the second one canceled the first one (by rolling back its lock).

        let t1_start_ts = TimeStamp::compose(1, 0);
        let t2_start_ts = TimeStamp::compose(2, 0);
        let t2_commit_ts = TimeStamp::compose(3, 0);

        // txn1 acquires lock on the row key.
        must_acquire_pessimistic_lock(&mut engine, b"row", b"row", t1_start_ts, t1_start_ts);
        // txn2 rolls it back.
        let err = must_acquire_pessimistic_lock_err(
            &mut engine,
            b"row",
            b"row",
            t2_start_ts,
            t2_start_ts,
        );
        assert!(matches!(err, MvccError(box MvccErrorInner::KeyIsLocked(_))));
        must_check_txn_status(
            &mut engine,
            b"row",
            t1_start_ts,
            t2_start_ts,
            t2_start_ts,
            false,
            false,
            true,
            |status| status == TxnStatus::PessimisticRollBack,
        );
        // And then txn2 acquire continues and finally commits
        must_acquire_pessimistic_lock(&mut engine, b"row", b"row", t2_start_ts, t2_start_ts);
        must_prewrite_put_impl(
            &mut engine,
            b"row",
            b"value",
            b"row",
            &None,
            t2_start_ts,
            DoPessimisticCheck,
            1000,
            t2_start_ts,
            1,
            t2_start_ts.next(),
            0.into(),
            false,
            Assertion::NotExist,
            AssertionLevel::Strict,
        );
        must_prewrite_put_impl(
            &mut engine,
            b"index",
            b"value",
            b"row",
            &None,
            t2_start_ts,
            SkipPessimisticCheck,
            1000,
            t2_start_ts,
            1,
            t2_start_ts.next(),
            0.into(),
            false,
            Assertion::NotExist,
            AssertionLevel::Strict,
        );
        must_commit(&mut engine, b"row", t2_start_ts, t2_commit_ts);
        must_commit(&mut engine, b"index", t2_start_ts, t2_commit_ts);

        // Txn1 continues. If the two keys are sent in the single prewrite request, the
        // AssertionFailed error won't be returned since there are other error.
        let cm = ConcurrencyManager::new(1.into());
        let mut stat = Statistics::default();
        // Two keys in single request:
        let cmd = PrewritePessimistic::with_defaults(
            vec![
                (
                    Mutation::make_put(Key::from_raw(b"row"), b"value".to_vec()),
                    DoPessimisticCheck,
                ),
                (
                    Mutation::make_put(Key::from_raw(b"index"), b"value".to_vec()),
                    SkipPessimisticCheck,
                ),
            ],
            b"row".to_vec(),
            t1_start_ts,
            t2_start_ts,
        );
        let err = prewrite_command(&mut engine, cm.clone(), &mut stat, cmd).unwrap_err();
        assert!(matches!(
            err,
            Error(box ErrorInner::Mvcc(MvccError(
                box MvccErrorInner::PessimisticLockNotFound { .. }
            )))
        ));
        // Passing keys in different order gets the same result:
        let cmd = PrewritePessimistic::with_defaults(
            vec![
                (
                    Mutation::make_put(Key::from_raw(b"index"), b"value".to_vec()),
                    SkipPessimisticCheck,
                ),
                (
                    Mutation::make_put(Key::from_raw(b"row"), b"value".to_vec()),
                    DoPessimisticCheck,
                ),
            ],
            b"row".to_vec(),
            t1_start_ts,
            t2_start_ts,
        );
        let err = prewrite_command(&mut engine, cm, &mut stat, cmd).unwrap_err();
        assert!(matches!(
            err,
            Error(box ErrorInner::Mvcc(MvccError(
                box MvccErrorInner::PessimisticLockNotFound { .. }
            )))
        ));

        // If the two keys are sent in different requests, it would be the client's duty
        // to ignore the assertion error.
        let err = must_prewrite_put_err_impl(
            &mut engine,
            b"row",
            b"value",
            b"row",
            &None,
            t1_start_ts,
            t1_start_ts,
            DoPessimisticCheck,
            0,
            false,
            Assertion::NotExist,
            AssertionLevel::Strict,
        );
        assert!(matches!(
            err,
            MvccError(box MvccErrorInner::PessimisticLockNotFound { .. })
        ));
        let err = must_prewrite_put_err_impl(
            &mut engine,
            b"index",
            b"value",
            b"row",
            &None,
            t1_start_ts,
            t1_start_ts,
            SkipPessimisticCheck,
            0,
            false,
            Assertion::NotExist,
            AssertionLevel::Strict,
        );
        assert!(matches!(
            err,
            MvccError(box MvccErrorInner::PessimisticLockNotFound { .. })
        ));
    }

    #[test]
    fn test_prewrite_committed_encounter_newer_lock() {
        let mut engine = TestEngineBuilder::new().build().unwrap();
        let mut statistics = Statistics::default();

        let k1 = b"k1";
        let v1 = b"v1";
        let v2 = b"v2";

        must_prewrite_put_async_commit(&mut engine, k1, v1, k1, &Some(vec![]), 5, 10);
        // This commit may actually come from a ResolveLock command
        must_commit(&mut engine, k1, 5, 15);

        // Another transaction prewrites
        must_prewrite_put(&mut engine, k1, v2, k1, 20);

        // A retried prewrite of the first transaction should be idempotent.
        let prewrite_cmd = Prewrite::new(
            vec![Mutation::make_put(Key::from_raw(k1), v1.to_vec())],
            k1.to_vec(),
            5.into(),
            2000,
            false,
            1,
            5.into(),
            1000.into(),
            Some(vec![]),
            false,
            AssertionLevel::Off,
            Context::default(),
        );
        let context = WriteContext {
            lock_mgr: &MockLockManager::new(),
            concurrency_manager: ConcurrencyManager::new(20.into()),
            extra_op: ExtraOp::Noop,
            statistics: &mut statistics,
            async_apply_prewrite: false,
            raw_ext: None,
        };
        let snap = engine.snapshot(Default::default()).unwrap();
        let res = prewrite_cmd.cmd.process_write(snap, context).unwrap();
        match res.pr {
            ProcessResult::PrewriteResult { result } => {
                assert!(result.locks.is_empty(), "{:?}", result);
                assert_eq!(result.min_commit_ts, 15.into(), "{:?}", result);
            }
            _ => panic!("unexpected result {:?}", res.pr),
        }
    }

    #[test]
    fn test_repeated_prewrite_commit_ts_too_large() {
        let mut engine = TestEngineBuilder::new().build().unwrap();
        let cm = ConcurrencyManager::new(1.into());
        let mut statistics = Statistics::default();

        // First, prewrite and commit normally.
        must_acquire_pessimistic_lock(&mut engine, b"k1", b"k1", 5, 10);
        must_pessimistic_prewrite_put_async_commit(
            &mut engine,
            b"k1",
            b"v1",
            b"k1",
            &Some(vec![b"k2".to_vec()]),
            5,
            10,
            DoPessimisticCheck,
            15,
        );
        must_prewrite_put_impl(
            &mut engine,
            b"k2",
            b"v2",
            b"k1",
            &Some(vec![]),
            5.into(),
            SkipPessimisticCheck,
            100,
            10.into(),
            1,
            15.into(),
            20.into(),
            false,
            Assertion::None,
            AssertionLevel::Off,
        );
        must_commit(&mut engine, b"k1", 5, 18);
        must_commit(&mut engine, b"k2", 5, 18);

        // Update max_ts to be larger than the max_commit_ts.
        cm.update_max_ts(50.into());

        // Retry the prewrite on non-pessimistic key.
        // (is_retry_request flag is not set, here we don't rely on it.)
        let mutation = Mutation::make_put(Key::from_raw(b"k2"), b"v2".to_vec());
        let cmd = PrewritePessimistic::new(
            vec![(mutation, SkipPessimisticCheck)],
            b"k1".to_vec(),
            5.into(),
            100,
            10.into(),
            1,
            15.into(),
            20.into(),
            Some(vec![]),
            false,
            AssertionLevel::Off,
            Context::default(),
        );
        let res = prewrite_command(&mut engine, cm, &mut statistics, cmd).unwrap();
        // It should return the real commit TS as the min_commit_ts in the result.
        assert_eq!(res.min_commit_ts, 18.into(), "{:?}", res);
        must_unlocked(&mut engine, b"k2");
    }

    #[test]
    fn test_1pc_calculate_last_change_ts() {
        use pd_client::FeatureGate;

        use crate::storage::txn::sched_pool::set_tls_feature_gate;

        let mut engine = TestEngineBuilder::new().build().unwrap();
        let cm = concurrency_manager::ConcurrencyManager::new(1.into());

        let key = b"k";
        let value = b"v";
        must_prewrite_put(&mut engine, key, value, key, 10);
        must_commit(&mut engine, key, 10, 20);

        // 1PC write a new LOCK
        let mutations = vec![Mutation::make_lock(Key::from_raw(key))];
        let mut statistics = Statistics::default();
        let res = prewrite_with_cm(
            &mut engine,
            cm.clone(),
            &mut statistics,
            mutations.clone(),
            key.to_vec(),
            30,
            Some(40),
        )
        .unwrap();
        must_unlocked(&mut engine, key);
        let write = must_written(&mut engine, key, 30, res.one_pc_commit_ts, WriteType::Lock);
        assert_eq!(write.last_change_ts, 20.into());
        assert_eq!(write.versions_to_last_change, 1);

        // 1PC write another LOCK
        let res = prewrite_with_cm(
            &mut engine,
            cm.clone(),
            &mut statistics,
            mutations,
            key.to_vec(),
            50,
            Some(60),
        )
        .unwrap();
        must_unlocked(&mut engine, key);
        let write = must_written(&mut engine, key, 50, res.one_pc_commit_ts, WriteType::Lock);
        assert_eq!(write.last_change_ts, 20.into());
        assert_eq!(write.versions_to_last_change, 2);

        // 1PC write a PUT
        let mutations = vec![Mutation::make_put(Key::from_raw(key), b"v2".to_vec())];
        let res = prewrite_with_cm(
            &mut engine,
            cm.clone(),
            &mut statistics,
            mutations,
            key.to_vec(),
            70,
            Some(80),
        )
        .unwrap();
        must_unlocked(&mut engine, key);
        let write = must_written(&mut engine, key, 70, res.one_pc_commit_ts, WriteType::Put);
        assert_eq!(write.last_change_ts, TimeStamp::zero());
        assert_eq!(write.versions_to_last_change, 0);

        // TiKV 6.4 should not have last_change_ts.
        let feature_gate = FeatureGate::default();
        feature_gate.set_version("6.4.0").unwrap();
        set_tls_feature_gate(feature_gate);
        let mutations = vec![Mutation::make_lock(Key::from_raw(key))];
        let res = prewrite_with_cm(
            &mut engine,
            cm,
            &mut statistics,
            mutations,
            key.to_vec(),
            80,
            Some(90),
        )
        .unwrap();
        must_unlocked(&mut engine, key);
        let write = must_written(&mut engine, key, 80, res.one_pc_commit_ts, WriteType::Lock);
        assert_eq!(write.last_change_ts, TimeStamp::zero());
        assert_eq!(write.versions_to_last_change, 0);
    }

    #[test]
    fn test_pessimistic_1pc_calculate_last_change_ts() {
        use pd_client::FeatureGate;

        use crate::storage::txn::sched_pool::set_tls_feature_gate;

        let mut engine = TestEngineBuilder::new().build().unwrap();
        let cm = concurrency_manager::ConcurrencyManager::new(1.into());

        let key = b"k";
        let value = b"v";
        must_prewrite_put(&mut engine, key, value, key, 10);
        must_commit(&mut engine, key, 10, 20);

        // Pessimistic 1PC write a new LOCK
        must_acquire_pessimistic_lock(&mut engine, key, key, 30, 30);
        let mutations = vec![(Mutation::make_lock(Key::from_raw(key)), DoPessimisticCheck)];
        let mut statistics = Statistics::default();
        let res = pessimistic_prewrite_with_cm(
            &mut engine,
            cm.clone(),
            &mut statistics,
            mutations.clone(),
            key.to_vec(),
            30,
            30,
            Some(40),
        )
        .unwrap();
        must_unlocked(&mut engine, key);
        let write = must_written(&mut engine, key, 30, res.one_pc_commit_ts, WriteType::Lock);
        assert_eq!(write.last_change_ts, 20.into());
        assert_eq!(write.versions_to_last_change, 1);

        // Pessimistic 1PC write another LOCK
        must_acquire_pessimistic_lock(&mut engine, key, key, 50, 50);
        let res = pessimistic_prewrite_with_cm(
            &mut engine,
            cm.clone(),
            &mut statistics,
            mutations,
            key.to_vec(),
            50,
            50,
            Some(60),
        )
        .unwrap();
        must_unlocked(&mut engine, key);
        let write = must_written(&mut engine, key, 50, res.one_pc_commit_ts, WriteType::Lock);
        assert_eq!(write.last_change_ts, 20.into());
        assert_eq!(write.versions_to_last_change, 2);

        // Pessimistic 1PC write a PUT
        must_acquire_pessimistic_lock(&mut engine, key, key, 70, 70);
        let mutations = vec![(
            Mutation::make_put(Key::from_raw(key), b"v2".to_vec()),
            DoPessimisticCheck,
        )];
        let res = pessimistic_prewrite_with_cm(
            &mut engine,
            cm.clone(),
            &mut statistics,
            mutations,
            key.to_vec(),
            70,
            70,
            Some(80),
        )
        .unwrap();
        must_unlocked(&mut engine, key);
        let write = must_written(&mut engine, key, 70, res.one_pc_commit_ts, WriteType::Put);
        assert_eq!(write.last_change_ts, TimeStamp::zero());
        assert_eq!(write.versions_to_last_change, 0);

        // TiKV 6.4 should not have last_change_ts.
        let feature_gate = FeatureGate::default();
        feature_gate.set_version("6.4.0").unwrap();
        set_tls_feature_gate(feature_gate);
        must_acquire_pessimistic_lock(&mut engine, key, key, 80, 80);
        let mutations = vec![(Mutation::make_lock(Key::from_raw(key)), DoPessimisticCheck)];
        let res = pessimistic_prewrite_with_cm(
            &mut engine,
            cm,
            &mut statistics,
            mutations,
            key.to_vec(),
            80,
            80,
            Some(90),
        )
        .unwrap();
        must_unlocked(&mut engine, key);
        let write = must_written(&mut engine, key, 80, res.one_pc_commit_ts, WriteType::Lock);
        assert_eq!(write.last_change_ts, TimeStamp::zero());
        assert_eq!(write.versions_to_last_change, 0);
    }
}<|MERGE_RESOLUTION|>--- conflicted
+++ resolved
@@ -672,11 +672,7 @@
                 old_values: self.old_values,
                 // Set one_pc flag in TxnExtra to let CDC skip handling the resolver.
                 one_pc: self.try_one_pc,
-<<<<<<< HEAD
-                for_flashback: false,
-=======
                 allowed_in_flashback: false,
->>>>>>> 2ab52016
             };
             // Here the lock guards are taken and will be released after the write finishes.
             // If an error (KeyIsLocked or WriteConflict) occurs before, these lock guards
