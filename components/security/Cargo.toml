[package]
name = "security"
version = "0.0.1"
edition = "2018"
publish = false

[features]
tonic = ["dep:tonic"]

[dependencies]
collections = { workspace = true }
encryption = { workspace = true }
grpcio = { workspace = true }
serde = "1.0"
serde_derive = "1.0"
serde_json = "1.0"
tikv_util = { workspace = true }
<<<<<<< HEAD
tonic = { version = "0.5", features = ["tls"], optional = true }
=======
>>>>>>> 7a3764fc

[dev-dependencies]
tempfile = "3.0"<|MERGE_RESOLUTION|>--- conflicted
+++ resolved
@@ -3,9 +3,6 @@
 version = "0.0.1"
 edition = "2018"
 publish = false
-
-[features]
-tonic = ["dep:tonic"]
 
 [dependencies]
 collections = { workspace = true }
@@ -15,10 +12,6 @@
 serde_derive = "1.0"
 serde_json = "1.0"
 tikv_util = { workspace = true }
-<<<<<<< HEAD
-tonic = { version = "0.5", features = ["tls"], optional = true }
-=======
->>>>>>> 7a3764fc
 
 [dev-dependencies]
 tempfile = "3.0"