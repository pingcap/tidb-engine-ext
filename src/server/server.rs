--- conflicted
+++ resolved
@@ -254,25 +254,9 @@
             });
         };
 
-<<<<<<< HEAD
-        info!("Proxy is ready to serve");
-=======
-        let startup_ts = SystemTime::now()
-            .duration_since(UNIX_EPOCH)
-            .map_err(|_| Error::Other(box_err!("Clock may have gone backwards")))?
-            .as_secs();
-
-        SERVER_INFO_GAUGE_VEC
-            .with_label_values(&[
-                &("v".to_owned() + env!("CARGO_PKG_VERSION")),
-                option_env!("TIKV_BUILD_GIT_HASH").unwrap_or("None"),
-            ])
-            .set(startup_ts as i64);
         self.health_service
             .set_serving_status("", ServingStatus::Serving);
-
-        info!("TiKV is ready to serve");
->>>>>>> cfd7840f
+        info!("Proxy is ready to serve");
         Ok(())
     }
 
