// Copyright 2016 TiKV Project Authors. Licensed under Apache-2.0.

use std::{
    collections::hash_map::Entry as MapEntry,
    error::Error as StdError,
    result,
    sync::{mpsc, Arc, Mutex, RwLock},
    thread,
    time::Duration,
};

use collections::{HashMap, HashSet};
use crossbeam::channel::TrySendError;
use encryption_export::DataKeyManager;
use engine_rocks::{raw::DB, Compat, RocksEngine, RocksSnapshot};
use engine_test::raft::RaftTestEngine;
use engine_traits::{
    CompactExt, Engines, Iterable, MiscExt, Mutable, Peekable, RaftEngineReadOnly, WriteBatch,
    WriteBatchExt, CF_DEFAULT, CF_RAFT,
};
use file_system::IORateLimiter;
<<<<<<< HEAD
use pd_client::PdClient;
use raftstore::store::fsm::store::{StoreMeta, PENDING_MSG_CAP};
use raftstore::store::fsm::{create_raft_batch_system, RaftBatchSystem, RaftRouter};
use raftstore::store::transport::CasualRouter;
use raftstore::store::*;
use raftstore::{Error, Result};
use tikv::config::TiKvConfig;
use tikv::server::{Node, Result as ServerResult};
use tikv_util::thread_group::GroupProperties;
use tikv_util::time::Instant;
use tikv_util::HandyRwLock;

use super::*;
use mock_engine_store::EngineStoreServerWrap;
use std::sync::atomic::{AtomicBool, AtomicU8};
use tikv_util::sys::SysQuota;
use tikv_util::time::ThreadReadId;
=======
use futures::executor::block_on;
use kvproto::{
    errorpb::Error as PbError,
    kvrpcpb::{ApiVersion, Context},
    metapb::{self, Buckets, PeerRole, RegionEpoch, StoreLabel},
    pdpb::{self, CheckPolicy, StoreReport},
    raft_cmdpb::*,
    raft_serverpb::{
        PeerState, RaftApplyState, RaftLocalState, RaftMessage, RaftTruncatedState,
        RegionLocalState,
    },
};
use pd_client::{BucketStat, PdClient};
use raft::eraftpb::ConfChangeType;
use raftstore::{
    store::{
        fsm::{
            create_raft_batch_system,
            store::{StoreMeta, PENDING_MSG_CAP},
            RaftBatchSystem, RaftRouter,
        },
        transport::CasualRouter,
        *,
    },
    Error, Result,
};
use tempfile::TempDir;
use tikv::server::Result as ServerResult;
use tikv_util::{
    thread_group::GroupProperties,
    time::{Instant, ThreadReadId},
    worker::LazyWorker,
    HandyRwLock,
};

use super::*;
use crate::Config;
>>>>>>> 080d0868

// We simulate 3 or 5 nodes, each has a store.
// Sometimes, we use fixed id to test, which means the id
// isn't allocated by pd, and node id, store id are same.
// E,g, for node 1, the node id and store id are both 1.

pub trait Simulator {
    // Pass 0 to let pd allocate a node id if db is empty.
    // If node id > 0, the node must be created in db already,
    // and the node id must be the same as given argument.
    // Return the node id.
    // TODO: we will rename node name here because now we use store only.
    fn run_node(
        &mut self,
        node_id: u64,
        cfg: Config,
        engines: Engines<RocksEngine, RaftTestEngine>,
        store_meta: Arc<Mutex<StoreMeta>>,
        key_manager: Option<Arc<DataKeyManager>>,
        router: RaftRouter<RocksEngine, RaftTestEngine>,
        system: RaftBatchSystem<RocksEngine, RaftTestEngine>,
    ) -> ServerResult<u64>;
    fn stop_node(&mut self, node_id: u64);
    fn get_node_ids(&self) -> HashSet<u64>;
    fn async_command_on_node(
        &self,
        node_id: u64,
        request: RaftCmdRequest,
        cb: Callback<RocksSnapshot>,
    ) -> Result<()> {
        self.async_command_on_node_with_opts(node_id, request, cb, Default::default())
    }
    fn async_command_on_node_with_opts(
        &self,
        node_id: u64,
        request: RaftCmdRequest,
        cb: Callback<RocksSnapshot>,
        opts: RaftCmdExtraOpts,
    ) -> Result<()>;
    fn send_raft_msg(&mut self, msg: RaftMessage) -> Result<()>;
    fn get_snap_dir(&self, node_id: u64) -> String;
    fn get_snap_mgr(&self, node_id: u64) -> &SnapManager;
    fn get_router(&self, node_id: u64) -> Option<RaftRouter<RocksEngine, RaftTestEngine>>;
    fn add_send_filter(&mut self, node_id: u64, filter: Box<dyn Filter>);
    fn clear_send_filters(&mut self, node_id: u64);
    fn add_recv_filter(&mut self, node_id: u64, filter: Box<dyn Filter>);
    fn clear_recv_filters(&mut self, node_id: u64);

    fn call_command(&self, request: RaftCmdRequest, timeout: Duration) -> Result<RaftCmdResponse> {
        let node_id = request.get_header().get_peer().get_store_id();
        self.call_command_on_node(node_id, request, timeout)
    }

    fn read(
        &self,
        batch_id: Option<ThreadReadId>,
        request: RaftCmdRequest,
        timeout: Duration,
    ) -> Result<RaftCmdResponse> {
        let node_id = request.get_header().get_peer().get_store_id();
        let (cb, rx) = make_cb(&request);
        self.async_read(node_id, batch_id, request, cb);
        rx.recv_timeout(timeout)
            .map_err(|_| Error::Timeout(format!("request timeout for {:?}", timeout)))
    }

    fn async_read(
        &self,
        node_id: u64,
        batch_id: Option<ThreadReadId>,
        request: RaftCmdRequest,
        cb: Callback<RocksSnapshot>,
    );

    fn call_command_on_node(
        &self,
        node_id: u64,
        request: RaftCmdRequest,
        timeout: Duration,
    ) -> Result<RaftCmdResponse> {
        let (cb, rx) = make_cb(&request);

        match self.async_command_on_node(node_id, request, cb) {
            Ok(()) => {}
            Err(e) => {
                let mut resp = RaftCmdResponse::default();
                resp.mut_header().set_error(e.into());
                return Ok(resp);
            }
        }
        rx.recv_timeout(timeout)
            .map_err(|e| Error::Timeout(format!("request timeout for {:?}: {:?}", timeout, e)))
    }
}

pub struct FFIHelperSet {
    pub proxy: Box<raftstore::engine_store_ffi::RaftStoreProxy>,
    pub proxy_helper: Box<raftstore::engine_store_ffi::RaftStoreProxyFFIHelper>,
    pub engine_store_server: Box<mock_engine_store::EngineStoreServer>,
    pub engine_store_server_wrap: Box<mock_engine_store::EngineStoreServerWrap>,
    pub engine_store_server_helper: Box<raftstore::engine_store_ffi::EngineStoreServerHelper>,
}

pub struct EngineHelperSet {
    pub engine_store_server: Box<mock_engine_store::EngineStoreServer>,
    pub engine_store_server_wrap: Box<mock_engine_store::EngineStoreServerWrap>,
    pub engine_store_server_helper: Box<raftstore::engine_store_ffi::EngineStoreServerHelper>,
}

pub struct Cluster<T: Simulator> {
    pub cfg: Config,
    leaders: HashMap<u64, metapb::Peer>,
    pub count: usize,

    pub paths: Vec<TempDir>,
    pub dbs: Vec<Engines<RocksEngine, RaftTestEngine>>,
    pub store_metas: HashMap<u64, Arc<Mutex<StoreMeta>>>,
    key_managers: Vec<Option<Arc<DataKeyManager>>>,
    pub io_rate_limiter: Option<Arc<IORateLimiter>>,
    pub engines: HashMap<u64, Engines<RocksEngine, RaftTestEngine>>,
    key_managers_map: HashMap<u64, Option<Arc<DataKeyManager>>>,
    pub labels: HashMap<u64, HashMap<String, String>>,
    group_props: HashMap<u64, GroupProperties>,
    pub sst_workers: Vec<LazyWorker<String>>,
    pub sst_workers_map: HashMap<u64, usize>,
    pub sim: Arc<RwLock<T>>,
    pub pd_client: Arc<TestPdClient>,
    pub ffi_helper_set: HashMap<u64, FFIHelperSet>,
    pub global_engine_helper_set: Option<EngineHelperSet>,
}

impl<T: Simulator> Cluster<T> {
    // Create the default Store cluster.
    pub fn new(
        id: u64,
        count: usize,
        sim: Arc<RwLock<T>>,
        pd_client: Arc<TestPdClient>,
        api_version: ApiVersion,
    ) -> Cluster<T> {
        // TODO: In the future, maybe it's better to test both case where `use_delete_range` is true and false
        Cluster {
            cfg: Config {
                tikv: new_tikv_config_with_api_ver(id, api_version),
                prefer_mem: true,
            },
            leaders: HashMap::default(),
            count,
            paths: vec![],
            dbs: vec![],
            store_metas: HashMap::default(),
            key_managers: vec![],
            io_rate_limiter: None,
            engines: HashMap::default(),
            key_managers_map: HashMap::default(),
            labels: HashMap::default(),
            group_props: HashMap::default(),
            sim,
            pd_client,
<<<<<<< HEAD
            ffi_helper_set: HashMap::default(),
            global_engine_helper_set: None,
=======
            sst_workers: vec![],
            sst_workers_map: HashMap::default(),
>>>>>>> 080d0868
        }
    }

    // To destroy temp dir later.
    pub fn take_path(&mut self) -> Vec<TempDir> {
        std::mem::take(&mut self.paths)
    }

    pub fn id(&self) -> u64 {
        self.cfg.server.cluster_id
    }

    pub fn pre_start_check(&mut self) -> result::Result<(), Box<dyn StdError>> {
        for path in &self.paths {
            self.cfg.storage.data_dir = path.path().to_str().unwrap().to_owned();
            self.cfg.validate()?
        }
        Ok(())
    }

    /// Engines in a just created cluster are not bootstraped, which means they are not associated
    /// with a `node_id`. Call `Cluster::start` can bootstrap all nodes in the cluster.
    ///
    /// However sometimes a node can be bootstrapped externally. This function can be called to
    /// mark them as bootstrapped in `Cluster`.
    pub fn set_bootstrapped(&mut self, node_id: u64, offset: usize) {
        let engines = self.dbs[offset].clone();
        let key_mgr = self.key_managers[offset].clone();
        assert!(self.engines.insert(node_id, engines).is_none());
        assert!(self.key_managers_map.insert(node_id, key_mgr).is_none());
        assert!(self.sst_workers_map.insert(node_id, offset).is_none());
    }

    fn create_engine(&mut self, router: Option<RaftRouter<RocksEngine, RaftTestEngine>>) {
        let (engines, key_manager, dir, sst_worker) =
            create_test_engine(router, self.io_rate_limiter.clone(), &self.cfg);
        self.dbs.push(engines);
        self.key_managers.push(key_manager);
        debug!("create_engine path is {}", dir.as_ref().to_str().unwrap());
        self.paths.push(dir);
        self.sst_workers.push(sst_worker);
    }

    pub fn create_engines(&mut self) {
        self.io_rate_limiter = Some(Arc::new(
            self.cfg
                .storage
                .io_rate_limit
                .build(true /*enable_statistics*/),
        ));
        for _ in 0..self.count {
            self.create_engine(None);
        }
    }

    pub fn make_global_ffi_helper_set(&mut self) {
        let mut engine_store_server =
            Box::new(mock_engine_store::EngineStoreServer::new(99999, None));
        let engine_store_server_wrap = Box::new(mock_engine_store::EngineStoreServerWrap::new(
            &mut *engine_store_server,
            None,
            self as *const Cluster<T> as isize,
        ));
        let engine_store_server_helper =
            Box::new(mock_engine_store::gen_engine_store_server_helper(
                std::pin::Pin::new(&*engine_store_server_wrap),
            ));

        unsafe {
            raftstore::engine_store_ffi::init_engine_store_server_helper(
                &*engine_store_server_helper
                    as *const raftstore::engine_store_ffi::EngineStoreServerHelper
                    as *mut u8,
            );
        }

        self.global_engine_helper_set = Some(EngineHelperSet {
            engine_store_server,
            engine_store_server_wrap,
            engine_store_server_helper,
        });
    }

    pub fn make_ffi_helper_set(
        &mut self,
        id: u64,
        engines: Engines<RocksEngine, RocksEngine>,
        key_mgr: &Option<Arc<DataKeyManager>>,
        router: &RaftRouter<RocksEngine, RocksEngine>,
    ) -> (FFIHelperSet, Config) {
        let proxy = Box::new(raftstore::engine_store_ffi::RaftStoreProxy::new(
            AtomicU8::new(raftstore::engine_store_ffi::RaftProxyStatus::Idle as u8),
            key_mgr.clone(),
            Box::new(raftstore::engine_store_ffi::ReadIndexClient::new(
                router.clone(),
                SysQuota::cpu_cores_quota() as usize * 2,
            )),
            std::sync::RwLock::new(Some(engines.kv.clone())),
        ));

        let mut proxy_helper = Box::new(raftstore::engine_store_ffi::RaftStoreProxyFFIHelper::new(
            &proxy,
        ));
        let mut engine_store_server =
            Box::new(mock_engine_store::EngineStoreServer::new(id, Some(engines)));
        let engine_store_server_wrap = Box::new(mock_engine_store::EngineStoreServerWrap::new(
            &mut *engine_store_server,
            Some(&mut *proxy_helper),
            self as *const Cluster<T> as isize,
        ));
        let engine_store_server_helper =
            Box::new(mock_engine_store::gen_engine_store_server_helper(
                std::pin::Pin::new(&*engine_store_server_wrap),
            ));

        let mut node_cfg = self.cfg.clone();
        let helper_sz = &*engine_store_server_helper as *const _ as isize;
        node_cfg.raft_store.engine_store_server_helper = helper_sz;
        let ffi_helper_set = FFIHelperSet {
            proxy,
            proxy_helper,
            engine_store_server,
            engine_store_server_wrap,
            engine_store_server_helper,
        };
        (ffi_helper_set, node_cfg)
    }

    pub fn start(&mut self) -> ServerResult<()> {
        self.make_global_ffi_helper_set();

        // Try recover from last shutdown.
        let node_ids: Vec<u64> = self.engines.iter().map(|(&id, _)| id).collect();
        for node_id in node_ids {
            self.run_node(node_id)?;
        }

        // Try start new nodes.
        for _ in 0..self.count - self.engines.len() {
            let (router, system) = create_raft_batch_system(&self.cfg.raft_store);
            self.create_engine(Some(router.clone()));

            let engines = self.dbs.last().unwrap().clone();
            let key_mgr = self.key_managers.last().unwrap().clone();
            let store_meta = Arc::new(Mutex::new(StoreMeta::new(PENDING_MSG_CAP)));

            let props = GroupProperties::default();
            tikv_util::thread_group::set_properties(Some(props.clone()));

            let (mut ffi_helper_set, mut node_cfg) =
                self.make_ffi_helper_set(0, self.dbs.last().unwrap().clone(), &key_mgr, &router);

            let mut sim = self.sim.wl();
            let node_id = sim.run_node(
                0,
                node_cfg,
                engines.clone(),
                store_meta.clone(),
                key_mgr.clone(),
                router,
                system,
            )?;
            debug!("start new node {}", node_id);
            self.group_props.insert(node_id, props);
            self.engines.insert(node_id, engines);
            self.store_metas.insert(node_id, store_meta);
            self.key_managers_map.insert(node_id, key_mgr);
<<<<<<< HEAD
            ffi_helper_set.engine_store_server.id = node_id;
            self.ffi_helper_set.insert(node_id, ffi_helper_set);
=======
            self.sst_workers_map
                .insert(node_id, self.sst_workers.len() - 1);
>>>>>>> 080d0868
        }
        Ok(())
    }

    pub fn compact_data(&self) {
        for engine in self.engines.values() {
            let db = &engine.kv;
            db.compact_range(CF_DEFAULT, None, None, false, 1).unwrap();
        }
    }

    pub fn flush_data(&self) {
        for engine in self.engines.values() {
            let db = &engine.kv;
            db.flush_cf(CF_DEFAULT, true /*sync*/).unwrap();
        }
    }

    // Bootstrap the store with fixed ID (like 1, 2, .. 5) and
    // initialize first region in all stores, then start the cluster.
    pub fn run(&mut self) {
        self.create_engines();
        self.bootstrap_region().unwrap();
        self.start().unwrap();
    }

    // Bootstrap the store with fixed ID (like 1, 2, .. 5) and
    // initialize first region in store 1, then start the cluster.
    pub fn run_conf_change(&mut self) -> u64 {
        self.create_engines();
        let region_id = self.bootstrap_conf_change();
        self.start().unwrap();
        region_id
    }

    pub fn get_node_ids(&self) -> HashSet<u64> {
        self.sim.rl().get_node_ids()
    }

    pub fn run_node(&mut self, node_id: u64) -> ServerResult<()> {
        debug!("starting node {}", node_id);
        let engines = self.engines[&node_id].clone();
        let key_mgr = self.key_managers_map[&node_id].clone();
        let (router, system) = create_raft_batch_system(&self.cfg.raft_store);
        let store_meta = match self.store_metas.entry(node_id) {
            MapEntry::Occupied(o) => {
                let mut meta = o.get().lock().unwrap();
                *meta = StoreMeta::new(PENDING_MSG_CAP);
                o.get().clone()
            }
            MapEntry::Vacant(v) => v
                .insert(Arc::new(Mutex::new(StoreMeta::new(PENDING_MSG_CAP))))
                .clone(),
        };
        let props = GroupProperties::default();
        self.group_props.insert(node_id, props.clone());
        tikv_util::thread_group::set_properties(Some(props));
        debug!("calling run node"; "node_id" => node_id);

        let mut node_cfg = if self.ffi_helper_set.contains_key(&node_id) {
            let mut node_cfg = self.cfg.clone();
            node_cfg.raft_store.engine_store_server_helper =
                &*self.ffi_helper_set[&node_id].engine_store_server_helper as *const _ as isize;
            node_cfg
        } else {
            let (ffi_helper_set, node_cfg) = self.make_ffi_helper_set(
                node_id,
                self.engines[&node_id].clone(),
                &key_mgr,
                &router,
            );
            self.ffi_helper_set.insert(node_id, ffi_helper_set);
            node_cfg
        };

        if let Some(labels) = self.labels.get(&node_id) {
            node_cfg.server.labels = labels.to_owned();
        }

        // FIXME: rocksdb event listeners may not work, because we change the router.
        self.sim.wl().run_node(
            node_id, node_cfg, engines, store_meta, key_mgr, router, system,
        )?;
        debug!("node {} started", node_id);
        Ok(())
    }

    pub fn stop_node(&mut self, node_id: u64) {
        debug!("stopping node {}", node_id);
        self.group_props[&node_id].mark_shutdown();
        match self.sim.write() {
            Ok(mut sim) => sim.stop_node(node_id),
            Err(_) => safe_panic!("failed to acquire write lock."),
        }
        self.pd_client.shutdown_store(node_id);
        debug!("node {} stopped", node_id);
    }

    pub fn get_engine(&self, node_id: u64) -> Arc<DB> {
        Arc::clone(self.engines[&node_id].kv.as_inner())
    }

    pub fn get_raft_engine(&self, node_id: u64) -> RaftTestEngine {
        self.engines[&node_id].raft.clone()
    }

    pub fn get_all_engines(&self, node_id: u64) -> Engines<RocksEngine, RaftTestEngine> {
        self.engines[&node_id].clone()
    }

    pub fn send_raft_msg(&mut self, msg: RaftMessage) -> Result<()> {
        self.sim.wl().send_raft_msg(msg)
    }

    pub fn call_command_on_node(
        &self,
        node_id: u64,
        request: RaftCmdRequest,
        timeout: Duration,
    ) -> Result<RaftCmdResponse> {
        match self
            .sim
            .rl()
            .call_command_on_node(node_id, request.clone(), timeout)
        {
            Err(e) => {
                warn!("failed to call command {:?}: {:?}", request, e);
                Err(e)
            }
            a => a,
        }
    }

    pub fn read(
        &self,
        batch_id: Option<ThreadReadId>,
        request: RaftCmdRequest,
        timeout: Duration,
    ) -> Result<RaftCmdResponse> {
        match self.sim.rl().read(batch_id, request.clone(), timeout) {
            Err(e) => {
                warn!("failed to read {:?}: {:?}", request, e);
                Err(e)
            }
            a => a,
        }
    }

    pub fn call_command(
        &self,
        request: RaftCmdRequest,
        timeout: Duration,
    ) -> Result<RaftCmdResponse> {
        let mut is_read = false;
        for req in request.get_requests() {
            match req.get_cmd_type() {
                CmdType::Get | CmdType::Snap | CmdType::ReadIndex => {
                    is_read = true;
                }
                _ => (),
            }
        }
        let ret = if is_read {
            self.sim.rl().read(None, request.clone(), timeout)
        } else {
            self.sim.rl().call_command(request.clone(), timeout)
        };
        match ret {
            Err(e) => {
                warn!("failed to call command {:?}: {:?}", request, e);
                Err(e)
            }
            a => a,
        }
    }

    pub fn call_command_on_leader(
        &mut self,
        mut request: RaftCmdRequest,
        timeout: Duration,
    ) -> Result<RaftCmdResponse> {
        let timer = Instant::now();
        let region_id = request.get_header().get_region_id();
        loop {
            let leader = match self.leader_of_region(region_id) {
                None => return Err(Error::NotLeader(region_id, None)),
                Some(l) => l,
            };
            request.mut_header().set_peer(leader);
            let resp = match self.call_command(request.clone(), timeout) {
                e @ Err(_) => return e,
                Ok(resp) => resp,
            };
            if self.refresh_leader_if_needed(&resp, region_id)
                && timer.saturating_elapsed() < timeout
            {
                warn!(
                    "{:?} is no longer leader, let's retry",
                    request.get_header().get_peer()
                );
                continue;
            }
            return Ok(resp);
        }
    }

    fn valid_leader_id(&self, region_id: u64, leader_id: u64) -> bool {
        let store_ids = match self.voter_store_ids_of_region(region_id) {
            None => return false,
            Some(ids) => ids,
        };
        let node_ids = self.sim.rl().get_node_ids();
        store_ids.contains(&leader_id) && node_ids.contains(&leader_id)
    }

    fn voter_store_ids_of_region(&self, region_id: u64) -> Option<Vec<u64>> {
        block_on(self.pd_client.get_region_by_id(region_id))
            .unwrap()
            .map(|region| {
                region
                    .get_peers()
                    .iter()
                    .flat_map(|p| {
                        if p.get_role() != PeerRole::Learner {
                            Some(p.get_store_id())
                        } else {
                            None
                        }
                    })
                    .collect()
            })
    }

    pub fn query_leader(
        &self,
        store_id: u64,
        region_id: u64,
        timeout: Duration,
    ) -> Option<metapb::Peer> {
        // To get region leader, we don't care real peer id, so use 0 instead.
        let peer = new_peer(store_id, 0);
        let find_leader = new_status_request(region_id, peer, new_region_leader_cmd());
        let mut resp = match self.call_command(find_leader, timeout) {
            Ok(resp) => resp,
            Err(err) => {
                error!(
                    "fail to get leader of region {} on store {}, error: {:?}",
                    region_id, store_id, err
                );
                return None;
            }
        };
        let mut region_leader = resp.take_status_response().take_region_leader();
        // NOTE: node id can't be 0.
        if self.valid_leader_id(region_id, region_leader.get_leader().get_store_id()) {
            Some(region_leader.take_leader())
        } else {
            None
        }
    }

    pub fn leader_of_region(&mut self, region_id: u64) -> Option<metapb::Peer> {
        let timer = Instant::now_coarse();
        let timeout = Duration::from_secs(5);
        let mut store_ids = None;
        while timer.saturating_elapsed() < timeout {
            match self.voter_store_ids_of_region(region_id) {
                None => thread::sleep(Duration::from_millis(10)),
                Some(ids) => {
                    store_ids = Some(ids);
                    break;
                }
            };
        }
        let store_ids = store_ids?;
        if let Some(l) = self.leaders.get(&region_id) {
            // leader may be stopped in some tests.
            if self.valid_leader_id(region_id, l.get_store_id()) {
                return Some(l.clone());
            }
        }
        self.reset_leader_of_region(region_id);
        let mut leader = None;
        let mut leaders = HashMap::default();

        let node_ids = self.sim.rl().get_node_ids();
        // For some tests, we stop the node but pd still has this information,
        // and we must skip this.
        let alive_store_ids: Vec<_> = store_ids
            .iter()
            .filter(|id| node_ids.contains(id))
            .cloned()
            .collect();
        while timer.saturating_elapsed() < timeout {
            for store_id in &alive_store_ids {
                let l = match self.query_leader(*store_id, region_id, Duration::from_secs(1)) {
                    None => continue,
                    Some(l) => l,
                };
                leaders
                    .entry(l.get_id())
                    .or_insert((l, vec![]))
                    .1
                    .push(*store_id);
            }
            if let Some((_, (l, c))) = leaders.iter().max_by_key(|(_, (_, c))| c.len()) {
                // It may be a step down leader.
                if c.contains(&l.get_store_id()) {
                    leader = Some(l.clone());
                    // Technically, correct calculation should use two quorum when in joint
                    // state. Here just for simplicity.
                    if c.len() > store_ids.len() / 2 {
                        break;
                    }
                }
            }
            debug!("failed to detect leaders"; "leaders" => ?leaders, "store_ids" => ?store_ids);
            sleep_ms(10);
            leaders.clear();
        }

        if let Some(l) = leader {
            self.leaders.insert(region_id, l);
        }

        self.leaders.get(&region_id).cloned()
    }

    pub fn check_regions_number(&self, len: u32) {
        assert_eq!(self.pd_client.get_regions_number() as u32, len)
    }

    // For test when a node is already bootstraped the cluster with the first region
    // But another node may request bootstrap at same time and get is_bootstrap false
    // Add Region but not set bootstrap to true
    pub fn add_first_region(&self) -> Result<()> {
        let mut region = metapb::Region::default();
        let region_id = self.pd_client.alloc_id().unwrap();
        let peer_id = self.pd_client.alloc_id().unwrap();
        region.set_id(region_id);
        region.set_start_key(keys::EMPTY_KEY.to_vec());
        region.set_end_key(keys::EMPTY_KEY.to_vec());
        region.mut_region_epoch().set_version(INIT_EPOCH_VER);
        region.mut_region_epoch().set_conf_ver(INIT_EPOCH_CONF_VER);
        let peer = new_peer(peer_id, peer_id);
        region.mut_peers().push(peer);
        self.pd_client.add_region(&region);
        Ok(())
    }

    /// Multiple nodes with fixed node id, like node 1, 2, .. 5,
    /// First region 1 is in all stores with peer 1, 2, .. 5.
    /// Peer 1 is in node 1, store 1, etc.
    ///
    /// Must be called after `create_engines`.
    pub fn bootstrap_region(&mut self) -> Result<()> {
        for (i, engines) in self.dbs.iter().enumerate() {
            let id = i as u64 + 1;
            self.engines.insert(id, engines.clone());
            let store_meta = Arc::new(Mutex::new(StoreMeta::new(PENDING_MSG_CAP)));
            self.store_metas.insert(id, store_meta);
            self.key_managers_map
                .insert(id, self.key_managers[i].clone());
            self.sst_workers_map.insert(id, i);
        }

        let mut region = metapb::Region::default();
        region.set_id(1);
        region.set_start_key(keys::EMPTY_KEY.to_vec());
        region.set_end_key(keys::EMPTY_KEY.to_vec());
        region.mut_region_epoch().set_version(INIT_EPOCH_VER);
        region.mut_region_epoch().set_conf_ver(INIT_EPOCH_CONF_VER);

        for (&id, engines) in &self.engines {
            let peer = new_peer(id, id);
            region.mut_peers().push(peer.clone());
            bootstrap_store(engines, self.id(), id).unwrap();
        }

        for engines in self.engines.values() {
            prepare_bootstrap_cluster(engines, &region)?;
        }

        self.bootstrap_cluster(region);

        Ok(())
    }

    // Return first region id.
    pub fn bootstrap_conf_change(&mut self) -> u64 {
        for (i, engines) in self.dbs.iter().enumerate() {
            let id = i as u64 + 1;
            self.engines.insert(id, engines.clone());
            let store_meta = Arc::new(Mutex::new(StoreMeta::new(PENDING_MSG_CAP)));
            self.store_metas.insert(id, store_meta);
            self.key_managers_map
                .insert(id, self.key_managers[i].clone());
            self.sst_workers_map.insert(id, i);
        }

        for (&id, engines) in &self.engines {
            bootstrap_store(engines, self.id(), id).unwrap();
        }

        let node_id = 1;
        let region_id = 1;
        let peer_id = 1;

        let region = initial_region(node_id, region_id, peer_id);
        prepare_bootstrap_cluster(&self.engines[&node_id], &region).unwrap();
        self.bootstrap_cluster(region);
        region_id
    }

    // This is only for fixed id test.
    fn bootstrap_cluster(&mut self, region: metapb::Region) {
        self.pd_client
            .bootstrap_cluster(new_store(1, "".to_owned()), region)
            .unwrap();
        for id in self.engines.keys() {
            let mut store = new_store(*id, "".to_owned());
            if let Some(labels) = self.labels.get(id) {
                for (key, value) in labels.iter() {
                    store.labels.push(StoreLabel {
                        key: key.clone(),
                        value: value.clone(),
                        ..Default::default()
                    });
                }
            }
            self.pd_client.put_store(store).unwrap();
        }
    }

    pub fn add_label(&mut self, node_id: u64, key: &str, value: &str) {
        self.labels
            .entry(node_id)
            .or_default()
            .insert(key.to_owned(), value.to_owned());
    }

    pub fn add_new_engine(&mut self) -> u64 {
        self.create_engine(None);
        self.count += 1;
        let node_id = self.count as u64;

        let engines = self.dbs.last().unwrap().clone();
        bootstrap_store(&engines, self.id(), node_id).unwrap();
        self.engines.insert(node_id, engines);

        let key_mgr = self.key_managers.last().unwrap().clone();
        self.key_managers_map.insert(node_id, key_mgr);
        self.sst_workers_map
            .insert(node_id, self.sst_workers.len() - 1);

        self.run_node(node_id).unwrap();
        node_id
    }

    pub fn reset_leader_of_region(&mut self, region_id: u64) {
        self.leaders.remove(&region_id);
    }

    pub fn assert_quorum<F: FnMut(&Arc<DB>) -> bool>(&self, mut condition: F) {
        if self.engines.is_empty() {
            return;
        }
        let half = self.engines.len() / 2;
        let mut qualified_cnt = 0;
        for (id, engines) in &self.engines {
            if !condition(engines.kv.as_inner()) {
                debug!("store {} is not qualified yet.", id);
                continue;
            }
            debug!("store {} is qualified", id);
            qualified_cnt += 1;
            if half < qualified_cnt {
                return;
            }
        }

        panic!(
            "need at lease {} qualified stores, but only got {}",
            half + 1,
            qualified_cnt
        );
    }

    pub fn shutdown(&mut self) {
        debug!("about to shutdown cluster");
        let keys = match self.sim.read() {
            Ok(s) => s.get_node_ids(),
            Err(_) => {
                safe_panic!("failed to acquire read lock");
                // Leave the resource to avoid double panic.
                return;
            }
        };
        for id in keys {
            self.stop_node(id);
        }
        self.leaders.clear();
        self.store_metas.clear();
        for sst_worker in self.sst_workers.drain(..) {
            sst_worker.stop_worker();
        }
        debug!("all nodes are shut down.");
    }

    // If the resp is "not leader error", get the real leader.
    // Otherwise reset or refresh leader if needed.
    // Returns if the request should retry.
    fn refresh_leader_if_needed(&mut self, resp: &RaftCmdResponse, region_id: u64) -> bool {
        if !is_error_response(resp) {
            return false;
        }

        let err = resp.get_header().get_error();
        if err
            .get_message()
            .contains("peer has not applied to current term")
        {
            // leader peer has not applied to current term
            return true;
        }

        // If command is stale, leadership may have changed.
        // EpochNotMatch is not checked as leadership is checked first in raftstore.
        if err.has_stale_command() {
            self.reset_leader_of_region(region_id);
            return true;
        }

        if !err.has_not_leader() {
            return false;
        }
        let err = err.get_not_leader();
        if !err.has_leader() {
            self.reset_leader_of_region(region_id);
            return true;
        }
        self.leaders.insert(region_id, err.get_leader().clone());
        true
    }

    pub fn request(
        &mut self,
        key: &[u8],
        reqs: Vec<Request>,
        read_quorum: bool,
        timeout: Duration,
    ) -> RaftCmdResponse {
        let timer = Instant::now();
        let mut tried_times = 0;
        // At least retry once.
        while tried_times < 2 || timer.saturating_elapsed() < timeout {
            tried_times += 1;
            let mut region = self.get_region(key);
            let region_id = region.get_id();
            let req = new_request(
                region_id,
                region.take_region_epoch(),
                reqs.clone(),
                read_quorum,
            );
            let result = self.call_command_on_leader(req, timeout);

            let resp = match result {
                e @ Err(Error::Timeout(_))
                | e @ Err(Error::NotLeader(..))
                | e @ Err(Error::StaleCommand) => {
                    warn!("call command failed, retry it"; "err" => ?e);
                    sleep_ms(100);
                    continue;
                }
                Err(e) => panic!("call command failed {:?}", e),
                Ok(resp) => resp,
            };

            if resp.get_header().get_error().has_epoch_not_match() {
                warn!("seems split, let's retry");
                sleep_ms(100);
                continue;
            }
            if resp
                .get_header()
                .get_error()
                .get_message()
                .contains("merging mode")
            {
                warn!("seems waiting for merge, let's retry");
                sleep_ms(100);
                continue;
            }
            return resp;
        }
        panic!("request timeout");
    }

    // Get region when the `filter` returns true.
    pub fn get_region_with<F>(&self, key: &[u8], filter: F) -> metapb::Region
    where
        F: Fn(&metapb::Region) -> bool,
    {
        for _ in 0..100 {
            if let Ok(region) = self.pd_client.get_region(key) {
                if filter(&region) {
                    return region;
                }
            }
            // We may meet range gap after split, so here we will
            // retry to get the region again.
            sleep_ms(20);
        }

        panic!("find no region for {}", log_wrappers::hex_encode_upper(key));
    }

    pub fn get_region(&self, key: &[u8]) -> metapb::Region {
        self.get_region_with(key, |_| true)
    }

    pub fn get_region_id(&self, key: &[u8]) -> u64 {
        self.get_region(key).get_id()
    }

    pub fn get_down_peers(&self) -> HashMap<u64, pdpb::PeerStats> {
        self.pd_client.get_down_peers()
    }

    pub fn get(&mut self, key: &[u8]) -> Option<Vec<u8>> {
        self.get_impl(CF_DEFAULT, key, false)
    }

    pub fn get_cf(&mut self, cf: &str, key: &[u8]) -> Option<Vec<u8>> {
        self.get_impl(cf, key, false)
    }

    pub fn must_get(&mut self, key: &[u8]) -> Option<Vec<u8>> {
        self.get_impl(CF_DEFAULT, key, true)
    }

    fn get_impl(&mut self, cf: &str, key: &[u8], read_quorum: bool) -> Option<Vec<u8>> {
        let mut resp = self.request(
            key,
            vec![new_get_cf_cmd(cf, key)],
            read_quorum,
            Duration::from_secs(5),
        );
        if resp.get_header().has_error() {
            panic!("response {:?} has error", resp);
        }
        assert_eq!(resp.get_responses().len(), 1);
        assert_eq!(resp.get_responses()[0].get_cmd_type(), CmdType::Get);
        if resp.get_responses()[0].has_get() {
            Some(resp.mut_responses()[0].mut_get().take_value())
        } else {
            None
        }
    }

    pub fn async_request(
        &mut self,
        req: RaftCmdRequest,
    ) -> Result<mpsc::Receiver<RaftCmdResponse>> {
        self.async_request_with_opts(req, Default::default())
    }

    pub fn async_request_with_opts(
        &mut self,
        mut req: RaftCmdRequest,
        opts: RaftCmdExtraOpts,
    ) -> Result<mpsc::Receiver<RaftCmdResponse>> {
        let region_id = req.get_header().get_region_id();
        let leader = self.leader_of_region(region_id).unwrap();
        req.mut_header().set_peer(leader.clone());
        let (cb, rx) = make_cb(&req);
        self.sim
            .rl()
            .async_command_on_node_with_opts(leader.get_store_id(), req, cb, opts)?;
        Ok(rx)
    }

    pub fn async_exit_joint(&mut self, region_id: u64) -> Result<mpsc::Receiver<RaftCmdResponse>> {
        let region = block_on(self.pd_client.get_region_by_id(region_id))
            .unwrap()
            .unwrap();
        let exit_joint = new_admin_request(
            region_id,
            region.get_region_epoch(),
            new_change_peer_v2_request(vec![]),
        );
        self.async_request(exit_joint)
    }

    pub fn async_put(
        &mut self,
        key: &[u8],
        value: &[u8],
    ) -> Result<mpsc::Receiver<RaftCmdResponse>> {
        let mut region = self.get_region(key);
        let reqs = vec![new_put_cmd(key, value)];
        let put = new_request(region.get_id(), region.take_region_epoch(), reqs, false);
        self.async_request(put)
    }

    pub fn async_remove_peer(
        &mut self,
        region_id: u64,
        peer: metapb::Peer,
    ) -> Result<mpsc::Receiver<RaftCmdResponse>> {
        let region = block_on(self.pd_client.get_region_by_id(region_id))
            .unwrap()
            .unwrap();
        let remove_peer = new_change_peer_request(ConfChangeType::RemoveNode, peer);
        let req = new_admin_request(region_id, region.get_region_epoch(), remove_peer);
        self.async_request(req)
    }

    pub fn async_add_peer(
        &mut self,
        region_id: u64,
        peer: metapb::Peer,
    ) -> Result<mpsc::Receiver<RaftCmdResponse>> {
        let region = block_on(self.pd_client.get_region_by_id(region_id))
            .unwrap()
            .unwrap();
        let add_peer = new_change_peer_request(ConfChangeType::AddNode, peer);
        let req = new_admin_request(region_id, region.get_region_epoch(), add_peer);
        self.async_request(req)
    }

    pub fn must_put(&mut self, key: &[u8], value: &[u8]) {
        self.must_put_cf(CF_DEFAULT, key, value);
    }

    pub fn must_put_cf(&mut self, cf: &str, key: &[u8], value: &[u8]) {
        match self.batch_put(key, vec![new_put_cf_cmd(cf, key, value)]) {
            Ok(resp) => {
                if cfg!(feature = "test-raftstore-proxy") {
                    assert_eq!(resp.get_responses().len(), 1);
                    assert_eq!(resp.get_responses()[0].get_cmd_type(), CmdType::Put);
                }
            }
            Err(e) => {
                panic!("has error: {:?}", e);
            }
        }
    }

    pub fn put(&mut self, key: &[u8], value: &[u8]) -> result::Result<(), PbError> {
        self.batch_put(key, vec![new_put_cf_cmd(CF_DEFAULT, key, value)])
            .map(|_| ())
    }

    pub fn batch_put(
        &mut self,
        region_key: &[u8],
        reqs: Vec<Request>,
    ) -> result::Result<RaftCmdResponse, PbError> {
        let resp = self.request(region_key, reqs, false, Duration::from_secs(5));
        if resp.get_header().has_error() {
            Err(resp.get_header().get_error().clone())
        } else {
            Ok(resp)
        }
    }

    pub fn must_delete(&mut self, key: &[u8]) {
        self.must_delete_cf(CF_DEFAULT, key)
    }

    pub fn must_delete_cf(&mut self, cf: &str, key: &[u8]) {
        let resp = self.request(
            key,
            vec![new_delete_cmd(cf, key)],
            false,
            Duration::from_secs(5),
        );
        if resp.get_header().has_error() {
            panic!("response {:?} has error", resp);
        }
    }

    pub fn must_delete_range_cf(&mut self, cf: &str, start: &[u8], end: &[u8]) {
        let resp = self.request(
            start,
            vec![new_delete_range_cmd(cf, start, end)],
            false,
            Duration::from_secs(5),
        );
        if resp.get_header().has_error() {
            panic!("response {:?} has error", resp);
        }
    }

    pub fn must_notify_delete_range_cf(&mut self, cf: &str, start: &[u8], end: &[u8]) {
        let mut req = new_delete_range_cmd(cf, start, end);
        req.mut_delete_range().set_notify_only(true);
        let resp = self.request(start, vec![req], false, Duration::from_secs(5));
        if resp.get_header().has_error() {
            panic!("response {:?} has error", resp);
        }
    }

    pub fn must_flush_cf(&mut self, cf: &str, sync: bool) {
        for engines in &self.dbs {
            engines.kv.flush_cf(cf, sync).unwrap();
        }
    }

    pub fn must_get_buckets(&mut self, region_id: u64) -> BucketStat {
        let timer = Instant::now();
        let timeout = Duration::from_secs(5);
        let mut tried_times = 0;
        // At least retry once.
        while tried_times < 2 || timer.saturating_elapsed() < timeout {
            tried_times += 1;
            match self.pd_client.get_buckets(region_id) {
                Some(buckets) => return buckets,
                None => sleep_ms(100),
            }
        }
        panic!("failed to get buckets for region {}", region_id);
    }

    pub fn get_region_epoch(&self, region_id: u64) -> RegionEpoch {
        block_on(self.pd_client.get_region_by_id(region_id))
            .unwrap()
            .unwrap()
            .take_region_epoch()
    }

    pub fn region_detail(&self, region_id: u64, store_id: u64) -> RegionDetailResponse {
        let status_cmd = new_region_detail_cmd();
        let peer = new_peer(store_id, 0);
        let req = new_status_request(region_id, peer, status_cmd);
        let resp = self.call_command(req, Duration::from_secs(5));
        assert!(resp.is_ok(), "{:?}", resp);

        let mut resp = resp.unwrap();
        assert!(resp.has_status_response());
        let mut status_resp = resp.take_status_response();
        assert_eq!(status_resp.get_cmd_type(), StatusCmdType::RegionDetail);
        assert!(status_resp.has_region_detail());
        status_resp.take_region_detail()
    }

    pub fn truncated_state(&self, region_id: u64, store_id: u64) -> RaftTruncatedState {
        self.apply_state(region_id, store_id).take_truncated_state()
    }

    pub fn wait_log_truncated(&self, region_id: u64, store_id: u64, index: u64) {
        let timer = Instant::now();
        loop {
            let truncated_state = self.truncated_state(region_id, store_id);
            if truncated_state.get_index() >= index {
                return;
            }
            if timer.saturating_elapsed() >= Duration::from_secs(5) {
                panic!(
                    "[region {}] log is still not truncated to {}: {:?} on store {}",
                    region_id, index, truncated_state, store_id,
                );
            }
            thread::sleep(Duration::from_millis(10));
        }
    }

    pub fn wait_tombstone(&self, region_id: u64, peer: metapb::Peer, check_exist: bool) {
        let timer = Instant::now();
        let mut state;
        loop {
            state = self.region_local_state(region_id, peer.get_store_id());
            if state.get_state() == PeerState::Tombstone
                && (!check_exist || state.get_region().get_peers().contains(&peer))
            {
                return;
            }
            if timer.saturating_elapsed() > Duration::from_secs(5) {
                break;
            }
            thread::sleep(Duration::from_millis(10));
        }
        panic!(
            "{:?} is still not gc in region {} {:?}",
            peer, region_id, state
        );
    }

    pub fn wait_destroy_and_clean(&self, region_id: u64, peer: metapb::Peer) {
        let timer = Instant::now();
        self.wait_tombstone(region_id, peer.clone(), false);
        let mut state;
        loop {
            state = self.get_raft_local_state(region_id, peer.get_store_id());
            if state.is_none() {
                return;
            }
            if timer.saturating_elapsed() > Duration::from_secs(5) {
                break;
            }
            thread::sleep(Duration::from_millis(10));
        }
        panic!(
            "{:?} is still not cleaned in region {} {:?}",
            peer, region_id, state
        );
    }

    pub fn apply_state(&self, region_id: u64, store_id: u64) -> RaftApplyState {
        let key = keys::apply_state_key(region_id);
        self.get_engine(store_id)
            .c()
            .get_msg_cf::<RaftApplyState>(engine_traits::CF_RAFT, &key)
            .unwrap()
            .unwrap()
    }

    pub fn get_raft_local_state(&self, region_id: u64, store_id: u64) -> Option<RaftLocalState> {
        self.engines[&store_id]
            .raft
            .get_raft_state(region_id)
            .unwrap()
    }

    pub fn raft_local_state(&self, region_id: u64, store_id: u64) -> RaftLocalState {
        self.get_raft_local_state(region_id, store_id).unwrap()
    }

    pub fn region_local_state(&self, region_id: u64, store_id: u64) -> RegionLocalState {
        self.get_engine(store_id)
            .c()
            .get_msg_cf::<RegionLocalState>(
                engine_traits::CF_RAFT,
                &keys::region_state_key(region_id),
            )
            .unwrap()
            .unwrap()
    }

    pub fn must_peer_state(&self, region_id: u64, store_id: u64, peer_state: PeerState) {
        for _ in 0..100 {
            let state = self
                .get_engine(store_id)
                .c()
                .get_msg_cf::<RegionLocalState>(
                    engine_traits::CF_RAFT,
                    &keys::region_state_key(region_id),
                )
                .unwrap()
                .unwrap();
            if state.get_state() == peer_state {
                return;
            }
            sleep_ms(10);
        }
        panic!(
            "[region {}] peer state still not reach {:?}",
            region_id, peer_state
        );
    }

    pub fn wait_last_index(
        &mut self,
        region_id: u64,
        store_id: u64,
        expected: u64,
        timeout: Duration,
    ) {
        let timer = Instant::now();
        loop {
            let raft_state = self.raft_local_state(region_id, store_id);
            let cur_index = raft_state.get_last_index();
            if cur_index >= expected {
                return;
            }
            if timer.saturating_elapsed() >= timeout {
                panic!(
                    "[region {}] last index still not reach {}: {:?}",
                    region_id, expected, raft_state
                );
            }
            thread::sleep(Duration::from_millis(10));
        }
    }

    pub fn restore_kv_meta(&self, region_id: u64, store_id: u64, snap: &RocksSnapshot) {
        let (meta_start, meta_end) = (
            keys::region_meta_prefix(region_id),
            keys::region_meta_prefix(region_id + 1),
        );
        let mut kv_wb = self.engines[&store_id].kv.write_batch();
        self.engines[&store_id]
            .kv
            .scan_cf(CF_RAFT, &meta_start, &meta_end, false, |k, _| {
                kv_wb.delete(k).unwrap();
                Ok(true)
            })
            .unwrap();
        snap.scan_cf(CF_RAFT, &meta_start, &meta_end, false, |k, v| {
            kv_wb.put(k, v).unwrap();
            Ok(true)
        })
        .unwrap();

        let (raft_start, raft_end) = (
            keys::region_raft_prefix(region_id),
            keys::region_raft_prefix(region_id + 1),
        );
        self.engines[&store_id]
            .kv
            .scan_cf(CF_RAFT, &raft_start, &raft_end, false, |k, _| {
                kv_wb.delete(k).unwrap();
                Ok(true)
            })
            .unwrap();
        snap.scan_cf(CF_RAFT, &raft_start, &raft_end, false, |k, v| {
            kv_wb.put(k, v).unwrap();
            Ok(true)
        })
        .unwrap();
        kv_wb.write().unwrap();
    }

    pub fn add_send_filter<F: FilterFactory>(&self, factory: F) {
        let mut sim = self.sim.wl();
        for node_id in sim.get_node_ids() {
            for filter in factory.generate(node_id) {
                sim.add_send_filter(node_id, filter);
            }
        }
    }

    pub fn transfer_leader(&mut self, region_id: u64, leader: metapb::Peer) {
        let epoch = self.get_region_epoch(region_id);
        let transfer_leader = new_admin_request(region_id, &epoch, new_transfer_leader_cmd(leader));
        let resp = self
            .call_command_on_leader(transfer_leader, Duration::from_secs(5))
            .unwrap();
        assert_eq!(
            resp.get_admin_response().get_cmd_type(),
            AdminCmdType::TransferLeader,
            "{:?}",
            resp
        );
    }

    pub fn must_transfer_leader(&mut self, region_id: u64, leader: metapb::Peer) {
        let timer = Instant::now();
        loop {
            self.reset_leader_of_region(region_id);
            let cur_leader = self.leader_of_region(region_id);
            if let Some(ref cur_leader) = cur_leader {
                if cur_leader.get_id() == leader.get_id()
                    && cur_leader.get_store_id() == leader.get_store_id()
                {
                    return;
                }
            }
            if timer.saturating_elapsed() > Duration::from_secs(5) {
                panic!(
                    "failed to transfer leader to [{}] {:?}, current leader: {:?}",
                    region_id, leader, cur_leader
                );
            }
            self.transfer_leader(region_id, leader.clone());
        }
    }

    pub fn get_snap_dir(&self, node_id: u64) -> String {
        self.sim.rl().get_snap_dir(node_id)
    }

    pub fn get_snap_mgr(&self, node_id: u64) -> SnapManager {
        self.sim.rl().get_snap_mgr(node_id).clone()
    }

    pub fn clear_send_filters(&mut self) {
        let mut sim = self.sim.wl();
        for node_id in sim.get_node_ids() {
            sim.clear_send_filters(node_id);
        }
    }

    // It's similar to `ask_split`, the difference is the msg, it sends, is `Msg::SplitRegion`,
    // and `region` will not be embedded to that msg.
    // Caller must ensure that the `split_key` is in the `region`.
    pub fn split_region(
        &mut self,
        region: &metapb::Region,
        split_key: &[u8],
        cb: Callback<RocksSnapshot>,
    ) {
        let leader = self.leader_of_region(region.get_id()).unwrap();
        let router = self.sim.rl().get_router(leader.get_store_id()).unwrap();
        let split_key = split_key.to_vec();
        CasualRouter::send(
            &router,
            region.get_id(),
            CasualMessage::SplitRegion {
                region_epoch: region.get_region_epoch().clone(),
                split_keys: vec![split_key],
                callback: cb,
                source: "test".into(),
            },
        )
        .unwrap();
    }

    pub fn enter_force_leader(&mut self, region_id: u64, store_id: u64, failed_stores: Vec<u64>) {
        let mut plan = pdpb::RecoveryPlan::default();
        let mut force_leader = pdpb::ForceLeader::default();
        force_leader.set_enter_force_leaders([region_id].to_vec());
        force_leader.set_failed_stores(failed_stores.to_vec());
        plan.set_force_leader(force_leader);
        // Triggers the unsafe recovery plan execution.
        self.pd_client.must_set_unsafe_recovery_plan(store_id, plan);
        self.must_send_store_heartbeat(store_id);
    }

    pub fn must_enter_force_leader(
        &mut self,
        region_id: u64,
        store_id: u64,
        failed_stores: Vec<u64>,
<<<<<<< HEAD
    ) {
=======
    ) -> StoreReport {
>>>>>>> 080d0868
        self.enter_force_leader(region_id, store_id, failed_stores);
        let mut store_report = None;
        for _ in 0..20 {
            store_report = self.pd_client.must_get_store_report(store_id);
            if store_report.is_some() {
                break;
            }
            sleep_ms(100);
        }
        assert_ne!(store_report, None);
<<<<<<< HEAD
=======
        store_report.unwrap()
>>>>>>> 080d0868
    }

    pub fn exit_force_leader(&mut self, region_id: u64, store_id: u64) {
        let router = self.sim.rl().get_router(store_id).unwrap();
        router
            .significant_send(region_id, SignificantMsg::ExitForceLeaderState)
            .unwrap();
    }

    pub fn must_split(&mut self, region: &metapb::Region, split_key: &[u8]) {
        let mut try_cnt = 0;
        let split_count = self.pd_client.get_split_count();
        loop {
            debug!("asking split"; "region" => ?region, "key" => ?split_key);
            // In case ask split message is ignored, we should retry.
            if try_cnt % 50 == 0 {
                debug!("must_split try once, count {}", try_cnt);
                self.reset_leader_of_region(region.get_id());
                let key = split_key.to_vec();
                let check = Box::new(move |write_resp: WriteResponse| {
                    let mut resp = write_resp.response;
                    if resp.get_header().has_error() {
                        let error = resp.get_header().get_error();
                        if error.has_epoch_not_match()
                            || error.has_not_leader()
                            || error.has_stale_command()
                            || error
                                .get_message()
                                .contains("peer has not applied to current term")
                        {
                            warn!("fail to split: {:?}, ignore.", error);
                            return;
                        }
                        panic!("failed to split: {:?}", resp);
                    }
                    let admin_resp = resp.mut_admin_response();
                    let split_resp = admin_resp.mut_splits();
                    let regions = split_resp.get_regions();
                    assert_eq!(regions.len(), 2);
                    assert_eq!(regions[0].get_end_key(), key.as_slice());
                    assert_eq!(regions[0].get_end_key(), regions[1].get_start_key());
                });
                if self.leader_of_region(region.get_id()).is_some() {
                    self.split_region(region, split_key, Callback::write(check));
                }
            }

            if self.pd_client.check_split(region, split_key)
                && self.pd_client.get_split_count() > split_count
            {
                return;
            }

            if try_cnt > 250 {
                panic!(
                    "region {:?} has not been split by {}",
                    region,
                    log_wrappers::hex_encode_upper(split_key)
                );
            }
            try_cnt += 1;
            sleep_ms(20);
        }
    }

    pub fn wait_region_split(&mut self, region: &metapb::Region) {
        self.wait_region_split_max_cnt(region, 20, 250, true);
    }

    pub fn wait_region_split_max_cnt(
        &mut self,
        region: &metapb::Region,
        itvl_ms: u64,
        max_try_cnt: u64,
        is_panic: bool,
    ) {
        let mut try_cnt = 0;
        let split_count = self.pd_client.get_split_count();
        loop {
            if self.pd_client.get_split_count() > split_count {
                match self.pd_client.get_region(region.get_start_key()) {
                    Err(_) => {}
                    Ok(left) => {
                        if left.get_end_key() != region.get_end_key() {
                            return;
                        }
                    }
                };
            }

            if try_cnt > max_try_cnt {
                if is_panic {
                    panic!(
                        "region {:?} has not been split after {}ms",
                        region,
                        max_try_cnt * itvl_ms
                    );
                } else {
                    return;
                }
            }
            try_cnt += 1;
            sleep_ms(itvl_ms);
        }
    }

    fn new_prepare_merge(&self, source: u64, target: u64) -> RaftCmdRequest {
        let region = block_on(self.pd_client.get_region_by_id(target))
            .unwrap()
            .unwrap();
        let prepare_merge = new_prepare_merge(region);
        let source_region = block_on(self.pd_client.get_region_by_id(source))
            .unwrap()
            .unwrap();
        new_admin_request(
            source_region.get_id(),
            source_region.get_region_epoch(),
            prepare_merge,
        )
    }

    pub fn merge_region(&mut self, source: u64, target: u64, cb: Callback<RocksSnapshot>) {
        let mut req = self.new_prepare_merge(source, target);
        let leader = self.leader_of_region(source).unwrap();
        req.mut_header().set_peer(leader.clone());
        self.sim
            .rl()
            .async_command_on_node(leader.get_store_id(), req, cb)
            .unwrap();
    }

    pub fn try_merge(&mut self, source: u64, target: u64) -> RaftCmdResponse {
        self.call_command_on_leader(
            self.new_prepare_merge(source, target),
            Duration::from_secs(5),
        )
        .unwrap()
    }

    pub fn must_try_merge(&mut self, source: u64, target: u64) {
        let resp = self.try_merge(source, target);
        if is_error_response(&resp) {
            panic!(
                "{} failed to try merge to {}, resp {:?}",
                source, target, resp
            );
        }
    }

    /// Make sure region exists on that store.
    pub fn must_region_exist(&mut self, region_id: u64, store_id: u64) {
        let mut try_cnt = 0;
        loop {
            let find_leader =
                new_status_request(region_id, new_peer(store_id, 0), new_region_leader_cmd());
            let resp = self
                .call_command(find_leader, Duration::from_secs(5))
                .unwrap();

            if !is_error_response(&resp) {
                return;
            }

            if try_cnt > 250 {
                panic!(
                    "region {} doesn't exist on store {} after {} tries",
                    region_id, store_id, try_cnt
                );
            }
            try_cnt += 1;
            sleep_ms(20);
        }
    }

    /// Make sure region not exists on that store.
    pub fn must_region_not_exist(&mut self, region_id: u64, store_id: u64) {
        let mut try_cnt = 0;
        loop {
            let status_cmd = new_region_detail_cmd();
            let peer = new_peer(store_id, 0);
            let req = new_status_request(region_id, peer, status_cmd);
            let resp = self.call_command(req, Duration::from_secs(5)).unwrap();
            if resp.get_header().has_error() && resp.get_header().get_error().has_region_not_found()
            {
                return;
            }

            if try_cnt > 250 {
                panic!(
                    "region {} still exists on store {} after {} tries: {:?}",
                    region_id, store_id, try_cnt, resp
                );
            }
            try_cnt += 1;
            sleep_ms(20);
        }
    }

    pub fn must_remove_region(&mut self, store_id: u64, region_id: u64) {
        let timer = Instant::now();
        loop {
            let peer = new_peer(store_id, 0);
            let find_leader = new_status_request(region_id, peer, new_region_leader_cmd());
            let resp = self
                .call_command(find_leader, Duration::from_secs(5))
                .unwrap();

            if is_error_response(&resp) {
                assert!(
                    resp.get_header().get_error().has_region_not_found(),
                    "unexpected error resp: {:?}",
                    resp
                );
                break;
            }
            if timer.saturating_elapsed() > Duration::from_secs(60) {
                panic!("region {} is not removed after 60s.", region_id);
            }
            thread::sleep(Duration::from_millis(100));
        }
    }

    // it's so common that we provide an API for it
    pub fn partition(&self, s1: Vec<u64>, s2: Vec<u64>) {
        self.add_send_filter(PartitionFilterFactory::new(s1, s2));
    }

    pub fn must_wait_for_leader_expire(&self, node_id: u64, region_id: u64) {
        let timer = Instant::now_coarse();
        while timer.saturating_elapsed() < Duration::from_secs(5) {
            if self
                .query_leader(node_id, region_id, Duration::from_secs(1))
                .is_none()
            {
                return;
            }
            sleep_ms(100);
        }
        panic!(
            "region {}'s replica in store {} still has a valid leader after 5 secs",
            region_id, node_id
        );
    }

    pub fn must_send_store_heartbeat(&self, node_id: u64) {
        let router = self.sim.rl().get_router(node_id).unwrap();
        StoreRouter::send(&router, StoreMsg::Tick(StoreTick::PdStoreHeartbeat)).unwrap();
    }

    pub fn gc_peer(
        &mut self,
        region_id: u64,
        node_id: u64,
        peer: metapb::Peer,
    ) -> std::result::Result<(), TrySendError<RaftMessage>> {
        let router = self.sim.rl().get_router(node_id).unwrap();

        let mut message = RaftMessage::default();
        message.set_region_id(region_id);
        message.set_from_peer(peer.clone());
        message.set_to_peer(peer);
        message.set_region_epoch(self.get_region_epoch(region_id));
        message.set_is_tombstone(true);
        router.send_raft_message(message)
    }

    pub fn must_gc_peer(&mut self, region_id: u64, node_id: u64, peer: metapb::Peer) {
        for _ in 0..250 {
            self.gc_peer(region_id, node_id, peer.clone()).unwrap();
            if self.region_local_state(region_id, node_id).get_state() == PeerState::Tombstone {
                return;
            }
            sleep_ms(20);
        }

        panic!(
            "gc peer timeout: region id {}, node id {}, peer {:?}",
            region_id, node_id, peer
        );
    }

    pub fn get_ctx(&mut self, key: &[u8]) -> Context {
        let region = self.get_region(key);
        let leader = self.leader_of_region(region.id).unwrap();
        let epoch = self.get_region_epoch(region.id);
        let mut ctx = Context::default();
        ctx.set_region_id(region.id);
        ctx.set_peer(leader);
        ctx.set_region_epoch(epoch);
        ctx
    }

    pub fn refresh_region_bucket_keys(
        &mut self,
        region: &metapb::Region,
        buckets: Vec<Bucket>,
        bucket_ranges: Option<Vec<BucketRange>>,
        expect_buckets: Option<Buckets>,
    ) -> u64 {
        let leader = self.leader_of_region(region.get_id()).unwrap();
        let router = self.sim.rl().get_router(leader.get_store_id()).unwrap();
        let (tx, rx) = mpsc::channel();
        let cb = Callback::Test {
            cb: Box::new(move |stat: PeerInternalStat| {
                if let Some(expect_buckets) = expect_buckets {
                    assert_eq!(expect_buckets.get_keys(), stat.buckets.keys);
                    assert_eq!(
                        expect_buckets.get_keys().len() - 1,
                        stat.buckets.sizes.len()
                    );
                }
                tx.send(stat.buckets.version).unwrap();
            }),
        };
        CasualRouter::send(
            &router,
            region.get_id(),
            CasualMessage::RefreshRegionBuckets {
                region_epoch: region.get_region_epoch().clone(),
                buckets,
                bucket_ranges,
                cb,
            },
        )
        .unwrap();
        rx.recv_timeout(Duration::from_secs(5)).unwrap()
    }

    pub fn send_half_split_region_message(
        &mut self,
        region: &metapb::Region,
        expected_bucket_ranges: Option<Vec<BucketRange>>,
    ) {
        let leader = self.leader_of_region(region.get_id()).unwrap();
        let router = self.sim.rl().get_router(leader.get_store_id()).unwrap();
        let (tx, rx) = mpsc::channel();
        let cb = Callback::Test {
            cb: Box::new(move |stat: PeerInternalStat| {
                assert_eq!(
                    expected_bucket_ranges.is_none(),
                    stat.bucket_ranges.is_none()
                );
                if let Some(expected_bucket_ranges) = expected_bucket_ranges {
                    let actual_bucket_ranges = stat.bucket_ranges.unwrap();
                    assert_eq!(expected_bucket_ranges.len(), actual_bucket_ranges.len());
                    for i in 0..actual_bucket_ranges.len() {
                        assert_eq!(expected_bucket_ranges[i].0, actual_bucket_ranges[i].0);
                        assert_eq!(expected_bucket_ranges[i].1, actual_bucket_ranges[i].1);
                    }
                }
                tx.send(1).unwrap();
            }),
        };

        CasualRouter::send(
            &router,
            region.get_id(),
            CasualMessage::HalfSplitRegion {
                region_epoch: region.get_region_epoch().clone(),
                policy: CheckPolicy::Scan,
                source: "test",
                cb,
            },
        )
        .unwrap();
        rx.recv_timeout(Duration::from_secs(5)).unwrap();
    }
}

impl<T: Simulator> Drop for Cluster<T> {
    fn drop(&mut self) {
        test_util::clear_failpoints();
        self.shutdown();
    }
}

pub fn gen_cluster(cluster_ptr: isize) -> Option<&'static Cluster<NodeCluster>> {
    unsafe {
        if cluster_ptr == 0 {
            None
        } else {
            Some(&(*(cluster_ptr as *const Cluster<NodeCluster>)))
        }
    }
}

pub unsafe fn init_cluster_ptr(cluster_ptr: &Cluster<NodeCluster>) -> isize {
    cluster_ptr as *const Cluster<NodeCluster> as isize
}<|MERGE_RESOLUTION|>--- conflicted
+++ resolved
@@ -19,25 +19,7 @@
     WriteBatchExt, CF_DEFAULT, CF_RAFT,
 };
 use file_system::IORateLimiter;
-<<<<<<< HEAD
-use pd_client::PdClient;
-use raftstore::store::fsm::store::{StoreMeta, PENDING_MSG_CAP};
-use raftstore::store::fsm::{create_raft_batch_system, RaftBatchSystem, RaftRouter};
-use raftstore::store::transport::CasualRouter;
-use raftstore::store::*;
-use raftstore::{Error, Result};
-use tikv::config::TiKvConfig;
-use tikv::server::{Node, Result as ServerResult};
-use tikv_util::thread_group::GroupProperties;
-use tikv_util::time::Instant;
-use tikv_util::HandyRwLock;
-
-use super::*;
 use mock_engine_store::EngineStoreServerWrap;
-use std::sync::atomic::{AtomicBool, AtomicU8};
-use tikv_util::sys::SysQuota;
-use tikv_util::time::ThreadReadId;
-=======
 use futures::executor::block_on;
 use kvproto::{
     errorpb::Error as PbError,
@@ -75,7 +57,6 @@
 
 use super::*;
 use crate::Config;
->>>>>>> 080d0868
 
 // We simulate 3 or 5 nodes, each has a store.
 // Sometimes, we use fixed id to test, which means the id
@@ -186,6 +167,8 @@
 }
 
 pub struct Cluster<T: Simulator> {
+    pub ffi_helper_set: HashMap<u64, FFIHelperSet>,
+    pub global_engine_helper_set: Option<EngineHelperSet>,
     pub cfg: Config,
     leaders: HashMap<u64, metapb::Peer>,
     pub count: usize,
@@ -203,8 +186,6 @@
     pub sst_workers_map: HashMap<u64, usize>,
     pub sim: Arc<RwLock<T>>,
     pub pd_client: Arc<TestPdClient>,
-    pub ffi_helper_set: HashMap<u64, FFIHelperSet>,
-    pub global_engine_helper_set: Option<EngineHelperSet>,
 }
 
 impl<T: Simulator> Cluster<T> {
@@ -218,6 +199,8 @@
     ) -> Cluster<T> {
         // TODO: In the future, maybe it's better to test both case where `use_delete_range` is true and false
         Cluster {
+            ffi_helper_set: HashMap::default(),
+            global_engine_helper_set: None,
             cfg: Config {
                 tikv: new_tikv_config_with_api_ver(id, api_version),
                 prefer_mem: true,
@@ -235,13 +218,8 @@
             group_props: HashMap::default(),
             sim,
             pd_client,
-<<<<<<< HEAD
-            ffi_helper_set: HashMap::default(),
-            global_engine_helper_set: None,
-=======
             sst_workers: vec![],
             sst_workers_map: HashMap::default(),
->>>>>>> 080d0868
         }
     }
 
@@ -405,17 +383,14 @@
                 system,
             )?;
             debug!("start new node {}", node_id);
+            ffi_helper_set.engine_store_server.id = node_id;
+            self.ffi_helper_set.insert(node_id, ffi_helper_set);
             self.group_props.insert(node_id, props);
             self.engines.insert(node_id, engines);
             self.store_metas.insert(node_id, store_meta);
             self.key_managers_map.insert(node_id, key_mgr);
-<<<<<<< HEAD
-            ffi_helper_set.engine_store_server.id = node_id;
-            self.ffi_helper_set.insert(node_id, ffi_helper_set);
-=======
             self.sst_workers_map
                 .insert(node_id, self.sst_workers.len() - 1);
->>>>>>> 080d0868
         }
         Ok(())
     }
@@ -1542,11 +1517,7 @@
         region_id: u64,
         store_id: u64,
         failed_stores: Vec<u64>,
-<<<<<<< HEAD
-    ) {
-=======
     ) -> StoreReport {
->>>>>>> 080d0868
         self.enter_force_leader(region_id, store_id, failed_stores);
         let mut store_report = None;
         for _ in 0..20 {
@@ -1557,10 +1528,7 @@
             sleep_ms(100);
         }
         assert_ne!(store_report, None);
-<<<<<<< HEAD
-=======
         store_report.unwrap()
->>>>>>> 080d0868
     }
 
     pub fn exit_force_leader(&mut self, region_id: u64, store_id: u64) {
