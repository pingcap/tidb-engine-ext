// Copyright 2020 TiKV Project Authors. Licensed under Apache-2.0.

// #[PerformanceCriticalPath]
//! Commands used in the transaction system
#[macro_use]
mod macros;
pub(crate) mod acquire_pessimistic_lock;
pub(crate) mod acquire_pessimistic_lock_resumed;
pub(crate) mod atomic_store;
pub(crate) mod check_secondary_locks;
pub(crate) mod check_txn_status;
pub(crate) mod cleanup;
pub(crate) mod commit;
pub(crate) mod compare_and_swap;
pub(crate) mod flashback_to_version;
pub(crate) mod flashback_to_version_read_phase;
pub(crate) mod mvcc_by_key;
pub(crate) mod mvcc_by_start_ts;
pub(crate) mod pause;
pub(crate) mod pessimistic_rollback;
pub(crate) mod prewrite;
pub(crate) mod resolve_lock;
pub(crate) mod resolve_lock_lite;
pub(crate) mod resolve_lock_readphase;
pub(crate) mod rollback;
pub(crate) mod txn_heart_beat;

use std::{
    fmt::{self, Debug, Display, Formatter},
    iter,
    marker::PhantomData,
    ops::{Deref, DerefMut},
    sync::Arc,
};

pub use acquire_pessimistic_lock::AcquirePessimisticLock;
pub use acquire_pessimistic_lock_resumed::AcquirePessimisticLockResumed;
pub use atomic_store::RawAtomicStore;
pub use check_secondary_locks::CheckSecondaryLocks;
pub use check_txn_status::CheckTxnStatus;
pub use cleanup::Cleanup;
pub use commit::Commit;
pub use compare_and_swap::RawCompareAndSwap;
use concurrency_manager::{ConcurrencyManager, KeyHandleGuard};
pub use flashback_to_version::FlashbackToVersion;
pub use flashback_to_version_read_phase::{
    new_flashback_rollback_lock_cmd, new_flashback_write_cmd, FlashbackToVersionReadPhase,
    FlashbackToVersionState,
};
use kvproto::kvrpcpb::*;
pub use mvcc_by_key::MvccByKey;
pub use mvcc_by_start_ts::MvccByStartTs;
pub use pause::Pause;
pub use pessimistic_rollback::PessimisticRollback;
pub use prewrite::{one_pc_commit, Prewrite, PrewritePessimistic};
pub use resolve_lock::{ResolveLock, RESOLVE_LOCK_BATCH_SIZE};
pub use resolve_lock_lite::ResolveLockLite;
pub use resolve_lock_readphase::ResolveLockReadPhase;
pub use rollback::Rollback;
use tikv_util::deadline::Deadline;
use tracker::RequestType;
pub use txn_heart_beat::TxnHeartBeat;
use txn_types::{Key, TimeStamp, Value, Write};

use crate::storage::{
    kv::WriteData,
<<<<<<< HEAD
    lock_manager::{self, LockManager, LockWaitToken, WaitTimeout},
=======
    lock_manager::{
        self, lock_wait_context::LockWaitContextSharedState, LockManager, LockWaitToken,
        WaitTimeout,
    },
>>>>>>> 7a3764fc
    metrics,
    mvcc::{Lock as MvccLock, MvccReader, ReleasedLock, SnapshotReader},
    txn::{latch, ProcessResult, Result},
    types::{
        MvccInfo, PessimisticLockParameters, PessimisticLockResults, PrewriteResult,
        SecondaryLocksStatus, StorageCallbackType, TxnStatus,
    },
    Result as StorageResult, Snapshot, Statistics,
};

/// Store Transaction scheduler commands.
///
/// Learn more about our transaction system at
/// [Deep Dive TiKV: Distributed Transactions](https://tikv.org/docs/deep-dive/distributed-transaction/introduction/)
///
/// These are typically scheduled and used through the
/// [`Storage`](crate::storage::Storage) with functions like
/// [`prewrite`](prewrite::Prewrite) trait and are executed asynchronously.
pub enum Command {
    Prewrite(Prewrite),
    PrewritePessimistic(PrewritePessimistic),
    AcquirePessimisticLock(AcquirePessimisticLock),
    AcquirePessimisticLockResumed(AcquirePessimisticLockResumed),
    Commit(Commit),
    Cleanup(Cleanup),
    Rollback(Rollback),
    PessimisticRollback(PessimisticRollback),
    TxnHeartBeat(TxnHeartBeat),
    CheckTxnStatus(CheckTxnStatus),
    CheckSecondaryLocks(CheckSecondaryLocks),
    ResolveLockReadPhase(ResolveLockReadPhase),
    ResolveLock(ResolveLock),
    ResolveLockLite(ResolveLockLite),
    Pause(Pause),
    MvccByKey(MvccByKey),
    MvccByStartTs(MvccByStartTs),
    RawCompareAndSwap(RawCompareAndSwap),
    RawAtomicStore(RawAtomicStore),
    FlashbackToVersionReadPhase(FlashbackToVersionReadPhase),
    FlashbackToVersion(FlashbackToVersion),
}

/// A `Command` with its return type, reified as the generic parameter `T`.
///
/// Incoming grpc requests (like `CommitRequest`, `PrewriteRequest`) are
/// converted to this type via a series of transformations. That process is
/// described below using `CommitRequest` as an example:
/// 1. A `CommitRequest` is handled by the `future_commit` method in kv.rs,
/// where it needs to be transformed to a `TypedCommand` before being passed to
/// the `storage.sched_txn_command` method.
/// 2. The `From<CommitRequest>` impl for `TypedCommand` gets chosen, and its
/// generic parameter indicates that the result type for this instance of
/// `TypedCommand` is going to be `TxnStatus` - one of the variants of the
/// `StorageCallback` enum. 3. In the above `from` method, the details of the
/// commit request are captured by creating an instance of the struct
/// `storage::txn::commands::commit::Command` via its `new` method.
/// 4. This struct is wrapped in a variant of the enum
/// `storage::txn::commands::Command`. This enum exists to facilitate generic
/// operations over different commands. 5. Finally, the `Command` enum variant
/// for `Commit` is converted to the `TypedCommand` using the `From<Command>`
/// impl for `TypedCommand`.
///
/// For other requests, see the corresponding `future_` method, the `From` trait
/// implementation and so on.
pub struct TypedCommand<T> {
    pub cmd: Command,

    /// Track the type of the command's return value.
    _pd: PhantomData<T>,
}

impl<T: StorageCallbackType> From<Command> for TypedCommand<T> {
    fn from(cmd: Command) -> TypedCommand<T> {
        TypedCommand {
            cmd,
            _pd: PhantomData,
        }
    }
}

impl<T> From<TypedCommand<T>> for Command {
    fn from(t: TypedCommand<T>) -> Command {
        t.cmd
    }
}

impl From<PrewriteRequest> for TypedCommand<PrewriteResult> {
    fn from(mut req: PrewriteRequest) -> Self {
        let for_update_ts = req.get_for_update_ts();
        let secondary_keys = if req.get_use_async_commit() {
            Some(req.get_secondaries().into())
        } else {
            None
        };
        if for_update_ts == 0 {
            Prewrite::new(
                req.take_mutations().into_iter().map(Into::into).collect(),
                req.take_primary_lock(),
                req.get_start_version().into(),
                req.get_lock_ttl(),
                req.get_skip_constraint_check(),
                req.get_txn_size(),
                req.get_min_commit_ts().into(),
                req.get_max_commit_ts().into(),
                secondary_keys,
                req.get_try_one_pc(),
                req.get_assertion_level(),
                req.take_context(),
            )
        } else {
            let pessimistic_actions = req.take_pessimistic_actions();
            let mutations = req
                .take_mutations()
                .into_iter()
                .map(Into::into)
                .zip(pessimistic_actions)
                .collect();
            PrewritePessimistic::new(
                mutations,
                req.take_primary_lock(),
                req.get_start_version().into(),
                req.get_lock_ttl(),
                for_update_ts.into(),
                req.get_txn_size(),
                req.get_min_commit_ts().into(),
                req.get_max_commit_ts().into(),
                secondary_keys,
                req.get_try_one_pc(),
                req.get_assertion_level(),
                req.take_context(),
            )
        }
    }
}

impl From<PessimisticLockRequest> for TypedCommand<StorageResult<PessimisticLockResults>> {
    fn from(mut req: PessimisticLockRequest) -> Self {
        let keys = req
            .take_mutations()
            .into_iter()
            .map(|x| match x.get_op() {
                Op::PessimisticLock => (
                    Key::from_raw(x.get_key()),
                    x.get_assertion() == Assertion::NotExist,
                ),
                _ => panic!("mismatch Op in pessimistic lock mutations"),
            })
            .collect();

        let allow_lock_with_conflict = match req.get_wake_up_mode() {
            PessimisticLockWakeUpMode::WakeUpModeNormal => false,
            PessimisticLockWakeUpMode::WakeUpModeForceLock => true,
        };

        AcquirePessimisticLock::new(
            keys,
            req.take_primary_lock(),
            req.get_start_version().into(),
            req.get_lock_ttl(),
            req.get_is_first_lock(),
            req.get_for_update_ts().into(),
            WaitTimeout::from_encoded(req.get_wait_timeout()),
            req.get_return_values(),
            req.get_min_commit_ts().into(),
            req.get_check_existence(),
            req.get_lock_only_if_exists(),
            allow_lock_with_conflict,
            req.take_context(),
        )
    }
}

impl From<CommitRequest> for TypedCommand<TxnStatus> {
    fn from(mut req: CommitRequest) -> Self {
        let keys = req.get_keys().iter().map(|x| Key::from_raw(x)).collect();

        Commit::new(
            keys,
            req.get_start_version().into(),
            req.get_commit_version().into(),
            req.take_context(),
        )
    }
}

impl From<CleanupRequest> for TypedCommand<()> {
    fn from(mut req: CleanupRequest) -> Self {
        Cleanup::new(
            Key::from_raw(req.get_key()),
            req.get_start_version().into(),
            req.get_current_ts().into(),
            req.take_context(),
        )
    }
}

impl From<BatchRollbackRequest> for TypedCommand<()> {
    fn from(mut req: BatchRollbackRequest) -> Self {
        let keys = req.get_keys().iter().map(|x| Key::from_raw(x)).collect();
        Rollback::new(keys, req.get_start_version().into(), req.take_context())
    }
}

impl From<PessimisticRollbackRequest> for TypedCommand<Vec<StorageResult<()>>> {
    fn from(mut req: PessimisticRollbackRequest) -> Self {
        let keys = req.get_keys().iter().map(|x| Key::from_raw(x)).collect();

        PessimisticRollback::new(
            keys,
            req.get_start_version().into(),
            req.get_for_update_ts().into(),
            req.take_context(),
        )
    }
}

impl From<TxnHeartBeatRequest> for TypedCommand<TxnStatus> {
    fn from(mut req: TxnHeartBeatRequest) -> Self {
        TxnHeartBeat::new(
            Key::from_raw(req.get_primary_lock()),
            req.get_start_version().into(),
            req.get_advise_lock_ttl(),
            req.take_context(),
        )
    }
}

impl From<CheckTxnStatusRequest> for TypedCommand<TxnStatus> {
    fn from(mut req: CheckTxnStatusRequest) -> Self {
        CheckTxnStatus::new(
            Key::from_raw(req.get_primary_key()),
            req.get_lock_ts().into(),
            req.get_caller_start_ts().into(),
            req.get_current_ts().into(),
            req.get_rollback_if_not_exist(),
            req.get_force_sync_commit(),
            req.get_resolving_pessimistic_lock(),
            req.take_context(),
        )
    }
}

impl From<CheckSecondaryLocksRequest> for TypedCommand<SecondaryLocksStatus> {
    fn from(mut req: CheckSecondaryLocksRequest) -> Self {
        CheckSecondaryLocks::new(
            req.take_keys()
                .into_iter()
                .map(|k| Key::from_raw(&k))
                .collect(),
            req.get_start_version().into(),
            req.take_context(),
        )
    }
}

impl From<ResolveLockRequest> for TypedCommand<()> {
    fn from(mut req: ResolveLockRequest) -> Self {
        let resolve_keys: Vec<Key> = req
            .get_keys()
            .iter()
            .map(|key| Key::from_raw(key))
            .collect();
        let txn_status = if req.get_start_version() > 0 {
            iter::once((
                req.get_start_version().into(),
                req.get_commit_version().into(),
            ))
            .collect()
        } else {
            req.take_txn_infos()
                .into_iter()
                .map(|info| (info.txn.into(), info.status.into()))
                .collect()
        };

        if resolve_keys.is_empty() {
            ResolveLockReadPhase::new(txn_status, None, req.take_context())
        } else {
            let start_ts: TimeStamp = req.get_start_version().into();
            assert!(!start_ts.is_zero());
            let commit_ts = req.get_commit_version().into();
            ResolveLockLite::new(start_ts, commit_ts, resolve_keys, req.take_context())
        }
    }
}

impl From<MvccGetByKeyRequest> for TypedCommand<MvccInfo> {
    fn from(mut req: MvccGetByKeyRequest) -> Self {
        MvccByKey::new(Key::from_raw(req.get_key()), req.take_context())
    }
}

impl From<MvccGetByStartTsRequest> for TypedCommand<Option<(Key, MvccInfo)>> {
    fn from(mut req: MvccGetByStartTsRequest) -> Self {
        MvccByStartTs::new(req.get_start_ts().into(), req.take_context())
    }
}

impl From<PrepareFlashbackToVersionRequest> for TypedCommand<()> {
    fn from(mut req: PrepareFlashbackToVersionRequest) -> Self {
        new_flashback_rollback_lock_cmd(
            req.get_start_ts().into(),
            req.get_version().into(),
            Key::from_raw(req.get_start_key()),
            Key::from_raw(req.get_end_key()),
            req.take_context(),
        )
    }
<<<<<<< HEAD
}

impl From<FlashbackToVersionRequest> for TypedCommand<()> {
    fn from(mut req: FlashbackToVersionRequest) -> Self {
        new_flashback_write_cmd(
            req.get_start_ts().into(),
            req.get_commit_ts().into(),
            req.get_version().into(),
            Key::from_raw(req.get_start_key()),
            Key::from_raw(req.get_end_key()),
            req.take_context(),
        )
    }
}

=======
}

impl From<FlashbackToVersionRequest> for TypedCommand<()> {
    fn from(mut req: FlashbackToVersionRequest) -> Self {
        new_flashback_write_cmd(
            req.get_start_ts().into(),
            req.get_commit_ts().into(),
            req.get_version().into(),
            Key::from_raw(req.get_start_key()),
            Key::from_raw(req.get_end_key()),
            req.take_context(),
        )
    }
}

>>>>>>> 7a3764fc
/// Represents for a scheduler command, when should the response sent to the
/// client. For most cases, the response should be sent after the result being
/// successfully applied to the storage (if needed). But in some special cases,
/// some optimizations allows the response to be returned at an earlier phase.
///
/// Note that this doesn't affect latch releasing. The latch and the memory lock
/// (if any) are always released after applying, regardless of when the response
/// is sent.
#[derive(Clone, Copy, Debug, PartialEq)]
pub enum ResponsePolicy {
    /// Return the response to the client when the command has finished
    /// applying.
    OnApplied,
    /// Return the response after finishing Raft committing.
    OnCommitted,
    /// Return the response after finishing raft proposing.
    OnProposed,
}

pub struct WriteResult {
    pub ctx: Context,
    pub to_be_write: WriteData,
    pub rows: usize,
    pub pr: ProcessResult,
    pub lock_info: Vec<WriteResultLockInfo>,
    pub released_locks: ReleasedLocks,
    pub lock_guards: Vec<KeyHandleGuard>,
    pub response_policy: ResponsePolicy,
}

pub struct WriteResultLockInfo {
    pub lock_digest: lock_manager::LockDigest,
    pub key: Key,
    pub should_not_exist: bool,
    pub lock_info_pb: LockInfo,
    pub parameters: PessimisticLockParameters,
    pub hash_for_latch: u64,
    /// If a request is woken up after waiting for some lock, and it encounters
    /// another lock again after resuming, this field will carry the token
    /// that was already allocated before.
    pub lock_wait_token: LockWaitToken,
<<<<<<< HEAD
=======
    /// For resumed pessimistic lock requests, this is needed to check if it's
    /// canceled outside.
    pub req_states: Option<Arc<LockWaitContextSharedState>>,
>>>>>>> 7a3764fc
}

impl WriteResultLockInfo {
    pub fn new(
        lock_info_pb: LockInfo,
        parameters: PessimisticLockParameters,
        key: Key,
        should_not_exist: bool,
    ) -> Self {
        let lock = lock_manager::LockDigest {
            ts: lock_info_pb.get_lock_version().into(),
            hash: key.gen_hash(),
        };
        let hash_for_latch = latch::Lock::hash(&key);
        Self {
            lock_digest: lock,
            key,
            should_not_exist,
            lock_info_pb,
            parameters,
            hash_for_latch,
            lock_wait_token: LockWaitToken(None),
<<<<<<< HEAD
=======
            req_states: None,
>>>>>>> 7a3764fc
        }
    }
}

#[derive(Default)]
pub struct ReleasedLocks(Vec<ReleasedLock>);

impl ReleasedLocks {
    pub fn new() -> Self {
        Self::default()
    }

    pub fn push(&mut self, lock: Option<ReleasedLock>) {
        if let Some(lock) = lock {
            self.0.push(lock);
        }
    }

    pub fn is_empty(&self) -> bool {
        self.0.is_empty()
    }

    pub fn clear(&mut self) {
        self.0.clear()
    }

    pub fn into_iter(self) -> impl Iterator<Item = ReleasedLock> {
        self.0.into_iter()
    }
}

type LockWritesVals = (
    Option<MvccLock>,
    Vec<(TimeStamp, Write)>,
    Vec<(TimeStamp, Value)>,
);

fn find_mvcc_infos_by_key<S: Snapshot>(
    reader: &mut MvccReader<S>,
    key: &Key,
    mut ts: TimeStamp,
) -> Result<LockWritesVals> {
    let mut writes = vec![];
    let mut values = vec![];
    let lock = reader.load_lock(key)?;
    loop {
        let opt = reader.seek_write(key, ts)?;
        match opt {
            Some((commit_ts, write)) => {
                writes.push((commit_ts, write));
                if commit_ts.is_zero() {
                    break;
                }
                ts = commit_ts.prev();
            }
            None => break,
        };
    }
    for (ts, v) in reader.scan_values_in_default(key)? {
        values.push((ts, v));
    }
    Ok((lock, writes, values))
}

pub trait CommandExt: Display {
    fn tag(&self) -> metrics::CommandKind;

    fn request_type(&self) -> RequestType {
        RequestType::Unknown
    }

    fn get_ctx(&self) -> &Context;

    fn get_ctx_mut(&mut self) -> &mut Context;

    fn deadline(&self) -> Deadline;

    fn incr_cmd_metric(&self);

    fn ts(&self) -> TimeStamp {
        TimeStamp::zero()
    }

    fn readonly(&self) -> bool {
        false
    }

    fn is_sys_cmd(&self) -> bool {
        false
    }

    fn can_be_pipelined(&self) -> bool {
        false
    }

    fn write_bytes(&self) -> usize;

    fn gen_lock(&self) -> latch::Lock;
}

pub struct RawExt {
    pub ts: TimeStamp,
    pub key_guard: KeyHandleGuard,
}

pub struct WriteContext<'a, L: LockManager> {
    pub lock_mgr: &'a L,
    pub concurrency_manager: ConcurrencyManager,
    pub extra_op: ExtraOp,
    pub statistics: &'a mut Statistics,
    pub async_apply_prewrite: bool,
    pub raw_ext: Option<RawExt>, // use for apiv2
}

pub struct ReaderWithStats<'a, S: Snapshot> {
    reader: SnapshotReader<S>,
    statistics: &'a mut Statistics,
}

impl<'a, S: Snapshot> ReaderWithStats<'a, S> {
    fn new(reader: SnapshotReader<S>, statistics: &'a mut Statistics) -> Self {
        Self { reader, statistics }
    }
}

impl<'a, S: Snapshot> Deref for ReaderWithStats<'a, S> {
    type Target = SnapshotReader<S>;

    fn deref(&self) -> &Self::Target {
        &self.reader
    }
}

impl<'a, S: Snapshot> DerefMut for ReaderWithStats<'a, S> {
    fn deref_mut(&mut self) -> &mut Self::Target {
        &mut self.reader
    }
}

impl<'a, S: Snapshot> Drop for ReaderWithStats<'a, S> {
    fn drop(&mut self) {
        self.statistics.add(&self.reader.take_statistics())
    }
}

impl Command {
    // These two are for backward compatibility, after some other refactors are done
    // we can remove Command totally and use `&dyn CommandExt` instead
    fn command_ext(&self) -> &dyn CommandExt {
        match &self {
            Command::Prewrite(t) => t,
            Command::PrewritePessimistic(t) => t,
            Command::AcquirePessimisticLock(t) => t,
            Command::AcquirePessimisticLockResumed(t) => t,
            Command::Commit(t) => t,
            Command::Cleanup(t) => t,
            Command::Rollback(t) => t,
            Command::PessimisticRollback(t) => t,
            Command::TxnHeartBeat(t) => t,
            Command::CheckTxnStatus(t) => t,
            Command::CheckSecondaryLocks(t) => t,
            Command::ResolveLockReadPhase(t) => t,
            Command::ResolveLock(t) => t,
            Command::ResolveLockLite(t) => t,
            Command::Pause(t) => t,
            Command::MvccByKey(t) => t,
            Command::MvccByStartTs(t) => t,
            Command::RawCompareAndSwap(t) => t,
            Command::RawAtomicStore(t) => t,
            Command::FlashbackToVersionReadPhase(t) => t,
            Command::FlashbackToVersion(t) => t,
        }
    }

    fn command_ext_mut(&mut self) -> &mut dyn CommandExt {
        match self {
            Command::Prewrite(t) => t,
            Command::PrewritePessimistic(t) => t,
            Command::AcquirePessimisticLock(t) => t,
            Command::AcquirePessimisticLockResumed(t) => t,
            Command::Commit(t) => t,
            Command::Cleanup(t) => t,
            Command::Rollback(t) => t,
            Command::PessimisticRollback(t) => t,
            Command::TxnHeartBeat(t) => t,
            Command::CheckTxnStatus(t) => t,
            Command::CheckSecondaryLocks(t) => t,
            Command::ResolveLockReadPhase(t) => t,
            Command::ResolveLock(t) => t,
            Command::ResolveLockLite(t) => t,
            Command::Pause(t) => t,
            Command::MvccByKey(t) => t,
            Command::MvccByStartTs(t) => t,
            Command::RawCompareAndSwap(t) => t,
            Command::RawAtomicStore(t) => t,
            Command::FlashbackToVersionReadPhase(t) => t,
            Command::FlashbackToVersion(t) => t,
        }
    }

    pub(super) fn process_read<S: Snapshot>(
        self,
        snapshot: S,
        statistics: &mut Statistics,
    ) -> Result<ProcessResult> {
        match self {
            Command::ResolveLockReadPhase(t) => t.process_read(snapshot, statistics),
            Command::MvccByKey(t) => t.process_read(snapshot, statistics),
            Command::MvccByStartTs(t) => t.process_read(snapshot, statistics),
            Command::FlashbackToVersionReadPhase(t) => t.process_read(snapshot, statistics),
            _ => panic!("unsupported read command"),
        }
    }

    pub(crate) fn process_write<S: Snapshot, L: LockManager>(
        self,
        snapshot: S,
        context: WriteContext<'_, L>,
    ) -> Result<WriteResult> {
        match self {
            Command::Prewrite(t) => t.process_write(snapshot, context),
            Command::PrewritePessimistic(t) => t.process_write(snapshot, context),
            Command::AcquirePessimisticLock(t) => t.process_write(snapshot, context),
            Command::AcquirePessimisticLockResumed(t) => t.process_write(snapshot, context),
            Command::Commit(t) => t.process_write(snapshot, context),
            Command::Cleanup(t) => t.process_write(snapshot, context),
            Command::Rollback(t) => t.process_write(snapshot, context),
            Command::PessimisticRollback(t) => t.process_write(snapshot, context),
            Command::ResolveLock(t) => t.process_write(snapshot, context),
            Command::ResolveLockLite(t) => t.process_write(snapshot, context),
            Command::TxnHeartBeat(t) => t.process_write(snapshot, context),
            Command::CheckTxnStatus(t) => t.process_write(snapshot, context),
            Command::CheckSecondaryLocks(t) => t.process_write(snapshot, context),
            Command::Pause(t) => t.process_write(snapshot, context),
            Command::RawCompareAndSwap(t) => t.process_write(snapshot, context),
            Command::RawAtomicStore(t) => t.process_write(snapshot, context),
            Command::FlashbackToVersion(t) => t.process_write(snapshot, context),
            _ => panic!("unsupported write command"),
        }
    }

    pub fn readonly(&self) -> bool {
        self.command_ext().readonly()
    }

    pub fn incr_cmd_metric(&self) {
        self.command_ext().incr_cmd_metric()
    }

    pub fn priority(&self) -> CommandPri {
        if self.command_ext().is_sys_cmd() {
            return CommandPri::High;
        }
        self.command_ext().get_ctx().get_priority()
    }

    pub fn need_flow_control(&self) -> bool {
        !self.readonly() && self.priority() != CommandPri::High
    }

    pub fn tag(&self) -> metrics::CommandKind {
        self.command_ext().tag()
    }

    pub fn request_type(&self) -> RequestType {
        self.command_ext().request_type()
    }

    pub fn ts(&self) -> TimeStamp {
        self.command_ext().ts()
    }

    pub fn write_bytes(&self) -> usize {
        self.command_ext().write_bytes()
    }

    pub fn gen_lock(&self) -> latch::Lock {
        self.command_ext().gen_lock()
    }

    pub fn can_be_pipelined(&self) -> bool {
        self.command_ext().can_be_pipelined()
    }

    pub fn ctx(&self) -> &Context {
        self.command_ext().get_ctx()
    }

    pub fn ctx_mut(&mut self) -> &mut Context {
        self.command_ext_mut().get_ctx_mut()
    }

    pub fn deadline(&self) -> Deadline {
        self.command_ext().deadline()
    }
}

impl Display for Command {
    fn fmt(&self, f: &mut Formatter<'_>) -> fmt::Result {
        self.command_ext().fmt(f)
    }
}

impl Debug for Command {
    fn fmt(&self, f: &mut Formatter<'_>) -> fmt::Result {
        self.command_ext().fmt(f)
    }
}

/// Commands that do not need to modify the database during execution will
/// implement this trait.
pub trait ReadCommand<S: Snapshot>: CommandExt {
    fn process_read(self, snapshot: S, statistics: &mut Statistics) -> Result<ProcessResult>;
}

/// Commands that need to modify the database during execution will implement
/// this trait.
pub trait WriteCommand<S: Snapshot, L: LockManager>: CommandExt {
    fn process_write(self, snapshot: S, context: WriteContext<'_, L>) -> Result<WriteResult>;
}

#[cfg(test)]
pub mod test_util {
    use std::sync::Arc;

    use causal_ts::CausalTsProviderImpl;
    use kvproto::kvrpcpb::ApiVersion;
    use txn_types::Mutation;

    use super::*;
    use crate::storage::{
        mvcc::{Error as MvccError, ErrorInner as MvccErrorInner},
        txn::{Error, ErrorInner, Result},
        Engine, MockLockManager,
    };

    // Some utils for tests that may be used in multiple source code files.

    pub fn prewrite_command<E: Engine>(
        engine: &mut E,
        cm: ConcurrencyManager,
        statistics: &mut Statistics,
        cmd: TypedCommand<PrewriteResult>,
    ) -> Result<PrewriteResult> {
        let snap = engine.snapshot(Default::default())?;
        let context = WriteContext {
            lock_mgr: &MockLockManager::new(),
            concurrency_manager: cm,
            extra_op: ExtraOp::Noop,
            statistics,
            async_apply_prewrite: false,
            raw_ext: None,
        };
        let ret = cmd.cmd.process_write(snap, context)?;
        let res = match ret.pr {
            ProcessResult::PrewriteResult {
                result: PrewriteResult { locks, .. },
            } if !locks.is_empty() => {
                let info = LockInfo::default();
                return Err(Error::from(ErrorInner::Mvcc(MvccError::from(
                    MvccErrorInner::KeyIsLocked(info),
                ))));
            }
            ProcessResult::PrewriteResult { result } => result,
            _ => unreachable!(),
        };
        let ctx = Context::default();
        if !ret.to_be_write.modifies.is_empty() {
            engine.write(&ctx, ret.to_be_write).unwrap();
        }
        Ok(res)
    }

    pub fn prewrite<E: Engine>(
        engine: &mut E,
        statistics: &mut Statistics,
        mutations: Vec<Mutation>,
        primary: Vec<u8>,
        start_ts: u64,
        one_pc_max_commit_ts: Option<u64>,
    ) -> Result<PrewriteResult> {
        let cm = ConcurrencyManager::new(start_ts.into());
        prewrite_with_cm(
            engine,
            cm,
            statistics,
            mutations,
            primary,
            start_ts,
            one_pc_max_commit_ts,
        )
    }

    pub fn prewrite_with_cm<E: Engine>(
        engine: &mut E,
        cm: ConcurrencyManager,
        statistics: &mut Statistics,
        mutations: Vec<Mutation>,
        primary: Vec<u8>,
        start_ts: u64,
        one_pc_max_commit_ts: Option<u64>,
    ) -> Result<PrewriteResult> {
        let cmd = if let Some(max_commit_ts) = one_pc_max_commit_ts {
            Prewrite::with_1pc(
                mutations,
                primary,
                TimeStamp::from(start_ts),
                max_commit_ts.into(),
            )
        } else {
            Prewrite::with_defaults(mutations, primary, TimeStamp::from(start_ts))
        };
        prewrite_command(engine, cm, statistics, cmd)
    }

    pub fn pessimistic_prewrite<E: Engine>(
        engine: &mut E,
        statistics: &mut Statistics,
        mutations: Vec<(Mutation, PrewriteRequestPessimisticAction)>,
        primary: Vec<u8>,
        start_ts: u64,
        for_update_ts: u64,
        one_pc_max_commit_ts: Option<u64>,
    ) -> Result<PrewriteResult> {
        let cm = ConcurrencyManager::new(start_ts.into());
        pessimistic_prewrite_with_cm(
            engine,
            cm,
            statistics,
            mutations,
            primary,
            start_ts,
            for_update_ts,
            one_pc_max_commit_ts,
        )
    }

    pub fn pessimistic_prewrite_with_cm<E: Engine>(
        engine: &mut E,
        cm: ConcurrencyManager,
        statistics: &mut Statistics,
        mutations: Vec<(Mutation, PrewriteRequestPessimisticAction)>,
        primary: Vec<u8>,
        start_ts: u64,
        for_update_ts: u64,
        one_pc_max_commit_ts: Option<u64>,
    ) -> Result<PrewriteResult> {
        let cmd = if let Some(max_commit_ts) = one_pc_max_commit_ts {
            PrewritePessimistic::with_1pc(
                mutations,
                primary,
                start_ts.into(),
                for_update_ts.into(),
                max_commit_ts.into(),
            )
        } else {
            PrewritePessimistic::with_defaults(
                mutations,
                primary,
                start_ts.into(),
                for_update_ts.into(),
            )
        };
        prewrite_command(engine, cm, statistics, cmd)
    }

    pub fn commit<E: Engine>(
        engine: &mut E,
        statistics: &mut Statistics,
        keys: Vec<Key>,
        lock_ts: u64,
        commit_ts: u64,
    ) -> Result<()> {
        let ctx = Context::default();
        let snap = engine.snapshot(Default::default())?;
        let concurrency_manager = ConcurrencyManager::new(lock_ts.into());
        let cmd = Commit::new(
            keys,
            TimeStamp::from(lock_ts),
            TimeStamp::from(commit_ts),
            ctx,
        );

        let context = WriteContext {
            lock_mgr: &MockLockManager::new(),
            concurrency_manager,
            extra_op: ExtraOp::Noop,
            statistics,
            async_apply_prewrite: false,
            raw_ext: None,
        };

        let ret = cmd.cmd.process_write(snap, context)?;
        let ctx = Context::default();
        engine.write(&ctx, ret.to_be_write).unwrap();
        Ok(())
    }

    pub fn rollback<E: Engine>(
        engine: &mut E,
        statistics: &mut Statistics,
        keys: Vec<Key>,
        start_ts: u64,
    ) -> Result<()> {
        let ctx = Context::default();
        let snap = engine.snapshot(Default::default())?;
        let concurrency_manager = ConcurrencyManager::new(start_ts.into());
        let cmd = Rollback::new(keys, TimeStamp::from(start_ts), ctx);
        let context = WriteContext {
            lock_mgr: &MockLockManager::new(),
            concurrency_manager,
            extra_op: ExtraOp::Noop,
            statistics,
            async_apply_prewrite: false,
            raw_ext: None,
        };

        let ret = cmd.cmd.process_write(snap, context)?;
        let ctx = Context::default();
        engine.write(&ctx, ret.to_be_write).unwrap();
        Ok(())
    }

    pub fn gen_ts_provider(api_version: ApiVersion) -> Option<Arc<CausalTsProviderImpl>> {
        if api_version == ApiVersion::V2 {
            let test_provider: causal_ts::CausalTsProviderImpl =
                causal_ts::tests::TestProvider::default().into();
            Some(Arc::new(test_provider))
        } else {
            None
        }
    }
}<|MERGE_RESOLUTION|>--- conflicted
+++ resolved
@@ -64,14 +64,10 @@
 
 use crate::storage::{
     kv::WriteData,
-<<<<<<< HEAD
-    lock_manager::{self, LockManager, LockWaitToken, WaitTimeout},
-=======
     lock_manager::{
         self, lock_wait_context::LockWaitContextSharedState, LockManager, LockWaitToken,
         WaitTimeout,
     },
->>>>>>> 7a3764fc
     metrics,
     mvcc::{Lock as MvccLock, MvccReader, ReleasedLock, SnapshotReader},
     txn::{latch, ProcessResult, Result},
@@ -380,7 +376,6 @@
             req.take_context(),
         )
     }
-<<<<<<< HEAD
 }
 
 impl From<FlashbackToVersionRequest> for TypedCommand<()> {
@@ -396,23 +391,6 @@
     }
 }
 
-=======
-}
-
-impl From<FlashbackToVersionRequest> for TypedCommand<()> {
-    fn from(mut req: FlashbackToVersionRequest) -> Self {
-        new_flashback_write_cmd(
-            req.get_start_ts().into(),
-            req.get_commit_ts().into(),
-            req.get_version().into(),
-            Key::from_raw(req.get_start_key()),
-            Key::from_raw(req.get_end_key()),
-            req.take_context(),
-        )
-    }
-}
-
->>>>>>> 7a3764fc
 /// Represents for a scheduler command, when should the response sent to the
 /// client. For most cases, the response should be sent after the result being
 /// successfully applied to the storage (if needed). But in some special cases,
@@ -454,12 +432,9 @@
     /// another lock again after resuming, this field will carry the token
     /// that was already allocated before.
     pub lock_wait_token: LockWaitToken,
-<<<<<<< HEAD
-=======
     /// For resumed pessimistic lock requests, this is needed to check if it's
     /// canceled outside.
     pub req_states: Option<Arc<LockWaitContextSharedState>>,
->>>>>>> 7a3764fc
 }
 
 impl WriteResultLockInfo {
@@ -482,10 +457,7 @@
             parameters,
             hash_for_latch,
             lock_wait_token: LockWaitToken(None),
-<<<<<<< HEAD
-=======
             req_states: None,
->>>>>>> 7a3764fc
         }
     }
 }
