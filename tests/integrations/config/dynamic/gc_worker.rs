--- conflicted
+++ resolved
@@ -5,13 +5,7 @@
     time::Duration,
 };
 
-<<<<<<< HEAD
-use raftstore::{
-    coprocessor::region_info_accessor::MockRegionInfoProvider, router::RaftStoreBlackHole,
-};
-=======
 use raftstore::coprocessor::region_info_accessor::MockRegionInfoProvider;
->>>>>>> 0f1d45a8
 use tikv::{
     config::{ConfigController, Module, TikvConfig},
     server::gc_worker::{GcConfig, GcTask, GcWorker},
@@ -31,14 +25,7 @@
 
 fn setup_cfg_controller(
     cfg: TikvConfig,
-<<<<<<< HEAD
-) -> (
-    GcWorker<tikv::storage::kv::RocksEngine, RaftStoreBlackHole>,
-    ConfigController,
-) {
-=======
 ) -> (GcWorker<tikv::storage::kv::RocksEngine>, ConfigController) {
->>>>>>> 0f1d45a8
     let engine = TestEngineBuilder::new().build().unwrap();
     let (tx, _rx) = std::sync::mpsc::channel();
     let mut gc_worker = GcWorker::new(
