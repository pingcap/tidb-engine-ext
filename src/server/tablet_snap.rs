// Copyright 2022 TiKV Project Authors. Licensed under Apache-2.0.

//! This file contains the implementation of sending and receiving tablet
//! snapshot.
//!
//! v2 snapshot transfers engine data in its original form, instead of creating
//! new files like in v1. It's possible that receiver and sender share some data
//! files because they might derive from the same snapshot. To optimize transfer
//! speed, we first compare their file list and only send files missing from
//! receiver's "cache".
//!
//! # Protocol
//!
//! sender                            receiver
//! send snapshot meta    ---->     receive snapshot meta
//! extra snapshot preview          collect cache meta
//! send all preview      ---->     receive preview and clean up miss cache
//! files receive files list      <-----  send missing file list
//! send missing files    ---->     receive missing files
//! close sender          ---->     persist snapshot and report to raftstore
//! wait for receiver       <-----  close sender
//! finish

use std::{
    cmp,
    convert::TryFrom,
    fmt::Debug,
    fs::{self, File},
    io::{self, BorrowedBuf, Read, Seek, SeekFrom, Write},
    path::Path,
    sync::{atomic::Ordering, Arc},
    time::Duration,
};

use collections::HashMap;
use crc64fast::Digest;
use encryption_export::{DataKeyImporter, DataKeyManager};
use engine_traits::{Checkpointer, EncryptionKeyManager, KvEngine, TabletRegistry};
use file_system::{IoType, OpenOptions, WithIoType};
use futures::{
    future::FutureExt,
    sink::{Sink, SinkExt},
    stream::{Stream, StreamExt, TryStreamExt},
};
use grpcio::{
    self, ChannelBuilder, DuplexSink, Environment, RequestStream, RpcStatus, RpcStatusCode,
    WriteFlags,
};
use kvproto::{
    raft_serverpb::{
        RaftMessage, RaftSnapshotData, TabletSnapshotFileChunk, TabletSnapshotFileMeta,
        TabletSnapshotPreview, TabletSnapshotRequest, TabletSnapshotResponse,
    },
    tikvpb::TikvClient,
};
use protobuf::Message;
use raftstore::store::{
    snap::{ReceivingGuard, TabletSnapKey, TabletSnapManager},
    SnapManager,
};
use security::SecurityManager;
use tikv_kv::RaftExtension;
use tikv_util::{
    config::{ReadableSize, Tracker, VersionTrack},
    time::Instant,
    worker::Runnable,
    DeferContext, Either,
};
use tokio::runtime::{Builder as RuntimeBuilder, Runtime};

use super::{
    metrics::*,
    snap::{Task, DEFAULT_POOL_SIZE},
    Config, Error, Result,
};
use crate::tikv_util::{sys::thread::ThreadBuildWrapper, time::Limiter};

const PREVIEW_CHUNK_LEN: usize = ReadableSize::kb(1).0 as usize;
const PREVIEW_BATCH_SIZE: usize = 256;
const FILE_CHUNK_LEN: usize = ReadableSize::mb(1).0 as usize;
const USE_CACHE_THRESHOLD: u64 = ReadableSize::mb(4).0;

fn is_sst(file_name: &str) -> bool {
    file_name.ends_with(".sst")
}

async fn read_to(
    f: &mut impl Read,
    to: &mut Vec<u8>,
    size: usize,
    limiter: &Limiter,
) -> Result<()> {
    // It's likely in page cache already.
    let cost = size / 2;
    limiter.consume(cost).await;
    SNAP_LIMIT_TRANSPORT_BYTES_COUNTER_STATIC
        .send
        .inc_by(cost as u64);
    to.clear();
    to.reserve_exact(size);
    let mut buf: BorrowedBuf<'_> = to.spare_capacity_mut().into();
    f.read_buf_exact(buf.unfilled())?;
    unsafe {
        to.set_len(size);
    }
    Ok(())
}

struct EncryptedFile(Either<File, encryption_export::DecrypterReader<File>>);

impl Read for EncryptedFile {
    fn read(&mut self, buf: &mut [u8]) -> io::Result<usize> {
        match &mut self.0 {
            Either::Left(f) => f.read(buf),
            Either::Right(f) => f.read(buf),
        }
    }
}

impl EncryptedFile {
    fn open(key_manager: &Option<Arc<DataKeyManager>>, path: &Path) -> Result<Self> {
        let f = File::open(path)?;
        let inner = if let Some(m) = key_manager {
            Either::Right(
                m.open_file_with_reader(path, f)
                    .map_err(|e| Error::Other(e.into()))?,
            )
        } else {
            Either::Left(f)
        };
        Ok(Self(inner))
    }

    fn seek(&mut self, to: SeekFrom) -> Result<u64> {
        let r = match &mut self.0 {
            Either::Left(f) => f.seek(to)?,
            Either::Right(f) => f.seek(to)?,
        };
        Ok(r)
    }

    fn len(&self) -> Result<u64> {
        let r = match &self.0 {
            Either::Left(f) => f.metadata()?.len(),
            Either::Right(f) => f.inner().metadata()?.len(),
        };
        Ok(r)
    }
}

pub trait SnapCacheBuilder: Send + Sync {
    fn build(&self, region_id: u64, path: &Path) -> Result<()>;
}

impl<EK: KvEngine> SnapCacheBuilder for TabletRegistry<EK> {
    fn build(&self, region_id: u64, path: &Path) -> Result<()> {
        if let Some(mut c) = self.get(region_id) && let Some(db) = c.latest() {
            let mut checkpointer = db.new_checkpointer()?;
            // Avoid flush.
            checkpointer.create_at(path, None, u64::MAX)?;
            Ok(())
        } else {
            Err(Error::Other(format!("region {} not found", region_id).into()))
        }
    }
}

#[derive(Clone)]
pub struct NoSnapshotCache;

impl SnapCacheBuilder for NoSnapshotCache {
    fn build(&self, _: u64, _: &Path) -> Result<()> {
        Err(Error::Other("cache is disabled".into()))
    }
}

pub(crate) struct RecvTabletSnapContext<'a> {
    key: TabletSnapKey,
    raft_msg: RaftMessage,
    use_cache: bool,
    io_type: IoType,
    // Lock to avoid receive the same snapshot concurrently.
    _receiving_guard: ReceivingGuard<'a>,
    start: Instant,
}

impl<'a> RecvTabletSnapContext<'a> {
    pub(crate) fn new(mut head: TabletSnapshotRequest, mgr: &'a TabletSnapManager) -> Result<Self> {
        if !head.has_head() {
            return Err(box_err!("no raft message in the first chunk"));
        }
        let mut head = head.take_head();
        let meta = head.take_message();
        let key = TabletSnapKey::from_region_snap(
            meta.get_region_id(),
            meta.get_to_peer().get_id(),
            meta.get_message().get_snapshot(),
        );
        let io_type = io_type_from_raft_message(&meta)?;
        let receiving_guard = match mgr.start_receive(key.clone()) {
            Some(g) => g,
            None => return Err(box_err!("failed to start receive snapshot")),
        };

        Ok(RecvTabletSnapContext {
            key,
            raft_msg: meta,
            use_cache: head.use_cache,
            io_type,
            _receiving_guard: receiving_guard,
            start: Instant::now(),
        })
    }

    pub fn finish<R: RaftExtension>(self, raft_router: R) -> Result<()> {
        let key = self.key;
        raft_router.feed(self.raft_msg, true);
        info!("saving all snapshot files"; "snap_key" => %key, "takes" => ?self.start.saturating_elapsed());
        Ok(())
    }
}

pub(crate) fn io_type_from_raft_message(msg: &RaftMessage) -> Result<IoType> {
    let snapshot = msg.get_message().get_snapshot();
    let data = snapshot.get_data();
    let mut snapshot_data = RaftSnapshotData::default();
    snapshot_data.merge_from_bytes(data)?;
    let snapshot_meta = snapshot_data.get_meta();
    if snapshot_meta.get_for_balance() {
        Ok(IoType::LoadBalance)
    } else {
        Ok(IoType::Replication)
    }
}

fn protocol_error(exp: &str, act: impl Debug) -> Error {
    Error::Other(format!("protocol error: expect {exp}, but got {act:?}").into())
}

/// Check if a local SST file matches the preview meta.
///
/// It's considered matched when:
/// 1. Have the same file size;
/// 2. The first `PREVIEW_CHUNK_LEN` bytes are the same, this contains the
/// actual data of an SST;
/// 3. The last `PREVIEW_CHUNK_LEN` bytes are the same, this contains checksum,
/// properties and other medata of an SST.
async fn is_sst_match_preview(
    preview_meta: &TabletSnapshotFileMeta,
    target: &Path,
    buffer: &mut Vec<u8>,
    limiter: &Limiter,
    key_manager: &Option<Arc<DataKeyManager>>,
) -> Result<bool> {
    let mut f = EncryptedFile::open(key_manager, target)?;
    if f.len()? != preview_meta.file_size {
        return Ok(false);
    }

    let head_len = preview_meta.head_chunk.len();
    let trailing_len = preview_meta.trailing_chunk.len();
    if head_len as u64 > preview_meta.file_size || trailing_len as u64 > preview_meta.file_size {
        return Err(Error::Other(
            format!(
                "invalid chunk length {} {} {}",
                preview_meta.file_size, head_len, trailing_len
            )
            .into(),
        ));
    }
    read_to(&mut f, buffer, head_len, limiter).await?;
    if *buffer != preview_meta.head_chunk {
        return Ok(false);
    }

    if preview_meta.trailing_chunk.is_empty() {
        // A safet check to detect wrong protocol implementation. Only head chunk
        // contains all the data can trailing chunk be empty.
        return Ok(head_len as u64 == preview_meta.file_size);
    }

    f.seek(SeekFrom::End(-(trailing_len as i64)))?;
    read_to(&mut f, buffer, trailing_len, limiter).await?;
    Ok(*buffer == preview_meta.trailing_chunk)
}

async fn cleanup_cache(
    path: &Path,
    stream: &mut (impl Stream<Item = Result<TabletSnapshotRequest>> + Unpin),
    sink: &mut (impl Sink<(TabletSnapshotResponse, WriteFlags), Error = grpcio::Error> + Unpin),
    limiter: &Limiter,
    key_manager: &Option<Arc<DataKeyManager>>,
) -> Result<(u64, Vec<String>)> {
    let mut reused = 0;
    let mut exists = HashMap::default();
    for entry in fs::read_dir(path)? {
        let entry = entry?;
        let ft = entry.file_type()?;
        if ft.is_dir() {
<<<<<<< HEAD
            // TODO(tabokie)
=======
            if let Some(m) = key_manager {
                m.remove_dir(&entry.path(), None)?;
            }
>>>>>>> 993eb2f6
            fs::remove_dir_all(entry.path())?;
            continue;
        }
        if ft.is_file() {
            let os_name = entry.file_name();
            let name = os_name.to_str().unwrap();
            if is_sst(name) {
                // Collect length requires another IO, delay till we are sure
                // it's probably be reused.
                exists.insert(name.to_string(), entry.path());
                continue;
            }
        }
        fs::remove_file(entry.path())?;
    }
    let mut missing = vec![];
    loop {
        let mut preview = match stream.next().await {
            Some(Ok(mut req)) if req.has_preview() => req.take_preview(),
            res => return Err(protocol_error("preview", res)),
        };
        let mut buffer = Vec::with_capacity(PREVIEW_CHUNK_LEN);
        for meta in preview.take_metas().into_vec() {
            if is_sst(&meta.file_name) && let Some(p) = exists.remove(&meta.file_name) {
                if is_sst_match_preview(&meta, &p, &mut buffer, limiter, key_manager).await? {
                    reused += meta.file_size;
                    continue;
                }
                // We should not write to the file directly as it's hard linked.
                fs::remove_file(p)?;
            }
            missing.push(meta.file_name);
        }
        if preview.end {
            break;
        }
    }
    for (_, p) in exists {
        fs::remove_file(p)?;
    }
    let mut resp = TabletSnapshotResponse::default();
    resp.mut_files().set_file_name(missing.clone().into());
    sink.send((resp, WriteFlags::default())).await?;
    Ok((reused, missing))
}

async fn accept_one_file(
    path: &Path,
    mut chunk: TabletSnapshotFileChunk,
    stream: &mut (impl Stream<Item = Result<TabletSnapshotRequest>> + Unpin),
    limiter: &Limiter,
    key_importer: &mut Option<DataKeyImporter<'_>>,
    digest: &mut Digest,
) -> Result<u64> {
    let iv = chunk.take_iv();
    let key = if chunk.has_key() {
        Some(chunk.take_key())
    } else {
        None
    };
    let name = chunk.file_name;
    digest.write(name.as_bytes());
    let path = path.join(&name);
    let mut f = OpenOptions::new()
        .write(true)
        .create_new(true)
        .open(&path)?;
    let exp_size = chunk.file_size;
    let mut file_size = 0;
    loop {
        let chunk_len = chunk.data.len();
        file_size += chunk_len as u64;
        if file_size > exp_size {
            return Err(Error::Other(
                format!("file {} too long {} {}", name, file_size, exp_size).into(),
            ));
        }
        limiter.consume(chunk_len).await;
        SNAP_LIMIT_TRANSPORT_BYTES_COUNTER_STATIC
            .recv
            .inc_by(chunk_len as u64);
        digest.write(&chunk.data);
        f.write_all(&chunk.data)?;
        if exp_size == file_size {
            f.sync_data()?;
            if let Some(key) = key {
                if let Some(i) = key_importer {
                    i.add(path.to_str().unwrap(), iv, key)
                        .map_err(|e| Error::Other(e.into()))?;
                } else {
                    return Err(Error::Other(
                        "encryption not enabled on receiving end".to_string().into(),
                    ));
                }
            }
            return Ok(exp_size);
        }
        chunk = match stream.next().await {
            Some(Ok(mut req)) if req.has_chunk() => req.take_chunk(),
            res => return Err(protocol_error("chunk", res)),
        };
        if !chunk.file_name.is_empty() {
            return Err(protocol_error(&name, &chunk.file_name));
        }
    }
}

async fn accept_missing(
    path: &Path,
    missing_ssts: Vec<String>,
    stream: &mut (impl Stream<Item = Result<TabletSnapshotRequest>> + Unpin),
    limiter: &Limiter,
    key_manager: &Option<Arc<DataKeyManager>>,
) -> Result<u64> {
    let mut digest = Digest::default();
    let mut received_bytes: u64 = 0;
    let mut key_importer = key_manager.as_deref().map(|m| DataKeyImporter::new(m));
    for name in missing_ssts {
        let chunk = match stream.next().await {
            Some(Ok(mut req)) if req.has_chunk() => req.take_chunk(),
            res => return Err(protocol_error("chunk", res)),
        };
        if chunk.file_name != name {
            return Err(protocol_error(&name, &chunk.file_name));
        }
        received_bytes +=
            accept_one_file(path, chunk, stream, limiter, &mut key_importer, &mut digest).await?;
    }
    // Now receive other files.
    loop {
        fail_point!("receiving_snapshot_net_error", |_| {
            Err(box_err!("failed to receive snapshot"))
        });
        let chunk = match stream.next().await {
            Some(Ok(mut req)) if req.has_chunk() => req.take_chunk(),
            Some(Ok(req)) if req.has_end() => {
                let checksum = req.get_end().get_checksum();
                if checksum != digest.sum64() {
                    return Err(Error::Other(
                        format!("checksum mismatch {} {}", checksum, digest.sum64()).into(),
                    ));
                }
                File::open(path)?.sync_data()?;
                let res = stream.next().await;
                return if res.is_none() {
                    if let Some(i) = key_importer {
                        i.commit().map_err(|e| Error::Other(e.into()))?;
                    }
                    Ok(received_bytes)
                } else {
                    Err(protocol_error("None", res))
                };
            }
            res => return Err(protocol_error("chunk", res)),
        };
        if chunk.file_name.is_empty() {
            return Err(protocol_error("file_name", &chunk.file_name));
        }
        received_bytes +=
            accept_one_file(path, chunk, stream, limiter, &mut key_importer, &mut digest).await?;
    }
}

async fn recv_snap_imp<'a>(
    snap_mgr: &'a TabletSnapManager,
    cache_builder: impl SnapCacheBuilder,
    mut stream: impl Stream<Item = Result<TabletSnapshotRequest>> + Unpin,
    sink: &mut (impl Sink<(TabletSnapshotResponse, WriteFlags), Error = grpcio::Error> + Unpin),
    limiter: Limiter,
) -> Result<RecvTabletSnapContext<'a>> {
    let head = stream
        .next()
        .await
        .transpose()?
        .ok_or_else(|| Error::Other("empty gRPC stream".into()))?;
    let context = RecvTabletSnapContext::new(head, snap_mgr)?;
    let _with_io_type = WithIoType::new(context.io_type);
    let region_id = context.key.region_id;
    let final_path = snap_mgr.final_recv_path(&context.key);
    if final_path.exists() {
        // The snapshot is received already, should wait for peer to apply. If the
        // snapshot is corrupted, the peer should destroy it first then request again.
        return Err(Error::Other(
            format!("snapshot {} already exists", final_path.display()).into(),
        ));
    }
    let path = snap_mgr.tmp_recv_path(&context.key);
    info!(
        "begin to receive tablet snapshot files";
        "file" => %path.display(),
        "region_id" => region_id,
        "temp_exists" => path.exists(),
    );
    if path.exists() {
<<<<<<< HEAD
        // TODO(tabokie)
=======
        if let Some(m) = snap_mgr.key_manager() {
            m.remove_dir(&path, None)?;
        }
>>>>>>> 993eb2f6
        fs::remove_dir_all(&path)?;
    }
    let (reused, missing_ssts) = if context.use_cache {
        if let Err(e) = cache_builder.build(region_id, &path) {
            info!("not using cache"; "region_id" => region_id, "err" => ?e);
            fs::create_dir_all(&path)?;
        }
        cleanup_cache(&path, &mut stream, sink, &limiter, snap_mgr.key_manager()).await?
    } else {
        info!("not using cache"; "region_id" => region_id);
        fs::create_dir_all(&path)?;
        (0, vec![])
    };
    let received = accept_missing(
        &path,
        missing_ssts,
        &mut stream,
        &limiter,
        snap_mgr.key_manager(),
    )
    .await?;
    info!("received all tablet snapshot file"; "snap_key" => %context.key, "region_id" => region_id, "received" => received, "reused" => reused);
    let final_path = snap_mgr.final_recv_path(&context.key);
<<<<<<< HEAD
    // TODO(tabokie)
    fs::rename(&path, final_path)?;

=======
    if let Some(m) = snap_mgr.key_manager() {
        m.link_file(path.to_str().unwrap(), final_path.to_str().unwrap())?;
    }
    fs::rename(&path, &final_path).map_err(|e| {
        if let Some(m) = snap_mgr.key_manager() {
            if let Err(e) = m.remove_dir(&final_path, Some(&path)) {
                error!(
                    "failed to clean up encryption keys after rename fails";
                    "src" => %path.display(),
                    "dst" => %final_path.display(),
                    "err" => ?e,
                );
            }
        }
        e
    })?;
    if let Some(m) = snap_mgr.key_manager() {
        m.remove_dir(&path, Some(&final_path))?;
    }
>>>>>>> 993eb2f6
    Ok(context)
}

pub(crate) async fn recv_snap<R: RaftExtension + 'static>(
    stream: RequestStream<TabletSnapshotRequest>,
    mut sink: DuplexSink<TabletSnapshotResponse>,
    snap_mgr: TabletSnapManager,
    raft_router: R,
    cache_builder: impl SnapCacheBuilder,
    limiter: Limiter,
    snap_mgr_v1: Option<SnapManager>,
) -> Result<()> {
    let stream = stream.map_err(Error::from);
    let res = recv_snap_imp(&snap_mgr, cache_builder, stream, &mut sink, limiter)
        .await
        .and_then(|context| {
            // some means we are in raftstore-v1 config and received a tablet snapshot from
            // raftstore-v2. Now, it can only happen in tiflash node within a raftstore-v2
            // cluster.
            if let Some(snap_mgr_v1) = snap_mgr_v1 {
                snap_mgr_v1.gen_empty_snapshot_for_tablet_snapshot(
                    &context.key,
                    context.io_type == IoType::LoadBalance,
                )?;
            }
<<<<<<< HEAD
=======
            fail_point!("finish_receiving_snapshot");
>>>>>>> 993eb2f6
            context.finish(raft_router)
        });
    match res {
        Ok(()) => sink.close().await?,
        Err(e) => {
            info!("receive tablet snapshot aborted"; "err" => ?e);
            let status = RpcStatus::with_message(RpcStatusCode::UNKNOWN, format!("{:?}", e));
            sink.fail(status).await?;
        }
    }
    Ok(())
}

async fn build_one_preview(
    path: &Path,
    iter: &mut impl Iterator<Item = (&String, &u64)>,
    limiter: &Limiter,
    key_manager: &Option<Arc<DataKeyManager>>,
) -> Result<TabletSnapshotRequest> {
    let mut preview = TabletSnapshotPreview::default();
    for _ in 0..PREVIEW_BATCH_SIZE {
        let (name, size) = match iter.next() {
            Some((name, size)) => (name, *size),
            None => break,
        };
        let mut meta = TabletSnapshotFileMeta::default();
        meta.file_name = name.clone();
        meta.file_size = size;
        let mut f = EncryptedFile::open(key_manager, &path.join(name))?;
        let to_read = cmp::min(size as usize, PREVIEW_CHUNK_LEN);
        read_to(&mut f, &mut meta.head_chunk, to_read, limiter).await?;
        if size > PREVIEW_CHUNK_LEN as u64 {
            f.seek(SeekFrom::End(-(to_read as i64)))?;
            read_to(&mut f, &mut meta.trailing_chunk, to_read, limiter).await?;
        }
        preview.mut_metas().push(meta);
    }
    let mut req = TabletSnapshotRequest::default();
    req.set_preview(preview);
    Ok(req)
}

async fn find_missing(
    path: &Path,
    mut head: TabletSnapshotRequest,
    sender: &mut (impl Sink<(TabletSnapshotRequest, WriteFlags), Error = Error> + Unpin),
    receiver: &mut (impl Stream<Item = grpcio::Result<TabletSnapshotResponse>> + Unpin),
    limiter: &Limiter,
    key_manager: &Option<Arc<DataKeyManager>>,
) -> Result<Vec<(String, u64)>> {
    let mut sst_sizes = 0;
    let mut ssts = HashMap::default();
    let mut other_files = vec![];
    for f in fs::read_dir(path)? {
        let entry = f?;
        let ft = entry.file_type()?;
        // What if it's titan?
        if !ft.is_file() {
            continue;
        }
        let os_name = entry.file_name();
        let name = os_name.to_str().unwrap().to_string();
        let file_size = entry.metadata()?.len();
        if is_sst(&name) {
            sst_sizes += file_size;
            ssts.insert(name, file_size);
        } else {
            other_files.push((name, file_size));
        }
    }
    if sst_sizes < USE_CACHE_THRESHOLD {
        sender
            .send((head, WriteFlags::default().buffer_hint(true)))
            .await?;
        other_files.extend(ssts);
        return Ok(other_files);
    }

    head.mut_head().set_use_cache(true);
    // Send immediately to make receiver collect cache earlier.
    sender.send((head, WriteFlags::default())).await?;
    let mut ssts_iter = ssts.iter().peekable();
    while ssts_iter.peek().is_some() {
        let mut req = build_one_preview(path, &mut ssts_iter, limiter, key_manager).await?;
        let is_end = ssts_iter.peek().is_none();
        req.mut_preview().end = is_end;
        sender
            .send((req, WriteFlags::default().buffer_hint(!is_end)))
            .await?;
    }

    let accepted = match receiver.next().await {
        Some(Ok(mut req)) if req.has_files() => req.take_files().take_file_name(),
        res => return Err(protocol_error("missing files", res)),
    };
    let mut missing = Vec::with_capacity(accepted.len());
    for name in &accepted {
        let s = match ssts.remove_entry(name) {
            Some(s) => s,
            None => return Err(Error::Other(format!("missing file {}", name).into())),
        };
        missing.push(s);
    }
    missing.extend(other_files);
    Ok(missing)
}

async fn send_missing(
    path: &Path,
    missing: Vec<(String, u64)>,
    sender: &mut (impl Sink<(TabletSnapshotRequest, WriteFlags), Error = Error> + Unpin),
    limiter: &Limiter,
    key_manager: &Option<Arc<DataKeyManager>>,
) -> Result<(u64, u64)> {
    let mut total_sent = 0;
    let mut digest = Digest::default();
    for (name, mut file_size) in missing {
        let file_path = path.join(&name);
        let mut chunk = TabletSnapshotFileChunk::default();
        chunk.file_name = name;
        digest.write(chunk.file_name.as_bytes());
        chunk.file_size = file_size;
        total_sent += file_size;
        if let Some(m) = key_manager
            && let Some((iv, key)) = m.get_file_internal(file_path.to_str().unwrap())?
        {
            chunk.iv = iv;
            chunk.set_key(key);
        }
        if file_size == 0 {
            let mut req = TabletSnapshotRequest::default();
            req.set_chunk(chunk);
            sender
                .send((req, WriteFlags::default().buffer_hint(true)))
                .await?;
            continue;
        }

        // Send encrypted content.
        let mut f = File::open(&file_path)?;
        loop {
            let to_read = cmp::min(FILE_CHUNK_LEN as u64, file_size) as usize;
            read_to(&mut f, &mut chunk.data, to_read, limiter).await?;
            digest.write(&chunk.data);
            let mut req = TabletSnapshotRequest::default();
            req.set_chunk(chunk);
            sender
                .send((req, WriteFlags::default().buffer_hint(true)))
                .await?;
            if file_size == to_read as u64 {
                break;
            }
            chunk = TabletSnapshotFileChunk::default();
            file_size -= to_read as u64;
        }
    }
    Ok((total_sent, digest.sum64()))
}

/// Send the snapshot to specified address.
///
/// It will first send the normal raft snapshot message and then send the
/// snapshot file.
pub async fn send_snap(
    client: TikvClient,
    snap_mgr: TabletSnapManager,
    msg: RaftMessage,
    limiter: Limiter,
) -> Result<SendStat> {
    assert!(msg.get_message().has_snapshot());
    let timer = Instant::now();
    let send_timer = SEND_SNAP_HISTOGRAM.start_coarse_timer();
    let key = TabletSnapKey::from_region_snap(
        msg.get_region_id(),
        msg.get_to_peer().get_id(),
        msg.get_message().get_snapshot(),
    );
    let deregister = {
        let (snap_mgr, key) = (snap_mgr.clone(), key.clone());
        DeferContext::new(move || {
            snap_mgr.finish_snapshot(key.clone(), timer);
        })
    };
    let (sink, mut receiver) = client.tablet_snapshot()?;
    let mut sink = sink.sink_map_err(Error::from);
    let path = snap_mgr.tablet_gen_path(&key);
    info!("begin to send snapshot file"; "snap_key" => %key);
    let io_type = io_type_from_raft_message(&msg)?;
    let _with_io_type = WithIoType::new(io_type);
    let mut head = TabletSnapshotRequest::default();
    head.mut_head().set_message(msg);
    let missing = find_missing(
        &path,
        head,
        &mut sink,
        &mut receiver,
        &limiter,
        snap_mgr.key_manager(),
    )
    .await?;
    let (total_size, checksum) =
        send_missing(&path, missing, &mut sink, &limiter, snap_mgr.key_manager()).await?;
    // In gRPC, stream in serverside can finish without error (when the connection
    // is closed). So we need to use an explicit `Done` to indicate all messages
    // are sent. In V1, we have checksum and meta list, so this is not a
    // problem.
    let mut req = TabletSnapshotRequest::default();
    req.mut_end().set_checksum(checksum);
    sink.send((req, WriteFlags::default())).await?;
    info!("sent all snap file finish"; "snap_key" => %key);
    sink.close().await?;
    let recv_result = receiver.next().await;
    send_timer.observe_duration();
    drop(client);
    drop(deregister);
    match recv_result {
        None => Ok(SendStat {
            key,
            total_size,
            elapsed: timer.saturating_elapsed(),
        }),
        Some(Err(e)) => Err(e.into()),
        Some(Ok(resp)) => Err(Error::Other(
            format!("receive unexpected response {:?}", resp).into(),
        )),
    }
}

pub struct TabletRunner<B, R: RaftExtension + 'static> {
    env: Arc<Environment>,
    snap_mgr: TabletSnapManager,
    security_mgr: Arc<SecurityManager>,
    pool: Runtime,
    raft_router: R,
    cfg_tracker: Tracker<Config>,
    cfg: Config,
    cache_builder: B,
    limiter: Limiter,
}

impl<B, R: RaftExtension> TabletRunner<B, R> {
    pub fn new(
        env: Arc<Environment>,
        snap_mgr: TabletSnapManager,
        cache_builder: B,
        r: R,
        security_mgr: Arc<SecurityManager>,
        cfg: Arc<VersionTrack<Config>>,
    ) -> Self {
        let config = cfg.value().clone();
        let cfg_tracker = cfg.tracker("tablet-sender".to_owned());
        let limit = i64::try_from(config.snap_io_max_bytes_per_sec.0)
            .unwrap_or_else(|_| panic!("snap_io_max_bytes_per_sec > i64::max_value"));
        let limiter = Limiter::new(if limit > 0 {
            limit as f64
        } else {
            f64::INFINITY
        });

        let snap_worker = TabletRunner {
            env,
            snap_mgr,
            pool: RuntimeBuilder::new_multi_thread()
                .thread_name(thd_name!("tablet-snap-sender"))
                .with_sys_hooks()
                .worker_threads(DEFAULT_POOL_SIZE)
                .build()
                .unwrap(),
            raft_router: r,
            security_mgr,
            cfg_tracker,
            cfg: config,
            cache_builder,
            limiter,
        };
        snap_worker
    }

    fn refresh_cfg(&mut self) {
        if let Some(incoming) = self.cfg_tracker.any_new() {
            let limit = if incoming.snap_io_max_bytes_per_sec.0 > 0 {
                incoming.snap_io_max_bytes_per_sec.0 as f64
            } else {
                f64::INFINITY
            };
            self.limiter.set_speed_limit(limit);
            info!("refresh snapshot manager config";
            "speed_limit"=> limit);
            self.cfg = incoming.clone();
        }
    }
}

pub struct SendStat {
    key: TabletSnapKey,
    total_size: u64,
    elapsed: Duration,
}

impl<B, R> Runnable for TabletRunner<B, R>
where
    B: SnapCacheBuilder + Clone + 'static,
    R: RaftExtension,
{
    type Task = Task;

    fn run(&mut self, task: Task) {
        match task {
            Task::Recv { sink, .. } => {
                let status = RpcStatus::with_message(
                    RpcStatusCode::UNIMPLEMENTED,
                    "tablet snap is not supported".to_string(),
                );
                self.pool.spawn(sink.fail(status).map(|_| ()));
            }
            Task::RecvTablet { stream, sink } => {
                let recving_count = self.snap_mgr.recving_count().clone();
                let task_num = recving_count.load(Ordering::SeqCst);
                if task_num >= self.cfg.concurrent_recv_snap_limit {
                    warn!("too many recving snapshot tasks, ignore");
                    let status = RpcStatus::with_message(
                        RpcStatusCode::RESOURCE_EXHAUSTED,
                        format!(
                            "the number of received snapshot tasks {} exceeded the limitation {}",
                            task_num, self.cfg.concurrent_recv_snap_limit
                        ),
                    );
                    self.pool.spawn(sink.fail(status));
                    return;
                }
                SNAP_TASK_COUNTER_STATIC.recv.inc();

                recving_count.fetch_add(1, Ordering::SeqCst);

                let snap_mgr = self.snap_mgr.clone();
                let raft_router = self.raft_router.clone();
<<<<<<< HEAD
                recving_count.fetch_add(1, Ordering::SeqCst);
                let limiter = self.limiter.clone();
                let cache_builder = self.cache_builder.clone();
                let task = async move {
=======
                let limiter = self.limiter.clone();
                let cache_builder = self.cache_builder.clone();

                self.pool.spawn(async move {
>>>>>>> 993eb2f6
                    let result = recv_snap(
                        stream,
                        sink,
                        snap_mgr,
                        raft_router,
                        cache_builder,
                        limiter,
                        None,
                    )
                    .await;
                    recving_count.fetch_sub(1, Ordering::SeqCst);
                    if let Err(e) = result {
                        error!("failed to recv snapshot"; "err" => %e);
                    }
                });
            }
            Task::Send { addr, msg, cb } => {
                let region_id = msg.get_region_id();
                let sending_count = self.snap_mgr.sending_count().clone();
                if sending_count.load(Ordering::SeqCst) >= self.cfg.concurrent_send_snap_limit {
<<<<<<< HEAD
                    let key = TabletSnapKey::from_region_snap(
                        msg.get_region_id(),
                        msg.get_to_peer().get_id(),
                        msg.get_message().get_snapshot(),
                    );
                    self.snap_mgr.delete_snapshot(&key);
=======
>>>>>>> 993eb2f6
                    warn!(
                        "Too many sending snapshot tasks, drop Send Snap[to: {}, snap: {:?}]",
                        addr, msg
                    );
                    cb(Err(Error::Other("Too many sending snapshot tasks".into())));
                    return;
                }
                SNAP_TASK_COUNTER_STATIC.send.inc();

<<<<<<< HEAD
                let env = Arc::clone(&self.env);
                let mgr = self.snap_mgr.clone();
                let security_mgr = Arc::clone(&self.security_mgr);
=======
>>>>>>> 993eb2f6
                sending_count.fetch_add(1, Ordering::SeqCst);

                let snap_mgr = self.snap_mgr.clone();
                let security_mgr = Arc::clone(&self.security_mgr);
                let limiter = self.limiter.clone();

                let channel_builder = ChannelBuilder::new(self.env.clone())
                    .stream_initial_window_size(self.cfg.grpc_stream_initial_window_size.0 as i32)
                    .keepalive_time(self.cfg.grpc_keepalive_time.0)
                    .keepalive_timeout(self.cfg.grpc_keepalive_timeout.0)
                    .default_compression_algorithm(self.cfg.grpc_compression_algorithm())
                    .default_gzip_compression_level(self.cfg.grpc_gzip_compression_level)
                    .default_grpc_min_message_size_to_compress(
                        self.cfg.grpc_min_message_size_to_compress,
                    );
                let channel = security_mgr.connect(channel_builder, &addr);
                let client = TikvClient::new(channel);

                self.pool.spawn(async move {
                    let res = send_snap(
                        client,
                        snap_mgr.clone(),
                        msg,
                        limiter,
                    ).await;
                    match res {
                        Ok(stat) => {
                            snap_mgr.delete_snapshot(&stat.key);
                            info!(
                                "sent snapshot";
                                "region_id" => region_id,
                                "snap_key" => %stat.key,
                                "size" => stat.total_size,
                                "duration" => ?stat.elapsed
                            );
                            cb(Ok(()));
                        }
                        Err(e) => {
                            error!("failed to send snap"; "to_addr" => addr, "region_id" => region_id, "err" => ?e);
                            cb(Err(e));
                        }
                    };
                    sending_count.fetch_sub(1, Ordering::SeqCst);
                });
            }
            Task::RefreshConfigEvent => {
                self.refresh_cfg();
            }
            Task::Validate(f) => {
                f(&self.cfg);
            }
        }
    }
}

// A helper function to copy snapshot.
#[cfg(any(test, feature = "testexport"))]
pub fn copy_tablet_snapshot(
    key: TabletSnapKey,
    msg: RaftMessage,
    sender_snap_mgr: &TabletSnapManager,
    recver_snap_mgr: &TabletSnapManager,
) -> Result<()> {
    let sender_path = sender_snap_mgr.tablet_gen_path(&key);
    let files = fs::read_dir(sender_path)?
        .map(|f| Ok(f?.path()))
        .filter(|f| f.is_ok() && f.as_ref().unwrap().is_file())
        .collect::<Result<Vec<_>>>()?;

    let mut head = TabletSnapshotRequest::default();
    head.mut_head().set_message(msg);

    let recv_context = RecvTabletSnapContext::new(head, recver_snap_mgr)?;
    let recv_path = recver_snap_mgr.tmp_recv_path(&recv_context.key);
    fs::create_dir_all(&recv_path)?;

    let mut key_importer = recver_snap_mgr
        .key_manager()
        .as_deref()
        .map(|m| DataKeyImporter::new(m));
    for path in files {
        let recv = recv_path.join(path.file_name().unwrap());
        std::fs::copy(&path, &recv)?;
        if let Some(m) = sender_snap_mgr.key_manager()
            && let Some((iv, key)) = m.get_file_internal(path.to_str().unwrap())?
        {
            key_importer.as_mut().unwrap().add(recv.to_str().unwrap(), iv, key).unwrap();
        }
    }
    if let Some(i) = key_importer {
        i.commit().unwrap();
    }

    let final_path = recver_snap_mgr.final_recv_path(&recv_context.key);
    if let Some(m) = recver_snap_mgr.key_manager() {
        m.link_file(recv_path.to_str().unwrap(), final_path.to_str().unwrap())?;
    }
    fs::rename(&recv_path, &final_path).map_err(|e| {
        if let Some(m) = recver_snap_mgr.key_manager() {
            let _ = m.remove_dir(&final_path, Some(&recv_path));
        }
        e
    })?;
    if let Some(m) = recver_snap_mgr.key_manager() {
        m.remove_dir(&recv_path, Some(&final_path))?;
    }

    Ok(())
}<|MERGE_RESOLUTION|>--- conflicted
+++ resolved
@@ -297,13 +297,9 @@
         let entry = entry?;
         let ft = entry.file_type()?;
         if ft.is_dir() {
-<<<<<<< HEAD
-            // TODO(tabokie)
-=======
             if let Some(m) = key_manager {
                 m.remove_dir(&entry.path(), None)?;
             }
->>>>>>> 993eb2f6
             fs::remove_dir_all(entry.path())?;
             continue;
         }
@@ -498,13 +494,9 @@
         "temp_exists" => path.exists(),
     );
     if path.exists() {
-<<<<<<< HEAD
-        // TODO(tabokie)
-=======
         if let Some(m) = snap_mgr.key_manager() {
             m.remove_dir(&path, None)?;
         }
->>>>>>> 993eb2f6
         fs::remove_dir_all(&path)?;
     }
     let (reused, missing_ssts) = if context.use_cache {
@@ -528,11 +520,6 @@
     .await?;
     info!("received all tablet snapshot file"; "snap_key" => %context.key, "region_id" => region_id, "received" => received, "reused" => reused);
     let final_path = snap_mgr.final_recv_path(&context.key);
-<<<<<<< HEAD
-    // TODO(tabokie)
-    fs::rename(&path, final_path)?;
-
-=======
     if let Some(m) = snap_mgr.key_manager() {
         m.link_file(path.to_str().unwrap(), final_path.to_str().unwrap())?;
     }
@@ -552,7 +539,6 @@
     if let Some(m) = snap_mgr.key_manager() {
         m.remove_dir(&path, Some(&final_path))?;
     }
->>>>>>> 993eb2f6
     Ok(context)
 }
 
@@ -578,10 +564,7 @@
                     context.io_type == IoType::LoadBalance,
                 )?;
             }
-<<<<<<< HEAD
-=======
             fail_point!("finish_receiving_snapshot");
->>>>>>> 993eb2f6
             context.finish(raft_router)
         });
     match res {
@@ -918,17 +901,10 @@
 
                 let snap_mgr = self.snap_mgr.clone();
                 let raft_router = self.raft_router.clone();
-<<<<<<< HEAD
-                recving_count.fetch_add(1, Ordering::SeqCst);
                 let limiter = self.limiter.clone();
                 let cache_builder = self.cache_builder.clone();
-                let task = async move {
-=======
-                let limiter = self.limiter.clone();
-                let cache_builder = self.cache_builder.clone();
 
                 self.pool.spawn(async move {
->>>>>>> 993eb2f6
                     let result = recv_snap(
                         stream,
                         sink,
@@ -949,15 +925,6 @@
                 let region_id = msg.get_region_id();
                 let sending_count = self.snap_mgr.sending_count().clone();
                 if sending_count.load(Ordering::SeqCst) >= self.cfg.concurrent_send_snap_limit {
-<<<<<<< HEAD
-                    let key = TabletSnapKey::from_region_snap(
-                        msg.get_region_id(),
-                        msg.get_to_peer().get_id(),
-                        msg.get_message().get_snapshot(),
-                    );
-                    self.snap_mgr.delete_snapshot(&key);
-=======
->>>>>>> 993eb2f6
                     warn!(
                         "Too many sending snapshot tasks, drop Send Snap[to: {}, snap: {:?}]",
                         addr, msg
@@ -967,12 +934,6 @@
                 }
                 SNAP_TASK_COUNTER_STATIC.send.inc();
 
-<<<<<<< HEAD
-                let env = Arc::clone(&self.env);
-                let mgr = self.snap_mgr.clone();
-                let security_mgr = Arc::clone(&self.security_mgr);
-=======
->>>>>>> 993eb2f6
                 sending_count.fetch_add(1, Ordering::SeqCst);
 
                 let snap_mgr = self.snap_mgr.clone();
