--- conflicted
+++ resolved
@@ -4,6 +4,7 @@
     CfNamesExt, DeleteStrategy, ImportExt, IterOptions, Iterable, Iterator, MiscExt, Mutable,
     Range, Result, SstWriter, SstWriterBuilder, WriteBatch, WriteBatchExt, ALL_CFS,
 };
+use rocksdb::Range as RocksRange;
 use tikv_util::{box_try, keybuilder::KeyBuilder};
 
 use crate::{
@@ -150,15 +151,6 @@
         match strategy {
             DeleteStrategy::DeleteFiles => {
                 let handle = util::get_cf_handle(self.as_inner(), cf)?;
-<<<<<<< HEAD
-                for r in ranges {
-                    if r.start_key >= r.end_key {
-                        continue;
-                    }
-                    self.as_inner()
-                        .delete_files_in_range_cf(handle, r.start_key, r.end_key, false)
-                        .map_err(r2e)?;
-=======
                 let rocks_ranges: Vec<_> = ranges
                     .iter()
                     .filter_map(|r| {
@@ -171,7 +163,6 @@
                     .collect();
                 if rocks_ranges.is_empty() {
                     return Ok(());
->>>>>>> b448214b
                 }
                 self.as_inner()
                     .delete_files_in_ranges_cf(handle, &rocks_ranges, false)
@@ -180,15 +171,6 @@
             DeleteStrategy::DeleteBlobs => {
                 let handle = util::get_cf_handle(self.as_inner(), cf)?;
                 if self.is_titan() {
-<<<<<<< HEAD
-                    for r in ranges {
-                        if r.start_key >= r.end_key {
-                            continue;
-                        }
-                        self.as_inner()
-                            .delete_blob_files_in_range_cf(handle, r.start_key, r.end_key, false)
-                            .map_err(r2e)?;
-=======
                     let rocks_ranges: Vec<_> = ranges
                         .iter()
                         .filter_map(|r| {
@@ -201,7 +183,6 @@
                         .collect();
                     if rocks_ranges.is_empty() {
                         return Ok(());
->>>>>>> b448214b
                     }
                     self.as_inner()
                         .delete_blob_files_in_ranges_cf(handle, &rocks_ranges, false)
