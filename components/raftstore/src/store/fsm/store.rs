--- conflicted
+++ resolved
@@ -646,88 +646,6 @@
     messages_per_tick: usize,
     cfg_tracker: Tracker<Config>,
     trace_event: TraceEvent,
-<<<<<<< HEAD
-    last_sync_time: tikv_util::time::Instant,
-    batch_retry_recv_timeout: Duration,
-}
-
-impl<EK: KvEngine, ER: RaftEngine, T: Transport> RaftPoller<EK, ER, T> {
-    fn handle_raft_ready(&mut self, peers: &mut [Box<PeerFsm<EK, ER>>]) {
-        // Only enable the fail point when the store id is equal to 3, which is
-        // the id of slow store in tests.
-        fail_point!("on_raft_ready", self.poll_ctx.store_id() == 3, |_| {});
-        if self.poll_ctx.trans.need_flush()
-            && (!self.poll_ctx.kv_wb.is_empty() || !self.poll_ctx.raft_wb.is_empty())
-        {
-            self.poll_ctx.trans.flush();
-        }
-        let ready_cnt = self.poll_ctx.ready_res.len();
-        self.poll_ctx.raft_metrics.ready.has_ready_region += ready_cnt as u64;
-        fail_point!("raft_before_save");
-        if !self.poll_ctx.kv_wb.is_empty() {
-            let mut write_opts = WriteOptions::new();
-            write_opts.set_sync(true);
-            self.poll_ctx
-                .kv_wb
-                .write_opt(&write_opts)
-                .unwrap_or_else(|e| {
-                    panic!("{} failed to save append state result: {:?}", self.tag, e);
-                });
-            let data_size = self.poll_ctx.kv_wb.data_size();
-            if data_size > KV_WB_SHRINK_SIZE {
-                self.poll_ctx.kv_wb = self.poll_ctx.engines.kv.write_batch_with_cap(4 * 1024);
-            } else {
-                self.poll_ctx.kv_wb.clear();
-            }
-        }
-        fail_point!("raft_between_save");
-
-        if !self.poll_ctx.raft_wb.is_empty() {
-            self.last_sync_time = tikv_util::time::Instant::now_coarse();
-            fail_point!(
-                "raft_before_save_on_store_1",
-                self.poll_ctx.store_id() == 1,
-                |_| {}
-            );
-            self.poll_ctx
-                .engines
-                .raft
-                .consume_and_shrink(
-                    &mut self.poll_ctx.raft_wb,
-                    true,
-                    RAFT_WB_SHRINK_SIZE,
-                    4 * 1024,
-                )
-                .unwrap_or_else(|e| {
-                    panic!("{} failed to save raft append result: {:?}", self.tag, e);
-                });
-        }
-
-        self.poll_ctx.perf_context.report_metrics();
-        fail_point!("raft_after_save");
-        if ready_cnt != 0 {
-            let mut ready_res = mem::take(&mut self.poll_ctx.ready_res);
-            for ready in ready_res.drain(..) {
-                PeerFsmDelegate::new(&mut peers[ready.batch_offset], &mut self.poll_ctx)
-                    .post_raft_ready_append(ready);
-            }
-        }
-        let dur = self.timer.elapsed();
-        if !self.poll_ctx.store_stat.is_busy {
-            let election_timeout = Duration::from_millis(
-                self.poll_ctx.cfg.raft_base_tick_interval.as_millis()
-                    * self.poll_ctx.cfg.raft_election_timeout_ticks as u64,
-            );
-            if dur >= election_timeout {
-                self.poll_ctx.store_stat.is_busy = true;
-            }
-        }
-
-        self.poll_ctx
-            .raft_metrics
-            .append_log
-            .observe(duration_to_sec(dur) as f64);
-=======
     last_flush_time: TiInstant,
     need_flush_events: bool,
     last_flush_msg_time: TiInstant,
@@ -738,7 +656,6 @@
         self.flush_ticks();
         self.poll_ctx.raft_metrics.flush();
         self.poll_ctx.store_stat.flush();
->>>>>>> ecc2549e
 
         MEMTRACE_PEERS.trace(mem::take(&mut self.trace_event));
     }
@@ -1003,11 +920,6 @@
                 self.flush_events();
             }
         }
-    }
-
-    fn batch_retry_recv_timeout(&self) -> Option<Duration> {
-        self.batch_retry_recv_timeout
-            .checked_sub(self.last_sync_time.elapsed())
     }
 }
 
@@ -1280,14 +1192,9 @@
             poll_ctx: ctx,
             cfg_tracker: self.cfg.clone().tracker(tag),
             trace_event: TraceEvent::default(),
-<<<<<<< HEAD
-            last_sync_time: tikv_util::time::Instant::now_coarse(),
-            batch_retry_recv_timeout: self.cfg.value().store_batch_retry_recv_timeout.0 / 2,
-=======
             last_flush_time: TiInstant::now(),
             need_flush_events: false,
             last_flush_msg_time: TiInstant::now(),
->>>>>>> ecc2549e
         }
     }
 }
