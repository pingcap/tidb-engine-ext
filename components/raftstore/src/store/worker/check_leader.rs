// Copyright 2021 TiKV Project Authors. Licensed under Apache-2.0.

use std::{
    fmt,
    sync::{Arc, Mutex},
};

use engine_traits::KvEngine;
use fail::fail_point;
use kvproto::kvrpcpb::{KeyRange, LeaderInfo};
use tikv_util::worker::Runnable;

use crate::{
    coprocessor::CoprocessorHost,
<<<<<<< HEAD
    store::{fsm::store::StoreMeta, util::RegionReadProgressRegistry},
};

pub struct Runner<E>
where
    E: KvEngine,
{
    store_meta: Arc<Mutex<StoreMeta>>,
=======
    store::{fsm::store::StoreRegionMeta, util::RegionReadProgressRegistry},
};

pub struct Runner<S, E>
where
    E: KvEngine,
{
    store_meta: Arc<Mutex<S>>,
>>>>>>> 25261c8a
    region_read_progress: RegionReadProgressRegistry,
    coprocessor: CoprocessorHost<E>,
}

pub enum Task {
    // Check if the provided `LeaderInfo`s are same as ours local `LeaderInfo`
    CheckLeader {
        leaders: Vec<LeaderInfo>,
        cb: Box<dyn FnOnce(Vec<u64>) + Send>,
    },
    // Get the minimal `safe_ts` from regions overlap with the key range [`start_key`, `end_key`)
    GetStoreTs {
        key_range: KeyRange,
        cb: Box<dyn FnOnce(u64) + Send>,
    },
}

impl fmt::Display for Task {
    fn fmt(&self, f: &mut fmt::Formatter<'_>) -> fmt::Result {
        let mut de = f.debug_struct("CheckLeaderTask");
        match self {
            Task::CheckLeader { ref leaders, .. } => de
                .field("name", &"check_leader")
                .field("leader_num", &leaders.len())
                .finish(),
            Task::GetStoreTs { ref key_range, .. } => de
                .field("name", &"fet_store_ts")
                .field("key_range", &key_range)
                .finish(),
        }
    }
}

<<<<<<< HEAD
impl<E> Runner<E>
where
    E: KvEngine,
{
    pub fn new(store_meta: Arc<Mutex<StoreMeta>>, coprocessor: CoprocessorHost<E>) -> Runner<E> {
        let region_read_progress = store_meta.lock().unwrap().region_read_progress.clone();
=======
impl<S, E> Runner<S, E>
where
    S: StoreRegionMeta,
    E: KvEngine,
{
    pub fn new(store_meta: Arc<Mutex<S>>, coprocessor: CoprocessorHost<E>) -> Self {
        let region_read_progress = store_meta.lock().unwrap().region_read_progress().clone();
>>>>>>> 25261c8a
        Runner {
            region_read_progress,
            store_meta,
            coprocessor,
        }
    }

    // Get the minimal `safe_ts` from regions overlap with the key range
    // [`start_key`, `end_key`)
    fn get_range_safe_ts(&self, key_range: KeyRange) -> u64 {
        if key_range.get_start_key().is_empty() && key_range.get_end_key().is_empty() {
            // Fast path to get the min `safe_ts` of all regions in this store
            self.region_read_progress.with(|registry| {
                registry
                .iter()
                .map(|(_, rrp)| rrp.safe_ts())
                .filter(|ts| *ts != 0) // ts == 0 means the peer is uninitialized
                .min()
                .unwrap_or(0)
            })
        } else {
<<<<<<< HEAD
            let (start_key, end_key) = (
                data_key(key_range.get_start_key()),
                data_end_key(key_range.get_end_key()),
            );
=======
>>>>>>> 25261c8a
            // `store_safe_ts` won't be accessed frequently (like per-request or
            // per-transaction), also this branch won't entry because the request key range
            // is empty currently (in v5.1) keep this branch for robustness and future use,
            // so it is okay getting `store_safe_ts` from `store_meta` (behide a mutex)
            let meta = self.store_meta.lock().unwrap();
<<<<<<< HEAD
            meta.region_read_progress.with(|registry| {
                meta.region_ranges
                // get overlapped regions
                .range((Excluded(start_key), Unbounded))
                .take_while(|(_, id)| end_key > enc_start_key(&meta.regions[*id]))
                // get the min `safe_ts`
                .map(|(_, id)| {
                    registry.get(id).unwrap().safe_ts()
                })
                .filter(|ts| *ts != 0) // ts == 0 means the peer is uninitialized
                .min()
                .unwrap_or(0)
            })
        }
    }
}

impl<E> Runnable for Runner<E>
where
    E: KvEngine,
{
=======
            meta.region_read_progress().with(|registry| {
                let mut min_ts = u64::MAX;
                meta.search_region(key_range.get_start_key(), key_range.get_end_key(), |r| {
                    let ts = registry.get(&r.get_id()).unwrap().safe_ts();
                    // ts == 0 means the peer is uninitialized
                    if ts != 0 && ts < min_ts {
                        min_ts = ts;
                    }
                });
                if min_ts == u64::MAX { 0 } else { min_ts }
            })
        }
    }
}

impl<S: StoreRegionMeta, E: KvEngine> Runnable for Runner<S, E> {
>>>>>>> 25261c8a
    type Task = Task;
    fn run(&mut self, task: Task) {
        match task {
            Task::CheckLeader { leaders, cb } => {
                fail_point!(
                    "before_check_leader_store_2",
                    self.store_meta.lock().unwrap().store_id() == 2,
                    |_| {}
                );
                fail_point!(
                    "before_check_leader_store_3",
                    self.store_meta.lock().unwrap().store_id() == 3,
                    |_| {}
                );
                let regions = self
                    .region_read_progress
                    .handle_check_leaders(leaders, &self.coprocessor);
                cb(regions);
            }
            Task::GetStoreTs { key_range, cb } => {
                let ts = self.get_range_safe_ts(key_range);
                cb(ts);
            }
        }
    }
}

#[cfg(test)]
mod tests {
    use engine_test::kv::KvTestEngine;
    use keys::enc_end_key;
    use kvproto::metapb::Region;

    use super::*;
    use crate::store::{fsm::StoreMeta, util::RegionReadProgress};

    #[test]
    fn test_get_range_min_safe_ts() {
        fn add_region(meta: &Arc<Mutex<StoreMeta>>, id: u64, kr: KeyRange, safe_ts: u64) {
            let mut meta = meta.lock().unwrap();
            let mut region = Region::default();
            region.set_id(id);
            region.set_start_key(kr.get_start_key().to_vec());
            region.set_end_key(kr.get_end_key().to_vec());
            region.set_peers(vec![kvproto::metapb::Peer::default()].into());
            let rrp = RegionReadProgress::new(&region, 1, 1, 1);
            rrp.update_safe_ts(1, safe_ts);
            assert_eq!(rrp.safe_ts(), safe_ts);
            meta.region_ranges.insert(enc_end_key(&region), id);
            meta.regions.insert(id, region);
            meta.region_read_progress.insert(id, Arc::new(rrp));
        }

        fn key_range(start_key: &[u8], end_key: &[u8]) -> KeyRange {
            let mut kr = KeyRange::default();
            kr.set_start_key(start_key.to_vec());
            kr.set_end_key(end_key.to_vec());
            kr
        }

        let meta = Arc::new(Mutex::new(StoreMeta::new(0)));
        let coprocessor_host = CoprocessorHost::<KvTestEngine>::default();
        let runner = Runner::new(meta.clone(), coprocessor_host);
        assert_eq!(0, runner.get_range_safe_ts(key_range(b"", b"")));
        add_region(&meta, 1, key_range(b"", b"k1"), 100);
        assert_eq!(100, runner.get_range_safe_ts(key_range(b"", b"")));
        assert_eq!(0, runner.get_range_safe_ts(key_range(b"k1", b"")));

        add_region(&meta, 2, key_range(b"k5", b"k6"), 80);
        add_region(&meta, 3, key_range(b"k6", b"k8"), 70);
        // The zero ts will be ignore
        add_region(&meta, 5, key_range(b"k8", b"k9"), 0);
        add_region(&meta, 4, key_range(b"k9", b""), 90);
        assert_eq!(70, runner.get_range_safe_ts(key_range(b"", b"")));
        assert_eq!(80, runner.get_range_safe_ts(key_range(b"", b"k6")));
        assert_eq!(90, runner.get_range_safe_ts(key_range(b"k99", b"")));
        assert_eq!(70, runner.get_range_safe_ts(key_range(b"k5", b"k99")));
        assert_eq!(70, runner.get_range_safe_ts(key_range(b"k", b"k9")));
        assert_eq!(80, runner.get_range_safe_ts(key_range(b"k4", b"k6")));
        assert_eq!(100, runner.get_range_safe_ts(key_range(b"", b"k1")));
        assert_eq!(90, runner.get_range_safe_ts(key_range(b"k9", b"")));
        assert_eq!(80, runner.get_range_safe_ts(key_range(b"k5", b"k6")));
        assert_eq!(0, runner.get_range_safe_ts(key_range(b"k1", b"k4")));
        assert_eq!(0, runner.get_range_safe_ts(key_range(b"k2", b"k3")));
    }
}<|MERGE_RESOLUTION|>--- conflicted
+++ resolved
@@ -12,16 +12,6 @@
 
 use crate::{
     coprocessor::CoprocessorHost,
-<<<<<<< HEAD
-    store::{fsm::store::StoreMeta, util::RegionReadProgressRegistry},
-};
-
-pub struct Runner<E>
-where
-    E: KvEngine,
-{
-    store_meta: Arc<Mutex<StoreMeta>>,
-=======
     store::{fsm::store::StoreRegionMeta, util::RegionReadProgressRegistry},
 };
 
@@ -30,7 +20,6 @@
     E: KvEngine,
 {
     store_meta: Arc<Mutex<S>>,
->>>>>>> 25261c8a
     region_read_progress: RegionReadProgressRegistry,
     coprocessor: CoprocessorHost<E>,
 }
@@ -64,14 +53,6 @@
     }
 }
 
-<<<<<<< HEAD
-impl<E> Runner<E>
-where
-    E: KvEngine,
-{
-    pub fn new(store_meta: Arc<Mutex<StoreMeta>>, coprocessor: CoprocessorHost<E>) -> Runner<E> {
-        let region_read_progress = store_meta.lock().unwrap().region_read_progress.clone();
-=======
 impl<S, E> Runner<S, E>
 where
     S: StoreRegionMeta,
@@ -79,7 +60,6 @@
 {
     pub fn new(store_meta: Arc<Mutex<S>>, coprocessor: CoprocessorHost<E>) -> Self {
         let region_read_progress = store_meta.lock().unwrap().region_read_progress().clone();
->>>>>>> 25261c8a
         Runner {
             region_read_progress,
             store_meta,
@@ -101,41 +81,11 @@
                 .unwrap_or(0)
             })
         } else {
-<<<<<<< HEAD
-            let (start_key, end_key) = (
-                data_key(key_range.get_start_key()),
-                data_end_key(key_range.get_end_key()),
-            );
-=======
->>>>>>> 25261c8a
             // `store_safe_ts` won't be accessed frequently (like per-request or
             // per-transaction), also this branch won't entry because the request key range
             // is empty currently (in v5.1) keep this branch for robustness and future use,
             // so it is okay getting `store_safe_ts` from `store_meta` (behide a mutex)
             let meta = self.store_meta.lock().unwrap();
-<<<<<<< HEAD
-            meta.region_read_progress.with(|registry| {
-                meta.region_ranges
-                // get overlapped regions
-                .range((Excluded(start_key), Unbounded))
-                .take_while(|(_, id)| end_key > enc_start_key(&meta.regions[*id]))
-                // get the min `safe_ts`
-                .map(|(_, id)| {
-                    registry.get(id).unwrap().safe_ts()
-                })
-                .filter(|ts| *ts != 0) // ts == 0 means the peer is uninitialized
-                .min()
-                .unwrap_or(0)
-            })
-        }
-    }
-}
-
-impl<E> Runnable for Runner<E>
-where
-    E: KvEngine,
-{
-=======
             meta.region_read_progress().with(|registry| {
                 let mut min_ts = u64::MAX;
                 meta.search_region(key_range.get_start_key(), key_range.get_end_key(), |r| {
@@ -152,7 +102,6 @@
 }
 
 impl<S: StoreRegionMeta, E: KvEngine> Runnable for Runner<S, E> {
->>>>>>> 25261c8a
     type Task = Task;
     fn run(&mut self, task: Task) {
         match task {
