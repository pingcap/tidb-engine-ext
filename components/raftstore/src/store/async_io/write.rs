// Copyright 2021 TiKV Project Authors. Licensed under Apache-2.0.

//! The implementation of asynchronous write for raftstore.
//!
//! `WriteTask` is the unit of write which is created by a certain
//! peer. Afterwards the `WriteTask` should be sent to `Worker`.
//! The `Worker` is responsible for persisting `WriteTask` to kv db or
//! raft db and then invoking callback or sending msgs if any.

use std::{
    fmt, mem,
    sync::Arc,
    thread::{self, JoinHandle},
};

use collections::HashMap;
use crossbeam::channel::{bounded, Receiver, Sender, TryRecvError};
use engine_traits::{
    KvEngine, PerfContext, PerfContextKind, RaftEngine, RaftLogBatch, WriteBatch, WriteOptions,
};
use error_code::ErrorCodeExt;
use fail::fail_point;
use kvproto::raft_serverpb::{
    PeerState, RaftApplyState, RaftLocalState, RaftMessage, RegionLocalState,
};
use protobuf::Message;
use raft::eraftpb::Entry;
use tikv_util::{
    box_err,
<<<<<<< HEAD
    config::{Tracker, VersionTrack},
=======
    config::{ReadableSize, Tracker, VersionTrack},
>>>>>>> 25261c8a
    debug, info, slow_log,
    sys::thread::StdThreadBuildWrapper,
    thd_name,
    time::{duration_to_sec, Instant},
    warn,
};

use super::write_router::WriteSenders;
use crate::{
    store::{
        config::Config,
        entry_storage::first_index,
        fsm::RaftRouter,
        local_metrics::{RaftSendMessageMetrics, StoreWriteMetrics, TimeTracker},
        metrics::*,
        transport::Transport,
        util::LatencyInspector,
        PeerMsg,
    },
    Result,
};

const KV_WB_SHRINK_SIZE: usize = 1024 * 1024;
const KV_WB_DEFAULT_SIZE: usize = 16 * 1024;
const RAFT_WB_SHRINK_SIZE: usize = 10 * 1024 * 1024;
const RAFT_WB_DEFAULT_SIZE: usize = 256 * 1024;
const RAFT_WB_SPLIT_SIZE: usize = ReadableSize::gb(1).0 as usize;

/// Notify the event to the specified region.
pub trait PersistedNotifier: Clone + Send + 'static {
    fn notify(&self, region_id: u64, peer_id: u64, ready_number: u64);
}

impl<EK, ER> PersistedNotifier for RaftRouter<EK, ER>
where
    EK: KvEngine,
    ER: RaftEngine,
{
    fn notify(&self, region_id: u64, peer_id: u64, ready_number: u64) {
        if let Err(e) = self.force_send(
            region_id,
            PeerMsg::Persisted {
                peer_id,
                ready_number,
            },
        ) {
            warn!(
                "failed to send noop to trigger persisted ready";
                "region_id" => region_id,
                "peer_id" => peer_id,
                "ready_number" => ready_number,
                "error" => ?e,
            );
        }
    }
}

/// Extra writes besides raft engine.
///
/// For now, applying snapshot needs to persist some extra states. For v1,
/// these states are written to KvEngine. For v2, they are written to
<<<<<<< HEAD
/// RaftEngine.
// TODO: perhaps we should always pass states instead of a write batch even
// for v1.
pub enum ExtraWrite<W> {
    None,
    V1(W),
    V2(ExtraStates),
}

impl<W: WriteBatch> ExtraWrite<W> {
=======
/// RaftEngine. Although in v2 these states are also written to raft engine,
/// but we have to use `ExtraState` as they should be written as the last
/// updates.
// TODO: perhaps we should always pass states instead of a write batch even
// for v1.
pub enum ExtraWrite<W, L> {
    None,
    V1(W),
    V2(L),
}

impl<W: WriteBatch, L: RaftLogBatch> ExtraWrite<W, L> {
>>>>>>> 25261c8a
    #[inline]
    pub fn is_empty(&self) -> bool {
        match self {
            ExtraWrite::None => true,
            ExtraWrite::V1(w) => w.is_empty(),
<<<<<<< HEAD
            _ => false,
=======
            ExtraWrite::V2(l) => l.is_empty(),
>>>>>>> 25261c8a
        }
    }

    #[inline]
    fn data_size(&self) -> usize {
        match self {
            ExtraWrite::None => 0,
            ExtraWrite::V1(w) => w.data_size(),
<<<<<<< HEAD
            ExtraWrite::V2(m) => mem::size_of_val(m),
=======
            ExtraWrite::V2(l) => l.persist_size(),
>>>>>>> 25261c8a
        }
    }

    #[inline]
    pub fn ensure_v1(&mut self, write_batch: impl FnOnce() -> W) -> &mut W {
        if let ExtraWrite::None = self {
            *self = ExtraWrite::V1(write_batch());
        } else if let ExtraWrite::V2(_) = self {
            unreachable!("v1 and v2 are mixed used");
        }
        match self {
            ExtraWrite::V1(w) => w,
            _ => unreachable!(),
        }
    }

    #[inline]
    pub fn v1_mut(&mut self) -> Option<&mut W> {
        if let ExtraWrite::V1(w) = self {
            Some(w)
        } else {
            None
        }
    }

    #[inline]
<<<<<<< HEAD
    pub fn set_v2(&mut self, extra_states: ExtraStates) {
        if let ExtraWrite::V1(_) = self {
            unreachable!("v1 and v2 are mixed used");
        } else {
            *self = ExtraWrite::V2(extra_states);
=======
    pub fn ensure_v2(&mut self, log_batch: impl FnOnce() -> L) -> &mut L {
        if let ExtraWrite::None = self {
            *self = ExtraWrite::V2(log_batch());
        } else if let ExtraWrite::V1(_) = self {
            unreachable!("v1 and v2 are mixed used");
        }
        match self {
            ExtraWrite::V2(l) => l,
            _ => unreachable!(),
        }
    }

    #[inline]
    pub fn merge_v2(&mut self, log_batch: L) {
        if let ExtraWrite::None = self {
            *self = ExtraWrite::V2(log_batch);
        } else if let ExtraWrite::V1(_) = self {
            unreachable!("v1 and v2 are mixed used");
        } else if let ExtraWrite::V2(l) = self {
            l.merge(log_batch).unwrap();
>>>>>>> 25261c8a
        }
    }

    #[inline]
<<<<<<< HEAD
    pub fn v2_mut(&mut self) -> Option<&mut ExtraStates> {
        if let ExtraWrite::V2(m) = self {
            Some(m)
=======
    pub fn v2_mut(&mut self) -> Option<&mut L> {
        if let ExtraWrite::V2(l) = self {
            Some(l)
>>>>>>> 25261c8a
        } else {
            None
        }
    }
}

/// WriteTask contains write tasks which need to be persisted to kv db and raft
/// db.
pub struct WriteTask<EK, ER>
where
    EK: KvEngine,
    ER: RaftEngine,
{
    region_id: u64,
    peer_id: u64,
    ready_number: u64,
    pub send_time: Instant,
    pub raft_wb: Option<ER::LogBatch>,
    // called after writing to kvdb and raftdb.
<<<<<<< HEAD
    pub persisted_cb: Option<Box<dyn FnOnce() + Send>>,
    pub entries: Vec<Entry>,
    pub cut_logs: Option<(u64, u64)>,
    pub raft_state: Option<RaftLocalState>,
    pub extra_write: ExtraWrite<EK::WriteBatch>,
=======
    pub persisted_cbs: Vec<Box<dyn FnOnce() + Send>>,
    pub entries: Vec<Entry>,
    pub cut_logs: Option<(u64, u64)>,
    pub raft_state: Option<RaftLocalState>,
    pub extra_write: ExtraWrite<EK::WriteBatch, ER::LogBatch>,
>>>>>>> 25261c8a
    pub messages: Vec<RaftMessage>,
    pub trackers: Vec<TimeTracker>,
    pub has_snapshot: bool,
}

impl<EK, ER> WriteTask<EK, ER>
where
    EK: KvEngine,
    ER: RaftEngine,
{
    pub fn new(region_id: u64, peer_id: u64, ready_number: u64) -> Self {
        Self {
            region_id,
            peer_id,
            ready_number,
            send_time: Instant::now(),
            raft_wb: None,
            entries: vec![],
            cut_logs: None,
            raft_state: None,
            extra_write: ExtraWrite::None,
            messages: vec![],
            trackers: vec![],
<<<<<<< HEAD
            persisted_cb: None,
=======
            persisted_cbs: Vec::new(),
>>>>>>> 25261c8a
            has_snapshot: false,
        }
    }

    pub fn has_data(&self) -> bool {
        !(self.raft_state.is_none()
            && self.entries.is_empty()
            && self.cut_logs.is_none()
            && self.extra_write.is_empty()
            && self.raft_wb.as_ref().map_or(true, |wb| wb.is_empty()))
    }

    #[inline]
    pub fn ready_number(&self) -> u64 {
        self.ready_number
    }

    /// Sanity check for robustness.
    pub fn valid(&self) -> Result<()> {
        if self.region_id == 0 || self.peer_id == 0 || self.ready_number == 0 {
            return Err(box_err!(
                "invalid id, region_id {}, peer_id {}, ready_number {}",
                self.region_id,
                self.peer_id,
                self.ready_number
            ));
        }

        Ok(())
    }
}

/// Message that can be sent to Worker
pub enum WriteMsg<EK, ER>
where
    EK: KvEngine,
    ER: RaftEngine,
{
    WriteTask(WriteTask<EK, ER>),
    LatencyInspect {
        send_time: Instant,
        inspector: Vec<LatencyInspector>,
    },
    Shutdown,
}

impl<EK, ER> fmt::Debug for WriteMsg<EK, ER>
where
    EK: KvEngine,
    ER: RaftEngine,
{
    fn fmt(&self, fmt: &mut fmt::Formatter<'_>) -> fmt::Result {
        match self {
            WriteMsg::WriteTask(t) => write!(
                fmt,
                "WriteMsg::WriteTask(region_id {} peer_id {} ready_number {})",
                t.region_id, t.peer_id, t.ready_number
            ),
            WriteMsg::Shutdown => write!(fmt, "WriteMsg::Shutdown"),
            WriteMsg::LatencyInspect { .. } => write!(fmt, "WriteMsg::LatencyInspect"),
        }
    }
}

<<<<<<< HEAD
/// These states are set only in raftstore V2.
#[derive(Default)]
pub struct ExtraStates {
    apply_state: RaftApplyState,
    region_state: Option<RegionLocalState>,
    // Set only want to destroy the raft group in write worker.
    raft_state: Option<RaftLocalState>,
}

impl ExtraStates {
    #[inline]
    pub fn new(apply_state: RaftApplyState) -> Self {
        Self {
            apply_state,
            region_state: None,
            raft_state: None,
        }
    }

    #[inline]
    pub fn set_region_state(&mut self, region_state: RegionLocalState) {
        self.region_state = Some(region_state);
    }

    #[inline]
    pub fn set_raft_state(&mut self, raft_state: RaftLocalState) {
        self.raft_state = Some(raft_state);
    }
}

pub enum ExtraBatchWrite<W> {
    None,
    V1(W),
    V2(HashMap<u64, ExtraStates>),
}

impl<W: WriteBatch> ExtraBatchWrite<W> {
=======
pub enum ExtraBatchWrite<W, L> {
    None,
    V1(W),
    V2(L),
}

impl<W: WriteBatch, L: RaftLogBatch> ExtraBatchWrite<W, L> {
>>>>>>> 25261c8a
    #[inline]
    fn clear(&mut self) {
        match self {
            ExtraBatchWrite::None => {}
            ExtraBatchWrite::V1(w) => w.clear(),
<<<<<<< HEAD
            ExtraBatchWrite::V2(m) => m.clear(),
=======
            // No clear in in `RaftLogBatch`.
            ExtraBatchWrite::V2(_) => *self = ExtraBatchWrite::None,
>>>>>>> 25261c8a
        }
    }

    /// Merge the extra_write with this batch.
    ///
    /// If there is any new states inserted, return the size of the state.
<<<<<<< HEAD
    fn merge(&mut self, region_id: u64, extra_write: &mut ExtraWrite<W>) -> usize {
        let mut inserted = false;
=======
    fn merge(&mut self, extra_write: &mut ExtraWrite<W, L>) {
>>>>>>> 25261c8a
        match mem::replace(extra_write, ExtraWrite::None) {
            ExtraWrite::None => (),
            ExtraWrite::V1(wb) => match self {
                ExtraBatchWrite::None => *self = ExtraBatchWrite::V1(wb),
                ExtraBatchWrite::V1(kv_wb) => kv_wb.merge(wb).unwrap(),
                ExtraBatchWrite::V2(_) => unreachable!("v2 and v1 are mixed used"),
            },
<<<<<<< HEAD
            ExtraWrite::V2(extra_states) => match self {
                ExtraBatchWrite::None => {
                    let mut map = HashMap::default();
                    map.insert(region_id, extra_states);
                    *self = ExtraBatchWrite::V2(map);
                    inserted = true;
                }
                ExtraBatchWrite::V1(_) => unreachable!("v2 and v1 are mixed used"),
                ExtraBatchWrite::V2(extra_states_map) => match extra_states_map.entry(region_id) {
                    collections::HashMapEntry::Occupied(mut slot) => {
                        slot.get_mut().apply_state = extra_states.apply_state;
                        if let Some(region_state) = extra_states.region_state {
                            slot.get_mut().region_state = Some(region_state);
                        }
                        if let Some(raft_state) = extra_states.raft_state {
                            slot.get_mut().raft_state = Some(raft_state);
                        }
                    }
                    collections::HashMapEntry::Vacant(slot) => {
                        slot.insert(extra_states);
                        inserted = true;
                    }
                },
            },
        };
        if inserted {
            std::mem::size_of::<ExtraStates>()
        } else {
            0
=======
            ExtraWrite::V2(lb) => match self {
                ExtraBatchWrite::None => *self = ExtraBatchWrite::V2(lb),
                ExtraBatchWrite::V1(_) => unreachable!("v2 and v1 are mixed used"),
                ExtraBatchWrite::V2(raft_wb) => raft_wb.merge(lb).unwrap(),
            },
>>>>>>> 25261c8a
        }
    }
}

/// WriteTaskBatch is used for combining several WriteTask into one.
struct WriteTaskBatch<EK, ER>
where
    EK: KvEngine,
    ER: RaftEngine,
{
<<<<<<< HEAD
    pub raft_wb: ER::LogBatch,
    // Write raft state once for a region everytime writing to disk
    pub raft_states: HashMap<u64, RaftLocalState>,
    pub extra_batch_write: ExtraBatchWrite<EK::WriteBatch>,
=======
    // When a single batch becomes too large, we uses multiple batches each containing atomic
    // writes.
    pub raft_wbs: Vec<ER::LogBatch>,
    // Write states once for a region everytime writing to disk.
    // These states only corresponds to entries inside `raft_wbs.last()`. States for other write
    // batches must be inlined early.
    pub raft_states: HashMap<u64, RaftLocalState>,
    pub extra_batch_write: ExtraBatchWrite<EK::WriteBatch, ER::LogBatch>,
>>>>>>> 25261c8a
    pub state_size: usize,
    pub tasks: Vec<WriteTask<EK, ER>>,
    pub persisted_cbs: Vec<Box<dyn FnOnce() + Send>>,
    // region_id -> (peer_id, ready_number)
    pub readies: HashMap<u64, (u64, u64)>,
    pub(crate) raft_wb_split_size: usize,
}

impl<EK, ER> WriteTaskBatch<EK, ER>
where
    EK: KvEngine,
    ER: RaftEngine,
{
    fn new(raft_wb: ER::LogBatch) -> Self {
        Self {
<<<<<<< HEAD
            raft_wb,
=======
            raft_wbs: vec![raft_wb],
>>>>>>> 25261c8a
            raft_states: HashMap::default(),
            extra_batch_write: ExtraBatchWrite::None,
            state_size: 0,
            tasks: vec![],
            persisted_cbs: vec![],
            readies: HashMap::default(),
            raft_wb_split_size: RAFT_WB_SPLIT_SIZE,
        }
    }

    #[inline]
    fn flush_states_to_raft_wb(&mut self) {
        let wb = self.raft_wbs.last_mut().unwrap();
        for (region_id, state) in self.raft_states.drain() {
            wb.put_raft_state(region_id, &state).unwrap();
        }
        self.state_size = 0;
        if let ExtraBatchWrite::V2(_) = self.extra_batch_write {
            let ExtraBatchWrite::V2(lb) = mem::replace(&mut self.extra_batch_write, ExtraBatchWrite::None) else { unreachable!() };
            wb.merge(lb).unwrap();
        }
    }

    /// Add write task to this batch
    fn add_write_task(&mut self, raft_engine: &ER, mut task: WriteTask<EK, ER>) {
        if let Err(e) = task.valid() {
            panic!("task is not valid: {:?}", e);
        }
<<<<<<< HEAD
        if let Some(raft_wb) = task.raft_wb.take() {
            self.raft_wb.merge(raft_wb).unwrap();
=======

        if self.raft_wb_split_size > 0
            && self.raft_wbs.last().unwrap().persist_size() >= self.raft_wb_split_size
        {
            self.flush_states_to_raft_wb();
            self.raft_wbs
                .push(raft_engine.log_batch(RAFT_WB_DEFAULT_SIZE));
>>>>>>> 25261c8a
        }

        let raft_wb = self.raft_wbs.last_mut().unwrap();
        if let Some(wb) = task.raft_wb.take() {
            raft_wb.merge(wb).unwrap();
        }
        raft_wb
            .append(task.region_id, std::mem::take(&mut task.entries))
            .unwrap();
        if let Some((from, to)) = task.cut_logs {
            raft_wb.cut_logs(task.region_id, from, to);
        }

        if let Some(raft_state) = task.raft_state.take()
            && self.raft_states.insert(task.region_id, raft_state).is_none() {
            self.state_size += std::mem::size_of::<RaftLocalState>();
        }
        self.extra_batch_write.merge(&mut task.extra_write);

        self.state_size += self
            .extra_batch_write
            .merge(task.region_id, &mut task.extra_write);

        if let Some(prev_readies) = self
            .readies
            .insert(task.region_id, (task.peer_id, task.ready_number))
        {
            // The peer id must be same if they belong to the same region because
            // the peer must be destroyed after all write tasks have been finished.
            if task.peer_id != prev_readies.0 {
                panic!(
                    "task has a different peer id, region {} peer_id {} != prev_peer_id {}",
                    task.region_id, task.peer_id, prev_readies.0
                );
            }
            // The ready number must be monotonically increasing.
            if task.ready_number <= prev_readies.1 {
                panic!(
                    "task has a smaller ready number, region {} peer_id {} ready_number {} <= prev_ready_number {}",
                    task.region_id, task.peer_id, task.ready_number, prev_readies.1
                );
            }
        }
<<<<<<< HEAD
        if let Some(v) = task.persisted_cb.take() {
            self.persisted_cbs.push(v);
        };
=======
        for v in task.persisted_cbs.drain(..) {
            self.persisted_cbs.push(v);
        }
>>>>>>> 25261c8a
        self.tasks.push(task);
    }

    fn clear(&mut self) {
        // raft_wb doesn't have clear interface and it should be consumed by raft db
        // before
        self.raft_states.clear();
        self.extra_batch_write.clear();
        self.state_size = 0;
        self.tasks.clear();
        self.readies.clear();
    }

    #[inline]
    fn is_empty(&self) -> bool {
        self.tasks.is_empty()
    }

    #[inline]
    fn get_raft_size(&self) -> usize {
        self.state_size
            + self
                .raft_wbs
                .iter()
                .map(|wb| wb.persist_size())
                .sum::<usize>()
    }

<<<<<<< HEAD
    fn before_write_to_db(&mut self, engine: &ER, metrics: &StoreWriteMetrics) {
        // Put raft state to raft writebatch
        for (region_id, state) in self.raft_states.drain() {
            self.raft_wb.put_raft_state(region_id, &state).unwrap();
        }
        if let ExtraBatchWrite::V2(extra_states_map) = &mut self.extra_batch_write {
            for (region_id, state) in extra_states_map.drain() {
                let mut tombstone = false;
                if let Some(region_state) = state.region_state {
                    if region_state.get_state() == PeerState::Tombstone {
                        tombstone = true;
                        engine
                            .clean(
                                region_id,
                                first_index(&state.apply_state),
                                state.raft_state.as_ref().unwrap(),
                                &mut self.raft_wb,
                            )
                            .unwrap();
                    }
                    self.raft_wb
                        .put_region_state(region_id, &region_state)
                        .unwrap();
                }
                if !tombstone {
                    self.raft_wb
                        .put_apply_state(region_id, &state.apply_state)
                        .unwrap();
                }
            }
        }
        self.state_size = 0;
=======
    fn before_write_to_db(&mut self, metrics: &StoreWriteMetrics) {
        self.flush_states_to_raft_wb();
>>>>>>> 25261c8a
        if metrics.waterfall_metrics {
            let now = std::time::Instant::now();
            for task in &self.tasks {
                for tracker in &task.trackers {
                    tracker.observe(now, &metrics.wf_before_write, |t| {
                        &mut t.metrics.wf_before_write_nanos
                    });
                }
            }
        }
    }

    fn after_write_to_kv_db(&mut self, metrics: &StoreWriteMetrics) {
        if metrics.waterfall_metrics {
            let now = std::time::Instant::now();
            for task in &self.tasks {
                for tracker in &task.trackers {
                    tracker.observe(now, &metrics.wf_kvdb_end, |t| {
                        &mut t.metrics.wf_kvdb_end_nanos
                    });
                }
            }
        }
    }

    fn after_write_all(&mut self) {
        for hook in mem::take(&mut self.persisted_cbs) {
            hook();
        }
    }

    fn after_write_to_raft_db(&mut self, metrics: &StoreWriteMetrics) {
        if metrics.waterfall_metrics {
            let now = std::time::Instant::now();
            for task in &self.tasks {
                for tracker in &task.trackers {
                    tracker.observe(now, &metrics.wf_write_end, |t| {
                        &mut t.metrics.wf_write_end_nanos
                    });
                }
            }
        }
    }
}

pub struct Worker<EK, ER, N, T>
where
    EK: KvEngine,
    ER: RaftEngine,
    N: PersistedNotifier,
{
    store_id: u64,
    tag: String,
    raft_engine: ER,
    kv_engine: Option<EK>,
    receiver: Receiver<WriteMsg<EK, ER>>,
    notifier: N,
    trans: T,
    batch: WriteTaskBatch<EK, ER>,
    cfg_tracker: Tracker<Config>,
    raft_write_size_limit: usize,
    metrics: StoreWriteMetrics,
    message_metrics: RaftSendMessageMetrics,
    perf_context: ER::PerfContext,
    pending_latency_inspect: Vec<(Instant, Vec<LatencyInspector>)>,
}

impl<EK, ER, N, T> Worker<EK, ER, N, T>
where
    EK: KvEngine,
    ER: RaftEngine,
    N: PersistedNotifier,
    T: Transport,
{
    pub fn new(
        store_id: u64,
        tag: String,
        raft_engine: ER,
        kv_engine: Option<EK>,
        receiver: Receiver<WriteMsg<EK, ER>>,
        notifier: N,
        trans: T,
        cfg: &Arc<VersionTrack<Config>>,
    ) -> Self {
        let batch = WriteTaskBatch::new(raft_engine.log_batch(RAFT_WB_DEFAULT_SIZE));
        let perf_context =
            raft_engine.get_perf_context(cfg.value().perf_level, PerfContextKind::RaftstoreStore);
        let cfg_tracker = cfg.clone().tracker(tag.clone());
        Self {
            store_id,
            tag,
            raft_engine,
            kv_engine,
            receiver,
            notifier,
            trans,
            batch,
            cfg_tracker,
            raft_write_size_limit: cfg.value().raft_write_size_limit.0 as usize,
            metrics: StoreWriteMetrics::new(cfg.value().waterfall_metrics),
            message_metrics: RaftSendMessageMetrics::default(),
            perf_context,
            pending_latency_inspect: vec![],
        }
    }

    fn run(&mut self) {
        let mut stopped = false;
        while !stopped {
            let handle_begin = match self.receiver.recv() {
                Ok(msg) => {
                    let now = Instant::now();
                    stopped |= self.handle_msg(msg);
                    now
                }
                Err(_) => return,
            };

            while self.batch.get_raft_size() < self.raft_write_size_limit {
                match self.receiver.try_recv() {
                    Ok(msg) => {
                        stopped |= self.handle_msg(msg);
                    }
                    Err(TryRecvError::Empty) => break,
                    Err(TryRecvError::Disconnected) => {
                        stopped = true;
                        break;
                    }
                };
            }

            if self.batch.is_empty() {
                self.clear_latency_inspect();
                continue;
            }

            STORE_WRITE_HANDLE_MSG_DURATION_HISTOGRAM
                .observe(duration_to_sec(handle_begin.saturating_elapsed()));

            STORE_WRITE_TRIGGER_SIZE_HISTOGRAM.observe(self.batch.get_raft_size() as f64);

            self.write_to_db(true);

            self.clear_latency_inspect();

            STORE_WRITE_LOOP_DURATION_HISTOGRAM
                .observe(duration_to_sec(handle_begin.saturating_elapsed()));
        }
    }

    // Returns whether it's a shutdown msg.
    fn handle_msg(&mut self, msg: WriteMsg<EK, ER>) -> bool {
        match msg {
            WriteMsg::Shutdown => return true,
            WriteMsg::WriteTask(task) => {
                debug!(
                    "handle write task";
                    "tag" => &self.tag,
                    "region_id" => task.region_id,
                    "peer_id" => task.peer_id,
                    "ready_number" => task.ready_number,
                    "extra_write_size" => task.extra_write.data_size(),
                    "raft_wb_size" => task.raft_wb.as_ref().map_or(0, |wb| wb.persist_size()),
                    "entry_count" => task.entries.len(),
                );

                self.metrics
                    .task_wait
                    .observe(duration_to_sec(task.send_time.saturating_elapsed()));
                self.handle_write_task(task);
            }
            WriteMsg::LatencyInspect {
                send_time,
                inspector,
            } => {
                self.pending_latency_inspect.push((send_time, inspector));
            }
        }
        false
    }

    pub fn handle_write_task(&mut self, task: WriteTask<EK, ER>) {
        self.batch.add_write_task(&self.raft_engine, task);
    }

    pub fn write_to_db(&mut self, notify: bool) {
        if self.batch.is_empty() {
            return;
        }

        let timer = Instant::now();

        self.batch
            .before_write_to_db(&self.raft_engine, &self.metrics);

        fail_point!("raft_before_save");

        let mut write_kv_time = 0f64;
        if let ExtraBatchWrite::V1(kv_wb) = &mut self.batch.extra_batch_write {
            if !kv_wb.is_empty() {
                let store_id = self.store_id;
                let raft_before_save_kv_on_store_3 = || {
                    fail_point!("raft_before_save_kv_on_store_3", store_id == 3, |_| {});
                };
                raft_before_save_kv_on_store_3();
                let now = Instant::now();
                let mut write_opts = WriteOptions::new();
                write_opts.set_sync(true);
                // TODO: Add perf context
                let tag = &self.tag;
                kv_wb.write_opt(&write_opts).unwrap_or_else(|e| {
                    panic!(
                        "store {}: {} failed to write to kv engine: {:?}",
                        store_id, tag, e
                    );
                });
                if kv_wb.data_size() > KV_WB_SHRINK_SIZE {
                    *kv_wb = self
                        .kv_engine
                        .as_ref()
                        .unwrap()
                        .write_batch_with_cap(KV_WB_DEFAULT_SIZE);
                }
                write_kv_time = duration_to_sec(now.saturating_elapsed());
                STORE_WRITE_KVDB_DURATION_HISTOGRAM.observe(write_kv_time);
            }
            self.batch.after_write_to_kv_db(&self.metrics);
        }
        fail_point!("raft_between_save");

        let mut write_raft_time = 0f64;
<<<<<<< HEAD
        if !self.batch.raft_wb.is_empty() {
=======
        if !self.batch.raft_wbs[0].is_empty() {
>>>>>>> 25261c8a
            fail_point!("raft_before_save_on_store_1", self.store_id == 1, |_| {});

            let now = Instant::now();
            self.perf_context.start_observe();
<<<<<<< HEAD
            self.raft_engine
                .consume_and_shrink(
                    &mut self.batch.raft_wb,
                    true,
                    RAFT_WB_SHRINK_SIZE,
                    RAFT_WB_DEFAULT_SIZE,
                )
                .unwrap_or_else(|e| {
                    panic!(
                        "store {}: {} failed to write to raft engine: {:?}",
                        self.store_id, self.tag, e
                    );
                });
=======
            for i in 0..self.batch.raft_wbs.len() {
                self.raft_engine
                    .consume_and_shrink(
                        &mut self.batch.raft_wbs[i],
                        true,
                        RAFT_WB_SHRINK_SIZE,
                        RAFT_WB_DEFAULT_SIZE,
                    )
                    .unwrap_or_else(|e| {
                        panic!(
                            "store {}: {} failed to write to raft engine: {:?}",
                            self.store_id, self.tag, e
                        );
                    });
            }
            self.batch.raft_wbs.truncate(1);
>>>>>>> 25261c8a
            let trackers: Vec<_> = self
                .batch
                .tasks
                .iter()
                .flat_map(|task| task.trackers.iter().flat_map(|t| t.as_tracker_token()))
                .collect();
            self.perf_context.report_metrics(&trackers);
            write_raft_time = duration_to_sec(now.saturating_elapsed());
            STORE_WRITE_RAFTDB_DURATION_HISTOGRAM.observe(write_raft_time);
        }

        fail_point!("raft_after_save");

        self.batch.after_write_to_raft_db(&self.metrics);

<<<<<<< HEAD
=======
        fail_point!(
            "async_write_before_cb",
            !self.batch.persisted_cbs.is_empty(),
            |_| ()
        );
>>>>>>> 25261c8a
        self.batch.after_write_all();

        fail_point!("raft_before_follower_send");

        let mut now = Instant::now();
        for task in &mut self.batch.tasks {
            for msg in task.messages.drain(..) {
                let msg_type = msg.get_message().get_msg_type();
                let to_peer_id = msg.get_to_peer().get_id();
                let to_store_id = msg.get_to_peer().get_store_id();

                debug!(
                    "send raft msg in write thread";
                    "tag" => &self.tag,
                    "region_id" => task.region_id,
                    "peer_id" => task.peer_id,
                    "msg_type" => ?msg_type,
                    "msg_size" => msg.get_message().compute_size(),
                    "to" => to_peer_id,
                    "disk_usage" => ?msg.get_disk_usage(),
                );

                if let Err(e) = self.trans.send(msg) {
                    // We use metrics to observe failure on production.
                    debug!(
                        "failed to send msg to other peer in async-writer";
                        "region_id" => task.region_id,
                        "peer_id" => task.peer_id,
                        "target_peer_id" => to_peer_id,
                        "target_store_id" => to_store_id,
                        "err" => ?e,
                        "error_code" => %e.error_code(),
                    );
                    self.message_metrics.add(msg_type, false);
                    // If this msg is snapshot, it is unnecessary to send
                    // snapshot status to this peer because it has already
                    // become follower. (otherwise the snapshot msg should be
                    // sent in store thread other than here) Also, the follower
                    // don't need flow control, so don't send unreachable msg
                    // here.
                } else {
                    self.message_metrics.add(msg_type, true);
                }
            }
        }
        if self.trans.need_flush() {
            self.trans.flush();
            self.message_metrics.flush();
        }
        let now2 = Instant::now();
        let send_time = duration_to_sec(now2.saturating_duration_since(now));
        STORE_WRITE_SEND_DURATION_HISTOGRAM.observe(send_time);

        let mut callback_time = 0f64;
        if notify {
            for (region_id, (peer_id, ready_number)) in &self.batch.readies {
                self.notifier.notify(*region_id, *peer_id, *ready_number);
            }
            now = Instant::now();
            callback_time = duration_to_sec(now.saturating_duration_since(now2));
            STORE_WRITE_CALLBACK_DURATION_HISTOGRAM.observe(callback_time);
        }

        let total_cost = now.saturating_duration_since(timer);
        STORE_WRITE_TO_DB_DURATION_HISTOGRAM.observe(duration_to_sec(total_cost));

        slow_log!(
            total_cost,
            "[store {}] async write too slow, write_kv: {}s, write_raft: {}s, send: {}s, callback: {}s thread: {}",
            self.store_id,
            write_kv_time,
            write_raft_time,
            send_time,
            callback_time,
            self.tag
        );

        self.batch.clear();
        self.metrics.flush();

        // update config
        if let Some(incoming) = self.cfg_tracker.any_new() {
            self.raft_write_size_limit = incoming.raft_write_size_limit.0 as usize;
            self.metrics.waterfall_metrics = incoming.waterfall_metrics;
        }
    }

    pub fn is_empty(&self) -> bool {
        self.batch.is_empty()
    }

    fn clear_latency_inspect(&mut self) {
        if self.pending_latency_inspect.is_empty() {
            return;
        }
        let now = Instant::now();
        for (time, inspectors) in std::mem::take(&mut self.pending_latency_inspect) {
            for mut inspector in inspectors {
                inspector.record_store_write(now.saturating_duration_since(time));
                inspector.finish();
            }
        }
    }
}

pub struct StoreWriters<EK, ER>
where
    EK: KvEngine,
    ER: RaftEngine,
{
    writers: Vec<Sender<WriteMsg<EK, ER>>>,
    handlers: Vec<JoinHandle<()>>,
}

impl<EK: KvEngine, ER: RaftEngine> Default for StoreWriters<EK, ER> {
    fn default() -> Self {
        Self {
            writers: vec![],
            handlers: vec![],
        }
    }
}

impl<EK, ER> StoreWriters<EK, ER>
where
    EK: KvEngine,
    ER: RaftEngine,
{
    pub fn senders(&self) -> WriteSenders<EK, ER> {
        WriteSenders::new(self.writers.clone())
    }

    pub fn spawn<T: Transport + 'static, N: PersistedNotifier>(
        &mut self,
        store_id: u64,
        raft_engine: ER,
        kv_engine: Option<EK>,
        notifier: &N,
        trans: &T,
        cfg: &Arc<VersionTrack<Config>>,
    ) -> Result<()> {
        let pool_size = cfg.value().store_io_pool_size;
        for i in 0..pool_size {
            let tag = format!("store-writer-{}", i);
            let (tx, rx) = bounded(cfg.value().store_io_notify_capacity);
            let mut worker = Worker::new(
                store_id,
                tag.clone(),
                raft_engine.clone(),
                kv_engine.clone(),
                rx,
                notifier.clone(),
                trans.clone(),
                cfg,
            );
            info!("starting store writer {}", i);
            let t = thread::Builder::new()
                .name(thd_name!(tag))
                .spawn_wrapper(move || {
                    worker.run();
                })?;
            self.writers.push(tx);
            self.handlers.push(t);
        }
        Ok(())
    }

    pub fn shutdown(&mut self) {
        assert_eq!(self.writers.len(), self.handlers.len());
        for (i, handler) in self.handlers.drain(..).enumerate() {
            info!("stopping store writer {}", i);
            self.writers[i].send(WriteMsg::Shutdown).unwrap();
            handler.join().unwrap();
        }
    }
}

/// Used for test to write task to kv db and raft db.
#[cfg(test)]
pub fn write_to_db_for_test<EK, ER>(
    engines: &engine_traits::Engines<EK, ER>,
    task: WriteTask<EK, ER>,
) where
    EK: KvEngine,
    ER: RaftEngine,
{
    let mut batch = WriteTaskBatch::new(engines.raft.log_batch(RAFT_WB_DEFAULT_SIZE));
<<<<<<< HEAD
    batch.add_write_task(task);
    batch.before_write_to_db(&engines.raft, &StoreWriteMetrics::new(false));
=======
    batch.add_write_task(&engines.raft, task);
    batch.before_write_to_db(&StoreWriteMetrics::new(false));
>>>>>>> 25261c8a
    if let ExtraBatchWrite::V1(kv_wb) = &mut batch.extra_batch_write {
        if !kv_wb.is_empty() {
            let mut write_opts = WriteOptions::new();
            write_opts.set_sync(true);
            kv_wb.write_opt(&write_opts).unwrap_or_else(|e| {
                panic!("test failed to write to kv engine: {:?}", e);
            });
        }
    }
<<<<<<< HEAD
    if !batch.raft_wb.is_empty() {
        engines
            .raft
            .consume(&mut batch.raft_wb, true)
            .unwrap_or_else(|e| {
=======
    if !batch.raft_wbs[0].is_empty() {
        for wb in &mut batch.raft_wbs {
            engines.raft.consume(wb, true).unwrap_or_else(|e| {
>>>>>>> 25261c8a
                panic!("test failed to write to raft engine: {:?}", e);
            });
        }
    }
}

#[cfg(test)]
#[path = "write_tests.rs"]
mod tests;<|MERGE_RESOLUTION|>--- conflicted
+++ resolved
@@ -20,18 +20,12 @@
 };
 use error_code::ErrorCodeExt;
 use fail::fail_point;
-use kvproto::raft_serverpb::{
-    PeerState, RaftApplyState, RaftLocalState, RaftMessage, RegionLocalState,
-};
+use kvproto::raft_serverpb::{RaftLocalState, RaftMessage};
 use protobuf::Message;
 use raft::eraftpb::Entry;
 use tikv_util::{
     box_err,
-<<<<<<< HEAD
-    config::{Tracker, VersionTrack},
-=======
     config::{ReadableSize, Tracker, VersionTrack},
->>>>>>> 25261c8a
     debug, info, slow_log,
     sys::thread::StdThreadBuildWrapper,
     thd_name,
@@ -43,7 +37,6 @@
 use crate::{
     store::{
         config::Config,
-        entry_storage::first_index,
         fsm::RaftRouter,
         local_metrics::{RaftSendMessageMetrics, StoreWriteMetrics, TimeTracker},
         metrics::*,
@@ -93,18 +86,6 @@
 ///
 /// For now, applying snapshot needs to persist some extra states. For v1,
 /// these states are written to KvEngine. For v2, they are written to
-<<<<<<< HEAD
-/// RaftEngine.
-// TODO: perhaps we should always pass states instead of a write batch even
-// for v1.
-pub enum ExtraWrite<W> {
-    None,
-    V1(W),
-    V2(ExtraStates),
-}
-
-impl<W: WriteBatch> ExtraWrite<W> {
-=======
 /// RaftEngine. Although in v2 these states are also written to raft engine,
 /// but we have to use `ExtraState` as they should be written as the last
 /// updates.
@@ -117,17 +98,12 @@
 }
 
 impl<W: WriteBatch, L: RaftLogBatch> ExtraWrite<W, L> {
->>>>>>> 25261c8a
     #[inline]
     pub fn is_empty(&self) -> bool {
         match self {
             ExtraWrite::None => true,
             ExtraWrite::V1(w) => w.is_empty(),
-<<<<<<< HEAD
-            _ => false,
-=======
             ExtraWrite::V2(l) => l.is_empty(),
->>>>>>> 25261c8a
         }
     }
 
@@ -136,11 +112,7 @@
         match self {
             ExtraWrite::None => 0,
             ExtraWrite::V1(w) => w.data_size(),
-<<<<<<< HEAD
-            ExtraWrite::V2(m) => mem::size_of_val(m),
-=======
             ExtraWrite::V2(l) => l.persist_size(),
->>>>>>> 25261c8a
         }
     }
 
@@ -167,13 +139,6 @@
     }
 
     #[inline]
-<<<<<<< HEAD
-    pub fn set_v2(&mut self, extra_states: ExtraStates) {
-        if let ExtraWrite::V1(_) = self {
-            unreachable!("v1 and v2 are mixed used");
-        } else {
-            *self = ExtraWrite::V2(extra_states);
-=======
     pub fn ensure_v2(&mut self, log_batch: impl FnOnce() -> L) -> &mut L {
         if let ExtraWrite::None = self {
             *self = ExtraWrite::V2(log_batch());
@@ -194,20 +159,13 @@
             unreachable!("v1 and v2 are mixed used");
         } else if let ExtraWrite::V2(l) = self {
             l.merge(log_batch).unwrap();
->>>>>>> 25261c8a
-        }
-    }
-
-    #[inline]
-<<<<<<< HEAD
-    pub fn v2_mut(&mut self) -> Option<&mut ExtraStates> {
-        if let ExtraWrite::V2(m) = self {
-            Some(m)
-=======
+        }
+    }
+
+    #[inline]
     pub fn v2_mut(&mut self) -> Option<&mut L> {
         if let ExtraWrite::V2(l) = self {
             Some(l)
->>>>>>> 25261c8a
         } else {
             None
         }
@@ -227,19 +185,11 @@
     pub send_time: Instant,
     pub raft_wb: Option<ER::LogBatch>,
     // called after writing to kvdb and raftdb.
-<<<<<<< HEAD
-    pub persisted_cb: Option<Box<dyn FnOnce() + Send>>,
-    pub entries: Vec<Entry>,
-    pub cut_logs: Option<(u64, u64)>,
-    pub raft_state: Option<RaftLocalState>,
-    pub extra_write: ExtraWrite<EK::WriteBatch>,
-=======
     pub persisted_cbs: Vec<Box<dyn FnOnce() + Send>>,
     pub entries: Vec<Entry>,
     pub cut_logs: Option<(u64, u64)>,
     pub raft_state: Option<RaftLocalState>,
     pub extra_write: ExtraWrite<EK::WriteBatch, ER::LogBatch>,
->>>>>>> 25261c8a
     pub messages: Vec<RaftMessage>,
     pub trackers: Vec<TimeTracker>,
     pub has_snapshot: bool,
@@ -263,11 +213,7 @@
             extra_write: ExtraWrite::None,
             messages: vec![],
             trackers: vec![],
-<<<<<<< HEAD
-            persisted_cb: None,
-=======
             persisted_cbs: Vec::new(),
->>>>>>> 25261c8a
             has_snapshot: false,
         }
     }
@@ -332,45 +278,6 @@
     }
 }
 
-<<<<<<< HEAD
-/// These states are set only in raftstore V2.
-#[derive(Default)]
-pub struct ExtraStates {
-    apply_state: RaftApplyState,
-    region_state: Option<RegionLocalState>,
-    // Set only want to destroy the raft group in write worker.
-    raft_state: Option<RaftLocalState>,
-}
-
-impl ExtraStates {
-    #[inline]
-    pub fn new(apply_state: RaftApplyState) -> Self {
-        Self {
-            apply_state,
-            region_state: None,
-            raft_state: None,
-        }
-    }
-
-    #[inline]
-    pub fn set_region_state(&mut self, region_state: RegionLocalState) {
-        self.region_state = Some(region_state);
-    }
-
-    #[inline]
-    pub fn set_raft_state(&mut self, raft_state: RaftLocalState) {
-        self.raft_state = Some(raft_state);
-    }
-}
-
-pub enum ExtraBatchWrite<W> {
-    None,
-    V1(W),
-    V2(HashMap<u64, ExtraStates>),
-}
-
-impl<W: WriteBatch> ExtraBatchWrite<W> {
-=======
 pub enum ExtraBatchWrite<W, L> {
     None,
     V1(W),
@@ -378,30 +285,20 @@
 }
 
 impl<W: WriteBatch, L: RaftLogBatch> ExtraBatchWrite<W, L> {
->>>>>>> 25261c8a
     #[inline]
     fn clear(&mut self) {
         match self {
             ExtraBatchWrite::None => {}
             ExtraBatchWrite::V1(w) => w.clear(),
-<<<<<<< HEAD
-            ExtraBatchWrite::V2(m) => m.clear(),
-=======
             // No clear in in `RaftLogBatch`.
             ExtraBatchWrite::V2(_) => *self = ExtraBatchWrite::None,
->>>>>>> 25261c8a
         }
     }
 
     /// Merge the extra_write with this batch.
     ///
     /// If there is any new states inserted, return the size of the state.
-<<<<<<< HEAD
-    fn merge(&mut self, region_id: u64, extra_write: &mut ExtraWrite<W>) -> usize {
-        let mut inserted = false;
-=======
     fn merge(&mut self, extra_write: &mut ExtraWrite<W, L>) {
->>>>>>> 25261c8a
         match mem::replace(extra_write, ExtraWrite::None) {
             ExtraWrite::None => (),
             ExtraWrite::V1(wb) => match self {
@@ -409,43 +306,11 @@
                 ExtraBatchWrite::V1(kv_wb) => kv_wb.merge(wb).unwrap(),
                 ExtraBatchWrite::V2(_) => unreachable!("v2 and v1 are mixed used"),
             },
-<<<<<<< HEAD
-            ExtraWrite::V2(extra_states) => match self {
-                ExtraBatchWrite::None => {
-                    let mut map = HashMap::default();
-                    map.insert(region_id, extra_states);
-                    *self = ExtraBatchWrite::V2(map);
-                    inserted = true;
-                }
-                ExtraBatchWrite::V1(_) => unreachable!("v2 and v1 are mixed used"),
-                ExtraBatchWrite::V2(extra_states_map) => match extra_states_map.entry(region_id) {
-                    collections::HashMapEntry::Occupied(mut slot) => {
-                        slot.get_mut().apply_state = extra_states.apply_state;
-                        if let Some(region_state) = extra_states.region_state {
-                            slot.get_mut().region_state = Some(region_state);
-                        }
-                        if let Some(raft_state) = extra_states.raft_state {
-                            slot.get_mut().raft_state = Some(raft_state);
-                        }
-                    }
-                    collections::HashMapEntry::Vacant(slot) => {
-                        slot.insert(extra_states);
-                        inserted = true;
-                    }
-                },
-            },
-        };
-        if inserted {
-            std::mem::size_of::<ExtraStates>()
-        } else {
-            0
-=======
             ExtraWrite::V2(lb) => match self {
                 ExtraBatchWrite::None => *self = ExtraBatchWrite::V2(lb),
                 ExtraBatchWrite::V1(_) => unreachable!("v2 and v1 are mixed used"),
                 ExtraBatchWrite::V2(raft_wb) => raft_wb.merge(lb).unwrap(),
             },
->>>>>>> 25261c8a
         }
     }
 }
@@ -456,12 +321,6 @@
     EK: KvEngine,
     ER: RaftEngine,
 {
-<<<<<<< HEAD
-    pub raft_wb: ER::LogBatch,
-    // Write raft state once for a region everytime writing to disk
-    pub raft_states: HashMap<u64, RaftLocalState>,
-    pub extra_batch_write: ExtraBatchWrite<EK::WriteBatch>,
-=======
     // When a single batch becomes too large, we uses multiple batches each containing atomic
     // writes.
     pub raft_wbs: Vec<ER::LogBatch>,
@@ -470,7 +329,6 @@
     // batches must be inlined early.
     pub raft_states: HashMap<u64, RaftLocalState>,
     pub extra_batch_write: ExtraBatchWrite<EK::WriteBatch, ER::LogBatch>,
->>>>>>> 25261c8a
     pub state_size: usize,
     pub tasks: Vec<WriteTask<EK, ER>>,
     pub persisted_cbs: Vec<Box<dyn FnOnce() + Send>>,
@@ -486,11 +344,7 @@
 {
     fn new(raft_wb: ER::LogBatch) -> Self {
         Self {
-<<<<<<< HEAD
-            raft_wb,
-=======
             raft_wbs: vec![raft_wb],
->>>>>>> 25261c8a
             raft_states: HashMap::default(),
             extra_batch_write: ExtraBatchWrite::None,
             state_size: 0,
@@ -519,10 +373,6 @@
         if let Err(e) = task.valid() {
             panic!("task is not valid: {:?}", e);
         }
-<<<<<<< HEAD
-        if let Some(raft_wb) = task.raft_wb.take() {
-            self.raft_wb.merge(raft_wb).unwrap();
-=======
 
         if self.raft_wb_split_size > 0
             && self.raft_wbs.last().unwrap().persist_size() >= self.raft_wb_split_size
@@ -530,7 +380,6 @@
             self.flush_states_to_raft_wb();
             self.raft_wbs
                 .push(raft_engine.log_batch(RAFT_WB_DEFAULT_SIZE));
->>>>>>> 25261c8a
         }
 
         let raft_wb = self.raft_wbs.last_mut().unwrap();
@@ -549,10 +398,6 @@
             self.state_size += std::mem::size_of::<RaftLocalState>();
         }
         self.extra_batch_write.merge(&mut task.extra_write);
-
-        self.state_size += self
-            .extra_batch_write
-            .merge(task.region_id, &mut task.extra_write);
 
         if let Some(prev_readies) = self
             .readies
@@ -574,15 +419,9 @@
                 );
             }
         }
-<<<<<<< HEAD
-        if let Some(v) = task.persisted_cb.take() {
-            self.persisted_cbs.push(v);
-        };
-=======
         for v in task.persisted_cbs.drain(..) {
             self.persisted_cbs.push(v);
         }
->>>>>>> 25261c8a
         self.tasks.push(task);
     }
 
@@ -611,43 +450,8 @@
                 .sum::<usize>()
     }
 
-<<<<<<< HEAD
-    fn before_write_to_db(&mut self, engine: &ER, metrics: &StoreWriteMetrics) {
-        // Put raft state to raft writebatch
-        for (region_id, state) in self.raft_states.drain() {
-            self.raft_wb.put_raft_state(region_id, &state).unwrap();
-        }
-        if let ExtraBatchWrite::V2(extra_states_map) = &mut self.extra_batch_write {
-            for (region_id, state) in extra_states_map.drain() {
-                let mut tombstone = false;
-                if let Some(region_state) = state.region_state {
-                    if region_state.get_state() == PeerState::Tombstone {
-                        tombstone = true;
-                        engine
-                            .clean(
-                                region_id,
-                                first_index(&state.apply_state),
-                                state.raft_state.as_ref().unwrap(),
-                                &mut self.raft_wb,
-                            )
-                            .unwrap();
-                    }
-                    self.raft_wb
-                        .put_region_state(region_id, &region_state)
-                        .unwrap();
-                }
-                if !tombstone {
-                    self.raft_wb
-                        .put_apply_state(region_id, &state.apply_state)
-                        .unwrap();
-                }
-            }
-        }
-        self.state_size = 0;
-=======
     fn before_write_to_db(&mut self, metrics: &StoreWriteMetrics) {
         self.flush_states_to_raft_wb();
->>>>>>> 25261c8a
         if metrics.waterfall_metrics {
             let now = std::time::Instant::now();
             for task in &self.tasks {
@@ -840,8 +644,7 @@
 
         let timer = Instant::now();
 
-        self.batch
-            .before_write_to_db(&self.raft_engine, &self.metrics);
+        self.batch.before_write_to_db(&self.metrics);
 
         fail_point!("raft_before_save");
 
@@ -879,30 +682,11 @@
         fail_point!("raft_between_save");
 
         let mut write_raft_time = 0f64;
-<<<<<<< HEAD
-        if !self.batch.raft_wb.is_empty() {
-=======
         if !self.batch.raft_wbs[0].is_empty() {
->>>>>>> 25261c8a
             fail_point!("raft_before_save_on_store_1", self.store_id == 1, |_| {});
 
             let now = Instant::now();
             self.perf_context.start_observe();
-<<<<<<< HEAD
-            self.raft_engine
-                .consume_and_shrink(
-                    &mut self.batch.raft_wb,
-                    true,
-                    RAFT_WB_SHRINK_SIZE,
-                    RAFT_WB_DEFAULT_SIZE,
-                )
-                .unwrap_or_else(|e| {
-                    panic!(
-                        "store {}: {} failed to write to raft engine: {:?}",
-                        self.store_id, self.tag, e
-                    );
-                });
-=======
             for i in 0..self.batch.raft_wbs.len() {
                 self.raft_engine
                     .consume_and_shrink(
@@ -919,7 +703,6 @@
                     });
             }
             self.batch.raft_wbs.truncate(1);
->>>>>>> 25261c8a
             let trackers: Vec<_> = self
                 .batch
                 .tasks
@@ -935,14 +718,11 @@
 
         self.batch.after_write_to_raft_db(&self.metrics);
 
-<<<<<<< HEAD
-=======
         fail_point!(
             "async_write_before_cb",
             !self.batch.persisted_cbs.is_empty(),
             |_| ()
         );
->>>>>>> 25261c8a
         self.batch.after_write_all();
 
         fail_point!("raft_before_follower_send");
@@ -1130,13 +910,8 @@
     ER: RaftEngine,
 {
     let mut batch = WriteTaskBatch::new(engines.raft.log_batch(RAFT_WB_DEFAULT_SIZE));
-<<<<<<< HEAD
-    batch.add_write_task(task);
-    batch.before_write_to_db(&engines.raft, &StoreWriteMetrics::new(false));
-=======
     batch.add_write_task(&engines.raft, task);
     batch.before_write_to_db(&StoreWriteMetrics::new(false));
->>>>>>> 25261c8a
     if let ExtraBatchWrite::V1(kv_wb) = &mut batch.extra_batch_write {
         if !kv_wb.is_empty() {
             let mut write_opts = WriteOptions::new();
@@ -1146,17 +921,9 @@
             });
         }
     }
-<<<<<<< HEAD
-    if !batch.raft_wb.is_empty() {
-        engines
-            .raft
-            .consume(&mut batch.raft_wb, true)
-            .unwrap_or_else(|e| {
-=======
     if !batch.raft_wbs[0].is_empty() {
         for wb in &mut batch.raft_wbs {
             engines.raft.consume(wb, true).unwrap_or_else(|e| {
->>>>>>> 25261c8a
                 panic!("test failed to write to raft engine: {:?}", e);
             });
         }
