--- conflicted
+++ resolved
@@ -14,7 +14,7 @@
 use engine_traits::KvEngine;
 use fail::fail_point;
 use futures::{compat::Future01CompatExt, future::select_all, FutureExt, TryFutureExt};
-use grpcio::{ChannelBuilder, Environment, Error as GrpcError, RpcStatusCode};
+use grpcio::{ChannelBuilder, Environment};
 use kvproto::{
     kvrpcpb::{CheckLeaderRequest, LeaderInfo},
     metapb::{Peer, PeerRole},
@@ -31,15 +31,11 @@
 };
 use security::SecurityManager;
 use tikv_util::{
-<<<<<<< HEAD
-    info, sys::thread::ThreadBuildWrapper, time::Instant, timer::SteadyTimer, worker::Scheduler,
-=======
     info,
     sys::thread::ThreadBuildWrapper,
     time::{Instant, SlowTimer},
     timer::SteadyTimer,
     worker::Scheduler,
->>>>>>> 0f5058eb
 };
 use tokio::{
     runtime::{Builder, Runtime},
@@ -139,19 +135,8 @@
     }
 }
 
-<<<<<<< HEAD
-// Confirms leadership of region peer before trying to advance resolved ts.
-// This function broadcasts a special message to all stores, gets the leader id
-// of them to confirm whether current peer has a quorum which accepts its
-// leadership.
-pub async fn region_resolved_ts_store(
-    regions: Vec<u64>,
-    store_meta: Arc<StdMutex<StoreMeta>>,
-    region_read_progress: RegionReadProgressRegistry,
-=======
 pub struct LeadershipResolver {
     tikv_clients: Mutex<HashMap<u64, TikvClient>>,
->>>>>>> 0f5058eb
     pd_client: Arc<dyn PdClient>,
     env: Arc<Environment>,
     security_mgr: Arc<SecurityManager>,
@@ -251,102 +236,6 @@
         let resps = futures::future::join_all(reqs).await;
         resps.into_iter().flatten().collect::<Vec<u64>>()
     }
-<<<<<<< HEAD
-    // Approximate `LeaderInfo` size
-    let leader_info_size = store_map
-        .values()
-        .next()
-        .map_or(0, |regions| regions[0].compute_size());
-    let store_count = store_map.len();
-    let mut stores: Vec<_> = store_map
-        .into_iter()
-        .map(|(to_store, regions)| {
-            let tikv_clients = tikv_clients.clone();
-            let env = env.clone();
-            let pd_client = pd_client.clone();
-            let security_mgr = security_mgr.clone();
-            let region_num = regions.len() as u32;
-            CHECK_LEADER_REQ_SIZE_HISTOGRAM.observe((leader_info_size * region_num) as f64);
-            CHECK_LEADER_REQ_ITEM_COUNT_HISTOGRAM.observe(region_num as f64);
-
-            // Check leadership for `regions` on `to_store`.
-            async move {
-                PENDING_CHECK_LEADER_REQ_COUNT.inc();
-                defer!(PENDING_CHECK_LEADER_REQ_COUNT.dec());
-                let client =
-                    get_tikv_client(to_store, pd_client, security_mgr, env, tikv_clients.clone())
-                        .await
-                        .map_err(|e| {
-                            (to_store, e.retryable(), format!("[get tikv client] {}", e))
-                        })?;
-
-                let mut req = CheckLeaderRequest::default();
-                req.set_regions(regions.into());
-                req.set_ts(min_ts.into_inner());
-                let start = Instant::now_coarse();
-                defer!({
-                    let elapsed = start.saturating_elapsed();
-                    slow_log!(
-                        elapsed,
-                        "check leader rpc costs too long, to_store: {}",
-                        to_store
-                    );
-                    RTS_CHECK_LEADER_DURATION_HISTOGRAM_VEC
-                        .with_label_values(&["rpc"])
-                        .observe(elapsed.as_secs_f64());
-                });
-
-                let rpc = match client.check_leader_async(&req) {
-                    Ok(rpc) => rpc,
-                    Err(GrpcError::RpcFailure(status))
-                        if status.code() == RpcStatusCode::UNIMPLEMENTED =>
-                    {
-                        // Some stores like TiFlash don't implement it.
-                        return Ok((to_store, vec![]));
-                    }
-                    Err(e) => return Err((to_store, true, format!("[rpc create failed]{}", e))),
-                };
-
-                PENDING_CHECK_LEADER_REQ_SENT_COUNT.inc();
-                defer!(PENDING_CHECK_LEADER_REQ_SENT_COUNT.dec());
-                let timeout = Duration::from_millis(DEFAULT_CHECK_LEADER_TIMEOUT_MILLISECONDS);
-                let regions = tokio::time::timeout(timeout, rpc)
-                    .map_err(|e| (to_store, true, format!("[timeout] {}", e)))
-                    .await?
-                    .map_err(|e| (to_store, true, format!("[rpc failed] {}", e)))?
-                    .take_regions();
-                Ok((to_store, regions))
-            }
-            .boxed()
-        })
-        .collect();
-    let start = Instant::now_coarse();
-
-    defer!({
-        RTS_CHECK_LEADER_DURATION_HISTOGRAM_VEC
-            .with_label_values(&["all"])
-            .observe(start.saturating_elapsed_secs());
-    });
-    for _ in 0..store_count {
-        // Use `select_all` to avoid the process getting blocked when some TiKVs were
-        // down.
-        let (res, _, remains) = select_all(stores).await;
-        stores = remains;
-        match res {
-            Ok((to_store, regions)) => regions.into_iter().for_each(|region_id| {
-                if let Some(r) = region_map.get(&region_id) {
-                    let resps = resp_map.entry(region_id).or_default();
-                    resps.push(to_store);
-                    if region_has_quorum(r, resps) {
-                        valid_regions.insert(region_id);
-                    }
-                }
-            }),
-            Err((to_store, reconnect, err)) => {
-                info!("check leader failed"; "error" => ?err, "to_store" => to_store);
-                if reconnect {
-                    tikv_clients.lock().await.remove(&to_store);
-=======
 
     // Confirms leadership of region peer before trying to advance resolved ts.
     // This function broadcasts a special message to all stores, gets the leader id
@@ -495,7 +384,6 @@
                     if reconnect {
                         self.tikv_clients.lock().await.remove(&to_store);
                     }
->>>>>>> 0f5058eb
                 }
             }
             // Return early if all regions had already got quorum.
@@ -564,11 +452,7 @@
     pd_client: &Arc<dyn PdClient>,
     security_mgr: &SecurityManager,
     env: Arc<Environment>,
-<<<<<<< HEAD
-    tikv_clients: Arc<Mutex<HashMap<u64, TikvClient>>>,
-=======
     tikv_clients: &Mutex<HashMap<u64, TikvClient>>,
->>>>>>> 0f5058eb
 ) -> pd_client::Result<TikvClient> {
     {
         let clients = tikv_clients.lock().await;
