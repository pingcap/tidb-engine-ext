--- conflicted
+++ resolved
@@ -146,10 +146,7 @@
 test_storage = { workspace = true }
 test_util = { workspace = true }
 tidb_query_datatype = { workspace = true }
-<<<<<<< HEAD
-=======
 tikv_kv = { workspace = true }
->>>>>>> 0f1d45a8
 tipb_helper = { workspace = true }
 tokio = { version = "1.5", features = ["rt-multi-thread"] }
 
