--- conflicted
+++ resolved
@@ -195,8 +195,6 @@
     Ok(())
 }
 
-<<<<<<< HEAD
-=======
 /// Updates the last_change_ts of a new Rollback record.
 ///
 /// When writing a new Rollback record, we don't always know about the
@@ -231,7 +229,6 @@
     Ok(())
 }
 
->>>>>>> 616b4402
 /// Generate the Write record that should be written that means to perform a
 /// specified rollback operation.
 pub fn make_rollback(
