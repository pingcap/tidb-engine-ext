--- conflicted
+++ resolved
@@ -13,9 +13,5 @@
 engine_rocks = { workspace = true }
 engine_traits = { workspace = true }
 keys = { workspace = true }
-<<<<<<< HEAD
-kvproto = { git = "https://github.com/pingcap/kvproto.git" }
-=======
 kvproto = { workspace = true }
->>>>>>> 7a3764fc
 uuid = { version = "0.8.1", features = ["serde", "v4"] }