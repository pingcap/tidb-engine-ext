--- conflicted
+++ resolved
@@ -68,10 +68,7 @@
     pub to: u64,
 }
 
-<<<<<<< HEAD
-=======
 // TODO: Refactor common methods between Kv and Raft engine into a shared trait.
->>>>>>> 616b4402
 pub trait RaftEngine: RaftEngineReadOnly + PerfContextExt + Clone + Sync + Send + 'static {
     type LogBatch: RaftLogBatch;
 
@@ -144,12 +141,9 @@
 
     fn get_engine_size(&self) -> Result<u64>;
 
-<<<<<<< HEAD
-=======
     /// The path to the directory on the filesystem where the raft log is stored
     fn get_engine_path(&self) -> &str;
 
->>>>>>> 616b4402
     /// Visit all available raft groups.
     ///
     /// If any error is returned, the iteration will stop.
