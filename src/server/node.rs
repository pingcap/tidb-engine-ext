--- conflicted
+++ resolved
@@ -238,14 +238,13 @@
         self.store.get_id()
     }
 
-<<<<<<< HEAD
     pub fn store(&self) -> metapb::Store {
         self.store.clone()
-=======
+    }
+
     /// Gets the Scheduler of RaftstoreConfigTask, it must be called after start.
     pub fn refresh_config_scheduler(&mut self) -> Scheduler<RefreshConfigTask> {
         self.system.refresh_config_scheduler()
->>>>>>> caf3514c
     }
 
     /// Gets a transmission end of a channel which is used to send `Msg` to the
