// Copyright 2020 TiKV Project Authors. Licensed under Apache-2.0.

use std::ffi::CString;

use engine_traits::{
    CfName, SstPartitioner, SstPartitionerContext, SstPartitionerFactory, SstPartitionerRequest,
    SstPartitionerResult, CF_DEFAULT, CF_LOCK, CF_RAFT, CF_WRITE,
};
use keys::{data_end_key, origin_key};
use lazy_static::lazy_static;
use tikv_util::warn;

use super::metrics::*;
use crate::{coprocessor::RegionInfoProvider, Error, Result};

const COMPACTION_GUARD_MAX_POS_SKIP: u32 = 10;

lazy_static! {
    static ref COMPACTION_GUARD: CString = CString::new(b"CompactionGuard".to_vec()).unwrap();
}

pub struct CompactionGuardGeneratorFactory<P: RegionInfoProvider> {
    cf_name: CfNames,
    provider: P,
    min_output_file_size: u64,
}

impl<P: RegionInfoProvider> CompactionGuardGeneratorFactory<P> {
    pub fn new(cf: CfName, provider: P, min_output_file_size: u64) -> Result<Self> {
        let cf_name = match cf {
            CF_DEFAULT => CfNames::default,
            CF_LOCK => CfNames::lock,
            CF_WRITE => CfNames::write,
            CF_RAFT => CfNames::raft,
            _ => {
                return Err(Error::Other(From::from(format!(
                    "fail to enable compaction guard, unrecognized cf name: {}",
                    cf
                ))));
            }
        };
        Ok(CompactionGuardGeneratorFactory {
            cf_name,
            provider,
            min_output_file_size,
        })
    }
}

// Update to implement engine_traits::SstPartitionerFactory instead once we move
// to use abstracted CfOptions in src/config.rs.
impl<P: RegionInfoProvider + Clone + 'static> SstPartitionerFactory
    for CompactionGuardGeneratorFactory<P>
{
    type Partitioner = CompactionGuardGenerator<P>;

    fn name(&self) -> &CString {
        &COMPACTION_GUARD
    }

    fn create_partitioner(&self, context: &SstPartitionerContext<'_>) -> Option<Self::Partitioner> {
        // create_partitioner can be called in RocksDB while holding db_mutex. It can
        // block other operations on RocksDB. To avoid such cases, we defer
        // region info query to the first time should_partition is called.
        Some(CompactionGuardGenerator {
            cf_name: self.cf_name,
            smallest_key: context.smallest_key.to_vec(),
            largest_key: context.largest_key.to_vec(),
            min_output_file_size: self.min_output_file_size,
            provider: self.provider.clone(),
            initialized: false,
            use_guard: false,
            boundaries: vec![],
            pos: 0,
        })
    }
}

pub struct CompactionGuardGenerator<P: RegionInfoProvider> {
    cf_name: CfNames,
    smallest_key: Vec<u8>,
    largest_key: Vec<u8>,
    min_output_file_size: u64,
    provider: P,
    initialized: bool,
    use_guard: bool,
    // The boundary keys are exclusive.
    boundaries: Vec<Vec<u8>>,
    pos: usize,
}

impl<P: RegionInfoProvider> CompactionGuardGenerator<P> {
    fn initialize(&mut self) {
        // The range may include non-data keys which are not included in any region,
        // such as `STORE_IDENT_KEY`, `REGION_RAFT_KEY` and `REGION_META_KEY`,
        // so check them and get covered regions only for the range of data keys.
        let res = match (
            self.smallest_key.starts_with(keys::DATA_PREFIX_KEY),
            self.largest_key.starts_with(keys::DATA_PREFIX_KEY),
        ) {
            (true, true) => Some((
                origin_key(&self.smallest_key),
                origin_key(&self.largest_key),
            )),
            (true, false) => Some((origin_key(&self.smallest_key), "".as_bytes())),
            (false, true) => Some(("".as_bytes(), origin_key(&self.largest_key))),
            (false, false) => {
                if self.smallest_key.as_slice() < keys::DATA_MIN_KEY
                    && self.largest_key.as_slice() >= keys::DATA_MAX_KEY
                {
                    Some(("".as_bytes(), "".as_bytes()))
                } else {
                    None
                }
            }
        };
        self.use_guard = if let Some((start, end)) = res {
            match self.provider.get_regions_in_range(start, end) {
                Ok(regions) => {
                    // The regions returned from region_info_provider should have been sorted,
                    // but we sort it again just in case.
                    COMPACTION_GUARD_ACTION_COUNTER.get(self.cf_name).init.inc();
                    let mut boundaries = regions
                        .iter()
                        .map(|region| data_end_key(&region.end_key))
                        .collect::<Vec<Vec<u8>>>();
                    boundaries.sort();
                    self.boundaries = boundaries;
                    true
                }
                Err(e) => {
                    COMPACTION_GUARD_ACTION_COUNTER
                        .get(self.cf_name)
                        .init_failure
                        .inc();
                    warn!("failed to initialize compaction guard generator"; "err" => ?e);
                    false
                }
            }
        } else {
            false
        };
        self.pos = 0;
        self.initialized = true;
    }
}

impl<P: RegionInfoProvider> SstPartitioner for CompactionGuardGenerator<P> {
    fn should_partition(&mut self, req: &SstPartitionerRequest<'_>) -> SstPartitionerResult {
        if !self.initialized {
            self.initialize();
        }
        if !self.use_guard {
            return SstPartitionerResult::NotRequired;
        }
        let mut pos = self.pos;
        let mut skip_count = 0;
        while pos < self.boundaries.len() && self.boundaries[pos].as_slice() <= req.prev_user_key {
            pos += 1;
            skip_count += 1;
            if skip_count >= COMPACTION_GUARD_MAX_POS_SKIP {
                let prev_user_key = req.prev_user_key.to_vec();
                pos = match self.boundaries.binary_search(&prev_user_key) {
                    Ok(search_pos) => search_pos + 1,
                    Err(search_pos) => search_pos,
                };
                break;
            }
        }
        self.pos = pos;
        if pos < self.boundaries.len() && self.boundaries[pos].as_slice() <= req.current_user_key {
            if req.current_output_file_size >= self.min_output_file_size {
                COMPACTION_GUARD_ACTION_COUNTER
                    .get(self.cf_name)
                    .partition
                    .inc();
                SstPartitionerResult::Required
            } else {
                COMPACTION_GUARD_ACTION_COUNTER
                    .get(self.cf_name)
                    .skip_partition
                    .inc();
                SstPartitionerResult::NotRequired
            }
        } else {
            SstPartitionerResult::NotRequired
        }
    }

    fn can_do_trivial_move(&mut self, _smallest_key: &[u8], _largest_key: &[u8]) -> bool {
        // Always allow trivial move
        true
    }
}

#[cfg(test)]
mod tests {
    use std::str;

    use engine_rocks::{
        raw::{BlockBasedOptions, DBCompressionType},
        util::new_engine_opt,
        RocksCfOptions, RocksDbOptions, RocksEngine, RocksSstPartitionerFactory, RocksSstReader,
    };
    use engine_traits::{
        CompactExt, IterOptions, Iterator, MiscExt, RefIterable, SstReader, SyncMutable, CF_DEFAULT,
    };
    use keys::DATA_PREFIX_KEY;
    use kvproto::metapb::Region;
    use tempfile::TempDir;

    use super::*;
    use crate::coprocessor::region_info_accessor::MockRegionInfoProvider;

    #[test]
    fn test_compaction_guard_non_data() {
        let mut guard = CompactionGuardGenerator {
            cf_name: CfNames::default,
            smallest_key: vec![],
            largest_key: vec![],
            min_output_file_size: 8 << 20, // 8MB
            provider: MockRegionInfoProvider::new(vec![]),
            initialized: false,
            use_guard: false,
            boundaries: vec![],
            pos: 0,
        };

        guard.smallest_key = keys::LOCAL_MIN_KEY.to_vec();
        guard.largest_key = keys::LOCAL_MAX_KEY.to_vec();
        guard.initialize();
        assert_eq!(guard.use_guard, false);

        guard.smallest_key = keys::LOCAL_MIN_KEY.to_vec();
        guard.largest_key = keys::DATA_MIN_KEY.to_vec();
        guard.initialize();
        assert_eq!(guard.use_guard, true);

        guard.smallest_key = keys::LOCAL_MIN_KEY.to_vec();
        guard.largest_key = keys::DATA_MAX_KEY.to_vec();
        guard.initialize();
        assert_eq!(guard.use_guard, true);

        guard.smallest_key = keys::DATA_MIN_KEY.to_vec();
        guard.largest_key = keys::DATA_MAX_KEY.to_vec();
        guard.initialize();
        assert_eq!(guard.use_guard, true);

        guard.smallest_key = keys::DATA_MIN_KEY.to_vec();
        guard.largest_key = vec![keys::DATA_PREFIX + 10];
        guard.initialize();
        assert_eq!(guard.use_guard, true);

        guard.smallest_key = keys::DATA_MAX_KEY.to_vec();
        guard.largest_key = vec![keys::DATA_PREFIX + 10];
        guard.initialize();
        assert_eq!(guard.use_guard, false);
    }

    #[test]
    fn test_compaction_guard_should_partition() {
        let mut guard = CompactionGuardGenerator {
            cf_name: CfNames::default,
            smallest_key: vec![],
            largest_key: vec![],
            min_output_file_size: 8 << 20, // 8MB
            provider: MockRegionInfoProvider::new(vec![]),
            initialized: true,
            use_guard: true,
            boundaries: vec![b"bbb".to_vec(), b"ccc".to_vec()],
            pos: 0,
        };
        // Crossing region boundary.
        let mut req = SstPartitionerRequest {
            prev_user_key: b"bba",
            current_user_key: b"bbz",
            current_output_file_size: 32 << 20,
        };
        assert_eq!(guard.should_partition(&req), SstPartitionerResult::Required);
        assert_eq!(guard.pos, 0);
        // Output file size too small.
        req = SstPartitionerRequest {
            prev_user_key: b"bba",
            current_user_key: b"bbz",
            current_output_file_size: 4 << 20,
        };
        assert_eq!(
            guard.should_partition(&req),
            SstPartitionerResult::NotRequired
        );
        assert_eq!(guard.pos, 0);
        // Not crossing boundary.
        req = SstPartitionerRequest {
            prev_user_key: b"aaa",
            current_user_key: b"aaz",
            current_output_file_size: 32 << 20,
        };
        assert_eq!(
            guard.should_partition(&req),
            SstPartitionerResult::NotRequired
        );
        assert_eq!(guard.pos, 0);
        // Move position
        req = SstPartitionerRequest {
            prev_user_key: b"cca",
            current_user_key: b"ccz",
            current_output_file_size: 32 << 20,
        };
        assert_eq!(guard.should_partition(&req), SstPartitionerResult::Required);
        assert_eq!(guard.pos, 1);
    }

    #[test]
    fn test_compaction_guard_should_partition_binary_search() {
        let mut guard = CompactionGuardGenerator {
            cf_name: CfNames::default,
            smallest_key: vec![],
            largest_key: vec![],
            min_output_file_size: 8 << 20, // 8MB
            provider: MockRegionInfoProvider::new(vec![]),
            initialized: true,
            use_guard: true,
            boundaries: vec![
                b"aaa00".to_vec(),
                b"aaa01".to_vec(),
                b"aaa02".to_vec(),
                b"aaa03".to_vec(),
                b"aaa04".to_vec(),
                b"aaa05".to_vec(),
                b"aaa06".to_vec(),
                b"aaa07".to_vec(),
                b"aaa08".to_vec(),
                b"aaa09".to_vec(),
                b"aaa10".to_vec(),
                b"aaa11".to_vec(),
                b"aaa12".to_vec(),
                b"aaa13".to_vec(),
                b"aaa14".to_vec(),
                b"aaa15".to_vec(),
            ],
            pos: 0,
        };
        // Binary search meet exact match.
        guard.pos = 0;
        let mut req = SstPartitionerRequest {
            prev_user_key: b"aaa12",
            current_user_key: b"aaa131",
            current_output_file_size: 32 << 20,
        };
        assert_eq!(guard.should_partition(&req), SstPartitionerResult::Required);
        assert_eq!(guard.pos, 13);
        // Binary search doesn't find exact match.
        guard.pos = 0;
        req = SstPartitionerRequest {
            prev_user_key: b"aaa121",
            current_user_key: b"aaa122",
            current_output_file_size: 32 << 20,
        };
        assert_eq!(
            guard.should_partition(&req),
            SstPartitionerResult::NotRequired
        );
        assert_eq!(guard.pos, 13);
    }

    const MIN_OUTPUT_FILE_SIZE: u64 = 1024;
    const MAX_OUTPUT_FILE_SIZE: u64 = 4096;

    fn new_test_db(provider: MockRegionInfoProvider) -> (RocksEngine, TempDir) {
        let temp_dir = TempDir::new().unwrap();

        let mut cf_opts = RocksCfOptions::default();
        cf_opts.set_target_file_size_base(MAX_OUTPUT_FILE_SIZE);
        cf_opts.set_sst_partitioner_factory(RocksSstPartitionerFactory(
            CompactionGuardGeneratorFactory::new(CF_DEFAULT, provider, MIN_OUTPUT_FILE_SIZE)
                .unwrap(),
        ));
        cf_opts.set_disable_auto_compactions(true);
        cf_opts.compression_per_level(&[
            DBCompressionType::No,
            DBCompressionType::No,
            DBCompressionType::No,
            DBCompressionType::No,
            DBCompressionType::No,
            DBCompressionType::No,
            DBCompressionType::No,
        ]);
        // Make block size small to make sure current_output_file_size passed to
        // SstPartitioner is accurate.
        let mut block_based_opts = BlockBasedOptions::new();
        block_based_opts.set_block_size(100);
        cf_opts.set_block_based_table_factory(&block_based_opts);

        let db = new_engine_opt(
            temp_dir.path().to_str().unwrap(),
            RocksDbOptions::default(),
            vec![(CF_DEFAULT, cf_opts)],
        )
        .unwrap();
        (db, temp_dir)
    }

    fn collect_keys(path: &str) -> Vec<Vec<u8>> {
        let reader = RocksSstReader::open(path).unwrap();
        let mut sst_reader = reader.iter(IterOptions::default()).unwrap();
        let mut valid = sst_reader.seek_to_first().unwrap();
        let mut ret = vec![];
        while valid {
            ret.push(sst_reader.key().to_owned());
            valid = sst_reader.next().unwrap();
        }
        ret
    }

    #[test]
    fn test_compaction_guard_with_rocks() {
        let provider = MockRegionInfoProvider::new(vec![
            Region {
                id: 1,
                start_key: b"a".to_vec(),
                end_key: b"b".to_vec(),
                ..Default::default()
            },
            Region {
                id: 2,
                start_key: b"b".to_vec(),
                end_key: b"c".to_vec(),
                ..Default::default()
            },
            Region {
                id: 3,
                start_key: b"c".to_vec(),
                end_key: b"d".to_vec(),
                ..Default::default()
            },
        ]);
        let (db, dir) = new_test_db(provider);

        // The following test assume data key starts with "z".
        assert_eq!(b"z", DATA_PREFIX_KEY);

        // Create two overlapping SST files then force compaction.
        // Region "a" will share a SST file with region "b", since region "a" is too
        // small. Region "c" will be splitted into two SSTs, since its size is
        // larger than target_file_size_base.
        let value = vec![b'v'; 1024];
        db.put(b"za1", b"").unwrap();
        db.put(b"zb1", &value).unwrap();
        db.put(b"zc1", &value).unwrap();
<<<<<<< HEAD
        db.flush_cfs(true /* wait */).unwrap();
=======
        db.flush_cfs(&[], true /* wait */).unwrap();
>>>>>>> 25261c8a
        db.put(b"zb2", &value).unwrap();
        db.put(b"zc2", &value).unwrap();
        db.put(b"zc3", &value).unwrap();
        db.put(b"zc4", &value).unwrap();
        db.put(b"zc5", &value).unwrap();
        db.put(b"zc6", &value).unwrap();
<<<<<<< HEAD
        db.flush_cfs(true /* wait */).unwrap();
        db.compact_range(
=======
        db.flush_cfs(&[], true /* wait */).unwrap();
        db.compact_range_cf(
>>>>>>> 25261c8a
            CF_DEFAULT, None,  // start_key
            None,  // end_key
            false, // exclusive_manual
            1,     // max_subcompactions
        )
        .unwrap();

        let files = dir.path().read_dir().unwrap();
        let mut sst_files = files
            .map(|entry| entry.unwrap().path().to_str().unwrap().to_owned())
            .filter(|entry| entry.ends_with(".sst"))
            .collect::<Vec<String>>();
        sst_files.sort();
        assert_eq!(3, sst_files.len());
        assert_eq!(collect_keys(&sst_files[0]), [b"za1", b"zb1", b"zb2"]);
        assert_eq!(
            collect_keys(&sst_files[1]),
            [b"zc1", b"zc2", b"zc3", b"zc4", b"zc5"]
        );
        assert_eq!(collect_keys(&sst_files[2]), [b"zc6"]);
    }
}<|MERGE_RESOLUTION|>--- conflicted
+++ resolved
@@ -447,24 +447,15 @@
         db.put(b"za1", b"").unwrap();
         db.put(b"zb1", &value).unwrap();
         db.put(b"zc1", &value).unwrap();
-<<<<<<< HEAD
-        db.flush_cfs(true /* wait */).unwrap();
-=======
         db.flush_cfs(&[], true /* wait */).unwrap();
->>>>>>> 25261c8a
         db.put(b"zb2", &value).unwrap();
         db.put(b"zc2", &value).unwrap();
         db.put(b"zc3", &value).unwrap();
         db.put(b"zc4", &value).unwrap();
         db.put(b"zc5", &value).unwrap();
         db.put(b"zc6", &value).unwrap();
-<<<<<<< HEAD
-        db.flush_cfs(true /* wait */).unwrap();
-        db.compact_range(
-=======
         db.flush_cfs(&[], true /* wait */).unwrap();
         db.compact_range_cf(
->>>>>>> 25261c8a
             CF_DEFAULT, None,  // start_key
             None,  // end_key
             false, // exclusive_manual
