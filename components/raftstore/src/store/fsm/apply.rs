// Copyright 2017 TiKV Project Authors. Licensed under Apache-2.0.

// #[PerformanceCriticalPath]
#[cfg(test)]
use std::sync::mpsc::Sender;
use std::{
    borrow::Cow,
    cmp,
    cmp::{Ord, Ordering as CmpOrdering},
    collections::VecDeque,
    fmt::{self, Debug, Formatter},
    mem,
    ops::{Deref, DerefMut, Range as StdRange},
    sync::{
        atomic::{AtomicBool, AtomicU64, AtomicUsize, Ordering},
        mpsc::SyncSender,
        Arc, Mutex,
    },
    time::Duration,
    usize,
    vec::Drain,
};

use batch_system::{
    BasicMailbox, BatchRouter, BatchSystem, Config as BatchSystemConfig, Fsm, HandleResult,
    HandlerBuilder, PollHandler, Priority,
};
use collections::{HashMap, HashMapEntry, HashSet};
use crossbeam::channel::{TryRecvError, TrySendError};
use engine_traits::{
    util::SequenceNumber, DeleteStrategy, KvEngine, Mutable, PerfContext, PerfContextKind,
    RaftEngine, RaftEngineReadOnly, Range as EngineRange, Snapshot, SstMetaInfo, WriteBatch,
    ALL_CFS, CF_DEFAULT, CF_LOCK, CF_RAFT, CF_WRITE,
};
use fail::fail_point;
use kvproto::{
    import_sstpb::SstMeta,
    kvrpcpb::ExtraOp as TxnExtraOp,
    metapb::{PeerRole, Region, RegionEpoch},
    raft_cmdpb::{
        AdminCmdType, AdminRequest, AdminResponse, ChangePeerRequest, CmdType, CommitMergeRequest,
        RaftCmdRequest, RaftCmdResponse, Request,
    },
    raft_serverpb::{MergeState, PeerState, RaftApplyState, RaftTruncatedState, RegionLocalState},
};
use pd_client::{new_bucket_stats, BucketMeta, BucketStat};
use prometheus::local::LocalHistogram;
use raft::eraftpb::{
    ConfChange, ConfChangeType, ConfChangeV2, Entry, EntryType, Snapshot as RaftSnapshot,
};
use raft_proto::ConfChangeI;
use smallvec::{smallvec, SmallVec};
use sst_importer::SstImporter;
use tikv_alloc::trace::TraceEvent;
use tikv_util::{
    box_err, box_try,
    config::{Tracker, VersionTrack},
    debug, error, info,
    memory::HeapSize,
    mpsc::{loose_bounded, LooseBoundedSender, Receiver},
    safe_panic, slow_log,
    store::{find_peer, find_peer_mut, is_learner, remove_peer},
    time::{duration_to_sec, Instant},
    warn,
    worker::Scheduler,
    Either, MustConsumeVec,
};
use time::Timespec;
use tracker::GLOBAL_TRACKERS;
use uuid::Builder as UuidBuilder;

use self::memtrace::*;
use super::metrics::*;
use crate::{
    bytes_capacity,
    coprocessor::{
        ApplyCtxInfo, Cmd, CmdBatch, CmdObserveInfo, CoprocessorHost, ObserveHandle, ObserveLevel,
        RegionState,
    },
    store::{
        cmd_resp,
        entry_storage::{self, CachedEntries},
        fsm::RaftPollerBuilder,
        local_metrics::{RaftMetrics, TimeTracker},
        memory::*,
        metrics::*,
        msg::{Callback, ErrorCallback, PeerMsg, ReadResponse, SignificantMsg},
        peer::Peer,
        peer_storage::{write_initial_apply_state, write_peer_state},
<<<<<<< HEAD
        util,
=======
>>>>>>> b448214b
        util::{
            self, admin_cmd_epoch_lookup, check_flashback_state, check_region_epoch,
            compare_region_epoch, ChangePeerI, ConfChangeKind, KeysInfoFormatter, LatencyInspector,
        },
        Config, RegionSnapshot, RegionTask, WriteCallback,
    },
    Error, Result,
};

// These consts are shared in both v1 and v2.
pub const DEFAULT_APPLY_WB_SIZE: usize = 4 * 1024;
pub const APPLY_WB_SHRINK_SIZE: usize = 1024 * 1024;
pub const SHRINK_PENDING_CMD_QUEUE_CAP: usize = 64;
pub const MAX_APPLY_BATCH_SIZE: usize = 64 * 1024 * 1024;

pub struct PendingCmd<C> {
    pub index: u64,
    pub term: u64,
    pub cb: Option<C>,
}

impl<C> PendingCmd<C> {
    fn new(index: u64, term: u64, cb: C) -> PendingCmd<C> {
        PendingCmd {
            index,
            term,
            cb: Some(cb),
        }
    }
}

impl<C> Drop for PendingCmd<C> {
    fn drop(&mut self) {
        if self.cb.is_some() {
            safe_panic!(
                "callback of pending command at [index: {}, term: {}] is leak",
                self.index,
                self.term
            );
        }
    }
}

impl<C> Debug for PendingCmd<C> {
    fn fmt(&self, f: &mut Formatter<'_>) -> fmt::Result {
        write!(
            f,
            "PendingCmd [index: {}, term: {}, has_cb: {}]",
            self.index,
            self.term,
            self.cb.is_some()
        )
    }
}

impl<C> HeapSize for PendingCmd<C> {}

/// Commands waiting to be committed and applied.
#[derive(Debug)]
pub struct PendingCmdQueue<C> {
    normals: VecDeque<PendingCmd<C>>,
    conf_change: Option<PendingCmd<C>>,
}

impl<C> PendingCmdQueue<C> {
    fn new() -> PendingCmdQueue<C> {
        PendingCmdQueue {
            normals: VecDeque::new(),
            conf_change: None,
        }
    }

    fn pop_normal(&mut self, index: u64, term: u64) -> Option<PendingCmd<C>> {
        self.normals.pop_front().and_then(|cmd| {
            if self.normals.capacity() > SHRINK_PENDING_CMD_QUEUE_CAP
                && self.normals.len() < SHRINK_PENDING_CMD_QUEUE_CAP
            {
                self.normals.shrink_to_fit();
            }
            if (cmd.term, cmd.index) > (term, index) {
                self.normals.push_front(cmd);
                return None;
            }
            Some(cmd)
        })
    }

    fn append_normal(&mut self, cmd: PendingCmd<C>) {
        self.normals.push_back(cmd);
    }

    fn take_conf_change(&mut self) -> Option<PendingCmd<C>> {
        // conf change will not be affected when changing between follower and leader,
        // so there is no need to check term.
        self.conf_change.take()
    }

    // TODO: seems we don't need to separate conf change from normal entries.
    fn set_conf_change(&mut self, cmd: PendingCmd<C>) {
        self.conf_change = Some(cmd);
    }
}

#[derive(Default, Debug)]
pub struct ChangePeer {
    pub index: u64,
    // The proposed ConfChangeV2 or (legacy) ConfChange
    // ConfChange (if it is) will convert to ConfChangeV2
    pub conf_change: ConfChangeV2,
    // The change peer requests come along with ConfChangeV2
    // or (legacy) ConfChange, for ConfChange, it only contains
    // one element
    pub changes: Vec<ChangePeerRequest>,
    pub region: Region,
}

pub struct Range {
    pub cf: String,
    pub start_key: Vec<u8>,
    pub end_key: Vec<u8>,
}

impl Debug for Range {
    fn fmt(&self, f: &mut Formatter<'_>) -> fmt::Result {
        write!(
            f,
            "{{ cf: {:?}, start_key: {:?}, end_key: {:?} }}",
            self.cf,
            log_wrappers::Value::key(&self.start_key),
            log_wrappers::Value::key(&self.end_key)
        )
    }
}

impl Range {
    fn new(cf: String, start_key: Vec<u8>, end_key: Vec<u8>) -> Range {
        Range {
            cf,
            start_key,
            end_key,
        }
    }
}

#[derive(Debug)]
pub enum ExecResult<S> {
    ChangePeer(ChangePeer),
    CompactLog {
        state: RaftTruncatedState,
        first_index: u64,
    },
    SplitRegion {
        regions: Vec<Region>,
        derived: Region,
        new_split_regions: HashMap<u64, NewSplitPeer>,
    },
    PrepareMerge {
        region: Region,
        state: MergeState,
    },
    CommitMerge {
        index: u64,
        region: Region,
        source: Region,
    },
    RollbackMerge {
        region: Region,
        commit: u64,
    },
    ComputeHash {
        region: Region,
        index: u64,
        context: Vec<u8>,
        snap: S,
    },
    VerifyHash {
        index: u64,
        context: Vec<u8>,
        hash: Vec<u8>,
    },
    DeleteRange {
        ranges: Vec<Range>,
    },
    IngestSst {
        ssts: Vec<SstMetaInfo>,
    },
    TransferLeader {
        term: u64,
    },
    SetFlashbackState {
        region: Region,
    },
}

/// The possible returned value when applying logs.
#[derive(Debug)]
pub enum ApplyResult<S> {
    None,
    Yield,
    /// Additional result that needs to be sent back to raftstore.
    Res(ExecResult<S>),
    /// It is unable to apply the `CommitMerge` until the source peer
    /// has applied to the required position and sets the atomic boolean
    /// to true.
    WaitMergeSource(Arc<AtomicU64>),
}

// The applied command and their callback
struct ApplyCallbackBatch<S>
where
    S: Snapshot,
{
    cmd_batch: Vec<CmdBatch>,
    // The max observe level of current `Vec<CmdBatch>`
    batch_max_level: ObserveLevel,
    cb_batch: MustConsumeVec<(Callback<S>, RaftCmdResponse)>,
}

impl<S: Snapshot> ApplyCallbackBatch<S> {
    fn new() -> ApplyCallbackBatch<S> {
        ApplyCallbackBatch {
            cmd_batch: vec![],
            batch_max_level: ObserveLevel::None,
            cb_batch: MustConsumeVec::new("callback of apply callback batch"),
        }
    }

    fn push_batch(&mut self, observe_info: &CmdObserveInfo, region_id: u64) {
        let cb = CmdBatch::new(observe_info, region_id);
        self.batch_max_level = cmp::max(self.batch_max_level, cb.level);
        self.cmd_batch.push(cb);
    }

    fn push_cb(&mut self, cb: Callback<S>, resp: RaftCmdResponse) {
        self.cb_batch.push((cb, resp));
    }

    fn push(
        &mut self,
        cb: Option<Callback<S>>,
        cmd: Cmd,
        observe_info: &CmdObserveInfo,
        region_id: u64,
    ) {
        if let Some(cb) = cb {
            self.cb_batch.push((cb, cmd.response.clone()));
        }
        self.cmd_batch
            .last_mut()
            .unwrap()
            .push(observe_info, region_id, cmd);
    }
}

pub trait Notifier<EK: KvEngine>: Send {
    fn notify(&self, apply_res: Vec<ApplyRes<EK::Snapshot>>);
    fn notify_one(&self, region_id: u64, msg: PeerMsg<EK>);
    fn clone_box(&self) -> Box<dyn Notifier<EK>>;
}

struct ApplyContext<EK>
where
    EK: KvEngine,
{
    tag: String,
    timer: Option<Instant>,
    host: CoprocessorHost<EK>,
    importer: Arc<SstImporter>,
    region_scheduler: Scheduler<RegionTask<EK::Snapshot>>,
    router: ApplyRouter<EK>,
    notifier: Box<dyn Notifier<EK>>,
    engine: EK,
    applied_batch: ApplyCallbackBatch<EK::Snapshot>,
    apply_res: Vec<ApplyRes<EK::Snapshot>>,
    exec_log_index: u64,
    exec_log_term: u64,

    kv_wb: EK::WriteBatch,
    kv_wb_last_bytes: u64,
    kv_wb_last_keys: u64,

    committed_count: usize,

    // Whether synchronize WAL is preferred.
    sync_log_hint: bool,
    // Whether to use the delete range API instead of deleting one by one.
    use_delete_range: bool,

    perf_context: EK::PerfContext,

    yield_duration: Duration,

    store_id: u64,
    /// region_id -> (peer_id, is_splitting)
    /// Used for handling race between splitting and creating new peer.
    /// An uninitialized peer can be replaced to the one from splitting iff they
    /// are exactly the same peer.
    pending_create_peers: Arc<Mutex<HashMap<u64, (u64, bool)>>>,

    /// We must delete the ingested file before calling `callback` so that any
    /// ingest-request reaching this peer could see this update if leader
    /// had changed. We must also delete them after the applied-index
    /// has been persisted to kvdb because this entry may replay because of
    /// panic or power-off, which happened before `WriteBatch::write` and
    /// after `SstImporter::delete`. We shall make sure that this entry will
    /// never apply again at first, then we can delete the ssts files.
    delete_ssts: Vec<SstMetaInfo>,

    /// A self-defined engine may be slow to ingest ssts.
    /// It may move some elements of `delete_ssts` into `pending_delete_ssts` to
    /// delay deletion. Otherwise we may lost data.
    pending_delete_ssts: Vec<SstMetaInfo>,

    /// The priority of this Handler.
    priority: Priority,
    /// Whether to yield high-latency operation to low-priority handler.
    yield_high_latency_operation: bool,

    /// The ssts waiting to be ingested in `write_to_db`.
    pending_ssts: Vec<SstMetaInfo>,

    /// The pending inspector should be cleaned at the end of a write.
    pending_latency_inspect: Vec<LatencyInspector>,
    apply_wait: LocalHistogram,
    apply_time: LocalHistogram,

    key_buffer: Vec<u8>,

    // Whether to disable WAL.
    disable_wal: bool,

    /// A general apply progress for a delegate is:
    /// `prepare_for` -> `commit` [-> `commit` ...] -> `finish_for`.
    /// Sometimes an `ApplyRes` is created with an applied_index, but data
    /// before the applied index is still not written to kvdb. Let's call the
    /// `ApplyRes` uncommitted. Data will finally be written to kvdb in
    /// `flush`.
    uncommitted_res_count: usize,
}

impl<EK> ApplyContext<EK>
where
    EK: KvEngine,
{
    pub fn new(
        tag: String,
        host: CoprocessorHost<EK>,
        importer: Arc<SstImporter>,
        region_scheduler: Scheduler<RegionTask<EK::Snapshot>>,
        engine: EK,
        router: ApplyRouter<EK>,
        notifier: Box<dyn Notifier<EK>>,
        cfg: &Config,
        store_id: u64,
        pending_create_peers: Arc<Mutex<HashMap<u64, (u64, bool)>>>,
        priority: Priority,
    ) -> ApplyContext<EK> {
        let kv_wb = engine.write_batch_with_cap(DEFAULT_APPLY_WB_SIZE);

        ApplyContext {
            tag,
            timer: None,
            host,
            importer,
            region_scheduler,
            engine: engine.clone(),
            router,
            notifier,
            kv_wb,
            applied_batch: ApplyCallbackBatch::new(),
            apply_res: vec![],
            exec_log_index: 0,
            exec_log_term: 0,
            kv_wb_last_bytes: 0,
            kv_wb_last_keys: 0,
            committed_count: 0,
            sync_log_hint: false,
            use_delete_range: cfg.use_delete_range,
            perf_context: engine.get_perf_context(cfg.perf_level, PerfContextKind::RaftstoreApply),
            yield_duration: cfg.apply_yield_duration.0,
            delete_ssts: vec![],
            pending_delete_ssts: vec![],
            store_id,
            pending_create_peers,
            priority,
            yield_high_latency_operation: cfg.apply_batch_system.low_priority_pool_size > 0,
            pending_ssts: vec![],
            pending_latency_inspect: vec![],
            apply_wait: APPLY_TASK_WAIT_TIME_HISTOGRAM.local(),
            apply_time: APPLY_TIME_HISTOGRAM.local(),
            key_buffer: Vec::with_capacity(1024),
            disable_wal: false,
            uncommitted_res_count: 0,
        }
    }

    /// Prepares for applying entries for `delegate`.
    ///
    /// A general apply progress for a delegate is:
    /// `prepare_for` -> `commit` [-> `commit` ...] -> `finish_for`.
    /// After all delegates are handled, `write_to_db` method should be called.
    pub fn prepare_for(&mut self, delegate: &mut ApplyDelegate<EK>) {
        self.applied_batch
            .push_batch(&delegate.observe_info, delegate.region.get_id());
    }

    /// Commits all changes have done for delegate. `persistent` indicates
    /// whether write the changes into rocksdb.
    ///
    /// This call is valid only when it's between a `prepare_for` and
    /// `finish_for`.
    pub fn commit(&mut self, delegate: &mut ApplyDelegate<EK>) {
        // TODO(tiflash): pending PR https://github.com/tikv/tikv/pull/12957.
        // We always persist advanced apply state here.
        // However, it should not be called from `handle_raft_entry_normal`.
        if delegate.last_flush_applied_index < delegate.apply_state.get_applied_index() {
            delegate.write_apply_state(self.kv_wb_mut());
        }
        self.commit_opt(delegate, true);
    }

    fn commit_opt(&mut self, delegate: &mut ApplyDelegate<EK>, persistent: bool) {
        if persistent {
            if let (_, Some(seqno)) = self.write_to_db() {
                delegate.unfinished_write_seqno.push(seqno);
            }
            self.prepare_for(delegate);
            delegate.last_flush_applied_index = delegate.apply_state.get_applied_index()
        }
        self.kv_wb_last_bytes = self.kv_wb().data_size() as u64;
        self.kv_wb_last_keys = self.kv_wb().count() as u64;
    }

    /// Writes all the changes into RocksDB.
    /// If it returns true, all pending writes are persisted in engines.
    pub fn write_to_db(&mut self) -> (bool, Option<SequenceNumber>) {
        let need_sync = self.sync_log_hint && !self.disable_wal;
        let mut seqno = None;
        // There may be put and delete requests after ingest request in the same fsm.
        // To guarantee the correct order, we must ingest the pending_sst first, and
        // then persist the kv write batch to engine.
        if !self.pending_ssts.is_empty() {
            let tag = self.tag.clone();
            self.importer
                .ingest(&self.pending_ssts, &self.engine)
                .unwrap_or_else(|e| {
                    panic!(
                        "{} failed to ingest ssts {:?}: {:?}",
                        tag, self.pending_ssts, e
                    );
                });
            self.pending_ssts = vec![];
        }
        if !self.kv_wb_mut().is_empty() {
            self.perf_context.start_observe();
            let mut write_opts = engine_traits::WriteOptions::new();
            write_opts.set_sync(need_sync);
            write_opts.set_disable_wal(self.disable_wal);
            if self.disable_wal {
                let sn = SequenceNumber::pre_write();
                seqno = Some(sn);
            }
            let seq = self.kv_wb_mut().write_opt(&write_opts).unwrap_or_else(|e| {
                panic!("failed to write to engine: {:?}", e);
            });
            if let Some(seqno) = seqno.as_mut() {
                seqno.post_write(seq)
            }
            let trackers: Vec<_> = self
                .applied_batch
                .cb_batch
                .iter()
                .flat_map(|(cb, _)| cb.write_trackers())
                .flat_map(|trackers| trackers.iter().map(|t| t.as_tracker_token()))
                .flatten()
                .collect();
            self.perf_context.report_metrics(&trackers);
            self.sync_log_hint = false;
            let data_size = self.kv_wb().data_size();
            if data_size > APPLY_WB_SHRINK_SIZE {
                // Control the memory usage for the WriteBatch.
                self.kv_wb = self.engine.write_batch_with_cap(DEFAULT_APPLY_WB_SIZE);
            } else {
                // Clear data, reuse the WriteBatch, this can reduce memory allocations and
                // deallocations.
                self.kv_wb_mut().clear();
            }
            self.kv_wb_last_bytes = 0;
            self.kv_wb_last_keys = 0;
        }
        if !self.delete_ssts.is_empty() {
            let tag = self.tag.clone();
            for sst in self.delete_ssts.drain(..) {
                self.importer.delete(&sst.meta).unwrap_or_else(|e| {
                    panic!("{} cleanup ingested file {:?}: {:?}", tag, sst, e);
                });
            }
        }
        // Take the applied commands and their callback
        let ApplyCallbackBatch {
            cmd_batch,
            batch_max_level,
            mut cb_batch,
        } = mem::replace(&mut self.applied_batch, ApplyCallbackBatch::new());
        // Call it before invoking callback for preventing Commit is executed before
        // Prewrite is observed.
        self.host
            .on_flush_applied_cmd_batch(batch_max_level, cmd_batch, &self.engine);
        // Invoke callbacks
        let now = std::time::Instant::now();
        for (cb, resp) in cb_batch.drain(..) {
            for tracker in cb.write_trackers().iter().flat_map(|v| *v) {
                tracker.observe(now, &self.apply_time, |t| &mut t.metrics.apply_time_nanos);
            }
            cb.invoke_with_response(resp);
        }
        self.apply_time.flush();
        self.apply_wait.flush();
        let res_count = self.uncommitted_res_count;
        self.uncommitted_res_count = 0;
        if let Some(seqno) = seqno {
            for res in self.apply_res.iter_mut().rev().take(res_count) {
                res.write_seqno.push(seqno);
            }
        }
        (need_sync, seqno)
    }

    /// Finishes `Apply`s for the delegate.
    pub fn finish_for(
        &mut self,
        delegate: &mut ApplyDelegate<EK>,
        results: VecDeque<ExecResult<EK::Snapshot>>,
    ) {
        if self.host.pre_persist(&delegate.region, true, None) {
            if !delegate.pending_remove {
                delegate.write_apply_state(self.kv_wb_mut());
            }
            self.commit_opt(delegate, false);
        } else {
            debug!("do not persist when finish_for";
                "region" => ?delegate.region,
                "tag" => &delegate.tag,
<<<<<<< HEAD
                "apply_state" => ?delegate.apply_state,
=======
>>>>>>> b448214b
            );
        }
        self.apply_res.push(ApplyRes {
            region_id: delegate.region_id(),
            apply_state: delegate.apply_state.clone(),
            write_seqno: mem::take(&mut delegate.unfinished_write_seqno),
            exec_res: results,
            metrics: delegate.metrics.clone(),
            applied_term: delegate.applied_term,
            bucket_stat: delegate.buckets.clone().map(Box::new),
        });
        if !self.kv_wb().is_empty() {
            // Pending writes not flushed, need to set seqno to following ApplyRes later
            // after flushing
            self.uncommitted_res_count += 1;
        }
    }

    pub fn delta_bytes(&self) -> u64 {
        self.kv_wb().data_size() as u64 - self.kv_wb_last_bytes
    }

    pub fn delta_keys(&self) -> u64 {
        self.kv_wb().count() as u64 - self.kv_wb_last_keys
    }

    #[inline]
    pub fn kv_wb(&self) -> &EK::WriteBatch {
        &self.kv_wb
    }

    #[inline]
    pub fn kv_wb_mut(&mut self) -> &mut EK::WriteBatch {
        &mut self.kv_wb
    }

    /// Flush all pending writes to engines.
    /// If it returns true, all pending writes are persisted in engines.
    pub fn flush(&mut self) -> bool {
        // TODO: this check is too hacky, need to be more verbose and less buggy.
        let t = match self.timer.take() {
            Some(t) => t,
            None => return false,
        };

        // Write to engine
        // raftstore.sync-log = true means we need prevent data loss when power failure.
        // take raft log gc for example, we write kv WAL first, then write raft WAL,
        // if power failure happen, raft WAL may synced to disk, but kv WAL may not.
        // so we use sync-log flag here.
        let (is_synced, _) = self.write_to_db();

        if !self.apply_res.is_empty() {
            fail_point!("before_nofity_apply_res");
            let apply_res = mem::take(&mut self.apply_res);
            self.notifier.notify(apply_res);
        }

        let elapsed = t.saturating_elapsed();
        STORE_APPLY_LOG_HISTOGRAM.observe(duration_to_sec(elapsed) as f64);
        for mut inspector in std::mem::take(&mut self.pending_latency_inspect) {
            inspector.record_apply_process(elapsed);
            inspector.finish();
        }

        slow_log!(
            elapsed,
            "{} handle ready {} committed entries",
            self.tag,
            self.committed_count
        );
        self.committed_count = 0;
        is_synced
    }
}

/// Calls the callback of `cmd` when the Region is removed.
fn notify_region_removed(region_id: u64, peer_id: u64, mut cmd: PendingCmd<impl ErrorCallback>) {
    debug!(
        "region is removed, notify commands";
        "region_id" => region_id,
        "peer_id" => peer_id,
        "index" => cmd.index,
        "term" => cmd.term
    );
    notify_req_region_removed(region_id, cmd.cb.take().unwrap());
}

pub fn notify_req_region_removed(region_id: u64, cb: impl ErrorCallback) {
    let region_not_found = Error::RegionNotFound(region_id);
    let resp = cmd_resp::new_error(region_not_found);
    cb.report_error(resp);
}

/// Calls the callback of `cmd` when it can not be processed further.
fn notify_stale_command(
    region_id: u64,
    peer_id: u64,
    term: u64,
    mut cmd: PendingCmd<impl ErrorCallback>,
) {
    info!(
        "command is stale, skip";
        "region_id" => region_id,
        "peer_id" => peer_id,
        "index" => cmd.index,
        "term" => cmd.term
    );
    notify_stale_req(term, cmd.cb.take().unwrap());
}

pub fn notify_stale_req(term: u64, cb: impl ErrorCallback) {
    let resp = cmd_resp::err_resp(Error::StaleCommand, term);
    cb.report_error(resp);
}

pub fn notify_stale_req_with_msg(term: u64, msg: String, cb: impl ErrorCallback) {
    let mut resp = cmd_resp::err_resp(Error::StaleCommand, term);
    resp.mut_header().mut_error().set_message(msg);
    cb.report_error(resp);
}

/// Checks if a write is needed to be issued before handling the command.
fn should_write_to_engine(cmd: &RaftCmdRequest) -> bool {
    if cmd.has_admin_request() {
        match cmd.get_admin_request().get_cmd_type() {
            // ComputeHash require an up to date snapshot.
            AdminCmdType::ComputeHash |
            // Merge needs to get the latest apply index.
            AdminCmdType::CommitMerge |
            AdminCmdType::RollbackMerge => return true,
            _ => {}
        }
    }

    // Some commands may modify keys covered by the current write batch, so we
    // must write the current write batch to the engine first.
    for req in cmd.get_requests() {
        if req.has_delete_range() {
            return true;
        }
        if req.has_ingest_sst() {
            return true;
        }
    }

    false
}

/// Checks if a write has high-latency operation.
fn has_high_latency_operation(cmd: &RaftCmdRequest) -> bool {
    for req in cmd.get_requests() {
        if req.has_delete_range() {
            return true;
        }
        if req.has_ingest_sst() {
            return true;
        }
    }
    false
}

/// Checks if a write is needed to be issued after handling the command.
fn should_sync_log(cmd: &RaftCmdRequest) -> bool {
    if cmd.has_admin_request() {
        if cmd.get_admin_request().get_cmd_type() == AdminCmdType::CompactLog {
            // We do not need to sync WAL before compact log, because this request will send
            // a msg to raft_gc_log thread to delete the entries before this
            // index instead of deleting them in apply thread directly.
            return false;
        }
        return true;
    }

    for req in cmd.get_requests() {
        // After ingest sst, sst files are deleted quickly. As a result,
        // ingest sst command can not be handled again and must be synced.
        // See more in Cleanup worker.
        if req.has_ingest_sst() {
            return true;
        }
    }

    false
}

/// A struct that stores the state related to Merge.
///
/// When executing a `CommitMerge`, the source peer may have not applied
/// to the required index, so the target peer has to abort current execution
/// and wait for it asynchronously.
///
/// When rolling the stack, all states required to recover are stored in
/// this struct.
/// TODO: check whether generator/coroutine is a good choice in this case.
struct WaitSourceMergeState {
    /// A flag that indicates whether the source peer has applied to the
    /// required index. If the source peer is ready, this flag should be set
    /// to the region id of source peer.
    logs_up_to_date: Arc<AtomicU64>,
}

struct YieldState<EK>
where
    EK: KvEngine,
{
    /// All of the entries that need to continue to be applied after
    /// the source peer has applied its logs.
    pending_entries: Vec<Entry>,
    /// All of messages that need to continue to be handled after
    /// the source peer has applied its logs and pending entries
    /// are all handled.
    pending_msgs: Vec<Msg<EK>>,

    /// Cache heap size for itself.
    heap_size: Option<usize>,
}

impl<EK> Debug for YieldState<EK>
where
    EK: KvEngine,
{
    fn fmt(&self, f: &mut fmt::Formatter<'_>) -> fmt::Result {
        f.debug_struct("YieldState")
            .field("pending_entries", &self.pending_entries.len())
            .field("pending_msgs", &self.pending_msgs.len())
            .finish()
    }
}

impl Debug for WaitSourceMergeState {
    fn fmt(&self, f: &mut fmt::Formatter<'_>) -> fmt::Result {
        f.debug_struct("WaitSourceMergeState")
            .field("logs_up_to_date", &self.logs_up_to_date)
            .finish()
    }
}

#[derive(Debug, Clone)]
pub struct NewSplitPeer {
    pub peer_id: u64,
    // `None` => success,
    // `Some(s)` => fail due to `s`.
    pub result: Option<String>,
}

/// The apply delegate of a Region which is responsible for handling committed
/// raft log entries of a Region.
///
/// `Apply` is a term of Raft, which means executing the actual commands.
/// In Raft, once some log entries are committed, for every peer of the Raft
/// group will apply the logs one by one. For write commands, it does write or
/// delete to local engine; for admin commands, it does some meta change of the
/// Raft group.
///
/// `Delegate` is just a structure to congregate all apply related fields of a
/// Region. The apply worker receives all the apply tasks of different Regions
/// located at this store, and it will get the corresponding apply delegate to
/// handle the apply task to make the code logic more clear.
#[derive(Derivative)]
#[derivative(Debug)]
pub struct ApplyDelegate<EK>
where
    EK: KvEngine,
{
    /// The ID of the peer.
    id: u64,
    /// The term of the Region.
    term: u64,
    /// The Region information of the peer.
    region: Region,
    /// Peer_tag, "[region region_id] peer_id".
    tag: String,

    /// If the delegate should be stopped from polling.
    /// A delegate can be stopped in conf change, merge or requested by destroy
    /// message.
    stopped: bool,
    /// The start time of the current round to execute commands.
    handle_start: Option<Instant>,
    /// Set to true when removing itself because of
    /// `ConfChangeType::RemoveNode`, and then any following committed logs
    /// in same Ready should be applied failed.
    pending_remove: bool,

    /// The commands waiting to be committed and applied
    pending_cmds: PendingCmdQueue<Callback<EK::Snapshot>>,
    /// The counter of pending request snapshots. See more in `Peer`.
    pending_request_snapshot_count: Arc<AtomicUsize>,

    /// Indicates the peer is in merging, if that compact log won't be
    /// performed.
    is_merging: bool,
    /// Records the epoch version after the last merge.
    last_merge_version: u64,
    yield_state: Option<YieldState<EK>>,
    /// A temporary state that keeps track of the progress of the source peer
    /// state when CommitMerge is unable to be executed.
    wait_merge_state: Option<WaitSourceMergeState>,
    // ID of last region that reports ready.
    ready_source_region_id: u64,

    /// TiKV writes apply_state to KV RocksDB, in one write batch together with
    /// kv data.
    ///
    /// If we write it to Raft RocksDB, apply_state and kv data (Put, Delete)
    /// are in separate WAL file. When power failure, for current raft log,
    /// apply_index may synced to file, but KV data may not synced to file,
    /// so we will lose data.
    apply_state: RaftApplyState,
    /// The term of the raft log at applied index.
    applied_term: u64,
    /// The latest flushed applied index.
    last_flush_applied_index: u64,

    /// Info about cmd observer.
    observe_info: CmdObserveInfo,

    /// The local metrics, and it will be flushed periodically.
    metrics: ApplyMetrics,

    /// Priority in batch system. When applying some commands which have high
    /// latency, we decrease the priority of current fsm to reduce the
    /// impact on other normal commands.
    priority: Priority,

    pending_clean_ssts: Vec<SstMetaInfo>,

    /// To fetch Raft entries for applying if necessary.
    #[derivative(Debug = "ignore")]
    raft_engine: Box<dyn RaftEngineReadOnly>,

    trace: ApplyMemoryTrace,

    buckets: Option<BucketStat>,

    unfinished_write_seqno: Vec<SequenceNumber>,
}

impl<EK> ApplyDelegate<EK>
where
    EK: KvEngine,
{
    fn from_registration(reg: Registration) -> ApplyDelegate<EK> {
        ApplyDelegate {
            id: reg.id,
            tag: format!("[region {}] {}", reg.region.get_id(), reg.id),
            region: reg.region,
            pending_remove: false,
            last_flush_applied_index: reg.apply_state.get_applied_index(),
            apply_state: reg.apply_state,
            applied_term: reg.applied_term,
            term: reg.term,
            stopped: false,
            handle_start: None,
            ready_source_region_id: 0,
            yield_state: None,
            wait_merge_state: None,
            is_merging: reg.is_merging,
            pending_cmds: PendingCmdQueue::new(),
            metrics: Default::default(),
            last_merge_version: 0,
            pending_request_snapshot_count: reg.pending_request_snapshot_count,
            // use a default `CmdObserveInfo` because observing is disable by default
            observe_info: CmdObserveInfo::default(),
            priority: Priority::Normal,
            pending_clean_ssts: vec![],
            raft_engine: reg.raft_engine,
            trace: ApplyMemoryTrace::default(),
            buckets: None,
            unfinished_write_seqno: vec![],
        }
    }

    pub fn region_id(&self) -> u64 {
        self.region.get_id()
    }

    pub fn id(&self) -> u64 {
        self.id
    }

    /// Handles all the committed_entries, namely, applies the committed
    /// entries.
    fn handle_raft_committed_entries(
        &mut self,
        apply_ctx: &mut ApplyContext<EK>,
        mut committed_entries_drainer: Drain<'_, Entry>,
    ) {
        if committed_entries_drainer.len() == 0 {
            return;
        }
        apply_ctx.prepare_for(self);
        // If we send multiple ConfChange commands, only first one will be proposed
        // correctly, others will be saved as a normal entry with no data, so we
        // must re-propose these commands again.
        apply_ctx.committed_count += committed_entries_drainer.len();
        let mut results = VecDeque::new();
        while let Some(entry) = committed_entries_drainer.next() {
            if self.pending_remove {
                // This peer is about to be destroyed, skip everything.
                break;
            }

            let expect_index = self.apply_state.get_applied_index() + 1;
            if expect_index != entry.get_index() {
                panic!(
                    "{} expect index {}, but got {}, ctx {}",
                    self.tag,
                    expect_index,
                    entry.get_index(),
                    apply_ctx.tag,
                );
            }

            // NOTE: before v5.0, `EntryType::EntryConfChangeV2` entry is handled by
            // `unimplemented!()`, which can break compatibility (i.e. old version tikv
            // running on data written by new version tikv), but PD will reject old version
            // tikv join the cluster, so this should not happen.
            let res = match entry.get_entry_type() {
                EntryType::EntryNormal => self.handle_raft_entry_normal(apply_ctx, &entry),
                EntryType::EntryConfChange | EntryType::EntryConfChangeV2 => {
                    self.handle_raft_entry_conf_change(apply_ctx, &entry)
                }
            };

            match res {
                ApplyResult::None => {}
                ApplyResult::Res(res) => results.push_back(res),
                ApplyResult::Yield | ApplyResult::WaitMergeSource(_) => {
                    // Both cancel and merge will yield current processing.
                    apply_ctx.committed_count -= committed_entries_drainer.len() + 1;
                    let mut pending_entries =
                        Vec::with_capacity(committed_entries_drainer.len() + 1);
                    // Note that current entry is skipped when yield.
                    pending_entries.push(entry);
                    pending_entries.extend(committed_entries_drainer);
                    apply_ctx.finish_for(self, results);
                    self.yield_state = Some(YieldState {
                        pending_entries,
                        pending_msgs: Vec::default(),
                        heap_size: None,
                    });
                    if let ApplyResult::WaitMergeSource(logs_up_to_date) = res {
                        self.wait_merge_state = Some(WaitSourceMergeState { logs_up_to_date });
                    }
                    return;
                }
            }
        }
        apply_ctx.finish_for(self, results);

        if self.pending_remove {
            self.destroy(apply_ctx);
        }
    }

    fn update_metrics(&mut self, apply_ctx: &ApplyContext<EK>) {
        self.metrics.written_bytes += apply_ctx.delta_bytes();
        self.metrics.written_keys += apply_ctx.delta_keys();
    }

    fn write_apply_state(&self, wb: &mut EK::WriteBatch) {
        wb.put_msg_cf(
            CF_RAFT,
            &keys::apply_state_key(self.region.get_id()),
            &self.apply_state,
        )
        .unwrap_or_else(|e| {
            panic!(
                "{} failed to save apply state to write batch, error: {:?}",
                self.tag, e
            );
        });
    }

    fn handle_raft_entry_normal(
        &mut self,
        apply_ctx: &mut ApplyContext<EK>,
        entry: &Entry,
    ) -> ApplyResult<EK::Snapshot> {
        fail_point!(
            "yield_apply_first_region",
            self.region.get_start_key().is_empty() && !self.region.get_end_key().is_empty(),
            |_| ApplyResult::Yield
        );

        let index = entry.get_index();
        let term = entry.get_term();
        let data = entry.get_data();

        if !data.is_empty() {
            let cmd = util::parse_data_at(data, index, &self.tag);

            if apply_ctx.yield_high_latency_operation && has_high_latency_operation(&cmd) {
                self.priority = Priority::Low;
                if apply_ctx.priority != Priority::Low {
                    apply_ctx.commit_opt(self, true);
                    return ApplyResult::Yield;
                }
            }
            let mut has_unflushed_data =
                self.last_flush_applied_index != self.apply_state.get_applied_index();
            if (has_unflushed_data && should_write_to_engine(&cmd)
                || apply_ctx.kv_wb().should_write_to_engine())
                && apply_ctx.host.pre_persist(&self.region, false, Some(&cmd))
            {
                // TODO(tiflash) may write apply state twice here.
                // Originally use only `commit_opt`.
                apply_ctx.commit(self);
                if let Some(start) = self.handle_start.as_ref() {
                    if start.saturating_elapsed() >= apply_ctx.yield_duration {
                        return ApplyResult::Yield;
                    }
                }
            }

            return self.process_raft_cmd(apply_ctx, index, term, cmd);
        }

        // we should observe empty cmd, aka leader change,
        // read index during confchange, or other situations.
        apply_ctx.host.on_empty_cmd(&self.region, index, term);

        self.apply_state.set_applied_index(index);
        self.applied_term = term;
        assert!(term > 0);

        // 1. When a peer become leader, it will send an empty entry.
        // 2. When a leader tries to read index during transferring leader,
        //    it will also propose an empty entry. But that entry will not contain
        //    any associated callback. So no need to clear callback.
        while let Some(mut cmd) = self.pending_cmds.pop_normal(u64::MAX, term - 1) {
            if let Some(cb) = cmd.cb.take() {
                apply_ctx
                    .applied_batch
                    .push_cb(cb, cmd_resp::err_resp(Error::StaleCommand, term));
            }
        }
        ApplyResult::None
    }

    fn handle_raft_entry_conf_change(
        &mut self,
        apply_ctx: &mut ApplyContext<EK>,
        entry: &Entry,
    ) -> ApplyResult<EK::Snapshot> {
        // Although conf change can't yield in normal case, it is convenient to
        // simulate yield before applying a conf change log.
        fail_point!("yield_apply_conf_change_3", self.id() == 3, |_| {
            ApplyResult::Yield
        });
        let (index, term) = (entry.get_index(), entry.get_term());
        let conf_change: ConfChangeV2 = match entry.get_entry_type() {
            EntryType::EntryConfChange => {
                let conf_change: ConfChange =
                    util::parse_data_at(entry.get_data(), index, &self.tag);
                conf_change.into_v2()
            }
            EntryType::EntryConfChangeV2 => util::parse_data_at(entry.get_data(), index, &self.tag),
            _ => unreachable!(),
        };
        let cmd = util::parse_data_at(conf_change.get_context(), index, &self.tag);
        match self.process_raft_cmd(apply_ctx, index, term, cmd) {
            ApplyResult::None => {
                // If failed, tell Raft that the `ConfChange` was aborted.
                ApplyResult::Res(ExecResult::ChangePeer(Default::default()))
            }
            ApplyResult::Res(mut res) => {
                if let ExecResult::ChangePeer(ref mut cp) = res {
                    cp.conf_change = conf_change;
                } else {
                    panic!(
                        "{} unexpected result {:?} for conf change {:?} at {}",
                        self.tag, res, conf_change, index
                    );
                }
                ApplyResult::Res(res)
            }
            ApplyResult::Yield | ApplyResult::WaitMergeSource(_) => unreachable!(),
        }
    }

    fn find_pending(
        &mut self,
        index: u64,
        term: u64,
        is_conf_change: bool,
    ) -> Option<Callback<EK::Snapshot>> {
        let (region_id, peer_id) = (self.region_id(), self.id());
        if is_conf_change {
            if let Some(mut cmd) = self.pending_cmds.take_conf_change() {
                if cmd.index == index && cmd.term == term {
                    return Some(cmd.cb.take().unwrap());
                } else {
                    notify_stale_command(region_id, peer_id, self.term, cmd);
                }
            }
            return None;
        }
        while let Some(mut head) = self.pending_cmds.pop_normal(index, term) {
            if head.term == term {
                if head.index == index {
                    return Some(head.cb.take().unwrap());
                } else {
                    panic!(
                        "{} unexpected callback at term {}, found index {}, expected {}",
                        self.tag, term, head.index, index
                    );
                }
            } else {
                // Because of the lack of original RaftCmdRequest, we skip calling
                // coprocessor here.
                notify_stale_command(region_id, peer_id, self.term, head);
            }
        }
        None
    }

    fn process_raft_cmd(
        &mut self,
        apply_ctx: &mut ApplyContext<EK>,
        index: u64,
        term: u64,
        cmd: RaftCmdRequest,
    ) -> ApplyResult<EK::Snapshot> {
        if index == 0 {
            panic!(
                "{} processing raft command needs a none zero index",
                self.tag
            );
        }

        // Set sync log hint if the cmd requires so.
        apply_ctx.sync_log_hint |= should_sync_log(&cmd);

        apply_ctx.host.pre_apply(&self.region, &cmd);
        let (mut resp, exec_result, should_write) =
            self.apply_raft_cmd(apply_ctx, index, term, &cmd);
        if let ApplyResult::WaitMergeSource(_) = exec_result {
            return exec_result;
        }

        debug!(
            "applied command";
            "region_id" => self.region_id(),
            "peer_id" => self.id(),
            "index" => index
        );

        // TODO: if we have exec_result, maybe we should return this callback too. Outer
        // store will call it after handing exec result.
        cmd_resp::bind_term(&mut resp, self.term);
        let cmd_cb = self.find_pending(index, term, is_conf_change_cmd(&cmd));
        let cmd = Cmd::new(index, term, cmd, resp);
        apply_ctx
            .applied_batch
            .push(cmd_cb, cmd, &self.observe_info, self.region_id());
        if should_write {
            apply_ctx.commit(self);
        }
        exec_result
    }

    /// Applies raft command.
    ///
    /// An apply operation can fail in the following situations:
    ///   - it encounters an error that will occur on all stores, it can
    /// continue applying next entry safely, like epoch not match for
    /// example;
    ///   - it encounters an error that may not occur on all stores, in this
    ///     case we should try to apply the entry again or panic. Considering
    ///     that this usually due to disk operation fail, which is rare, so just
    ///     panic is ok.
    fn apply_raft_cmd(
        &mut self,
        ctx: &mut ApplyContext<EK>,
        index: u64,
        term: u64,
        req: &RaftCmdRequest,
    ) -> (RaftCmdResponse, ApplyResult<EK::Snapshot>, bool) {
        // if pending remove, apply should be aborted already.
        assert!(!self.pending_remove);

        // Remember if the raft cmd fails to be applied, it must have no side effects.
        // E.g. `RaftApplyState` must not be changed.

        let mut origin_epoch = None;
        let (resp, exec_result) = if ctx.host.pre_exec(&self.region, req, index, term) {
            // One of the observers want to filter execution of the command.
            let mut resp = RaftCmdResponse::default();
            if !req.get_header().get_uuid().is_empty() {
                let uuid = req.get_header().get_uuid().to_vec();
                resp.mut_header().set_uuid(uuid);
            }
            (resp, ApplyResult::None)
        } else {
            ctx.exec_log_index = index;
            ctx.exec_log_term = term;
            ctx.kv_wb_mut().set_save_point();
            let (resp, exec_result) = match self.exec_raft_cmd(ctx, req) {
                Ok(a) => {
                    ctx.kv_wb_mut().pop_save_point().unwrap();
                    if req.has_admin_request() {
                        origin_epoch = Some(self.region.get_region_epoch().clone());
                    }
                    a
                }
                Err(e) => {
                    // clear dirty values.
                    ctx.kv_wb_mut().rollback_to_save_point().unwrap();
                    match e {
                        Error::EpochNotMatch(..) => debug!(
                            "epoch not match";
                            "region_id" => self.region_id(),
                            "peer_id" => self.id(),
                            "err" => ?e
                        ),
<<<<<<< HEAD
=======
                        Error::FlashbackInProgress(..) => debug!(
                            "flashback is in process";
                            "region_id" => self.region_id(),
                            "peer_id" => self.id(),
                            "err" => ?e
                        ),
>>>>>>> b448214b
                        _ => error!(?e;
                            "execute raft command";
                            "region_id" => self.region_id(),
                            "peer_id" => self.id(),
                        ),
                    }
                    (cmd_resp::new_error(e), ApplyResult::None)
                }
            };
            (resp, exec_result)
        };
        if let ApplyResult::WaitMergeSource(_) = exec_result {
            return (resp, exec_result, false);
        }

        self.apply_state.set_applied_index(index);
        self.applied_term = term;

        let cmd = Cmd::new(index, term, req.clone(), resp.clone());
        let (modified_region, mut pending_handle_ssts) = match exec_result {
            ApplyResult::Res(ref e) => match e {
                ExecResult::SplitRegion { ref derived, .. } => (Some(derived.clone()), None),
                ExecResult::PrepareMerge { ref region, .. } => (Some(region.clone()), None),
                ExecResult::CommitMerge { ref region, .. } => (Some(region.clone()), None),
                ExecResult::RollbackMerge { ref region, .. } => (Some(region.clone()), None),
                ExecResult::IngestSst { ref ssts } => (None, Some(ssts.clone())),
<<<<<<< HEAD
=======
                ExecResult::SetFlashbackState { region } => (Some(region.clone()), None),
>>>>>>> b448214b
                _ => (None, None),
            },
            _ => (None, None),
        };
        let mut apply_ctx_info = ApplyCtxInfo {
            pending_handle_ssts: &mut pending_handle_ssts,
            delete_ssts: &mut ctx.delete_ssts,
            pending_delete_ssts: &mut ctx.pending_delete_ssts,
        };
        let should_write = ctx.host.post_exec(
            &self.region,
            &cmd,
            &self.apply_state,
            &RegionState {
                peer_id: self.id(),
                pending_remove: self.pending_remove,
                modified_region,
            },
            &mut apply_ctx_info,
        );
        match pending_handle_ssts {
            None => (),
            Some(mut v) => {
                if !v.is_empty() {
                    // All elements in `pending_handle_ssts` should be moved into either
                    // `delete_ssts` or `pending_delete_ssts`, once handled by by any of the
                    // `post_exec` observers. So a non-empty
                    // `pending_handle_ssts` here indicates no `post_exec` handled.
                    ctx.delete_ssts.append(&mut v);
                }
                RAFT_APPLYING_SST_GAUGE
                    .with_label_values(&["pending_delete"])
                    .set(ctx.pending_delete_ssts.len() as i64);
            }
        }

        if let ApplyResult::Res(ref exec_result) = exec_result {
            match *exec_result {
                ExecResult::ChangePeer(ref cp) => {
                    self.region = cp.region.clone();
                }
                ExecResult::ComputeHash { .. }
                | ExecResult::VerifyHash { .. }
                | ExecResult::CompactLog { .. }
                | ExecResult::DeleteRange { .. }
                | ExecResult::IngestSst { .. }
                | ExecResult::TransferLeader { .. } => {}
                ExecResult::SplitRegion { ref derived, .. } => {
                    self.region = derived.clone();
                    self.metrics.size_diff_hint = 0;
                    self.metrics.delete_keys_hint = 0;
                }
                ExecResult::PrepareMerge { ref region, .. } => {
                    self.region = region.clone();
                    self.is_merging = true;
                }
                ExecResult::CommitMerge { ref region, .. } => {
                    self.region = region.clone();
                    self.last_merge_version = region.get_region_epoch().get_version();
                }
                ExecResult::RollbackMerge { ref region, .. } => {
                    self.region = region.clone();
                    self.is_merging = false;
                }
                ExecResult::SetFlashbackState { ref region } => {
                    self.region = region.clone();
                }
            }
        }
        if let Some(epoch) = origin_epoch {
            let cmd_type = req.get_admin_request().get_cmd_type();
            let epoch_state = admin_cmd_epoch_lookup(cmd_type);
            // The change-epoch behavior **MUST BE** equal to the settings in
            // `admin_cmd_epoch_lookup`
            if (epoch_state.change_ver
                && epoch.get_version() == self.region.get_region_epoch().get_version())
                || (epoch_state.change_conf_ver
                    && epoch.get_conf_ver() == self.region.get_region_epoch().get_conf_ver())
            {
                panic!(
                    "{} apply admin cmd {:?} but epoch change is not expected, epoch state {:?}, before {:?}, after {:?}",
                    self.tag,
                    req,
                    epoch_state,
                    epoch,
                    self.region.get_region_epoch()
                );
            }
        }

        (resp, exec_result, should_write)
    }

    fn destroy(&mut self, apply_ctx: &mut ApplyContext<EK>) {
        self.stopped = true;
        apply_ctx.router.close(self.region_id());
        for cmd in self.pending_cmds.normals.drain(..) {
            notify_region_removed(self.region.get_id(), self.id, cmd);
        }
        if let Some(cmd) = self.pending_cmds.conf_change.take() {
            notify_region_removed(self.region.get_id(), self.id, cmd);
        }
        self.yield_state = None;

        let mut event = TraceEvent::default();
        if let Some(e) = self.trace.reset(ApplyMemoryTrace::default()) {
            event = event + e;
        }
        MEMTRACE_APPLYS.trace(event);
    }

    fn clear_all_commands_as_stale(&mut self) {
        let (region_id, peer_id) = (self.region_id(), self.id());
        for cmd in self.pending_cmds.normals.drain(..) {
            notify_stale_command(region_id, peer_id, self.term, cmd);
        }
        if let Some(cmd) = self.pending_cmds.conf_change.take() {
            notify_stale_command(region_id, peer_id, self.term, cmd);
        }
    }

    fn clear_all_commands_silently(&mut self) {
        for mut cmd in self.pending_cmds.normals.drain(..) {
            cmd.cb.take();
        }
        if let Some(mut cmd) = self.pending_cmds.conf_change.take() {
            cmd.cb.take();
        }
    }
}

impl<EK> ApplyDelegate<EK>
where
    EK: KvEngine,
{
    // Only errors that will also occur on all other stores should be returned.
    fn exec_raft_cmd(
        &mut self,
        ctx: &mut ApplyContext<EK>,
        req: &RaftCmdRequest,
    ) -> Result<(RaftCmdResponse, ApplyResult<EK::Snapshot>)> {
        // Include region for epoch not match after merge may cause key not in range.
        let include_region =
            req.get_header().get_region_epoch().get_version() >= self.last_merge_version;
        check_region_epoch(req, &self.region, include_region)?;
        check_flashback_state(req, &self.region)?;
        if req.has_admin_request() {
            self.exec_admin_cmd(ctx, req)
        } else {
            self.exec_write_cmd(ctx, req)
        }
    }

    fn exec_admin_cmd(
        &mut self,
        ctx: &mut ApplyContext<EK>,
        req: &RaftCmdRequest,
    ) -> Result<(RaftCmdResponse, ApplyResult<EK::Snapshot>)> {
        let request = req.get_admin_request();
        let cmd_type = request.get_cmd_type();
        if cmd_type != AdminCmdType::CompactLog && cmd_type != AdminCmdType::CommitMerge {
            info!(
                "execute admin command";
                "region_id" => self.region_id(),
                "peer_id" => self.id(),
                "term" => ctx.exec_log_term,
                "index" => ctx.exec_log_index,
                "command" => ?request,
            );
        }

        let (mut response, exec_result) = match cmd_type {
            AdminCmdType::ChangePeer => self.exec_change_peer(ctx, request),
            AdminCmdType::ChangePeerV2 => self.exec_change_peer_v2(ctx, request),
            AdminCmdType::Split => self.exec_split(ctx, request),
            AdminCmdType::BatchSplit => self.exec_batch_split(ctx, request),
            AdminCmdType::CompactLog => self.exec_compact_log(request),
            AdminCmdType::TransferLeader => self.exec_transfer_leader(request, ctx.exec_log_term),
            AdminCmdType::ComputeHash => self.exec_compute_hash(ctx, request), /* Will filtered
                                                                                 * by pre_exec */
            AdminCmdType::VerifyHash => self.exec_verify_hash(ctx, request), /* Will filtered by
                                                                               * pre_exec */
            // TODO: is it backward compatible to add new cmd_type?
            AdminCmdType::PrepareMerge => self.exec_prepare_merge(ctx, request),
            AdminCmdType::CommitMerge => self.exec_commit_merge(ctx, request),
            AdminCmdType::RollbackMerge => self.exec_rollback_merge(ctx, request),
            AdminCmdType::PrepareFlashback | AdminCmdType::FinishFlashback => {
                self.exec_flashback(ctx, request)
            }
            AdminCmdType::InvalidAdmin => Err(box_err!("unsupported admin command type")),
        }?;
        response.set_cmd_type(cmd_type);

        let mut resp = RaftCmdResponse::default();
        if !req.get_header().get_uuid().is_empty() {
            let uuid = req.get_header().get_uuid().to_vec();
            resp.mut_header().set_uuid(uuid);
        }

        resp.set_admin_response(response);
        Ok((resp, exec_result))
    }

    fn exec_write_cmd(
        &mut self,
        ctx: &mut ApplyContext<EK>,
        req: &RaftCmdRequest,
    ) -> Result<(RaftCmdResponse, ApplyResult<EK::Snapshot>)> {
        fail_point!(
            "on_apply_write_cmd",
            cfg!(release) || self.id() == 3,
            |_| {
                unimplemented!();
            }
        );

        let requests = req.get_requests();

        let mut ranges = vec![];
        let mut ssts = vec![];
        for req in requests {
            let cmd_type = req.get_cmd_type();
            match cmd_type {
                CmdType::Put => self.handle_put(ctx, req),
                CmdType::Delete => self.handle_delete(ctx, req),
                CmdType::DeleteRange => {
                    self.handle_delete_range(&ctx.engine, req, &mut ranges, ctx.use_delete_range)
                }
                CmdType::IngestSst => self.handle_ingest_sst(ctx, req, &mut ssts),
                // Readonly commands are handled in raftstore directly.
                // Don't panic here in case there are old entries need to be applied.
                // It's also safe to skip them here, because a restart must have happened,
                // hence there is no callback to be called.
                CmdType::Snap | CmdType::Get => {
                    warn!(
                        "skip readonly command";
                        "region_id" => self.region_id(),
                        "peer_id" => self.id(),
                        "command" => ?req,
                    );
                    continue;
                }
                CmdType::Prewrite | CmdType::Invalid | CmdType::ReadIndex => {
                    Err(box_err!("invalid cmd type, message maybe corrupted"))
                }
            }?;
        }

        let mut resp = RaftCmdResponse::default();
        if !req.get_header().get_uuid().is_empty() {
            let uuid = req.get_header().get_uuid().to_vec();
            resp.mut_header().set_uuid(uuid);
        }

        assert!(ranges.is_empty() || ssts.is_empty());
        let exec_res = if !ranges.is_empty() {
            ApplyResult::Res(ExecResult::DeleteRange { ranges })
        } else if !ssts.is_empty() {
            #[cfg(feature = "failpoints")]
            {
                let mut dont_delete_ingested_sst_fp = || {
                    fail_point!("dont_delete_ingested_sst", |_| {
                        ssts.clear();
                    });
                };
                dont_delete_ingested_sst_fp();
            }
            ApplyResult::Res(ExecResult::IngestSst { ssts })
        } else {
            ApplyResult::None
        };

        Ok((resp, exec_res))
    }
}

// Write commands related.
impl<EK> ApplyDelegate<EK>
where
    EK: KvEngine,
{
    fn handle_put(&mut self, ctx: &mut ApplyContext<EK>, req: &Request) -> Result<()> {
        PEER_WRITE_CMD_COUNTER.put.inc();
        let (key, value) = (req.get_put().get_key(), req.get_put().get_value());
        // region key range has no data prefix, so we must use origin key to check.
        util::check_key_in_region(key, &self.region)?;
        if let Some(s) = self.buckets.as_mut() {
            s.write_key(key, value.len() as u64);
        }

        keys::data_key_with_buffer(key, &mut ctx.key_buffer);
        let key = ctx.key_buffer.as_slice();

        self.metrics.size_diff_hint += key.len() as i64;
        self.metrics.size_diff_hint += value.len() as i64;
        if !req.get_put().get_cf().is_empty() {
            let cf = req.get_put().get_cf();
            // TODO: don't allow write preseved cfs.
            if cf == CF_LOCK {
                self.metrics.lock_cf_written_bytes += key.len() as u64;
                self.metrics.lock_cf_written_bytes += value.len() as u64;
            }
            // TODO: check whether cf exists or not.
            ctx.kv_wb.put_cf(cf, key, value).unwrap_or_else(|e| {
                panic!(
                    "{} failed to write ({}, {}) to cf {}: {:?}",
                    self.tag,
                    log_wrappers::Value::key(key),
                    log_wrappers::Value::value(value),
                    cf,
                    e
                )
            });
        } else {
            ctx.kv_wb.put(key, value).unwrap_or_else(|e| {
                panic!(
                    "{} failed to write ({}, {}): {:?}",
                    self.tag,
                    log_wrappers::Value::key(key),
                    log_wrappers::Value::value(value),
                    e
                );
            });
        }
        Ok(())
    }

    fn handle_delete(&mut self, ctx: &mut ApplyContext<EK>, req: &Request) -> Result<()> {
        PEER_WRITE_CMD_COUNTER.delete.inc();
        let key = req.get_delete().get_key();
        // region key range has no data prefix, so we must use origin key to check.
        util::check_key_in_region(key, &self.region)?;
        if let Some(s) = self.buckets.as_mut() {
            s.write_key(key, 0);
        }

        keys::data_key_with_buffer(key, &mut ctx.key_buffer);
        let key = ctx.key_buffer.as_slice();

        // since size_diff_hint is not accurate, so we just skip calculate the value
        // size.
        self.metrics.size_diff_hint -= key.len() as i64;
        if !req.get_delete().get_cf().is_empty() {
            let cf = req.get_delete().get_cf();
            // TODO: check whether cf exists or not.
            ctx.kv_wb.delete_cf(cf, key).unwrap_or_else(|e| {
                panic!(
                    "{} failed to delete {}: {}",
                    self.tag,
                    log_wrappers::Value::key(key),
                    e
                )
            });

            if cf == CF_LOCK {
                // delete is a kind of write for RocksDB.
                self.metrics.lock_cf_written_bytes += key.len() as u64;
            } else {
                self.metrics.delete_keys_hint += 1;
            }
        } else {
            ctx.kv_wb.delete(key).unwrap_or_else(|e| {
                panic!(
                    "{} failed to delete {}: {}",
                    self.tag,
                    log_wrappers::Value::key(key),
                    e
                )
            });
            self.metrics.delete_keys_hint += 1;
        }

        Ok(())
    }

    fn handle_delete_range(
        &mut self,
        engine: &EK,
        req: &Request,
        ranges: &mut Vec<Range>,
        use_delete_range: bool,
    ) -> Result<()> {
        PEER_WRITE_CMD_COUNTER.delete_range.inc();
        let s_key = req.get_delete_range().get_start_key();
        let e_key = req.get_delete_range().get_end_key();
        let notify_only = req.get_delete_range().get_notify_only();
        if !e_key.is_empty() && s_key >= e_key {
            return Err(box_err!(
                "invalid delete range command, start_key: {:?}, end_key: {:?}",
                s_key,
                e_key
            ));
        }
        // region key range has no data prefix, so we must use origin key to check.
        util::check_key_in_region(s_key, &self.region)?;
        let end_key = keys::data_end_key(e_key);
        let region_end_key = keys::data_end_key(self.region.get_end_key());
        if end_key > region_end_key {
            return Err(Error::KeyNotInRegion(e_key.to_vec(), self.region.clone()));
        }

        let mut cf = req.get_delete_range().get_cf();
        if cf.is_empty() {
            cf = CF_DEFAULT;
        }
        if !ALL_CFS.iter().any(|x| *x == cf) {
            return Err(box_err!("invalid delete range command, cf: {:?}", cf));
        }

        let start_key = keys::data_key(s_key);
        // Use delete_files_in_range to drop as many sst files as possible, this
        // is a way to reclaim disk space quickly after drop a table/index.
        if !notify_only {
            let range = vec![EngineRange::new(&start_key, &end_key)];
            let fail_f = |e: engine_traits::Error, strategy: DeleteStrategy| {
                panic!(
                    "{} failed to delete {:?} in ranges [{}, {}): {:?}",
                    self.tag,
                    strategy,
                    &log_wrappers::Value::key(&start_key),
                    &log_wrappers::Value::key(&end_key),
                    e
                )
            };

            engine
                .delete_ranges_cf(cf, DeleteStrategy::DeleteFiles, &range)
                .unwrap_or_else(|e| fail_f(e, DeleteStrategy::DeleteFiles));

            let strategy = if use_delete_range {
                DeleteStrategy::DeleteByRange
            } else {
                DeleteStrategy::DeleteByKey
            };

            // Delete all remaining keys.
            engine
                .delete_ranges_cf(cf, strategy.clone(), &range)
                .unwrap_or_else(move |e| fail_f(e, strategy));
            engine
                .delete_ranges_cf(cf, DeleteStrategy::DeleteBlobs, &range)
                .unwrap_or_else(move |e| fail_f(e, DeleteStrategy::DeleteBlobs));
        }

        // TODO: Should this be executed when `notify_only` is set?
        ranges.push(Range::new(cf.to_owned(), start_key, end_key));

        Ok(())
    }

    fn handle_ingest_sst(
        &mut self,
        ctx: &mut ApplyContext<EK>,
        req: &Request,
        ssts: &mut Vec<SstMetaInfo>,
    ) -> Result<()> {
        PEER_WRITE_CMD_COUNTER.ingest_sst.inc();
        let sst = req.get_ingest_sst().get_sst();

        if let Err(e) = check_sst_for_ingestion(sst, &self.region) {
            error!(?e;
                 "ingest fail";
                 "region_id" => self.region_id(),
                 "peer_id" => self.id(),
                 "sst" => ?sst,
                 "region" => ?&self.region,
            );
            // This file is not valid, we can delete it here.
            let _ = ctx.importer.delete(sst);
            return Err(e);
        }

        match ctx.importer.validate(sst) {
            Ok(meta_info) => {
                ctx.pending_ssts.push(meta_info.clone());
                ssts.push(meta_info)
            }
            Err(e) => {
                // If this failed, it means that the file is corrupted or something
                // is wrong with the engine, but we can do nothing about that.
                panic!("{} ingest {:?}: {:?}", self.tag, sst, e);
            }
        };

        Ok(())
    }
}

mod confchange_cmd_metric {
    use super::*;

    fn write_metric(cct: ConfChangeType, kind: &str) {
        let metric = match cct {
            ConfChangeType::AddNode => "add_peer",
            ConfChangeType::RemoveNode => "remove_peer",
            ConfChangeType::AddLearnerNode => "add_learner",
        };
        PEER_ADMIN_CMD_COUNTER_VEC
            .with_label_values(&[metric, kind])
            .inc();
    }

    pub fn inc_all(cct: ConfChangeType) {
        write_metric(cct, "all")
    }

    pub fn inc_success(cct: ConfChangeType) {
        write_metric(cct, "success")
    }
}

// Admin commands related.
impl<EK> ApplyDelegate<EK>
where
    EK: KvEngine,
{
    fn exec_change_peer(
        &mut self,
        ctx: &mut ApplyContext<EK>,
        request: &AdminRequest,
    ) -> Result<(AdminResponse, ApplyResult<EK::Snapshot>)> {
        assert!(request.has_change_peer());
        let request = request.get_change_peer();
        let peer = request.get_peer();
        let store_id = peer.get_store_id();
        let change_type = request.get_change_type();
        let mut region = self.region.clone();

        fail_point!(
            "apply_on_conf_change_1_3_1",
            (self.id == 1 || self.id == 3) && self.region_id() == 1,
            |_| panic!("should not use return")
        );
        fail_point!(
            "apply_on_conf_change_3_1",
            self.id == 3 && self.region_id() == 1,
            |_| panic!("should not use return")
        );
        fail_point!(
            "apply_on_conf_change_all_1",
            self.region_id() == 1,
            |_| panic!("should not use return")
        );
        info!(
            "exec ConfChange";
            "region_id" => self.region_id(),
            "peer_id" => self.id(),
            "type" => util::conf_change_type_str(change_type),
            "epoch" => ?region.get_region_epoch(),
        );

        // TODO: we should need more check, like peer validation, duplicated id, etc.
        let conf_ver = region.get_region_epoch().get_conf_ver() + 1;
        region.mut_region_epoch().set_conf_ver(conf_ver);

        match change_type {
            ConfChangeType::AddNode => {
                let add_ndoe_fp = || {
                    fail_point!(
                        "apply_on_add_node_1_2",
                        self.id == 2 && self.region_id() == 1,
                        |_| {}
                    )
                };
                add_ndoe_fp();

                PEER_ADMIN_CMD_COUNTER_VEC
                    .with_label_values(&["add_peer", "all"])
                    .inc();

                let mut exists = false;
                if let Some(p) = find_peer_mut(&mut region, store_id) {
                    exists = true;
                    if !is_learner(p) || p.get_id() != peer.get_id() {
                        error!(
                            "can't add duplicated peer";
                            "region_id" => self.region_id(),
                            "peer_id" => self.id(),
                            "peer" => ?peer,
                            "region" => ?&self.region
                        );
                        return Err(box_err!(
                            "can't add duplicated peer {:?} to region {:?}",
                            peer,
                            self.region
                        ));
                    } else {
                        p.set_role(PeerRole::Voter);
                    }
                }
                if !exists {
                    // TODO: Do we allow adding peer in same node?
                    region.mut_peers().push(peer.clone());
                }

                PEER_ADMIN_CMD_COUNTER_VEC
                    .with_label_values(&["add_peer", "success"])
                    .inc();
                info!(
                    "add peer successfully";
                    "region_id" => self.region_id(),
                    "peer_id" => self.id(),
                    "peer" => ?peer,
                    "region" => ?&self.region
                );
            }
            ConfChangeType::RemoveNode => {
                PEER_ADMIN_CMD_COUNTER_VEC
                    .with_label_values(&["remove_peer", "all"])
                    .inc();

                if let Some(p) = remove_peer(&mut region, store_id) {
                    // Considering `is_learner` flag in `Peer` here is by design.
                    if &p != peer {
                        error!(
                            "ignore remove unmatched peer";
                            "region_id" => self.region_id(),
                            "peer_id" => self.id(),
                            "expect_peer" => ?peer,
                            "get_peeer" => ?p
                        );
                        return Err(box_err!(
                            "remove unmatched peer: expect: {:?}, get {:?}, ignore",
                            peer,
                            p
                        ));
                    }
                    if self.id == peer.get_id() {
                        // Remove ourself, we will destroy all region data later.
                        // So we need not to apply following logs.
                        self.stopped = true;
                        self.pending_remove = true;
                    }
                } else {
                    error!(
                        "remove missing peer";
                        "region_id" => self.region_id(),
                        "peer_id" => self.id(),
                        "peer" => ?peer,
                        "region" => ?&self.region
                    );
                    return Err(box_err!(
                        "remove missing peer {:?} from region {:?}",
                        peer,
                        self.region
                    ));
                }

                PEER_ADMIN_CMD_COUNTER_VEC
                    .with_label_values(&["remove_peer", "success"])
                    .inc();
                info!(
                    "remove peer successfully";
                    "region_id" => self.region_id(),
                    "peer_id" => self.id(),
                    "peer" => ?peer,
                    "region" => ?&self.region
                );
            }
            ConfChangeType::AddLearnerNode => {
                PEER_ADMIN_CMD_COUNTER_VEC
                    .with_label_values(&["add_learner", "all"])
                    .inc();

                if find_peer(&region, store_id).is_some() {
                    error!(
                        "can't add duplicated learner";
                        "region_id" => self.region_id(),
                        "peer_id" => self.id(),
                        "peer" => ?peer,
                        "region" => ?&self.region
                    );
                    return Err(box_err!(
                        "can't add duplicated learner {:?} to region {:?}",
                        peer,
                        self.region
                    ));
                }
                region.mut_peers().push(peer.clone());

                PEER_ADMIN_CMD_COUNTER_VEC
                    .with_label_values(&["add_learner", "success"])
                    .inc();
                info!(
                    "add learner successfully";
                    "region_id" => self.region_id(),
                    "peer_id" => self.id(),
                    "peer" => ?peer,
                    "region" => ?&self.region
                );
            }
        }

        let state = if self.pending_remove {
            PeerState::Tombstone
        } else {
            PeerState::Normal
        };
        if let Err(e) = write_peer_state(ctx.kv_wb_mut(), &region, state, None) {
            panic!("{} failed to update region state: {:?}", self.tag, e);
        }

        let mut resp = AdminResponse::default();
        resp.mut_change_peer().set_region(region.clone());

        Ok((
            resp,
            ApplyResult::Res(ExecResult::ChangePeer(ChangePeer {
                index: ctx.exec_log_index,
                conf_change: Default::default(),
                changes: vec![request.clone()],
                region,
            })),
        ))
    }

    fn exec_change_peer_v2(
        &mut self,
        ctx: &mut ApplyContext<EK>,
        request: &AdminRequest,
    ) -> Result<(AdminResponse, ApplyResult<EK::Snapshot>)> {
        assert!(request.has_change_peer_v2());
        let changes = request.get_change_peer_v2().get_change_peers().to_vec();

        info!(
            "exec ConfChangeV2";
            "region_id" => self.region_id(),
            "peer_id" => self.id(),
            "kind" => ?ConfChangeKind::confchange_kind(changes.len()),
            "epoch" => ?self.region.get_region_epoch(),
        );

        let region = match ConfChangeKind::confchange_kind(changes.len()) {
            ConfChangeKind::LeaveJoint => self.apply_leave_joint()?,
            kind => self.apply_conf_change(kind, changes.as_slice())?,
        };

        let state = if self.pending_remove {
            PeerState::Tombstone
        } else {
            PeerState::Normal
        };

        if let Err(e) = write_peer_state(ctx.kv_wb_mut(), &region, state, None) {
            panic!("{} failed to update region state: {:?}", self.tag, e);
        }

        let mut resp = AdminResponse::default();
        resp.mut_change_peer().set_region(region.clone());
        Ok((
            resp,
            ApplyResult::Res(ExecResult::ChangePeer(ChangePeer {
                index: ctx.exec_log_index,
                conf_change: Default::default(),
                changes,
                region,
            })),
        ))
    }

    fn apply_conf_change(
        &mut self,
        kind: ConfChangeKind,
        changes: &[ChangePeerRequest],
    ) -> Result<Region> {
        let mut region = self.region.clone();
        for cp in changes.iter() {
            let (change_type, peer) = (cp.get_change_type(), cp.get_peer());
            let store_id = peer.get_store_id();

            confchange_cmd_metric::inc_all(change_type);

            if let Some(exist_peer) = find_peer(&region, store_id) {
                let r = exist_peer.get_role();
                if r == PeerRole::IncomingVoter || r == PeerRole::DemotingVoter {
                    panic!(
                        "{} can't apply confchange because configuration is still in joint state, confchange: {:?}, region: {:?}",
                        self.tag, cp, self.region
                    );
                }
            }
            match (find_peer_mut(&mut region, store_id), change_type) {
                (None, ConfChangeType::AddNode) => {
                    let mut peer = peer.clone();
                    match kind {
                        ConfChangeKind::Simple => peer.set_role(PeerRole::Voter),
                        ConfChangeKind::EnterJoint => peer.set_role(PeerRole::IncomingVoter),
                        _ => unreachable!(),
                    }
                    region.mut_peers().push(peer);
                }
                (None, ConfChangeType::AddLearnerNode) => {
                    let mut peer = peer.clone();
                    peer.set_role(PeerRole::Learner);
                    region.mut_peers().push(peer);
                }
                (None, ConfChangeType::RemoveNode) => {
                    error!(
                        "remove missing peer";
                        "region_id" => self.region_id(),
                        "peer_id" => self.id(),
                        "peer" => ?peer,
                        "region" => ?&self.region,
                    );
                    return Err(box_err!(
                        "remove missing peer {:?} from region {:?}",
                        peer,
                        self.region
                    ));
                }
                // Add node
                (Some(exist_peer), ConfChangeType::AddNode)
                | (Some(exist_peer), ConfChangeType::AddLearnerNode) => {
                    let (role, exist_id, incoming_id) =
                        (exist_peer.get_role(), exist_peer.get_id(), peer.get_id());

                    if exist_id != incoming_id // Add peer with different id to the same store
                            // The peer is already the requested role
                            || (role, change_type) == (PeerRole::Voter, ConfChangeType::AddNode)
                            || (role, change_type) == (PeerRole::Learner, ConfChangeType::AddLearnerNode)
                    {
                        error!(
                            "can't add duplicated peer";
                            "region_id" => self.region_id(),
                            "peer_id" => self.id(),
                            "peer" => ?peer,
                            "exist peer" => ?exist_peer,
                            "confchnage type" => ?change_type,
                            "region" => ?&self.region
                        );
                        return Err(box_err!(
                            "can't add duplicated peer {:?} to region {:?}, duplicated with exist peer {:?}",
                            peer,
                            self.region,
                            exist_peer
                        ));
                    }
                    match (role, change_type) {
                        (PeerRole::Voter, ConfChangeType::AddLearnerNode) => match kind {
                            ConfChangeKind::Simple => exist_peer.set_role(PeerRole::Learner),
                            ConfChangeKind::EnterJoint => {
                                exist_peer.set_role(PeerRole::DemotingVoter)
                            }
                            _ => unreachable!(),
                        },
                        (PeerRole::Learner, ConfChangeType::AddNode) => match kind {
                            ConfChangeKind::Simple => exist_peer.set_role(PeerRole::Voter),
                            ConfChangeKind::EnterJoint => {
                                exist_peer.set_role(PeerRole::IncomingVoter)
                            }
                            _ => unreachable!(),
                        },
                        _ => unreachable!(),
                    }
                }
                // Remove node
                (Some(exist_peer), ConfChangeType::RemoveNode) => {
                    if kind == ConfChangeKind::EnterJoint
                        && exist_peer.get_role() == PeerRole::Voter
                    {
                        error!(
                            "can't remove voter directly";
                            "region_id" => self.region_id(),
                            "peer_id" => self.id(),
                            "peer" => ?peer,
                            "region" => ?&self.region
                        );
                        return Err(box_err!(
                            "can not remove voter {:?} directly from region {:?}",
                            peer,
                            self.region
                        ));
                    }
                    match remove_peer(&mut region, store_id) {
                        Some(p) => {
                            if &p != peer {
                                error!(
                                    "ignore remove unmatched peer";
                                    "region_id" => self.region_id(),
                                    "peer_id" => self.id(),
                                    "expect_peer" => ?peer,
                                    "get_peeer" => ?p
                                );
                                return Err(box_err!(
                                    "remove unmatched peer: expect: {:?}, get {:?}, ignore",
                                    peer,
                                    p
                                ));
                            }
                            if self.id == peer.get_id() {
                                // Remove ourself, we will destroy all region data later.
                                // So we need not to apply following logs.
                                self.stopped = true;
                                self.pending_remove = true;
                            }
                        }
                        None => unreachable!(),
                    }
                }
            }
            confchange_cmd_metric::inc_success(change_type);
        }
        let conf_ver = region.get_region_epoch().get_conf_ver() + changes.len() as u64;
        region.mut_region_epoch().set_conf_ver(conf_ver);
        info!(
            "conf change successfully";
            "region_id" => self.region_id(),
            "peer_id" => self.id(),
            "changes" => ?changes,
            "original region" => ?&self.region,
            "current region" => ?&region,
        );
        Ok(region)
    }

    fn apply_leave_joint(&self) -> Result<Region> {
        let mut region = self.region.clone();
        let mut change_num = 0;
        for peer in region.mut_peers().iter_mut() {
            match peer.get_role() {
                PeerRole::IncomingVoter => peer.set_role(PeerRole::Voter),
                PeerRole::DemotingVoter => peer.set_role(PeerRole::Learner),
                _ => continue,
            }
            change_num += 1;
        }
        if change_num == 0 {
            panic!(
                "{} can't leave a non-joint config, region: {:?}",
                self.tag, self.region
            );
        }
        let conf_ver = region.get_region_epoch().get_conf_ver() + change_num;
        region.mut_region_epoch().set_conf_ver(conf_ver);
        info!(
            "leave joint state successfully";
            "region_id" => self.region_id(),
            "peer_id" => self.id(),
            "region" => ?&region,
        );
        Ok(region)
    }

    fn exec_split(
        &mut self,
        ctx: &mut ApplyContext<EK>,
        req: &AdminRequest,
    ) -> Result<(AdminResponse, ApplyResult<EK::Snapshot>)> {
        info!(
            "split is deprecated, redirect to use batch split";
            "region_id" => self.region_id(),
            "peer_id" => self.id(),
        );
        let split = req.get_split().to_owned();
        let mut admin_req = AdminRequest::default();
        admin_req
            .mut_splits()
            .set_right_derive(split.get_right_derive());
        admin_req.mut_splits().mut_requests().push(split);
        // This method is executed only when there are unapplied entries after being
        // restarted. So there will be no callback, it's OK to return a response
        // that does not matched with its request.
        self.exec_batch_split(ctx, &admin_req)
    }

    fn exec_batch_split(
        &mut self,
        ctx: &mut ApplyContext<EK>,
        req: &AdminRequest,
    ) -> Result<(AdminResponse, ApplyResult<EK::Snapshot>)> {
        fail_point!("apply_before_split");
        fail_point!(
            "apply_before_split_1_3",
            self.id == 3 && self.region_id() == 1,
            |_| { unreachable!() }
        );

        PEER_ADMIN_CMD_COUNTER.batch_split.all.inc();

        let split_reqs = req.get_splits();
        let right_derive = split_reqs.get_right_derive();
        if split_reqs.get_requests().is_empty() {
            return Err(box_err!("missing split requests"));
        }
        let mut derived = self.region.clone();
        let new_region_cnt = split_reqs.get_requests().len();
        let mut regions = Vec::with_capacity(new_region_cnt + 1);
        let mut keys: VecDeque<Vec<u8>> = VecDeque::with_capacity(new_region_cnt + 1);
        for req in split_reqs.get_requests() {
            let split_key = req.get_split_key();
            if split_key.is_empty() {
                return Err(box_err!("missing split key"));
            }
            if split_key
                <= keys
                    .back()
                    .map_or_else(|| derived.get_start_key(), Vec::as_slice)
            {
                return Err(box_err!("invalid split request: {:?}", split_reqs));
            }
            if req.get_new_peer_ids().len() != derived.get_peers().len() {
                return Err(box_err!(
                    "invalid new peer id count, need {:?}, but got {:?}",
                    derived.get_peers(),
                    req.get_new_peer_ids()
                ));
            }
            keys.push_back(split_key.to_vec());
        }

        util::check_key_in_region(keys.back().unwrap(), &self.region)?;

        info!(
            "split region";
            "region_id" => self.region_id(),
            "peer_id" => self.id(),
            "region" => ?derived,
            "keys" => %KeysInfoFormatter(keys.iter()),
        );
        let new_version = derived.get_region_epoch().get_version() + new_region_cnt as u64;
        derived.mut_region_epoch().set_version(new_version);
        // Note that the split requests only contain ids for new regions, so we need
        // to handle new regions and old region separately.
        if right_derive {
            // So the range of new regions is [old_start_key, split_key1, ...,
            // last_split_key].
            keys.push_front(derived.get_start_key().to_vec());
        } else {
            // So the range of new regions is [split_key1, ..., last_split_key,
            // old_end_key].
            keys.push_back(derived.get_end_key().to_vec());
            derived.set_end_key(keys.front().unwrap().to_vec());
            regions.push(derived.clone());
        }

        let mut new_split_regions: HashMap<u64, NewSplitPeer> = HashMap::default();
        for req in split_reqs.get_requests() {
            let mut new_region = Region::default();
            new_region.set_id(req.get_new_region_id());
            new_region.set_region_epoch(derived.get_region_epoch().to_owned());
            new_region.set_start_key(keys.pop_front().unwrap());
            new_region.set_end_key(keys.front().unwrap().to_vec());
            new_region.set_peers(derived.get_peers().to_vec().into());
            for (peer, peer_id) in new_region
                .mut_peers()
                .iter_mut()
                .zip(req.get_new_peer_ids())
            {
                peer.set_id(*peer_id);
            }
            new_split_regions.insert(
                new_region.get_id(),
                NewSplitPeer {
                    peer_id: find_peer(&new_region, ctx.store_id).unwrap().get_id(),
                    result: None,
                },
            );
            regions.push(new_region);
        }

        if right_derive {
            derived.set_start_key(keys.pop_front().unwrap());
            regions.push(derived.clone());
        }

        let mut replace_regions = HashSet::default();
        {
            let mut pending_create_peers = ctx.pending_create_peers.lock().unwrap();
            for (region_id, new_split_peer) in new_split_regions.iter_mut() {
                match pending_create_peers.entry(*region_id) {
                    HashMapEntry::Occupied(mut v) => {
                        if *v.get() != (new_split_peer.peer_id, false) {
                            new_split_peer.result =
                                Some(format!("status {:?} is not expected", v.get()));
                        } else {
                            replace_regions.insert(*region_id);
                            v.insert((new_split_peer.peer_id, true));
                        }
                    }
                    HashMapEntry::Vacant(v) => {
                        v.insert((new_split_peer.peer_id, true));
                    }
                }
            }
        }

        fail_point!(
            "on_handle_apply_split_2_after_mem_check",
            self.id() == 2,
            |_| unimplemented!()
        );

        // region_id -> peer_id
        let mut already_exist_regions = Vec::new();
        for (region_id, new_split_peer) in new_split_regions.iter_mut() {
            let region_state_key = keys::region_state_key(*region_id);
            match ctx
                .engine
                .get_msg_cf::<RegionLocalState>(CF_RAFT, &region_state_key)
            {
                Ok(None) => (),
                Ok(Some(state)) => {
                    if replace_regions.get(region_id).is_some() {
                        // It's marked replaced, then further destroy will skip cleanup, so there
                        // should be no region local state.
                        panic!(
                            "{} failed to replace region {} peer {} because state {:?} alread exist in kv engine",
                            self.tag, region_id, new_split_peer.peer_id, state
                        )
                    }
                    already_exist_regions.push((*region_id, new_split_peer.peer_id));
                    new_split_peer.result = Some(format!("state {:?} exist in kv engine", state));
                }
                e => panic!(
                    "{} failed to get regions state of {}: {:?}",
                    self.tag, region_id, e
                ),
            }
        }

        if !already_exist_regions.is_empty() {
            let mut pending_create_peers = ctx.pending_create_peers.lock().unwrap();
            for (region_id, peer_id) in &already_exist_regions {
                assert_eq!(
                    pending_create_peers.remove(region_id),
                    Some((*peer_id, true))
                );
            }
        }

        let kv_wb_mut = ctx.kv_wb_mut();
        for new_region in &regions {
            if new_region.get_id() == derived.get_id() {
                continue;
            }
            let new_split_peer = new_split_regions.get(&new_region.get_id()).unwrap();
            if let Some(ref r) = new_split_peer.result {
                warn!(
                    "new region from splitting already exists";
                    "new_region_id" => new_region.get_id(),
                    "new_peer_id" => new_split_peer.peer_id,
                    "reason" => r,
                    "region_id" => self.region_id(),
                    "peer_id" => self.id(),
                );
                continue;
            }
            write_peer_state(kv_wb_mut, new_region, PeerState::Normal, None)
                .and_then(|_| write_initial_apply_state(kv_wb_mut, new_region.get_id()))
                .unwrap_or_else(|e| {
                    panic!(
                        "{} fails to save split region {:?}: {:?}",
                        self.tag, new_region, e
                    )
                });
        }
        write_peer_state(kv_wb_mut, &derived, PeerState::Normal, None).unwrap_or_else(|e| {
            panic!("{} fails to update region {:?}: {:?}", self.tag, derived, e)
        });
        let mut resp = AdminResponse::default();
        resp.mut_splits().set_regions(regions.clone().into());
        PEER_ADMIN_CMD_COUNTER.batch_split.success.inc();

        fail_point!(
            "apply_after_split_1_3",
            self.id == 3 && self.region_id() == 1,
            |_| { unreachable!() }
        );

        Ok((
            resp,
            ApplyResult::Res(ExecResult::SplitRegion {
                regions,
                derived,
                new_split_regions,
            }),
        ))
    }

    fn exec_prepare_merge(
        &mut self,
        ctx: &mut ApplyContext<EK>,
        req: &AdminRequest,
    ) -> Result<(AdminResponse, ApplyResult<EK::Snapshot>)> {
        fail_point!("apply_before_prepare_merge");
        fail_point!(
            "apply_before_prepare_merge_2_3",
            ctx.store_id == 2 || ctx.store_id == 3,
            |_| { unreachable!() }
        );

        PEER_ADMIN_CMD_COUNTER.prepare_merge.all.inc();

        let prepare_merge = req.get_prepare_merge();
        let index = prepare_merge.get_min_index();
        let first_index = entry_storage::first_index(&self.apply_state);
        if index < first_index {
            // We filter `CompactLog` command before.
            panic!(
                "{} first index {} > min_index {}, skip pre merge",
                self.tag, first_index, index
            );
        }
        let mut region = self.region.clone();
        let region_version = region.get_region_epoch().get_version() + 1;
        region.mut_region_epoch().set_version(region_version);
        // In theory conf version should not be increased when executing prepare_merge.
        // However, we don't want to do conf change after prepare_merge is committed.
        // This can also be done by iterating all proposal to find if prepare_merge is
        // proposed before proposing conf change, but it make things complicated.
        // Another way is make conf change also check region version, but this is not
        // backward compatible.
        let conf_version = region.get_region_epoch().get_conf_ver() + 1;
        region.mut_region_epoch().set_conf_ver(conf_version);
        let mut merging_state = MergeState::default();
        merging_state.set_min_index(index);
        merging_state.set_target(prepare_merge.get_target().to_owned());
        merging_state.set_commit(ctx.exec_log_index);
        write_peer_state(
            ctx.kv_wb_mut(),
            &region,
            PeerState::Merging,
            Some(merging_state.clone()),
        )
        .unwrap_or_else(|e| {
            panic!(
                "{} failed to save merging state {:?} for region {:?}: {:?}",
                self.tag, merging_state, region, e
            )
        });
        fail_point!("apply_after_prepare_merge");
        PEER_ADMIN_CMD_COUNTER.prepare_merge.success.inc();

        let mut response = AdminResponse::default();
        response.mut_split().set_left(region.clone());

        Ok((
            response,
            ApplyResult::Res(ExecResult::PrepareMerge {
                region,
                state: merging_state,
            }),
        ))
    }

    // The target peer should send missing log entries to the source peer.
    //
    // So, the merge process order would be:
    // - `exec_commit_merge` in target apply fsm and send `CatchUpLogs` to source
    //   peer fsm
    // - `on_catch_up_logs_for_merge` in source peer fsm
    // - if the source peer has already executed the corresponding
    //   `on_ready_prepare_merge`, set pending_remove and jump to step 6
    // - ... (raft append and apply logs)
    // - `on_ready_prepare_merge` in source peer fsm and set pending_remove (means
    //   source region has finished applying all logs)
    // - `logs_up_to_date_for_merge` in source apply fsm (destroy its apply fsm and
    //   send Noop to trigger the target apply fsm)
    // - resume `exec_commit_merge` in target apply fsm
    // - `on_ready_commit_merge` in target peer fsm and send `MergeResult` to source
    //   peer fsm
    // - `on_merge_result` in source peer fsm (destroy itself)
    fn exec_commit_merge(
        &mut self,
        ctx: &mut ApplyContext<EK>,
        req: &AdminRequest,
    ) -> Result<(AdminResponse, ApplyResult<EK::Snapshot>)> {
        {
            fail_point!("apply_before_commit_merge");
            let apply_before_commit_merge = || {
                fail_point!(
                    "apply_before_commit_merge_except_1_4",
                    self.region_id() == 1 && self.id != 4,
                    |_| {}
                );
            };
            apply_before_commit_merge();
        }

        PEER_ADMIN_CMD_COUNTER.commit_merge.all.inc();

        let merge = req.get_commit_merge();
        let source_region = merge.get_source();
        let source_region_id = source_region.get_id();

        // No matter whether the source peer has applied to the required index,
        // it's a race to write apply state in both source delegate and target
        // delegate. So asking the source delegate to stop first.
        if self.ready_source_region_id != source_region_id {
            if self.ready_source_region_id != 0 {
                panic!(
                    "{} unexpected ready source region {}, expecting {}",
                    self.tag, self.ready_source_region_id, source_region_id
                );
            }
            info!(
                "asking delegate to stop";
                "region_id" => self.region_id(),
                "peer_id" => self.id(),
                "source_region_id" => source_region_id
            );
            fail_point!("before_handle_catch_up_logs_for_merge");
            // Sends message to the source peer fsm and pause `exec_commit_merge` process
            let logs_up_to_date = Arc::new(AtomicU64::new(0));
            let msg = SignificantMsg::CatchUpLogs(CatchUpLogs {
                target_region_id: self.region_id(),
                merge: merge.to_owned(),
                logs_up_to_date: logs_up_to_date.clone(),
            });
            ctx.notifier
                .notify_one(source_region_id, PeerMsg::SignificantMsg(msg));
            return Ok((
                AdminResponse::default(),
                ApplyResult::WaitMergeSource(logs_up_to_date),
            ));
        }

        info!(
            "execute CommitMerge";
            "region_id" => self.region_id(),
            "peer_id" => self.id(),
            "commit" => merge.get_commit(),
            "entries" => merge.get_entries().len(),
            "term" => ctx.exec_log_term,
            "index" => ctx.exec_log_index,
            "source_region" => ?source_region
        );

        self.ready_source_region_id = 0;

        let region_state_key = keys::region_state_key(source_region_id);
        let state: RegionLocalState = match ctx.engine.get_msg_cf(CF_RAFT, &region_state_key) {
            Ok(Some(s)) => s,
            e => panic!(
                "{} failed to get regions state of {:?}: {:?}",
                self.tag, source_region, e
            ),
        };
        if state.get_state() != PeerState::Merging {
            panic!(
                "{} unexpected state of merging region {:?}",
                self.tag, state
            );
        }
        let exist_region = state.get_region().to_owned();
        if *source_region != exist_region {
            panic!(
                "{} source_region {:?} not match exist region {:?}",
                self.tag, source_region, exist_region
            );
        }
        let mut region = self.region.clone();
        // Use a max value so that pd can ensure overlapped region has a priority.
        let version = cmp::max(
            source_region.get_region_epoch().get_version(),
            region.get_region_epoch().get_version(),
        ) + 1;
        region.mut_region_epoch().set_version(version);
        if keys::enc_end_key(&region) == keys::enc_start_key(source_region) {
            region.set_end_key(source_region.get_end_key().to_vec());
        } else {
            region.set_start_key(source_region.get_start_key().to_vec());
        }
        let kv_wb_mut = ctx.kv_wb_mut();
        write_peer_state(kv_wb_mut, &region, PeerState::Normal, None)
            .and_then(|_| {
                // TODO: maybe all information needs to be filled?
                let mut merging_state = MergeState::default();
                merging_state.set_target(self.region.clone());
                write_peer_state(
                    kv_wb_mut,
                    source_region,
                    PeerState::Tombstone,
                    Some(merging_state),
                )
            })
            .unwrap_or_else(|e| {
                panic!(
                    "{} failed to save merge region {:?}: {:?}",
                    self.tag, region, e
                )
            });

        PEER_ADMIN_CMD_COUNTER.commit_merge.success.inc();

        let mut response = AdminResponse::default();
        response.mut_split().set_left(region.clone());

        Ok((
            response,
            ApplyResult::Res(ExecResult::CommitMerge {
                index: ctx.exec_log_index,
                region,
                source: source_region.to_owned(),
            }),
        ))
    }

    fn exec_rollback_merge(
        &mut self,
        ctx: &mut ApplyContext<EK>,
        req: &AdminRequest,
    ) -> Result<(AdminResponse, ApplyResult<EK::Snapshot>)> {
        fail_point!("apply_before_rollback_merge");

        PEER_ADMIN_CMD_COUNTER.rollback_merge.all.inc();
        let region_state_key = keys::region_state_key(self.region_id());
        let state: RegionLocalState = match ctx.engine.get_msg_cf(CF_RAFT, &region_state_key) {
            Ok(Some(s)) => s,
            e => panic!("{} failed to get regions state: {:?}", self.tag, e),
        };
        assert_eq!(state.get_state(), PeerState::Merging, "{}", self.tag);
        let rollback = req.get_rollback_merge();
        assert_eq!(
            state.get_merge_state().get_commit(),
            rollback.get_commit(),
            "{}",
            self.tag
        );
        let mut region = self.region.clone();
        let version = region.get_region_epoch().get_version();
        // Update version to avoid duplicated rollback requests.
        region.mut_region_epoch().set_version(version + 1);
        write_peer_state(ctx.kv_wb_mut(), &region, PeerState::Normal, None).unwrap_or_else(|e| {
            panic!(
                "{} failed to rollback merge {:?}: {:?}",
                self.tag, rollback, e
            )
        });

        PEER_ADMIN_CMD_COUNTER.rollback_merge.success.inc();
        let mut response = AdminResponse::new();
        response.mut_split().set_left(region.clone());

        Ok((
            response,
            ApplyResult::Res(ExecResult::RollbackMerge {
                region,
                commit: rollback.get_commit(),
            }),
        ))
    }

    fn exec_flashback(
        &self,
        ctx: &mut ApplyContext<EK>,
        req: &AdminRequest,
    ) -> Result<(AdminResponse, ApplyResult<EK::Snapshot>)> {
        let region_id = self.region_id();
        let region_state_key = keys::region_state_key(region_id);
        let mut old_state = match ctx
            .engine
            .get_msg_cf::<RegionLocalState>(CF_RAFT, &region_state_key)
        {
            Ok(Some(s)) => s,
            _ => {
                return Err(box_err!("failed to get region state of {}", region_id));
            }
        };
        let is_in_flashback = req.get_cmd_type() == AdminCmdType::PrepareFlashback;
        old_state.mut_region().set_is_in_flashback(is_in_flashback);
        let mut region = self.region.clone();
        region.set_is_in_flashback(is_in_flashback);
        ctx.kv_wb_mut()
            .put_msg_cf(CF_RAFT, &keys::region_state_key(region_id), &old_state)
            .unwrap_or_else(|e| {
                error!(
                    "{} failed to change flashback state to {:?} for region {}: {:?}",
                    self.tag, req, region_id, e
                )
            });

        Ok((
            AdminResponse::default(),
            ApplyResult::Res(ExecResult::SetFlashbackState { region }),
        ))
    }

    fn exec_compact_log(
        &mut self,
        req: &AdminRequest,
    ) -> Result<(AdminResponse, ApplyResult<EK::Snapshot>)> {
        PEER_ADMIN_CMD_COUNTER.compact.all.inc();

        let compact_index = req.get_compact_log().get_compact_index();
        let resp = AdminResponse::default();
        let first_index = entry_storage::first_index(&self.apply_state);
        if compact_index <= first_index {
            debug!(
                "compact index <= first index, no need to compact";
                "region_id" => self.region_id(),
                "peer_id" => self.id(),
                "compact_index" => compact_index,
                "first_index" => first_index,
            );
            return Ok((resp, ApplyResult::None));
        }
        if self.is_merging {
            info!(
                "in merging mode, skip compact";
                "region_id" => self.region_id(),
                "peer_id" => self.id(),
                "compact_index" => compact_index
            );
            return Ok((resp, ApplyResult::None));
        }

        let compact_term = req.get_compact_log().get_compact_term();
        // TODO: add unit tests to cover all the message integrity checks.
        if compact_term == 0 {
            info!(
                "compact term missing, skip";
                "region_id" => self.region_id(),
                "peer_id" => self.id(),
                "command" => ?req.get_compact_log()
            );
            // old format compact log command, safe to ignore.
            return Err(box_err!(
                "command format is outdated, please upgrade leader"
            ));
        }

        // compact failure is safe to be omitted, no need to assert.
        compact_raft_log(
            &self.tag,
            &mut self.apply_state,
            compact_index,
            compact_term,
        )?;

        PEER_ADMIN_CMD_COUNTER.compact.success.inc();

        Ok((
            resp,
            ApplyResult::Res(ExecResult::CompactLog {
                state: self.apply_state.get_truncated_state().clone(),
                first_index,
            }),
        ))
    }

    fn exec_transfer_leader(
        &mut self,
        req: &AdminRequest,
        term: u64,
    ) -> Result<(AdminResponse, ApplyResult<EK::Snapshot>)> {
        PEER_ADMIN_CMD_COUNTER.transfer_leader.all.inc();
        let resp = AdminResponse::default();

        let peer = req.get_transfer_leader().get_peer();
        // Only execute TransferLeader if the expected new leader is self.
        if peer.get_id() == self.id {
            Ok((resp, ApplyResult::Res(ExecResult::TransferLeader { term })))
        } else {
            Ok((resp, ApplyResult::None))
        }
    }

    fn exec_compute_hash(
        &self,
        ctx: &ApplyContext<EK>,
        req: &AdminRequest,
    ) -> Result<(AdminResponse, ApplyResult<EK::Snapshot>)> {
        let resp = AdminResponse::default();
        Ok((
            resp,
            ApplyResult::Res(ExecResult::ComputeHash {
                region: self.region.clone(),
                index: ctx.exec_log_index,
                context: req.get_compute_hash().get_context().to_vec(),
                // This snapshot may be held for a long time, which may cause too many
                // open files in rocksdb.
                // TODO: figure out another way to do consistency check without snapshot
                // or short life snapshot.
                snap: ctx.engine.snapshot(),
            }),
        ))
    }

    fn exec_verify_hash(
        &self,
        _: &ApplyContext<EK>,
        req: &AdminRequest,
    ) -> Result<(AdminResponse, ApplyResult<EK::Snapshot>)> {
        let verify_req = req.get_verify_hash();
        let index = verify_req.get_index();
        let context = verify_req.get_context().to_vec();
        let hash = verify_req.get_hash().to_vec();
        let resp = AdminResponse::default();
        Ok((
            resp,
            ApplyResult::Res(ExecResult::VerifyHash {
                index,
                context,
                hash,
            }),
        ))
    }

    fn update_memory_trace(&mut self, event: &mut TraceEvent) {
        let pending_cmds = self.pending_cmds.heap_size();
        let merge_yield = if let Some(ref mut state) = self.yield_state {
            if state.heap_size.is_none() {
                state.heap_size = Some(state.heap_size());
            }
            state.heap_size.unwrap()
        } else {
            0
        };

        let task = ApplyMemoryTrace {
            pending_cmds,
            merge_yield,
        };
        if let Some(e) = self.trace.reset(task) {
            *event = *event + e;
        }
    }
}

pub fn is_conf_change_cmd(msg: &RaftCmdRequest) -> bool {
    if !msg.has_admin_request() {
        return false;
    }
    let req = msg.get_admin_request();
    req.has_change_peer() || req.has_change_peer_v2()
}

/// This function is used to check whether an sst is valid for ingestion.
///
/// The `sst` must have epoch and range matched with `region`.
pub fn check_sst_for_ingestion(sst: &SstMeta, region: &Region) -> Result<()> {
    let uuid = sst.get_uuid();
    if let Err(e) = UuidBuilder::from_slice(uuid) {
        return Err(box_err!("invalid uuid {:?}: {:?}", uuid, e));
    }

    let cf_name = sst.get_cf_name();
    if cf_name != CF_DEFAULT && cf_name != CF_WRITE {
        return Err(box_err!("invalid cf name {}", cf_name));
    }

    let region_id = sst.get_region_id();
    if region_id != region.get_id() {
        return Err(Error::RegionNotFound(region_id));
    }

    let epoch = sst.get_region_epoch();
    let region_epoch = region.get_region_epoch();
    if epoch.get_conf_ver() != region_epoch.get_conf_ver()
        || epoch.get_version() != region_epoch.get_version()
    {
        let error = format!("{:?} != {:?}", epoch, region_epoch);
        return Err(Error::EpochNotMatch(error, vec![region.clone()]));
    }

    let range = sst.get_range();
    util::check_key_in_region(range.get_start(), region)?;
    util::check_key_in_region(range.get_end(), region)?;

    Ok(())
}

/// Updates the `state` with given `compact_index` and `compact_term`.
///
/// Remember the Raft log is not deleted here.
pub fn compact_raft_log(
    tag: &str,
    state: &mut RaftApplyState,
    compact_index: u64,
    compact_term: u64,
) -> Result<()> {
    debug!("{} compact log entries to prior to {}", tag, compact_index);

    if compact_index <= state.get_truncated_state().get_index() {
        return Err(box_err!("try to truncate compacted entries"));
    } else if compact_index > state.get_applied_index() {
        return Err(box_err!(
            "compact index {} > applied index {}",
            compact_index,
            state.get_applied_index()
        ));
    }

    // we don't actually delete the logs now, we add an async task to do it.

    state.mut_truncated_state().set_index(compact_index);
    state.mut_truncated_state().set_term(compact_term);

    Ok(())
}

pub struct Apply<C> {
    pub peer_id: u64,
    pub region_id: u64,
    pub term: u64,
    pub commit_index: u64,
    pub commit_term: u64,
    pub entries: SmallVec<[CachedEntries; 1]>,
    pub entries_size: usize,
    pub cbs: Vec<Proposal<C>>,
    pub bucket_meta: Option<Arc<BucketMeta>>,
}

impl<C: WriteCallback> Apply<C> {
    pub(crate) fn new(
        peer_id: u64,
        region_id: u64,
        term: u64,
        commit_index: u64,
        commit_term: u64,
        entries: Vec<Entry>,
        cbs: Vec<Proposal<C>>,
        buckets: Option<Arc<BucketMeta>>,
    ) -> Apply<C> {
        let mut entries_size = 0;
        for e in &entries {
            entries_size += bytes_capacity(&e.data) + bytes_capacity(&e.context);
        }
        let cached_entries = CachedEntries::new(entries);
        Apply {
            peer_id,
            region_id,
            term,
            commit_index,
            commit_term,
            entries: smallvec![cached_entries],
            entries_size,
            cbs,
            bucket_meta: buckets,
        }
    }

    pub fn on_schedule(&mut self, metrics: &RaftMetrics) {
        let now = std::time::Instant::now();
        for cb in &mut self.cbs {
            if let Some(trackers) = cb.cb.write_trackers_mut() {
                for tracker in trackers {
                    tracker.observe(now, &metrics.store_time, |t| {
                        t.metrics.write_instant = Some(now);
                        &mut t.metrics.store_time_nanos
                    });
                    if let TimeTracker::Instant(t) = tracker {
                        *t = now;
                    }
                }
            }
        }
    }

    fn try_batch(&mut self, other: &mut Apply<C>) -> bool {
        assert_eq!(self.region_id, other.region_id);
        assert_eq!(self.peer_id, other.peer_id);
        if self.entries_size + other.entries_size <= MAX_APPLY_BATCH_SIZE {
            if other.bucket_meta.is_some() {
                self.bucket_meta = other.bucket_meta.take();
            }

            assert!(other.term >= self.term);
            self.term = other.term;

            assert!(other.commit_index >= self.commit_index);
            self.commit_index = other.commit_index;
            assert!(other.commit_term >= self.commit_term);
            self.commit_term = other.commit_term;

            self.entries.append(&mut other.entries);
            self.entries_size += other.entries_size;

            self.cbs.append(&mut other.cbs);
            true
        } else {
            false
        }
    }
}

pub struct Registration {
    pub id: u64,
    pub term: u64,
    pub apply_state: RaftApplyState,
    pub applied_term: u64,
    pub region: Region,
    pub pending_request_snapshot_count: Arc<AtomicUsize>,
    pub is_merging: bool,
    raft_engine: Box<dyn RaftEngineReadOnly>,
}

impl Registration {
    pub fn new<EK: KvEngine, ER: RaftEngine>(peer: &Peer<EK, ER>) -> Registration {
        Registration {
            id: peer.peer_id(),
            term: peer.term(),
            apply_state: peer.get_store().apply_state().clone(),
            applied_term: peer.get_store().applied_term(),
            region: peer.region().clone(),
            pending_request_snapshot_count: peer.pending_request_snapshot_count.clone(),
            is_merging: peer.pending_merge_state.is_some(),
            raft_engine: Box::new(peer.get_store().engines.raft.clone()),
        }
    }
}

#[derive(Debug)]
pub struct Proposal<C> {
    pub is_conf_change: bool,
    pub index: u64,
    pub term: u64,
    pub cb: C,
    /// `propose_time` is set to the last time when a peer starts to renew
    /// lease.
    pub propose_time: Option<Timespec>,
    pub must_pass_epoch_check: bool,
}

impl<C> Proposal<C> {
    pub fn new(index: u64, term: u64, cb: C) -> Self {
        Self {
            index,
            term,
            cb,
            propose_time: None,
            must_pass_epoch_check: false,
            is_conf_change: false,
        }
    }
}

impl<C> HeapSize for Proposal<C> {}

pub struct Destroy {
    region_id: u64,
    merge_from_snapshot: bool,
}

/// A message that asks the delegate to apply to the given logs and then reply
/// to target mailbox.
#[derive(Default, Debug)]
pub struct CatchUpLogs {
    /// The target region to be notified when given logs are applied.
    pub target_region_id: u64,
    /// Merge request that contains logs to be applied.
    pub merge: CommitMergeRequest,
    /// A flag indicate that all source region's logs are applied.
    ///
    /// This is still necessary although we have a mailbox field already.
    /// Mailbox is used to notify target region, and trigger a round of polling.
    /// But due to the FIFO natural of channel, we need a flag to check if it's
    /// ready when polling.
    pub logs_up_to_date: Arc<AtomicU64>,
}

pub struct GenSnapTask {
    pub(crate) region_id: u64,
    // Fill it after the RocksDB snapshot is taken.
    pub index: Arc<AtomicU64>,
    // Fetch it to cancel the task if necessary.
    pub canceled: Arc<AtomicBool>,

    snap_notifier: SyncSender<RaftSnapshot>,
    // indicates whether the snapshot is triggered due to load balance
    for_balance: bool,
    // the store id the snapshot will be sent to
    to_store_id: u64,
}

impl GenSnapTask {
    pub fn new(
        region_id: u64,
        index: Arc<AtomicU64>,
        canceled: Arc<AtomicBool>,
        snap_notifier: SyncSender<RaftSnapshot>,
        to_store_id: u64,
    ) -> GenSnapTask {
        GenSnapTask {
            region_id,
            index,
            canceled,
            snap_notifier,
            for_balance: false,
            to_store_id,
        }
    }

    pub fn set_for_balance(&mut self) {
        self.for_balance = true;
    }

    pub fn generate_and_schedule_snapshot<EK>(
        self,
        kv_snap: EK::Snapshot,
        last_applied_term: u64,
        last_applied_state: RaftApplyState,
        region_sched: &Scheduler<RegionTask<EK::Snapshot>>,
    ) -> Result<()>
    where
        EK: KvEngine,
    {
        self.index
            .store(last_applied_state.applied_index, Ordering::SeqCst);
        let snapshot = RegionTask::Gen {
            region_id: self.region_id,
            notifier: self.snap_notifier,
            for_balance: self.for_balance,
            last_applied_term,
            last_applied_state,
            canceled: self.canceled,
            // This snapshot may be held for a long time, which may cause too many
            // open files in rocksdb.
            kv_snap,
            to_store_id: self.to_store_id,
        };
        box_try!(region_sched.schedule(snapshot));
        Ok(())
    }
}

impl Debug for GenSnapTask {
    fn fmt(&self, f: &mut fmt::Formatter<'_>) -> fmt::Result {
        f.debug_struct("GenSnapTask")
            .field("region_id", &self.region_id)
            .finish()
    }
}

#[derive(Debug)]
enum ObserverType {
    Cdc(ObserveHandle),
    Rts(ObserveHandle),
    Pitr(ObserveHandle),
}

impl ObserverType {
    fn handle(&self) -> &ObserveHandle {
        match self {
            ObserverType::Cdc(h) => h,
            ObserverType::Rts(h) => h,
            ObserverType::Pitr(h) => h,
        }
    }
}

#[derive(Debug)]
pub struct ChangeObserver {
    ty: ObserverType,
    region_id: u64,
}

impl ChangeObserver {
    pub fn from_cdc(region_id: u64, id: ObserveHandle) -> Self {
        Self {
            ty: ObserverType::Cdc(id),
            region_id,
        }
    }

    pub fn from_rts(region_id: u64, id: ObserveHandle) -> Self {
        Self {
            ty: ObserverType::Rts(id),
            region_id,
        }
    }

    pub fn from_pitr(region_id: u64, id: ObserveHandle) -> Self {
        Self {
            ty: ObserverType::Pitr(id),
            region_id,
        }
    }
}

pub enum Msg<EK>
where
    EK: KvEngine,
{
    Apply {
        start: Instant,
        apply: Apply<Callback<EK::Snapshot>>,
    },
    Registration(Registration),
    LogsUpToDate(CatchUpLogs),
    Noop,
    Destroy(Destroy),
    Snapshot(GenSnapTask),
    Change {
        cmd: ChangeObserver,
        region_epoch: RegionEpoch,
        cb: Callback<EK::Snapshot>,
    },
    #[cfg(any(test, feature = "testexport"))]
    #[allow(clippy::type_complexity)]
    Validate(u64, Box<dyn FnOnce(*const u8) + Send>),
}

impl<EK> Msg<EK>
where
    EK: KvEngine,
{
    pub fn apply(apply: Apply<Callback<EK::Snapshot>>) -> Msg<EK> {
        Msg::Apply {
            start: Instant::now(),
            apply,
        }
    }

    pub fn register<ER: RaftEngine>(peer: &Peer<EK, ER>) -> Msg<EK> {
        Msg::Registration(Registration::new(peer))
    }

    pub fn destroy(region_id: u64, merge_from_snapshot: bool) -> Msg<EK> {
        Msg::Destroy(Destroy {
            region_id,
            merge_from_snapshot,
        })
    }
}

impl<EK> Debug for Msg<EK>
where
    EK: KvEngine,
{
    fn fmt(&self, f: &mut Formatter<'_>) -> fmt::Result {
        match self {
            Msg::Apply { apply, .. } => write!(f, "[region {}] async apply", apply.region_id),
            Msg::Registration(ref r) => {
                write!(f, "[region {}] Reg {:?}", r.region.get_id(), r.apply_state)
            }
            Msg::LogsUpToDate(_) => write!(f, "logs are updated"),
            Msg::Noop => write!(f, "noop"),
            Msg::Destroy(ref d) => write!(f, "[region {}] destroy", d.region_id),
            Msg::Snapshot(GenSnapTask { region_id, .. }) => {
                write!(f, "[region {}] requests a snapshot", region_id)
            }
            Msg::Change {
                cmd: ChangeObserver { region_id, .. },
                ..
            } => write!(f, "[region {}] change cmd", region_id),
            #[cfg(any(test, feature = "testexport"))]
            Msg::Validate(region_id, _) => write!(f, "[region {}] validate", region_id),
        }
    }
}

#[derive(Default, Clone, Debug, PartialEq)]
pub struct ApplyMetrics {
    /// an inaccurate difference in region size since last reset.
    pub size_diff_hint: i64,
    /// delete keys' count since last reset.
    pub delete_keys_hint: u64,

    pub written_bytes: u64,
    pub written_keys: u64,
    pub lock_cf_written_bytes: u64,
}

#[derive(Debug)]
pub struct ApplyRes<S>
where
    S: Snapshot,
{
    pub region_id: u64,
    pub apply_state: RaftApplyState,
    pub applied_term: u64,
    pub exec_res: VecDeque<ExecResult<S>>,
    pub metrics: ApplyMetrics,
    pub bucket_stat: Option<Box<BucketStat>>,
    pub write_seqno: Vec<SequenceNumber>,
}

#[derive(Debug)]
pub enum TaskRes<S>
where
    S: Snapshot,
{
    Apply(ApplyRes<S>),
    Destroy {
        // ID of region that has been destroyed.
        region_id: u64,
        // ID of peer that has been destroyed.
        peer_id: u64,
        // Whether destroy request is from its target region's snapshot
        merge_from_snapshot: bool,
    },
}

pub struct ApplyFsm<EK>
where
    EK: KvEngine,
{
    delegate: ApplyDelegate<EK>,
    receiver: Receiver<Msg<EK>>,
    mailbox: Option<BasicMailbox<ApplyFsm<EK>>>,
}

impl<EK> ApplyFsm<EK>
where
    EK: KvEngine,
{
    fn from_peer<ER: RaftEngine>(
        peer: &Peer<EK, ER>,
    ) -> (LooseBoundedSender<Msg<EK>>, Box<ApplyFsm<EK>>) {
        let reg = Registration::new(peer);
        ApplyFsm::from_registration(reg)
    }

    fn from_registration(reg: Registration) -> (LooseBoundedSender<Msg<EK>>, Box<ApplyFsm<EK>>) {
        let (tx, rx) = loose_bounded(usize::MAX);
        let delegate = ApplyDelegate::from_registration(reg);
        (
            tx,
            Box::new(ApplyFsm {
                delegate,
                receiver: rx,
                mailbox: None,
            }),
        )
    }

    /// Handles peer registration. When a peer is created, it will register an
    /// apply delegate.
    fn handle_registration(&mut self, reg: Registration) {
        info!(
            "re-register to apply delegates";
            "region_id" => self.delegate.region_id(),
            "peer_id" => self.delegate.id(),
            "term" => reg.term
        );
        assert_eq!(self.delegate.id, reg.id);
        self.delegate.term = reg.term;
        self.delegate.clear_all_commands_as_stale();
        self.delegate = ApplyDelegate::from_registration(reg);
    }

    /// Handles apply tasks, and uses the apply delegate to handle the committed
    /// entries.
    fn handle_apply(
        &mut self,
        apply_ctx: &mut ApplyContext<EK>,
        mut apply: Apply<Callback<EK::Snapshot>>,
    ) {
        if apply_ctx.timer.is_none() {
            apply_ctx.timer = Some(Instant::now_coarse());
        }

        fail_point!("on_handle_apply_1003", self.delegate.id() == 1003, |_| {});
        fail_point!("on_handle_apply_2", self.delegate.id() == 2, |_| {});
        fail_point!("on_handle_apply", |_| {});
        fail_point!("on_handle_apply_store_1", apply_ctx.store_id == 1, |_| {});

        if self.delegate.pending_remove || self.delegate.stopped {
            return;
        }

        let mut entries = Vec::new();

        let mut dangle_size = 0;
        for cached_entries in apply.entries {
            let (e, sz) = cached_entries.take_entries();
            dangle_size += sz;
            if e.is_empty() {
                let rid = self.delegate.region_id();
                let StdRange { start, end } = cached_entries.range;
                self.delegate
                    .raft_engine
                    .fetch_entries_to(rid, start, end, None, &mut entries)
                    .unwrap();
            } else if entries.is_empty() {
                entries = e;
            } else {
                entries.extend(e);
            }
        }
        if dangle_size > 0 {
            MEMTRACE_ENTRY_CACHE.trace(TraceEvent::Sub(dangle_size));
            RAFT_ENTRIES_CACHES_GAUGE.sub(dangle_size as i64);
        }

        self.delegate.metrics = ApplyMetrics::default();
        self.delegate.term = apply.term;
        if let Some(meta) = apply.bucket_meta.clone() {
            let buckets = self
                .delegate
                .buckets
                .get_or_insert_with(BucketStat::default);
            buckets.stats = new_bucket_stats(&meta);
            buckets.meta = meta;
        }

        let prev_state = (
            self.delegate.apply_state.get_commit_index(),
            self.delegate.apply_state.get_commit_term(),
        );
        let cur_state = (apply.commit_index, apply.commit_term);
        if prev_state.0 > cur_state.0 || prev_state.1 > cur_state.1 {
            panic!(
                "{} commit state jump backward {:?} -> {:?}",
                self.delegate.tag, prev_state, cur_state
            );
        }
        self.delegate.apply_state.set_commit_index(cur_state.0);
        self.delegate.apply_state.set_commit_term(cur_state.1);

        self.append_proposal(apply.cbs.drain(..));
        // If there is any apply task, we change this fsm to normal-priority.
        // When it meets a ingest-request or a delete-range request, it will change to
        // low-priority.
        self.delegate.priority = Priority::Normal;
        self.delegate
            .handle_raft_committed_entries(apply_ctx, entries.drain(..));
        fail_point!("post_handle_apply_1003", self.delegate.id() == 1003, |_| {});
    }

    /// Handles proposals, and appends the commands to the apply delegate.
    fn append_proposal(&mut self, props_drainer: Drain<'_, Proposal<Callback<EK::Snapshot>>>) {
        let (region_id, peer_id) = (self.delegate.region_id(), self.delegate.id());
        let propose_num = props_drainer.len();
        if self.delegate.stopped {
            for p in props_drainer {
                let cmd = PendingCmd::new(p.index, p.term, p.cb);
                notify_stale_command(region_id, peer_id, self.delegate.term, cmd);
            }
            return;
        }
        for p in props_drainer {
            let cmd = PendingCmd::new(p.index, p.term, p.cb);
            if p.is_conf_change {
                if let Some(cmd) = self.delegate.pending_cmds.take_conf_change() {
                    // if it loses leadership before conf change is replicated, there may be
                    // a stale pending conf change before next conf change is applied. If it
                    // becomes leader again with the stale pending conf change, will enter
                    // this block, so we notify leadership may have been changed.
                    notify_stale_command(region_id, peer_id, self.delegate.term, cmd);
                }
                self.delegate.pending_cmds.set_conf_change(cmd);
            } else {
                self.delegate.pending_cmds.append_normal(cmd);
            }
        }
        // TODO: observe it in batch.
        APPLY_PROPOSAL.observe(propose_num as f64);
    }

    fn destroy(&mut self, ctx: &mut ApplyContext<EK>) {
        let region_id = self.delegate.region_id();
        if ctx.apply_res.iter().any(|res| res.region_id == region_id) {
            // Flush before destroying to avoid reordering messages.
            ctx.flush();
        }
        fail_point!(
            "before_peer_destroy_1003",
            self.delegate.id() == 1003,
            |_| {}
        );
        info!(
            "remove delegate from apply delegates";
            "region_id" => self.delegate.region_id(),
            "peer_id" => self.delegate.id(),
        );
        self.delegate.destroy(ctx);
    }

    /// Handles peer destroy. When a peer is destroyed, the corresponding apply
    /// delegate should be removed too.
    fn handle_destroy(&mut self, ctx: &mut ApplyContext<EK>, d: Destroy) {
        assert_eq!(d.region_id, self.delegate.region_id());
        if d.merge_from_snapshot {
            assert_eq!(self.delegate.stopped, false);
        }
        if !self.delegate.stopped {
            self.destroy(ctx);
            ctx.notifier.notify_one(
                self.delegate.region_id(),
                PeerMsg::ApplyRes {
                    res: TaskRes::Destroy {
                        region_id: self.delegate.region_id(),
                        peer_id: self.delegate.id,
                        merge_from_snapshot: d.merge_from_snapshot,
                    },
                },
            );
        }
    }

    fn resume_pending(&mut self, ctx: &mut ApplyContext<EK>) {
        if let Some(ref state) = self.delegate.wait_merge_state {
            let source_region_id = state.logs_up_to_date.load(Ordering::SeqCst);
            if source_region_id == 0 {
                return;
            }
            self.delegate.ready_source_region_id = source_region_id;
        }
        self.delegate.wait_merge_state = None;

        let mut state = self.delegate.yield_state.take().unwrap();

        if ctx.timer.is_none() {
            ctx.timer = Some(Instant::now_coarse());
        }
        if !state.pending_entries.is_empty() {
            self.delegate
                .handle_raft_committed_entries(ctx, state.pending_entries.drain(..));
            if let Some(ref mut s) = self.delegate.yield_state {
                // So the delegate is expected to yield the CPU.
                // It can either be executing another `CommitMerge` in pending_msgs
                // or has been written too much data.
                s.pending_msgs = state.pending_msgs;
                return;
            }
        }

        if !state.pending_msgs.is_empty() {
            self.handle_tasks(ctx, &mut state.pending_msgs);
        }
    }

    fn logs_up_to_date_for_merge(
        &mut self,
        ctx: &mut ApplyContext<EK>,
        catch_up_logs: CatchUpLogs,
    ) {
        fail_point!("after_handle_catch_up_logs_for_merge", |_| {});
        fail_point!(
            "after_handle_catch_up_logs_for_merge_1003",
            self.delegate.id() == 1003,
            |_| {}
        );

        let region_id = self.delegate.region_id();
        info!(
            "source logs are all applied now";
            "region_id" => region_id,
            "peer_id" => self.delegate.id(),
        );
        // The source peer fsm will be destroyed when the target peer executes
        // `on_ready_commit_merge` and sends `merge result` to the source peer
        // fsm.
        self.destroy(ctx);
        catch_up_logs
            .logs_up_to_date
            .store(region_id, Ordering::SeqCst);
        // To trigger the target apply fsm
        if let Some(mailbox) = ctx.router.mailbox(catch_up_logs.target_region_id) {
            let _ = mailbox.force_send(Msg::Noop);
        } else {
            error!(
                "failed to get mailbox, are we shutting down?";
                "region_id" => region_id,
                "peer_id" => self.delegate.id(),
            );
        }
    }

    fn handle_snapshot(&mut self, apply_ctx: &mut ApplyContext<EK>, snap_task: GenSnapTask) {
        if self.delegate.pending_remove || self.delegate.stopped {
            return;
        }
        let applied_index = self.delegate.apply_state.get_applied_index();
        let need_sync = apply_ctx
            .apply_res
            .iter()
            .any(|res| res.region_id == self.delegate.region_id())
            && self.delegate.last_flush_applied_index != applied_index;
<<<<<<< HEAD

=======
>>>>>>> b448214b
        let force_sync_fp = || {
            fail_point!("apply_on_handle_snapshot_sync", |_| true);
            false
        };
        if need_sync || force_sync_fp() {
            if apply_ctx.timer.is_none() {
                apply_ctx.timer = Some(Instant::now_coarse());
            }
            self.delegate.write_apply_state(apply_ctx.kv_wb_mut());
            fail_point!(
                "apply_on_handle_snapshot_1_1",
                self.delegate.id == 1 && self.delegate.region_id() == 1,
                |_| unimplemented!()
            );

            apply_ctx.flush();
            self.delegate.last_flush_applied_index = applied_index;
        }

        if let Err(e) = snap_task.generate_and_schedule_snapshot::<EK>(
            apply_ctx.engine.snapshot(),
            self.delegate.applied_term,
            self.delegate.apply_state.clone(),
            &apply_ctx.region_scheduler,
        ) {
            error!(
                "schedule snapshot failed";
                "error" => ?e,
                "region_id" => self.delegate.region_id(),
                "peer_id" => self.delegate.id()
            );
        }
        self.delegate
            .pending_request_snapshot_count
            .fetch_sub(1, Ordering::SeqCst);
        fail_point!(
            "apply_on_handle_snapshot_finish_1_1",
            self.delegate.id == 1 && self.delegate.region_id() == 1,
            |_| unimplemented!()
        );
    }

    fn handle_change(
        &mut self,
        apply_ctx: &mut ApplyContext<EK>,
        cmd: ChangeObserver,
        region_epoch: RegionEpoch,
        cb: Callback<EK::Snapshot>,
    ) {
        let ChangeObserver { region_id, ty } = cmd;

        let is_stale_cmd = match ty {
            ObserverType::Cdc(ObserveHandle { id, .. }) => {
                self.delegate.observe_info.cdc_id.id > id
            }
            ObserverType::Rts(ObserveHandle { id, .. }) => {
                self.delegate.observe_info.rts_id.id > id
            }
            ObserverType::Pitr(ObserveHandle { id, .. }) => {
                self.delegate.observe_info.pitr_id.id > id
            }
        };
        if is_stale_cmd {
            notify_stale_req_with_msg(
                self.delegate.term,
                format!(
                    "stale observe id {:?}, current id: {:?}",
                    ty.handle().id,
                    self.delegate.observe_info.pitr_id.id
                ),
                cb,
            );
            return;
        }

        assert_eq!(self.delegate.region_id(), region_id);
        let resp = match compare_region_epoch(
            &region_epoch,
            &self.delegate.region,
            false, // check_conf_ver
            true,  // check_ver
            true,  // include_region
        ) {
            Ok(()) => {
                // Commit the writebatch for ensuring the following snapshot can get all
                // previous writes.
                if apply_ctx.kv_wb().count() > 0 {
                    apply_ctx.commit(&mut self.delegate);
                }
                ReadResponse {
                    response: Default::default(),
                    snapshot: Some(RegionSnapshot::from_snapshot(
                        Arc::new(apply_ctx.engine.snapshot()),
                        Arc::new(self.delegate.region.clone()),
                    )),
                    txn_extra_op: TxnExtraOp::Noop,
                }
            }
            Err(e) => {
                // Return error if epoch not match
                cb.invoke_read(ReadResponse {
                    response: cmd_resp::new_error(e),
                    snapshot: None,
                    txn_extra_op: TxnExtraOp::Noop,
                });
                return;
            }
        };

        match ty {
            ObserverType::Cdc(id) => {
                self.delegate.observe_info.cdc_id = id;
            }
            ObserverType::Rts(id) => {
                self.delegate.observe_info.rts_id = id;
            }
            ObserverType::Pitr(id) => {
                self.delegate.observe_info.pitr_id = id;
            }
        }
        cb.invoke_read(resp);
    }

    fn handle_tasks(&mut self, apply_ctx: &mut ApplyContext<EK>, msgs: &mut Vec<Msg<EK>>) {
        let mut drainer = msgs.drain(..);
        let mut batch_apply = None;
        loop {
            let msg = match drainer.next() {
                Some(m) => m,
                None => {
                    if let Some(apply) = batch_apply {
                        self.handle_apply(apply_ctx, apply);
                    }
                    break;
                }
            };

            if batch_apply.is_some() {
                match &msg {
                    Msg::Apply { .. } => (),
                    _ => {
                        self.handle_apply(apply_ctx, batch_apply.take().unwrap());
                        if let Some(ref mut state) = self.delegate.yield_state {
                            state.pending_msgs.push(msg);
                            state.pending_msgs.extend(drainer);
                            break;
                        }
                    }
                }
            }

            match msg {
                Msg::Apply { start, mut apply } => {
                    let apply_wait = start.saturating_elapsed();
                    apply_ctx.apply_wait.observe(apply_wait.as_secs_f64());
                    for tracker in apply
                        .cbs
                        .iter()
                        .flat_map(|p| p.cb.write_trackers())
                        .flat_map(|ts| ts.iter().flat_map(|t| t.as_tracker_token()))
                    {
                        GLOBAL_TRACKERS.with_tracker(tracker, |t| {
                            t.metrics.apply_wait_nanos = apply_wait.as_nanos() as u64;
                        });
                    }

                    if let Some(batch) = batch_apply.as_mut() {
                        if batch.try_batch(&mut apply) {
                            continue;
                        } else {
                            self.handle_apply(apply_ctx, batch_apply.take().unwrap());
                            if let Some(ref mut state) = self.delegate.yield_state {
                                state.pending_msgs.push(Msg::Apply { start, apply });
                                state.pending_msgs.extend(drainer);
                                break;
                            }
                        }
                    }
                    batch_apply = Some(apply);
                }
                Msg::Registration(reg) => self.handle_registration(reg),
                Msg::Destroy(d) => self.handle_destroy(apply_ctx, d),
                Msg::LogsUpToDate(cul) => self.logs_up_to_date_for_merge(apply_ctx, cul),
                Msg::Noop => {}
                Msg::Snapshot(snap_task) => {
                    #[cfg(feature = "test-raftstore-proxy")]
                    {
                        return self.handle_snapshot(apply_ctx, snap_task);
                    }
                    #[cfg(not(feature = "test-raftstore-proxy"))]
                    {
                        unreachable!("should not request snapshot")
                    }
                }
                Msg::Change {
                    cmd,
                    region_epoch,
                    cb,
                } => self.handle_change(apply_ctx, cmd, region_epoch, cb),
                #[cfg(any(test, feature = "testexport"))]
                Msg::Validate(_, f) => {
                    let delegate = &self.delegate as *const ApplyDelegate<EK> as *const u8;
                    f(delegate)
                }
            }
        }
    }
}

impl<EK> Fsm for ApplyFsm<EK>
where
    EK: KvEngine,
{
    type Message = Msg<EK>;

    #[inline]
    fn is_stopped(&self) -> bool {
        self.delegate.stopped
    }

    #[inline]
    fn set_mailbox(&mut self, mailbox: Cow<'_, BasicMailbox<Self>>)
    where
        Self: Sized,
    {
        self.mailbox = Some(mailbox.into_owned());
    }

    #[inline]
    fn take_mailbox(&mut self) -> Option<BasicMailbox<Self>>
    where
        Self: Sized,
    {
        self.mailbox.take()
    }

    #[inline]
    fn get_priority(&self) -> Priority {
        self.delegate.priority
    }
}

impl<EK> Drop for ApplyFsm<EK>
where
    EK: KvEngine,
{
    fn drop(&mut self) {
        if tikv_util::thread_group::is_shutdown(!cfg!(test)) {
            self.delegate.clear_all_commands_silently()
        } else {
            self.delegate.clear_all_commands_as_stale();
        }
        let mut event = TraceEvent::default();
        self.delegate.update_memory_trace(&mut event);
        MEMTRACE_APPLYS.trace(event);
    }
}

pub enum ControlMsg {
    LatencyInspect {
        send_time: Instant,
        inspector: LatencyInspector,
    },
}

pub struct ControlFsm {
    receiver: Receiver<ControlMsg>,
    stopped: bool,
}

impl ControlFsm {
    pub fn new() -> (LooseBoundedSender<ControlMsg>, Box<ControlFsm>) {
        let (tx, rx) = loose_bounded(std::usize::MAX);
        let fsm = Box::new(ControlFsm {
            stopped: false,
            receiver: rx,
        });
        (tx, fsm)
    }

    pub fn handle_messages(&mut self, pending_latency_inspect: &mut Vec<LatencyInspector>) {
        // Usually there will be only 1 control message.
        loop {
            match self.receiver.try_recv() {
                Ok(ControlMsg::LatencyInspect {
                    send_time,
                    mut inspector,
                }) => {
                    inspector.record_apply_wait(send_time.saturating_elapsed());
                    pending_latency_inspect.push(inspector);
                }
                Err(TryRecvError::Empty) => {
                    return;
                }
                Err(TryRecvError::Disconnected) => {
                    self.stopped = true;
                    return;
                }
            }
        }
    }
}

impl Fsm for ControlFsm {
    type Message = ControlMsg;

    #[inline]
    fn is_stopped(&self) -> bool {
        self.stopped
    }
}

pub struct ApplyPoller<EK>
where
    EK: KvEngine,
{
    msg_buf: Vec<Msg<EK>>,
    apply_ctx: ApplyContext<EK>,
    messages_per_tick: usize,
    cfg_tracker: Tracker<Config>,

    trace_event: TraceEvent,
}

impl<EK> PollHandler<ApplyFsm<EK>, ControlFsm> for ApplyPoller<EK>
where
    EK: KvEngine,
{
    fn begin<F>(&mut self, _batch_size: usize, update_cfg: F)
    where
        for<'a> F: FnOnce(&'a BatchSystemConfig),
    {
        if let Some(incoming) = self.cfg_tracker.any_new() {
            match Ord::cmp(&incoming.messages_per_tick, &self.messages_per_tick) {
                CmpOrdering::Greater => {
                    self.msg_buf.reserve(incoming.messages_per_tick);
                    self.messages_per_tick = incoming.messages_per_tick;
                }
                CmpOrdering::Less => {
                    self.msg_buf.shrink_to(incoming.messages_per_tick);
                    self.messages_per_tick = incoming.messages_per_tick;
                }
                _ => {}
            }
            update_cfg(&incoming.apply_batch_system);
        }
    }

    fn handle_control(&mut self, control: &mut ControlFsm) -> Option<usize> {
        control.handle_messages(&mut self.apply_ctx.pending_latency_inspect);
        if !self.apply_ctx.pending_latency_inspect.is_empty() && self.apply_ctx.timer.is_none() {
            self.apply_ctx.timer = Some(Instant::now_coarse());
        }
        Some(0)
    }

    fn handle_normal(&mut self, normal: &mut impl DerefMut<Target = ApplyFsm<EK>>) -> HandleResult {
        let mut handle_result = HandleResult::KeepProcessing;
        normal.delegate.handle_start = Some(Instant::now_coarse());
        if normal.delegate.yield_state.is_some() {
            if normal.delegate.wait_merge_state.is_some() {
                // We need to query the length first, otherwise there is a race
                // condition that new messages are queued after resuming and before
                // query the length.
                handle_result = HandleResult::stop_at(normal.receiver.len(), false);
            }
            normal.resume_pending(&mut self.apply_ctx);
            if normal.delegate.wait_merge_state.is_some() {
                // Yield due to applying CommitMerge, this fsm can be released if its
                // channel msg count equals to last count because it will receive
                // a new message if its source region has applied all needed logs.
                return handle_result;
            } else if normal.delegate.yield_state.is_some() {
                // Yield due to other reasons, this fsm must not be released because
                // it's possible that no new message will be sent to itself.
                // The remaining messages will be handled in next rounds.
                return HandleResult::KeepProcessing;
            }
            handle_result = HandleResult::KeepProcessing;
        }
        fail_point!("before_handle_normal_3", normal.delegate.id() == 3, |_| {
            HandleResult::KeepProcessing
        });
        fail_point!(
            "before_handle_normal_1003",
            normal.delegate.id() == 1003,
            |_| { HandleResult::KeepProcessing }
        );
        while self.msg_buf.len() < self.messages_per_tick {
            match normal.receiver.try_recv() {
                Ok(msg) => self.msg_buf.push(msg),
                Err(TryRecvError::Empty) => {
                    handle_result = HandleResult::stop_at(0, false);
                    break;
                }
                Err(TryRecvError::Disconnected) => {
                    normal.delegate.stopped = true;
                    handle_result = HandleResult::stop_at(0, false);
                    break;
                }
            }
        }

        normal.handle_tasks(&mut self.apply_ctx, &mut self.msg_buf);

        if normal.delegate.wait_merge_state.is_some() {
            // Check it again immediately as catching up logs can be very fast.
            handle_result = HandleResult::stop_at(0, false);
        } else if normal.delegate.yield_state.is_some() {
            // Let it continue to run next time.
            handle_result = HandleResult::KeepProcessing;
        }
        handle_result
    }

    fn end(&mut self, fsms: &mut [Option<impl DerefMut<Target = ApplyFsm<EK>>>]) {
        self.apply_ctx.flush();
        for fsm in fsms.iter_mut().flatten() {
            fsm.delegate.last_flush_applied_index = fsm.delegate.apply_state.get_applied_index();
            fsm.delegate.update_memory_trace(&mut self.trace_event);
        }
        MEMTRACE_APPLYS.trace(mem::take(&mut self.trace_event));
    }

    fn get_priority(&self) -> Priority {
        self.apply_ctx.priority
    }
}

pub struct Builder<EK: KvEngine> {
    tag: String,
    cfg: Arc<VersionTrack<Config>>,
    coprocessor_host: CoprocessorHost<EK>,
    importer: Arc<SstImporter>,
    region_scheduler: Scheduler<RegionTask<<EK as KvEngine>::Snapshot>>,
    engine: EK,
    sender: Box<dyn Notifier<EK>>,
    router: ApplyRouter<EK>,
    store_id: u64,
    pending_create_peers: Arc<Mutex<HashMap<u64, (u64, bool)>>>,
}

impl<EK: KvEngine> Builder<EK> {
    pub fn new<T, ER: RaftEngine>(
        builder: &RaftPollerBuilder<EK, ER, T>,
        sender: Box<dyn Notifier<EK>>,
        router: ApplyRouter<EK>,
    ) -> Builder<EK> {
        Builder {
            tag: format!("[store {}]", builder.store.get_id()),
            cfg: builder.cfg.clone(),
            coprocessor_host: builder.coprocessor_host.clone(),
            importer: builder.importer.clone(),
            region_scheduler: builder.region_scheduler.clone(),
            engine: builder.engines.kv.clone(),
            sender,
            router,
            store_id: builder.store.get_id(),
            pending_create_peers: builder.pending_create_peers.clone(),
        }
    }
}

impl<EK> HandlerBuilder<ApplyFsm<EK>, ControlFsm> for Builder<EK>
where
    EK: KvEngine,
{
    type Handler = ApplyPoller<EK>;

    fn build(&mut self, priority: Priority) -> ApplyPoller<EK> {
        let cfg = self.cfg.value();
        ApplyPoller {
            msg_buf: Vec::with_capacity(cfg.messages_per_tick),
            apply_ctx: ApplyContext::new(
                self.tag.clone(),
                self.coprocessor_host.clone(),
                self.importer.clone(),
                self.region_scheduler.clone(),
                self.engine.clone(),
                self.router.clone(),
                self.sender.clone_box(),
                &cfg,
                self.store_id,
                self.pending_create_peers.clone(),
                priority,
            ),
            messages_per_tick: cfg.messages_per_tick,
            cfg_tracker: self.cfg.clone().tracker(self.tag.clone()),
            trace_event: Default::default(),
        }
    }
}

impl<EK> Clone for Builder<EK>
where
    EK: KvEngine,
{
    fn clone(&self) -> Self {
        Builder {
            tag: self.tag.clone(),
            cfg: self.cfg.clone(),
            coprocessor_host: self.coprocessor_host.clone(),
            importer: self.importer.clone(),
            region_scheduler: self.region_scheduler.clone(),
            engine: self.engine.clone(),
            sender: self.sender.clone_box(),
            router: self.router.clone(),
            store_id: self.store_id,
            pending_create_peers: self.pending_create_peers.clone(),
        }
    }
}

#[derive(Clone)]
pub struct ApplyRouter<EK>
where
    EK: KvEngine,
{
    pub router: BatchRouter<ApplyFsm<EK>, ControlFsm>,
}

impl<EK> Deref for ApplyRouter<EK>
where
    EK: KvEngine,
{
    type Target = BatchRouter<ApplyFsm<EK>, ControlFsm>;

    fn deref(&self) -> &BatchRouter<ApplyFsm<EK>, ControlFsm> {
        &self.router
    }
}

impl<EK> DerefMut for ApplyRouter<EK>
where
    EK: KvEngine,
{
    fn deref_mut(&mut self) -> &mut BatchRouter<ApplyFsm<EK>, ControlFsm> {
        &mut self.router
    }
}

impl<EK> ApplyRouter<EK>
where
    EK: KvEngine,
{
    pub fn schedule_task(&self, region_id: u64, msg: Msg<EK>) {
        let reg = match self.try_send(region_id, msg) {
            Either::Left(Ok(())) => return,
            Either::Left(Err(TrySendError::Disconnected(msg))) | Either::Right(msg) => match msg {
                Msg::Registration(reg) => reg,
                Msg::Apply { mut apply, .. } => {
                    info!(
                        "target region is not found, drop proposals";
                        "region_id" => region_id
                    );
                    // Invoking callback can release txn latch, if it's still leader, following
                    // command may not read the writes of previous commands and break ACID. If
                    // it's still leader, there are two possibility that mailbox is closed:
                    // 1. The process is shutting down.
                    // 2. The leader is destroyed. A leader won't propose to destroy itself, so
                    //     it should either destroyed by older leaders or newer leaders. Leader
                    //     won't respond to read until it has applied to current term, so no
                    //     command will be proposed until command from older leaders have applied,
                    //     which will then stop it from accepting proposals. If the command is
                    //     proposed by new leader, then it won't be able to propose new proposals.
                    // So only shutdown needs to be checked here.
                    if !tikv_util::thread_group::is_shutdown(!cfg!(test)) {
                        for p in apply.cbs.drain(..) {
                            let cmd = PendingCmd::new(p.index, p.term, p.cb);
                            notify_region_removed(apply.region_id, apply.peer_id, cmd);
                        }
                    }
                    return;
                }
                Msg::Destroy(_) | Msg::Noop => {
                    info!(
                        "target region is not found, drop messages";
                        "region_id" => region_id
                    );
                    return;
                }
                Msg::Snapshot(_) => {
                    warn!(
                        "region is removed before taking snapshot, are we shutting down?";
                        "region_id" => region_id
                    );
                    return;
                }
                Msg::LogsUpToDate(cul) => {
                    warn!(
                        "region is removed before merged, are we shutting down?";
                        "region_id" => region_id,
                        "merge" => ?cul.merge,
                    );
                    return;
                }
                Msg::Change {
                    cmd: ChangeObserver { region_id, .. },
                    cb,
                    ..
                } => {
                    warn!("target region is not found";
                            "region_id" => region_id);
                    let resp = ReadResponse {
                        response: cmd_resp::new_error(Error::RegionNotFound(region_id)),
                        snapshot: None,
                        txn_extra_op: TxnExtraOp::Noop,
                    };
                    cb.invoke_read(resp);
                    return;
                }
                #[cfg(any(test, feature = "testexport"))]
                Msg::Validate(..) => return,
            },
            Either::Left(Err(TrySendError::Full(_))) => unreachable!(),
        };

        // Messages in one region are sent in sequence, so there is no race here.
        // However, this can't be handled inside control fsm, as messages can be
        // queued inside both queue of control fsm and normal fsm, which can reorder
        // messages.
        let (sender, apply_fsm) = ApplyFsm::from_registration(reg);
        let mailbox = BasicMailbox::new(sender, apply_fsm, self.state_cnt().clone());
        self.register(region_id, mailbox);
    }

    pub fn register(&self, region_id: u64, mailbox: BasicMailbox<ApplyFsm<EK>>) {
        self.router.register(region_id, mailbox);
        self.update_trace();
    }

    pub fn register_all(&self, mailboxes: Vec<(u64, BasicMailbox<ApplyFsm<EK>>)>) {
        self.router.register_all(mailboxes);
        self.update_trace();
    }

    pub fn close(&self, region_id: u64) {
        self.router.close(region_id);
        self.update_trace();
    }

    fn update_trace(&self) {
        let router_trace = self.router.trace();
        MEMTRACE_APPLY_ROUTER_ALIVE.trace(TraceEvent::Reset(router_trace.alive));
        MEMTRACE_APPLY_ROUTER_LEAK.trace(TraceEvent::Reset(router_trace.leak));
    }
}

pub struct ApplyBatchSystem<EK: KvEngine> {
    system: BatchSystem<ApplyFsm<EK>, ControlFsm>,
}

impl<EK: KvEngine> Deref for ApplyBatchSystem<EK> {
    type Target = BatchSystem<ApplyFsm<EK>, ControlFsm>;

    fn deref(&self) -> &BatchSystem<ApplyFsm<EK>, ControlFsm> {
        &self.system
    }
}

impl<EK: KvEngine> DerefMut for ApplyBatchSystem<EK> {
    fn deref_mut(&mut self) -> &mut BatchSystem<ApplyFsm<EK>, ControlFsm> {
        &mut self.system
    }
}

impl<EK: KvEngine> ApplyBatchSystem<EK> {
    pub fn schedule_all<'a, ER: RaftEngine>(&self, peers: impl Iterator<Item = &'a Peer<EK, ER>>) {
        let mut mailboxes = Vec::with_capacity(peers.size_hint().0);
        for peer in peers {
            let (tx, fsm) = ApplyFsm::from_peer(peer);
            mailboxes.push((
                peer.region().get_id(),
                BasicMailbox::new(tx, fsm, self.router().state_cnt().clone()),
            ));
        }
        self.router().register_all(mailboxes);
    }
}

pub fn create_apply_batch_system<EK: KvEngine>(
    cfg: &Config,
) -> (ApplyRouter<EK>, ApplyBatchSystem<EK>) {
    let (control_tx, control_fsm) = ControlFsm::new();
    let (router, system) =
        batch_system::create_system(&cfg.apply_batch_system, control_tx, control_fsm);
    (ApplyRouter { router }, ApplyBatchSystem { system })
}

mod memtrace {
    use memory_trace_macros::MemoryTraceHelper;

    use super::*;

    #[derive(MemoryTraceHelper, Default, Debug)]
    pub struct ApplyMemoryTrace {
        pub pending_cmds: usize,
        pub merge_yield: usize,
    }

    impl<C> HeapSize for PendingCmdQueue<C> {
        fn heap_size(&self) -> usize {
            // Some fields of `PendingCmd` are on stack, but ignore them because they are
            // just some small boxed closures.
            self.normals.capacity() * mem::size_of::<PendingCmd<C>>()
        }
    }

    impl<EK> HeapSize for YieldState<EK>
    where
        EK: KvEngine,
    {
        fn heap_size(&self) -> usize {
            let mut size = self.pending_entries.capacity() * mem::size_of::<Entry>();
            for e in &self.pending_entries {
                size += bytes_capacity(&e.data) + bytes_capacity(&e.context);
            }

            size += self.pending_msgs.capacity() * mem::size_of::<Msg<EK>>();
            for msg in &self.pending_msgs {
                size += msg.heap_size();
            }

            size
        }
    }

    impl<EK> HeapSize for Msg<EK>
    where
        EK: KvEngine,
    {
        /// Only consider large fields in `Msg`.
        fn heap_size(&self) -> usize {
            match self {
                Msg::LogsUpToDate(l) => l.heap_size(),
                // For entries in `Msg::Apply`, heap size is already updated when fetching them
                // from `raft::Storage`. So use `0` here.
                Msg::Apply { .. } => 0,
                Msg::Registration(_)
                | Msg::Snapshot(_)
                | Msg::Destroy(_)
                | Msg::Noop
                | Msg::Change { .. } => 0,
                #[cfg(any(test, feature = "testexport"))]
                Msg::Validate(..) => 0,
            }
        }
    }

    impl HeapSize for CatchUpLogs {
        fn heap_size(&self) -> usize {
            let mut size: usize = 0;
            for e in &self.merge.entries {
                size += bytes_capacity(&e.data) + bytes_capacity(&e.context);
            }
            size
        }
    }
}

#[cfg(test)]
mod tests {
    use std::{
        cell::RefCell,
        rc::Rc,
        sync::{atomic::*, *},
        thread,
        time::*,
    };

    use engine_panic::PanicEngine;
    use engine_test::kv::{new_engine, KvTestEngine, KvTestSnapshot};
    use engine_traits::{Peekable as PeekableTrait, SyncMutable, WriteBatchExt};
    use kvproto::{
        kvrpcpb::ApiVersion,
        metapb::{self, RegionEpoch},
        raft_cmdpb::*,
    };
    use protobuf::Message;
    use sst_importer::Config as ImportConfig;
    use tempfile::{Builder, TempDir};
    use test_sst_importer::*;
    use tikv_util::{
        config::VersionTrack,
        store::{new_learner_peer, new_peer},
        worker::dummy_scheduler,
    };
    use txn_types::WriteBatchFlags;
    use uuid::Uuid;

    use super::*;
    use crate::{
        coprocessor::*,
        store::{msg::WriteResponse, peer_storage::RAFT_INIT_LOG_INDEX, Config, RegionTask},
    };

    impl GenSnapTask {
        fn new_for_test(region_id: u64, snap_notifier: SyncSender<RaftSnapshot>) -> GenSnapTask {
            let index = Arc::new(AtomicU64::new(0));
            let canceled = Arc::new(AtomicBool::new(false));
            Self::new(region_id, index, canceled, snap_notifier, 0)
        }
    }

    pub fn create_tmp_engine(path: &str) -> (TempDir, KvTestEngine) {
        let path = Builder::new().prefix(path).tempdir().unwrap();
        let engine = new_engine(path.path().join("db").to_str().unwrap(), ALL_CFS).unwrap();
        (path, engine)
    }

    pub fn create_tmp_importer(path: &str) -> (TempDir, Arc<SstImporter>) {
        let dir = Builder::new().prefix(path).tempdir().unwrap();
        let importer = Arc::new(
            SstImporter::new(&ImportConfig::default(), dir.path(), None, ApiVersion::V1).unwrap(),
        );
        (dir, importer)
    }

    pub fn new_entry(term: u64, index: u64, set_data: bool) -> Entry {
        let mut e = Entry::default();
        e.set_index(index);
        e.set_term(term);
        if set_data {
            let mut cmd = Request::default();
            cmd.set_cmd_type(CmdType::Put);
            cmd.mut_put().set_key(b"key".to_vec());
            cmd.mut_put().set_value(b"value".to_vec());
            let mut req = RaftCmdRequest::default();
            req.mut_requests().push(cmd);
            e.set_data(req.write_to_bytes().unwrap().into())
        }
        e
    }

    #[derive(Clone)]
    pub struct TestNotifier<EK: KvEngine> {
        tx: Sender<PeerMsg<EK>>,
    }

    impl<EK: KvEngine> Notifier<EK> for TestNotifier<EK> {
        fn notify(&self, apply_res: Vec<ApplyRes<EK::Snapshot>>) {
            for r in apply_res {
                let res = TaskRes::Apply(r);
                let _ = self.tx.send(PeerMsg::ApplyRes { res });
            }
        }
        fn notify_one(&self, _: u64, msg: PeerMsg<EK>) {
            let _ = self.tx.send(msg);
        }
        fn clone_box(&self) -> Box<dyn Notifier<EK>> {
            Box::new(self.clone())
        }
    }

    impl Default for Registration {
        fn default() -> Self {
            Registration {
                id: Default::default(),
                term: Default::default(),
                apply_state: Default::default(),
                applied_term: Default::default(),
                region: Default::default(),
                pending_request_snapshot_count: Default::default(),
                is_merging: Default::default(),
                raft_engine: Box::new(PanicEngine),
            }
        }
    }

    impl Registration {
        fn dup(&self) -> Self {
            Registration {
                id: self.id,
                term: self.term,
                apply_state: self.apply_state.clone(),
                applied_term: self.applied_term,
                region: self.region.clone(),
                pending_request_snapshot_count: self.pending_request_snapshot_count.clone(),
                is_merging: self.is_merging,
                raft_engine: Box::new(PanicEngine),
            }
        }
    }

    #[test]
    fn test_should_sync_log() {
        // Admin command
        let mut req = RaftCmdRequest::default();
        req.mut_admin_request()
            .set_cmd_type(AdminCmdType::ComputeHash);
        assert_eq!(should_sync_log(&req), true);

        // IngestSst command
        let mut req = Request::default();
        req.set_cmd_type(CmdType::IngestSst);
        req.set_ingest_sst(IngestSstRequest::default());
        let mut cmd = RaftCmdRequest::default();
        cmd.mut_requests().push(req);
        assert_eq!(should_write_to_engine(&cmd), true);
        assert_eq!(should_sync_log(&cmd), true);

        // Normal command
        let req = RaftCmdRequest::default();
        assert_eq!(should_sync_log(&req), false);
    }

    #[test]
    fn test_should_write_to_engine() {
        // ComputeHash command
        let mut req = RaftCmdRequest::default();
        req.mut_admin_request()
            .set_cmd_type(AdminCmdType::ComputeHash);
        assert_eq!(should_write_to_engine(&req), true);

        // IngestSst command
        let mut req = Request::default();
        req.set_cmd_type(CmdType::IngestSst);
        req.set_ingest_sst(IngestSstRequest::default());
        let mut cmd = RaftCmdRequest::default();
        cmd.mut_requests().push(req);
        assert_eq!(should_write_to_engine(&cmd), true);
    }

    #[test]
    fn test_has_high_latency_operation() {
        // Normal command
        let mut req = Request::default();
        req.set_cmd_type(CmdType::Put);
        req.set_put(PutRequest::default());
        let mut cmd = RaftCmdRequest::default();
        cmd.mut_requests().push(req);
        assert_eq!(has_high_latency_operation(&cmd), false);

        // IngestSst command
        let mut req = Request::default();
        req.set_cmd_type(CmdType::IngestSst);
        req.set_ingest_sst(IngestSstRequest::default());
        let mut cmd = RaftCmdRequest::default();
        cmd.mut_requests().push(req);
        assert_eq!(has_high_latency_operation(&cmd), true);

        // DeleteRange command
        let mut req = Request::default();
        req.set_cmd_type(CmdType::DeleteRange);
        req.set_delete_range(DeleteRangeRequest::default());
        let mut cmd = RaftCmdRequest::default();
        cmd.mut_requests().push(req);
        assert_eq!(has_high_latency_operation(&cmd), true);
    }

    fn validate<F, E>(router: &ApplyRouter<E>, region_id: u64, validate: F)
    where
        F: FnOnce(&ApplyDelegate<E>) + Send + 'static,
        E: KvEngine,
    {
        let (validate_tx, validate_rx) = mpsc::channel();
        router.schedule_task(
            region_id,
            Msg::Validate(
                region_id,
                Box::new(move |delegate: *const u8| {
                    let delegate = unsafe { &*(delegate as *const ApplyDelegate<E>) };
                    validate(delegate);
                    validate_tx.send(()).unwrap();
                }),
            ),
        );
        validate_rx.recv_timeout(Duration::from_secs(3)).unwrap();
    }

    // Make sure msgs are handled in the same batch.
    fn batch_messages<E>(router: &ApplyRouter<E>, region_id: u64, msgs: Vec<Msg<E>>)
    where
        E: KvEngine,
    {
        let (notify1, wait1) = mpsc::channel();
        let (notify2, wait2) = mpsc::channel();
        router.schedule_task(
            region_id,
            Msg::Validate(
                region_id,
                Box::new(move |_| {
                    notify1.send(()).unwrap();
                    wait2.recv().unwrap();
                }),
            ),
        );
        wait1.recv().unwrap();

        for msg in msgs {
            router.schedule_task(region_id, msg);
        }

        notify2.send(()).unwrap();
    }

    fn fetch_apply_res<E>(
        receiver: &::std::sync::mpsc::Receiver<PeerMsg<E>>,
    ) -> ApplyRes<E::Snapshot>
    where
        E: KvEngine,
    {
        match receiver.recv_timeout(Duration::from_secs(3)) {
            Ok(PeerMsg::ApplyRes {
                res: TaskRes::Apply(res),
                ..
            }) => res,
            e => panic!("unexpected res {:?}", e),
        }
    }

    fn proposal<S: Snapshot>(
        is_conf_change: bool,
        index: u64,
        term: u64,
        cb: Callback<S>,
    ) -> Proposal<Callback<S>> {
        Proposal {
            is_conf_change,
            index,
            term,
            cb,
            propose_time: None,
            must_pass_epoch_check: false,
        }
    }

    fn apply<C: WriteCallback>(
        peer_id: u64,
        region_id: u64,
        term: u64,
        entries: Vec<Entry>,
        cbs: Vec<Proposal<C>>,
    ) -> Apply<C> {
        let (commit_index, commit_term) = entries
            .last()
            .map(|e| (e.get_index(), e.get_term()))
            .unwrap();
        Apply::new(
            peer_id,
            region_id,
            term,
            commit_index,
            commit_term,
            entries,
            cbs,
            None,
        )
    }

    #[test]
    fn test_basic_flow() {
        let (tx, rx) = mpsc::channel();
        let sender = Box::new(TestNotifier { tx });
        let (_tmp, engine) = create_tmp_engine("apply-basic");
        let (_dir, importer) = create_tmp_importer("apply-basic");
        let (region_scheduler, mut snapshot_rx) = dummy_scheduler();
        let cfg = Arc::new(VersionTrack::new(Config::default()));
        let (router, mut system) = create_apply_batch_system(&cfg.value());
        let pending_create_peers = Arc::new(Mutex::new(HashMap::default()));
        let builder = super::Builder::<KvTestEngine> {
            tag: "test-store".to_owned(),
            cfg,
            coprocessor_host: CoprocessorHost::<KvTestEngine>::default(),
            importer,
            region_scheduler,
            sender,
            engine,
            router: router.clone(),
            store_id: 1,
            pending_create_peers,
        };
        system.spawn("test-basic".to_owned(), builder);

        let mut reg = Registration {
            id: 1,
            term: 4,
            applied_term: 5,
            ..Default::default()
        };
        reg.region.set_id(2);
        reg.apply_state.set_applied_index(3);
        router.schedule_task(2, Msg::Registration(reg.dup()));
        validate(&router, 2, move |delegate| {
            assert_eq!(delegate.id, 1);
            assert_eq!(delegate.tag, "[region 2] 1");
            assert_eq!(delegate.region, reg.region);
            assert!(!delegate.pending_remove);
            assert_eq!(delegate.apply_state, reg.apply_state);
            assert_eq!(delegate.term, reg.term);
            assert_eq!(delegate.applied_term, reg.applied_term);
        });

        let (resp_tx, resp_rx) = mpsc::channel();
        let p = proposal(
            false,
            1,
            0,
            Callback::write(Box::new(move |resp: WriteResponse| {
                resp_tx.send(resp.response).unwrap();
            })),
        );
        router.schedule_task(
            1,
            Msg::apply(apply(1, 1, 0, vec![new_entry(0, 1, true)], vec![p])),
        );
        // unregistered region should be ignored and notify failed.
        let resp = resp_rx.recv_timeout(Duration::from_secs(3)).unwrap();
        assert!(resp.get_header().get_error().has_region_not_found());
        rx.try_recv().unwrap_err();

        let (cc_tx, cc_rx) = mpsc::channel();
        let pops = vec![
            proposal(
                false,
                4,
                4,
                Callback::write(Box::new(move |write: WriteResponse| {
                    cc_tx.send(write.response).unwrap();
                })),
            ),
            proposal(false, 4, 5, Callback::None),
        ];
        router.schedule_task(
            2,
            Msg::apply(apply(1, 2, 11, vec![new_entry(5, 4, true)], pops)),
        );
        // proposal with not commit entry should be ignore
        validate(&router, 2, move |delegate| {
            assert_eq!(delegate.term, 11);
        });
        let cc_resp = cc_rx.try_recv().unwrap();
        assert!(cc_resp.get_header().get_error().has_stale_command());
        rx.recv_timeout(Duration::from_secs(3)).unwrap();

        // Make sure Apply and Snapshot are in the same batch.
        let (snap_tx, _) = mpsc::sync_channel(0);
        batch_messages(
            &router,
            2,
            vec![
                Msg::apply(apply(1, 2, 11, vec![new_entry(5, 5, false)], vec![])),
                Msg::Snapshot(GenSnapTask::new_for_test(2, snap_tx)),
            ],
        );
        let apply_res = match rx.recv_timeout(Duration::from_secs(3)) {
            Ok(PeerMsg::ApplyRes {
                res: TaskRes::Apply(res),
                ..
            }) => res,
            e => panic!("unexpected apply result: {:?}", e),
        };
        let apply_state_key = keys::apply_state_key(2);
        let apply_state = match snapshot_rx.recv_timeout(Duration::from_secs(3)) {
            Ok(Some(RegionTask::Gen { kv_snap, .. })) => kv_snap
                .get_msg_cf(CF_RAFT, &apply_state_key)
                .unwrap()
                .unwrap(),
            e => panic!("unexpected apply result: {:?}", e),
        };
        assert_eq!(apply_res.region_id, 2);
        assert_eq!(apply_res.apply_state, apply_state);
        assert_eq!(apply_res.apply_state.get_applied_index(), 5);
        assert!(apply_res.exec_res.is_empty());
        // empty entry will make applied_index step forward and should write apply state
        // to engine.
        assert_eq!(apply_res.metrics.written_keys, 1);
        assert_eq!(apply_res.applied_term, 5);
        validate(&router, 2, |delegate| {
            assert_eq!(delegate.term, 11);
            assert_eq!(delegate.applied_term, 5);
            assert_eq!(delegate.apply_state.get_applied_index(), 5);
            assert_eq!(
                delegate.apply_state.get_applied_index(),
                delegate.last_flush_applied_index
            );
        });

        router.schedule_task(2, Msg::destroy(2, false));
        let (region_id, peer_id) = match rx.recv_timeout(Duration::from_secs(3)) {
            Ok(PeerMsg::ApplyRes {
                res: TaskRes::Destroy {
                    region_id, peer_id, ..
                },
                ..
            }) => (region_id, peer_id),
            e => panic!("expected destroy result, but got {:?}", e),
        };
        assert_eq!(peer_id, 1);
        assert_eq!(region_id, 2);

        // Stopped peer should be removed.
        let (resp_tx, resp_rx) = mpsc::channel();
        let p = proposal(
            false,
            1,
            0,
            Callback::write(Box::new(move |resp: WriteResponse| {
                resp_tx.send(resp.response).unwrap();
            })),
        );
        router.schedule_task(
            2,
            Msg::apply(apply(1, 1, 0, vec![new_entry(0, 1, true)], vec![p])),
        );
        // unregistered region should be ignored and notify failed.
        let resp = resp_rx.recv_timeout(Duration::from_secs(3)).unwrap();
        assert!(
            resp.get_header().get_error().has_region_not_found(),
            "{:?}",
            resp
        );
        rx.try_recv().unwrap_err();

        system.shutdown();
    }

    fn cb<S: Snapshot>(idx: u64, term: u64, tx: Sender<RaftCmdResponse>) -> Proposal<Callback<S>> {
        proposal(
            false,
            idx,
            term,
            Callback::write(Box::new(move |resp: WriteResponse| {
                tx.send(resp.response).unwrap();
            })),
        )
    }

    struct EntryBuilder {
        entry: Entry,
        req: RaftCmdRequest,
    }

    impl EntryBuilder {
        fn new(index: u64, term: u64) -> EntryBuilder {
            let req = RaftCmdRequest::default();
            let mut entry = Entry::default();
            entry.set_index(index);
            entry.set_term(term);
            EntryBuilder { entry, req }
        }

        fn epoch(mut self, conf_ver: u64, version: u64) -> EntryBuilder {
            let mut epoch = RegionEpoch::default();
            epoch.set_version(version);
            epoch.set_conf_ver(conf_ver);
            self.req.mut_header().set_region_epoch(epoch);
            self
        }

        fn put(self, key: &[u8], value: &[u8]) -> EntryBuilder {
            self.add_put_req(None, key, value)
        }

        fn put_cf(self, cf: &str, key: &[u8], value: &[u8]) -> EntryBuilder {
            self.add_put_req(Some(cf), key, value)
        }

        fn add_put_req(mut self, cf: Option<&str>, key: &[u8], value: &[u8]) -> EntryBuilder {
            let mut cmd = Request::default();
            cmd.set_cmd_type(CmdType::Put);
            if let Some(cf) = cf {
                cmd.mut_put().set_cf(cf.to_owned());
            }
            cmd.mut_put().set_key(key.to_vec());
            cmd.mut_put().set_value(value.to_vec());
            self.req.mut_requests().push(cmd);
            self
        }

        fn delete(self, key: &[u8]) -> EntryBuilder {
            self.add_delete_req(None, key)
        }

        fn delete_cf(self, cf: &str, key: &[u8]) -> EntryBuilder {
            self.add_delete_req(Some(cf), key)
        }

        fn delete_range(self, start_key: &[u8], end_key: &[u8]) -> EntryBuilder {
            self.add_delete_range_req(None, start_key, end_key)
        }

        fn delete_range_cf(self, cf: &str, start_key: &[u8], end_key: &[u8]) -> EntryBuilder {
            self.add_delete_range_req(Some(cf), start_key, end_key)
        }

        fn add_delete_req(mut self, cf: Option<&str>, key: &[u8]) -> EntryBuilder {
            let mut cmd = Request::default();
            cmd.set_cmd_type(CmdType::Delete);
            if let Some(cf) = cf {
                cmd.mut_delete().set_cf(cf.to_owned());
            }
            cmd.mut_delete().set_key(key.to_vec());
            self.req.mut_requests().push(cmd);
            self
        }

        fn add_delete_range_req(
            mut self,
            cf: Option<&str>,
            start_key: &[u8],
            end_key: &[u8],
        ) -> EntryBuilder {
            let mut cmd = Request::default();
            cmd.set_cmd_type(CmdType::DeleteRange);
            if let Some(cf) = cf {
                cmd.mut_delete_range().set_cf(cf.to_owned());
            }
            cmd.mut_delete_range().set_start_key(start_key.to_vec());
            cmd.mut_delete_range().set_end_key(end_key.to_vec());
            self.req.mut_requests().push(cmd);
            self
        }

        fn ingest_sst(mut self, meta: &SstMeta) -> EntryBuilder {
            let mut cmd = Request::default();
            cmd.set_cmd_type(CmdType::IngestSst);
            cmd.mut_ingest_sst().set_sst(meta.clone());
            self.req.mut_requests().push(cmd);
            self
        }

        fn split(mut self, splits: BatchSplitRequest) -> EntryBuilder {
            let mut req = AdminRequest::default();
            req.set_cmd_type(AdminCmdType::BatchSplit);
            req.set_splits(splits);
            self.req.set_admin_request(req);
            self
        }

        fn prepare_merge(mut self, target: metapb::Region) -> EntryBuilder {
            let mut request = AdminRequest::default();
            request.set_cmd_type(AdminCmdType::PrepareMerge);
            request.mut_prepare_merge().set_target(target);
            self.req.set_admin_request(request);
            self
        }

        fn compact_log(mut self, index: u64, term: u64) -> EntryBuilder {
            let mut req = AdminRequest::default();
            req.set_cmd_type(AdminCmdType::CompactLog);
            req.mut_compact_log().set_compact_index(index);
            req.mut_compact_log().set_compact_term(term);
            self.req.set_admin_request(req);
            self
        }

        fn compute_hash(mut self, context: Vec<u8>) -> EntryBuilder {
            let mut req = AdminRequest::default();
            req.set_cmd_type(AdminCmdType::ComputeHash);
            req.mut_compute_hash().set_context(context);
            self.req.set_admin_request(req);
            self
        }

        fn build(mut self) -> Entry {
            self.entry
                .set_data(self.req.write_to_bytes().unwrap().into());
            self.entry
        }
    }

    #[derive(Clone, Default)]
    struct ApplyObserver {
        pre_query_count: Arc<AtomicUsize>,
        post_query_count: Arc<AtomicUsize>,
        cmd_sink: Option<Arc<Mutex<Sender<CmdBatch>>>>,
        filter_compact_log: Arc<AtomicBool>,
        filter_consistency_check: Arc<AtomicBool>,
        skip_persist_when_pre_commit: Arc<AtomicBool>,
        delay_remove_ssts: Arc<AtomicBool>,
        last_delete_sst_count: Arc<AtomicU64>,
        last_pending_delete_sst_count: Arc<AtomicU64>,
        last_pending_handle_sst_count: Arc<AtomicU64>,
    }

    impl Coprocessor for ApplyObserver {}

    impl QueryObserver for ApplyObserver {
        fn pre_apply_query(&self, _: &mut ObserverContext<'_>, _: &[Request]) {
            self.pre_query_count.fetch_add(1, Ordering::SeqCst);
        }

        fn post_apply_query(&self, _: &mut ObserverContext<'_>, _: &Cmd) {
            self.post_query_count.fetch_add(1, Ordering::SeqCst);
        }

        fn post_exec_query(
            &self,
            _: &mut ObserverContext<'_>,
            _: &Cmd,
            _: &RaftApplyState,
            _: &RegionState,
            apply_info: &mut ApplyCtxInfo<'_>,
        ) -> bool {
            match apply_info.pending_handle_ssts {
                Some(v) => {
                    // If it is a ingest sst
                    let mut ssts = std::mem::take(v);
                    assert_ne!(ssts.len(), 0);
                    if self.delay_remove_ssts.load(Ordering::SeqCst) {
                        apply_info.pending_delete_ssts.append(&mut ssts);
                    } else {
                        apply_info.delete_ssts.append(&mut ssts);
                    }
                }
                None => (),
            }
            self.last_delete_sst_count
                .store(apply_info.delete_ssts.len() as u64, Ordering::SeqCst);
            self.last_pending_delete_sst_count.store(
                apply_info.pending_delete_ssts.len() as u64,
                Ordering::SeqCst,
            );
            self.last_pending_handle_sst_count.store(
                match apply_info.pending_handle_ssts {
                    Some(ref v) => v.len() as u64,
                    None => 0,
                },
                Ordering::SeqCst,
            );
            false
        }
    }

    impl AdminObserver for ApplyObserver {
        fn post_exec_admin(
            &self,
            _: &mut ObserverContext<'_>,
            cmd: &Cmd,
            _: &RaftApplyState,
            region_state: &RegionState,
            _: &mut ApplyCtxInfo<'_>,
        ) -> bool {
            let request = cmd.request.get_admin_request();
            match request.get_cmd_type() {
                AdminCmdType::CompactLog => true,
                AdminCmdType::CommitMerge
                | AdminCmdType::PrepareMerge
                | AdminCmdType::RollbackMerge => {
                    assert!(region_state.modified_region.is_some());
                    true
                }
                AdminCmdType::BatchSplit => true,
<<<<<<< HEAD
=======
                AdminCmdType::PrepareFlashback | AdminCmdType::FinishFlashback => true,
>>>>>>> b448214b
                _ => false,
            }
        }

        fn pre_exec_admin(
            &self,
            _: &mut ObserverContext<'_>,
            req: &AdminRequest,
            _: u64,
            _: u64,
        ) -> bool {
            let cmd_type = req.get_cmd_type();
            if cmd_type == AdminCmdType::CompactLog
                && self.filter_compact_log.deref().load(Ordering::SeqCst)
            {
                return true;
            };
            if (cmd_type == AdminCmdType::ComputeHash || cmd_type == AdminCmdType::VerifyHash)
                && self.filter_consistency_check.deref().load(Ordering::SeqCst)
            {
                return true;
            };
            false
        }
    }

    impl<E> CmdObserver<E> for ApplyObserver
    where
        E: KvEngine,
    {
        fn on_flush_applied_cmd_batch(
            &self,
            _: ObserveLevel,
            cmd_batches: &mut Vec<CmdBatch>,
            _: &E,
        ) {
            for b in std::mem::take(cmd_batches) {
                if b.is_empty() {
                    continue;
                }
                if let Some(sink) = self.cmd_sink.as_ref() {
                    sink.lock().unwrap().send(b).unwrap();
                }
            }
        }

        fn on_applied_current_term(&self, _: raft::StateRole, _: &Region) {}
    }

    impl RegionChangeObserver for ApplyObserver {
        fn pre_persist(
            &self,
            _: &mut ObserverContext<'_>,
            _is_finished: bool,
            _cmd: Option<&RaftCmdRequest>,
        ) -> bool {
            !self.skip_persist_when_pre_commit.load(Ordering::SeqCst)
        }
    }

    #[test]
    fn test_handle_raft_committed_entries() {
        let (_path, engine) = create_tmp_engine("test-delegate");
        let (import_dir, importer) = create_tmp_importer("test-delegate");
        let obs = ApplyObserver::default();
        let mut host = CoprocessorHost::<KvTestEngine>::default();
        host.registry
            .register_query_observer(1, BoxQueryObserver::new(obs.clone()));

        let (tx, rx) = mpsc::channel();
        let (region_scheduler, _) = dummy_scheduler();
        let sender = Box::new(TestNotifier { tx });
        let cfg = Arc::new(VersionTrack::new(Config::default()));
        let (router, mut system) = create_apply_batch_system(&cfg.value());
        let pending_create_peers = Arc::new(Mutex::new(HashMap::default()));
        let builder = super::Builder::<KvTestEngine> {
            tag: "test-store".to_owned(),
            cfg,
            sender,
            region_scheduler,
            coprocessor_host: host,
            importer: importer.clone(),
            engine: engine.clone(),
            router: router.clone(),
            store_id: 1,
            pending_create_peers,
        };
        system.spawn("test-handle-raft".to_owned(), builder);

        let peer_id = 3;
        let mut reg = Registration {
            id: peer_id,
            ..Default::default()
        };
        reg.region.set_id(1);
        reg.region.mut_peers().push(new_peer(2, 3));
        reg.region.set_end_key(b"k5".to_vec());
        reg.region.mut_region_epoch().set_conf_ver(1);
        reg.region.mut_region_epoch().set_version(3);
        router.schedule_task(1, Msg::Registration(reg));

        let (capture_tx, capture_rx) = mpsc::channel();
        let put_entry = EntryBuilder::new(1, 1)
            .put(b"k1", b"v1")
            .put(b"k2", b"v1")
            .put(b"k3", b"v1")
            .epoch(1, 3)
            .build();
        router.schedule_task(
            1,
            Msg::apply(apply(
                peer_id,
                1,
                1,
                vec![put_entry],
                vec![cb(1, 1, capture_tx.clone())],
            )),
        );
        let resp = capture_rx.recv_timeout(Duration::from_secs(3)).unwrap();
        assert!(!resp.get_header().has_error(), "{:?}", resp);
        let dk_k1 = keys::data_key(b"k1");
        let dk_k2 = keys::data_key(b"k2");
        let dk_k3 = keys::data_key(b"k3");
        assert_eq!(engine.get_value(&dk_k1).unwrap().unwrap(), b"v1");
        assert_eq!(engine.get_value(&dk_k2).unwrap().unwrap(), b"v1");
        assert_eq!(engine.get_value(&dk_k3).unwrap().unwrap(), b"v1");
        validate(&router, 1, |delegate| {
            assert_eq!(delegate.applied_term, 1);
            assert_eq!(delegate.apply_state.get_applied_index(), 1);
        });
        fetch_apply_res(&rx);

        let put_entry = EntryBuilder::new(2, 2)
            .put_cf(CF_LOCK, b"k1", b"v1")
            .epoch(1, 3)
            .build();
        router.schedule_task(1, Msg::apply(apply(peer_id, 1, 2, vec![put_entry], vec![])));
        let apply_res = fetch_apply_res(&rx);
        assert_eq!(apply_res.region_id, 1);
        assert_eq!(apply_res.apply_state.get_applied_index(), 2);
        assert_eq!(apply_res.applied_term, 2);
        assert!(apply_res.exec_res.is_empty());
        assert!(apply_res.metrics.written_bytes >= 5);
        assert_eq!(apply_res.metrics.written_keys, 2);
        assert_eq!(apply_res.metrics.size_diff_hint, 5);
        assert_eq!(apply_res.metrics.lock_cf_written_bytes, 5);
        assert_eq!(
            engine.get_value_cf(CF_LOCK, &dk_k1).unwrap().unwrap(),
            b"v1"
        );

        let put_entry = EntryBuilder::new(3, 2)
            .put(b"k2", b"v2")
            .epoch(1, 1)
            .build();
        router.schedule_task(
            1,
            Msg::apply(apply(
                peer_id,
                1,
                2,
                vec![put_entry],
                vec![cb(3, 2, capture_tx.clone())],
            )),
        );
        let resp = capture_rx.recv_timeout(Duration::from_secs(3)).unwrap();
        assert!(resp.get_header().get_error().has_epoch_not_match());
        let apply_res = fetch_apply_res(&rx);
        assert_eq!(apply_res.applied_term, 2);
        assert_eq!(apply_res.apply_state.get_applied_index(), 3);

        let put_entry = EntryBuilder::new(4, 2)
            .put(b"k3", b"v3")
            .put(b"k5", b"v5")
            .epoch(1, 3)
            .build();
        router.schedule_task(
            1,
            Msg::apply(apply(
                peer_id,
                1,
                2,
                vec![put_entry],
                vec![cb(4, 2, capture_tx.clone())],
            )),
        );
        let resp = capture_rx.recv_timeout(Duration::from_secs(3)).unwrap();
        assert!(resp.get_header().get_error().has_key_not_in_region());
        let apply_res = fetch_apply_res(&rx);
        assert_eq!(apply_res.applied_term, 2);
        assert_eq!(apply_res.apply_state.get_applied_index(), 4);
        // a writebatch should be atomic.
        assert_eq!(engine.get_value(&dk_k3).unwrap().unwrap(), b"v1");

        let put_entry = EntryBuilder::new(5, 3)
            .delete(b"k1")
            .delete_cf(CF_LOCK, b"k1")
            .delete_cf(CF_WRITE, b"k1")
            .epoch(1, 3)
            .build();
        router.schedule_task(
            1,
            Msg::apply(apply(
                peer_id,
                1,
                3,
                vec![put_entry],
                vec![cb(5, 2, capture_tx.clone()), cb(5, 3, capture_tx.clone())],
            )),
        );
        let resp = capture_rx.recv_timeout(Duration::from_secs(3)).unwrap();
        // stale command should be cleared.
        assert!(resp.get_header().get_error().has_stale_command());
        let resp = capture_rx.recv_timeout(Duration::from_secs(3)).unwrap();
        assert!(!resp.get_header().has_error(), "{:?}", resp);
        assert!(engine.get_value(&dk_k1).unwrap().is_none());
        let apply_res = fetch_apply_res(&rx);
        assert_eq!(apply_res.metrics.lock_cf_written_bytes, 3);
        assert_eq!(apply_res.metrics.delete_keys_hint, 2);
        assert_eq!(apply_res.metrics.size_diff_hint, -9);

        let delete_entry = EntryBuilder::new(6, 3).delete(b"k5").epoch(1, 3).build();
        router.schedule_task(
            1,
            Msg::apply(apply(
                peer_id,
                1,
                3,
                vec![delete_entry],
                vec![cb(6, 3, capture_tx.clone())],
            )),
        );
        let resp = capture_rx.recv_timeout(Duration::from_secs(3)).unwrap();
        assert!(resp.get_header().get_error().has_key_not_in_region());
        fetch_apply_res(&rx);

        let delete_range_entry = EntryBuilder::new(7, 3)
            .delete_range(b"", b"")
            .epoch(1, 3)
            .build();
        router.schedule_task(
            1,
            Msg::apply(apply(
                peer_id,
                1,
                3,
                vec![delete_range_entry],
                vec![cb(7, 3, capture_tx.clone())],
            )),
        );
        let resp = capture_rx.recv_timeout(Duration::from_secs(3)).unwrap();
        assert!(resp.get_header().get_error().has_key_not_in_region());
        assert_eq!(engine.get_value(&dk_k3).unwrap().unwrap(), b"v1");
        fetch_apply_res(&rx);

        let delete_range_entry = EntryBuilder::new(8, 3)
            .delete_range_cf(CF_DEFAULT, b"", b"k5")
            .delete_range_cf(CF_LOCK, b"", b"k5")
            .delete_range_cf(CF_WRITE, b"", b"k5")
            .epoch(1, 3)
            .build();
        router.schedule_task(
            1,
            Msg::apply(apply(
                peer_id,
                1,
                3,
                vec![delete_range_entry],
                vec![cb(8, 3, capture_tx.clone())],
            )),
        );
        let resp = capture_rx.recv_timeout(Duration::from_secs(3)).unwrap();
        assert!(!resp.get_header().has_error(), "{:?}", resp);
        assert!(engine.get_value(&dk_k1).unwrap().is_none());
        assert!(engine.get_value(&dk_k2).unwrap().is_none());
        assert!(engine.get_value(&dk_k3).unwrap().is_none());

        // The region was rescheduled from normal-priority handler to
        // low-priority handler, so the first apple_res.exec_res should be empty.
        let apply_res = fetch_apply_res(&rx);
        assert!(apply_res.exec_res.is_empty());
        // The entry should be applied now.
        let apply_res = fetch_apply_res(&rx);
        assert_eq!(apply_res.applied_term, 3);
        assert_eq!(apply_res.apply_state.get_applied_index(), 8);

        // UploadSST
        let sst_path = import_dir.path().join("test.sst");
        let mut sst_epoch = RegionEpoch::default();
        sst_epoch.set_conf_ver(1);
        sst_epoch.set_version(3);
        let sst_range = (0, 100);
        let (mut meta1, data1) = gen_sst_file(&sst_path, sst_range);
        meta1.set_region_id(1);
        meta1.set_region_epoch(sst_epoch);
        let mut file1 = importer.create(&meta1).unwrap();
        file1.append(&data1).unwrap();
        file1.finish().unwrap();
        let (mut meta2, data2) = gen_sst_file(&sst_path, sst_range);
        meta2.set_region_id(1);
        meta2.mut_region_epoch().set_conf_ver(1);
        meta2.mut_region_epoch().set_version(1234);
        let mut file2 = importer.create(&meta2).unwrap();
        file2.append(&data2).unwrap();
        file2.finish().unwrap();

        // IngestSst
        let put_ok = EntryBuilder::new(9, 3)
            .put(&[sst_range.0], &[sst_range.1])
            .epoch(0, 3)
            .build();
        // Add a put above to test flush before ingestion.
        let capture_tx_clone = capture_tx.clone();
        let ingest_ok = EntryBuilder::new(10, 3)
            .ingest_sst(&meta1)
            .epoch(0, 3)
            .build();
        let ingest_epoch_not_match = EntryBuilder::new(11, 3)
            .ingest_sst(&meta2)
            .epoch(0, 3)
            .build();
        let entries = vec![put_ok, ingest_ok, ingest_epoch_not_match];
        router.schedule_task(
            1,
            Msg::apply(apply(
                peer_id,
                1,
                3,
                entries,
                vec![
                    cb(9, 3, capture_tx.clone()),
                    proposal(
                        false,
                        10,
                        3,
                        Callback::write(Box::new(move |resp: WriteResponse| {
                            // Sleep until yield timeout.
                            thread::sleep(Duration::from_millis(500));
                            capture_tx_clone.send(resp.response).unwrap();
                        })),
                    ),
                    cb(11, 3, capture_tx.clone()),
                ],
            )),
        );
        let resp = capture_rx.recv_timeout(Duration::from_secs(3)).unwrap();
        assert!(!resp.get_header().has_error(), "{:?}", resp);
        let resp = capture_rx.recv_timeout(Duration::from_secs(3)).unwrap();
        assert!(!resp.get_header().has_error(), "{:?}", resp);
        check_db_range(&engine, sst_range);
        let resp = capture_rx.recv_timeout(Duration::from_secs(3)).unwrap();
        assert!(resp.get_header().has_error());

        // The region was rescheduled to normal-priority handler because of
        // nomral put command, so the first apple_res.exec_res should be empty.
        let apply_res = fetch_apply_res(&rx);
        assert!(apply_res.exec_res.is_empty());
        // The region was rescheduled low-priority becasuee of ingest command,
        // only put entry has been applied;
        let apply_res = fetch_apply_res(&rx);
        assert_eq!(apply_res.applied_term, 3);
        assert_eq!(apply_res.apply_state.get_applied_index(), 9);
        // The region will yield after timeout.
        let apply_res = fetch_apply_res(&rx);
        assert_eq!(apply_res.applied_term, 3);
        assert_eq!(apply_res.apply_state.get_applied_index(), 10);
        // The third entry should be applied now.
        let apply_res = fetch_apply_res(&rx);
        assert_eq!(apply_res.applied_term, 3);
        assert_eq!(apply_res.apply_state.get_applied_index(), 11);

        let write_batch_max_keys = <KvTestEngine as WriteBatchExt>::WRITE_BATCH_MAX_KEYS;

        let mut props = vec![];
        let mut entries = vec![];
        for i in 0..write_batch_max_keys {
            let put_entry = EntryBuilder::new(i as u64 + 12, 3)
                .put(b"k", b"v")
                .epoch(1, 3)
                .build();
            entries.push(put_entry);
            props.push(cb(i as u64 + 12, 3, capture_tx.clone()));
        }
        router.schedule_task(1, Msg::apply(apply(peer_id, 1, 3, entries, props)));
        for _ in 0..write_batch_max_keys {
            capture_rx.recv_timeout(Duration::from_secs(3)).unwrap();
        }
        let index = write_batch_max_keys + 11;
        // The region was rescheduled to normal-priority handler. Discard the first
        // apply_res.
        fetch_apply_res(&rx);
        let apply_res = fetch_apply_res(&rx);
        assert_eq!(apply_res.apply_state.get_applied_index(), index as u64);
        assert_eq!(obs.pre_query_count.load(Ordering::SeqCst), index);
        assert_eq!(obs.post_query_count.load(Ordering::SeqCst), index);

        system.shutdown();
    }

    #[test]
    fn test_handle_ingest_sst() {
        let (_path, engine) = create_tmp_engine("test-ingest");
        let (import_dir, importer) = create_tmp_importer("test-ingest");
        let obs = ApplyObserver::default();
        let mut host = CoprocessorHost::<KvTestEngine>::default();
        host.registry
            .register_query_observer(1, BoxQueryObserver::new(obs));

        let (tx, rx) = mpsc::channel();
        let (region_scheduler, _) = dummy_scheduler();
        let sender = Box::new(TestNotifier { tx });
        let cfg = {
            let mut cfg = Config::default();
            cfg.apply_batch_system.pool_size = 1;
            cfg.apply_batch_system.low_priority_pool_size = 0;
            Arc::new(VersionTrack::new(cfg))
        };
        let (router, mut system) = create_apply_batch_system(&cfg.value());
        let pending_create_peers = Arc::new(Mutex::new(HashMap::default()));
        let builder = super::Builder::<KvTestEngine> {
            tag: "test-store".to_owned(),
            cfg,
            sender,
            region_scheduler,
            coprocessor_host: host,
            importer: importer.clone(),
            engine: engine.clone(),
            router: router.clone(),
            store_id: 1,
            pending_create_peers,
        };
        system.spawn("test-ingest".to_owned(), builder);

        let mut reg = Registration {
            id: 1,
            ..Default::default()
        };
        reg.region.set_id(1);
        reg.region.mut_peers().push(new_peer(1, 1));
        reg.region.set_start_key(b"k1".to_vec());
        reg.region.set_end_key(b"k2".to_vec());
        reg.region.mut_region_epoch().set_conf_ver(1);
        reg.region.mut_region_epoch().set_version(3);
        router.schedule_task(1, Msg::Registration(reg));

        // Test whether put commands and ingest commands are applied to engine in a
        // correct order. We will generate 5 entries which are put, ingest, put,
        // ingest, put respectively. For a same key, it can exist in multiple
        // entries or in a single entries. We will test all all the possible
        // keys exsiting combinations.
        let mut keys = Vec::new();
        let keys_count = 1 << 5;
        for i in 0..keys_count {
            keys.push(format!("k1/{:02}", i).as_bytes().to_vec());
        }
        let mut expected_vals = Vec::new();
        expected_vals.resize(keys_count, Vec::new());

        let entry1 = {
            let mut entry = EntryBuilder::new(1, 1);
            for i in 0..keys_count {
                if (i & 1) > 0 {
                    entry = entry.put(&keys[i], b"1");
                    expected_vals[i] = b"1".to_vec();
                }
            }
            entry.epoch(1, 3).build()
        };
        let entry2 = {
            let mut kvs: Vec<(&[u8], &[u8])> = Vec::new();
            for i in 0..keys_count {
                if (i & 2) > 0 {
                    kvs.push((&keys[i], b"2"));
                    expected_vals[i] = b"2".to_vec();
                }
            }
            let sst_path = import_dir.path().join("test.sst");
            let (mut meta, data) = gen_sst_file_with_kvs(&sst_path, &kvs);
            meta.set_region_id(1);
            meta.mut_region_epoch().set_conf_ver(1);
            meta.mut_region_epoch().set_version(3);
            let mut file = importer.create(&meta).unwrap();
            file.append(&data).unwrap();
            file.finish().unwrap();
            EntryBuilder::new(2, 1)
                .ingest_sst(&meta)
                .epoch(1, 3)
                .build()
        };
        let entry3 = {
            let mut entry = EntryBuilder::new(3, 1);
            for i in 0..keys_count {
                if (i & 4) > 0 {
                    entry = entry.put(&keys[i], b"3");
                    expected_vals[i] = b"3".to_vec();
                }
            }
            entry.epoch(1, 3).build()
        };
        let entry4 = {
            let mut kvs: Vec<(&[u8], &[u8])> = Vec::new();
            for i in 0..keys_count {
                if (i & 8) > 0 {
                    kvs.push((&keys[i], b"4"));
                    expected_vals[i] = b"4".to_vec();
                }
            }
            let sst_path = import_dir.path().join("test2.sst");
            let (mut meta, data) = gen_sst_file_with_kvs(&sst_path, &kvs);
            meta.set_region_id(1);
            meta.mut_region_epoch().set_conf_ver(1);
            meta.mut_region_epoch().set_version(3);
            let mut file = importer.create(&meta).unwrap();
            file.append(&data).unwrap();
            file.finish().unwrap();
            EntryBuilder::new(4, 1)
                .ingest_sst(&meta)
                .epoch(1, 3)
                .build()
        };
        let entry5 = {
            let mut entry = EntryBuilder::new(5, 1);
            for i in 0..keys_count {
                if (i & 16) > 0 {
                    entry = entry.put(&keys[i], b"5");
                    expected_vals[i] = b"5".to_vec();
                }
            }
            entry.epoch(1, 3).build()
        };

        let (capture_tx, capture_rx) = mpsc::channel();
        router.schedule_task(
            1,
            Msg::apply(apply(
                1,
                1,
                1,
                vec![entry1, entry2, entry3],
                vec![
                    cb(1, 1, capture_tx.clone()),
                    cb(2, 1, capture_tx.clone()),
                    cb(3, 1, capture_tx.clone()),
                ],
            )),
        );
        router.schedule_task(
            1,
            Msg::apply(apply(
                1,
                1,
                1,
                vec![entry4, entry5],
                vec![cb(4, 1, capture_tx.clone()), cb(5, 1, capture_tx)],
            )),
        );
        for _ in 0..3 {
            let resp = capture_rx.recv_timeout(Duration::from_secs(3)).unwrap();
            assert!(!resp.get_header().has_error(), "{:?}", resp);
        }
        for _ in 0..2 {
            let resp = capture_rx.recv_timeout(Duration::from_secs(3)).unwrap();
            assert!(!resp.get_header().has_error(), "{:?}", resp);
        }
        let mut res = fetch_apply_res(&rx);
        // There may be one or two ApplyRes which depends on whether these two apply
        // msgs are batched together.
        if res.apply_state.get_applied_index() == 3 {
            res = fetch_apply_res(&rx);
        }
        assert_eq!(res.apply_state.get_applied_index(), 5);

        // Verify the engine keys.
        for i in 1..keys_count {
            let dk = keys::data_key(&keys[i]);
            assert_eq!(engine.get_value(&dk).unwrap().unwrap(), &expected_vals[i]);
        }
    }

    #[test]
    fn test_bucket_version_change_in_try_batch() {
        let (_path, engine) = create_tmp_engine("test-bucket");
        let (_, importer) = create_tmp_importer("test-bucket");
        let obs = ApplyObserver::default();
        let mut host = CoprocessorHost::<KvTestEngine>::default();
        host.registry
            .register_query_observer(1, BoxQueryObserver::new(obs));

        let (tx, rx) = mpsc::channel();
        let (region_scheduler, _) = dummy_scheduler();
        let sender = Box::new(TestNotifier { tx });
        let cfg = {
            let mut cfg = Config::default();
            cfg.apply_batch_system.pool_size = 1;
            cfg.apply_batch_system.low_priority_pool_size = 0;
            Arc::new(VersionTrack::new(cfg))
        };
        let (router, mut system) = create_apply_batch_system(&cfg.value());
        let pending_create_peers = Arc::new(Mutex::new(HashMap::default()));
        let builder = super::Builder::<KvTestEngine> {
            tag: "test-store".to_owned(),
            cfg,
            sender,
            region_scheduler,
            coprocessor_host: host,
            importer,
            engine,
            router: router.clone(),
            store_id: 1,
            pending_create_peers,
        };
        system.spawn("test-bucket".to_owned(), builder);

        let mut reg = Registration {
            id: 1,
            ..Default::default()
        };
        reg.region.set_id(1);
        reg.region.mut_peers().push(new_peer(1, 1));
        reg.region.set_start_key(b"k1".to_vec());
        reg.region.set_end_key(b"k2".to_vec());
        reg.region.mut_region_epoch().set_conf_ver(1);
        reg.region.mut_region_epoch().set_version(3);
        router.schedule_task(1, Msg::Registration(reg));

        let entry1 = {
            let mut entry = EntryBuilder::new(1, 1);
            entry = entry.put(b"key1", b"value1");
            entry.epoch(1, 3).build()
        };

        let entry2 = {
            let mut entry = EntryBuilder::new(2, 1);
            entry = entry.put(b"key2", b"value2");
            entry.epoch(1, 3).build()
        };

        let (capture_tx, _capture_rx) = mpsc::channel();
        let mut apply1 = apply(1, 1, 1, vec![entry1], vec![cb(1, 1, capture_tx.clone())]);
        let bucket_meta = BucketMeta {
            region_id: 1,
            region_epoch: RegionEpoch::default(),
            version: 1,
            keys: vec![b"".to_vec(), b"".to_vec()],
            sizes: vec![0, 0],
        };
        apply1.bucket_meta = Some(Arc::new(bucket_meta));

        let mut apply2 = apply(1, 1, 1, vec![entry2], vec![cb(2, 1, capture_tx)]);
        let mut bucket_meta2 = BucketMeta {
            region_id: 1,
            region_epoch: RegionEpoch::default(),
            version: 2,
            keys: vec![b"".to_vec(), b"".to_vec()],
            sizes: vec![0, 0],
        };
        bucket_meta2.version = 2;
        apply2.bucket_meta = Some(Arc::new(bucket_meta2));

        router.schedule_task(1, Msg::apply(apply1));
        router.schedule_task(1, Msg::apply(apply2));

        let res = fetch_apply_res(&rx);
        let bucket_version = res.bucket_stat.unwrap().as_ref().meta.version;

        assert_eq!(bucket_version, 2);

        validate(&router, 1, |delegate| {
            let bucket_version = delegate.buckets.as_ref().unwrap().meta.version;
            assert_eq!(bucket_version, 2);
        });
    }

    #[test]
    fn test_exec_observer() {
        let (_path, engine) = create_tmp_engine("test-exec-observer");
        let (import_dir, importer) = create_tmp_importer("test-exec-observer");
        let mut host = CoprocessorHost::<KvTestEngine>::default();
        let obs = ApplyObserver::default();
        host.registry
            .register_admin_observer(1, BoxAdminObserver::new(obs.clone()));
        host.registry
            .register_region_change_observer(1, BoxRegionChangeObserver::new(obs.clone()));
        host.registry
            .register_query_observer(1, BoxQueryObserver::new(obs.clone()));

        let (tx, rx) = mpsc::channel();
        let (region_scheduler, _) = dummy_scheduler();
        let sender = Box::new(TestNotifier { tx });
        let cfg = Config::default();
        let (router, mut system) = create_apply_batch_system(&cfg);
        let pending_create_peers = Arc::new(Mutex::new(HashMap::default()));
        let builder = super::Builder::<KvTestEngine> {
            tag: "test-exec-observer".to_owned(),
            cfg: Arc::new(VersionTrack::new(cfg)),
            sender,
            region_scheduler,
            coprocessor_host: host,
            importer: importer.clone(),
            engine: engine.clone(),
            router: router.clone(),
            store_id: 1,
            pending_create_peers,
        };
        system.spawn("test-exec-observer".to_owned(), builder);

        let peer_id = 3;
        let mut reg = Registration {
            id: peer_id,
            ..Default::default()
        };
        reg.region.set_id(1);
        reg.region.mut_peers().push(new_peer(1, peer_id));
        reg.region.set_end_key(b"k5".to_vec());
        reg.region.mut_region_epoch().set_conf_ver(1);
        reg.region.mut_region_epoch().set_version(3);
        router.schedule_task(1, Msg::Registration(reg));

        obs.skip_persist_when_pre_commit
            .store(true, Ordering::SeqCst);
        let mut index_id = 1;
        let put_entry = EntryBuilder::new(index_id, 1)
            .put(b"k1", b"v1")
            .put(b"k2", b"v2")
            .put(b"k3", b"v3")
            .epoch(1, 3)
            .build();
        router.schedule_task(1, Msg::apply(apply(peer_id, 1, 1, vec![put_entry], vec![])));
        let apply_res = fetch_apply_res(&rx);

        // We don't persist at `finish_for`, since we disabled `pre_persist`.
        let state: RaftApplyState = engine
            .get_msg_cf(CF_RAFT, &keys::apply_state_key(1))
            .unwrap()
            .unwrap_or_default();
        assert_eq!(
            apply_res.apply_state.get_applied_index(),
            state.get_applied_index() + 1
        );
        obs.skip_persist_when_pre_commit
            .store(false, Ordering::SeqCst);

        // Phase 1: we test if pre_exec will filter execution of commands correctly.
        index_id += 1;
        let compact_entry = EntryBuilder::new(index_id, 1)
            .compact_log(index_id - 1, 2)
            .epoch(1, 3)
            .build();
        // Filter CompactLog
        obs.filter_compact_log.store(true, Ordering::SeqCst);
        router.schedule_task(
            1,
            Msg::apply(apply(peer_id, 1, 1, vec![compact_entry], vec![])),
        );
        let apply_res = fetch_apply_res(&rx);
        // applied_index can still be advanced.
        assert_eq!(apply_res.apply_state.get_applied_index(), index_id);
        assert_eq!(apply_res.applied_term, 1);
        // Executing CompactLog is filtered and takes no effect.
        assert_eq!(apply_res.exec_res.len(), 0);
        assert_eq!(apply_res.apply_state.get_truncated_state().get_index(), 0);

        // We persist at `finish_for`, since we enabled `pre_persist`.
        let state: RaftApplyState = engine
            .get_msg_cf(CF_RAFT, &keys::apply_state_key(1))
            .unwrap()
            .unwrap_or_default();
        assert_eq!(
            apply_res.apply_state.get_applied_index(),
            state.get_applied_index()
        );

        index_id += 1;
        // Don't filter CompactLog
        obs.filter_compact_log.store(false, Ordering::SeqCst);
        let compact_entry = EntryBuilder::new(index_id, 1)
            .compact_log(index_id - 1, 2)
            .epoch(1, 3)
            .build();
        router.schedule_task(
            1,
            Msg::apply(apply(peer_id, 1, 1, vec![compact_entry], vec![])),
        );
        let apply_res = fetch_apply_res(&rx);
        // applied_index can still be advanced.
        assert_eq!(apply_res.apply_state.get_applied_index(), index_id);
        assert_eq!(apply_res.applied_term, 1);
        // We can get exec result of CompactLog.
        assert_eq!(apply_res.exec_res.len(), 1);
        assert_eq!(
            apply_res.apply_state.get_truncated_state().get_index(),
            index_id - 1
        );

        index_id += 1;
        obs.filter_consistency_check.store(true, Ordering::SeqCst);
        let compute_hash_entry = EntryBuilder::new(index_id, 1).compute_hash(vec![]).build();
        router.schedule_task(
            1,
            Msg::apply(apply(peer_id, 1, 1, vec![compute_hash_entry], vec![])),
        );
        let apply_res = fetch_apply_res(&rx);
        // applied_index can still be advanced.
        assert_eq!(apply_res.apply_state.get_applied_index(), index_id);
        assert_eq!(apply_res.applied_term, 1);
        // We can't get exec result of ComputeHash.
        assert_eq!(apply_res.exec_res.len(), 0);
        obs.filter_consistency_check.store(false, Ordering::SeqCst);

        // Phase 2: we test if post_exec will persist when need.
        // We choose BatchSplit in order to make sure `modified_region` is filled.
        index_id += 1;
        let mut splits = BatchSplitRequest::default();
        splits.set_right_derive(true);
        splits.mut_requests().push(new_split_req(b"k2", 8, vec![7]));
        let split = EntryBuilder::new(index_id, 1)
            .split(splits)
            .epoch(1, 3)
            .build();
        router.schedule_task(1, Msg::apply(apply(peer_id, 1, 1, vec![split], vec![])));
        let apply_res = fetch_apply_res(&rx);
        assert_eq!(apply_res.apply_state.get_applied_index(), index_id);
        assert_eq!(apply_res.applied_term, 1);
        let (r1, r8) = if let ExecResult::SplitRegion {
            regions,
            derived: _,
            new_split_regions: _,
        } = apply_res.exec_res.front().unwrap()
        {
            let r8 = regions.get(0).unwrap();
            let r1 = regions.get(1).unwrap();
            assert_eq!(r8.get_id(), 8);
            assert_eq!(r1.get_id(), 1);
            (r1, r8)
        } else {
            panic!("error split exec_res");
        };

        index_id += 1;
        let merge = EntryBuilder::new(index_id, 1)
            .prepare_merge(r8.clone())
            .epoch(1, 3)
            .build();
        router.schedule_task(1, Msg::apply(apply(peer_id, 1, 1, vec![merge], vec![])));
        let apply_res = fetch_apply_res(&rx);
        assert_eq!(apply_res.apply_state.get_applied_index(), index_id);
        assert_eq!(apply_res.applied_term, 1);
        // PrepareMerge will trigger commit.
        let state: RaftApplyState = engine
            .get_msg_cf(CF_RAFT, &keys::apply_state_key(1))
            .unwrap()
            .unwrap_or_default();
        assert_eq!(apply_res.apply_state, state);

        // Phase 3: we test if we can delay deletion of some sst files.
        let r1_epoch = r1.get_region_epoch();
        index_id += 1;
        let kvs: Vec<(&[u8], &[u8])> = vec![(b"k3", b"2")];
        let sst_path = import_dir.path().join("test.sst");
        let (mut meta, data) = gen_sst_file_with_kvs(&sst_path, &kvs);
        meta.set_region_id(1);
        meta.set_region_epoch(r1_epoch.clone());
        let mut file = importer.create(&meta).unwrap();
        file.append(&data).unwrap();
        file.finish().unwrap();
        let src = sst_path.clone();
        let dst = file.get_import_path().save.to_str().unwrap();
        std::fs::copy(src, dst).unwrap();
        assert!(sst_path.as_path().exists());
        let ingestsst = EntryBuilder::new(index_id, 1)
            .ingest_sst(&meta)
            .epoch(r1_epoch.get_conf_ver(), r1_epoch.get_version())
            .build();

        obs.delay_remove_ssts.store(true, Ordering::SeqCst);
        router.schedule_task(1, Msg::apply(apply(peer_id, 1, 1, vec![ingestsst], vec![])));
        fetch_apply_res(&rx);
        let apply_res = fetch_apply_res(&rx);
        assert_eq!(apply_res.exec_res.len(), 1);
        assert_eq!(obs.last_pending_handle_sst_count.load(Ordering::SeqCst), 0);
        assert_eq!(obs.last_delete_sst_count.load(Ordering::SeqCst), 0);
        assert_eq!(obs.last_pending_delete_sst_count.load(Ordering::SeqCst), 1);

        index_id += 1;
        let ingestsst = EntryBuilder::new(index_id, 1)
            .ingest_sst(&meta)
            .epoch(r1_epoch.get_conf_ver(), r1_epoch.get_version())
            .build();
        obs.delay_remove_ssts.store(false, Ordering::SeqCst);
        router.schedule_task(1, Msg::apply(apply(peer_id, 1, 1, vec![ingestsst], vec![])));
        let apply_res = fetch_apply_res(&rx);
        assert_eq!(apply_res.exec_res.len(), 1);
        assert_eq!(obs.last_pending_handle_sst_count.load(Ordering::SeqCst), 0);
        assert_eq!(obs.last_delete_sst_count.load(Ordering::SeqCst), 1);
        assert_eq!(obs.last_pending_delete_sst_count.load(Ordering::SeqCst), 1);

        system.shutdown();
    }

    #[test]
    fn test_cmd_observer() {
        let (_path, engine) = create_tmp_engine("test-delegate");
        let (_import_dir, importer) = create_tmp_importer("test-delegate");
        let mut host = CoprocessorHost::<KvTestEngine>::default();
        let mut obs = ApplyObserver::default();
        let (sink, cmdbatch_rx) = mpsc::channel();
        obs.cmd_sink = Some(Arc::new(Mutex::new(sink)));
        host.registry
            .register_cmd_observer(1, BoxCmdObserver::new(obs));

        let (tx, rx) = mpsc::channel();
        let (region_scheduler, _) = dummy_scheduler();
        let sender = Box::new(TestNotifier { tx });
        let cfg = Config::default();
        let (router, mut system) = create_apply_batch_system(&cfg);
        let pending_create_peers = Arc::new(Mutex::new(HashMap::default()));
        let builder = super::Builder::<KvTestEngine> {
            tag: "test-store".to_owned(),
            cfg: Arc::new(VersionTrack::new(cfg)),
            sender,
            region_scheduler,
            coprocessor_host: host,
            importer,
            engine,
            router: router.clone(),
            store_id: 1,
            pending_create_peers,
        };
        system.spawn("test-handle-raft".to_owned(), builder);

        let peer_id = 3;
        let mut reg = Registration {
            id: peer_id,
            ..Default::default()
        };
        reg.region.set_id(1);
        reg.region.mut_peers().push(new_peer(2, 3));
        reg.region.set_end_key(b"k5".to_vec());
        reg.region.mut_region_epoch().set_conf_ver(1);
        reg.region.mut_region_epoch().set_version(3);
        let region_epoch = reg.region.get_region_epoch().clone();
        router.schedule_task(1, Msg::Registration(reg));

        let put_entry = EntryBuilder::new(1, 1)
            .put(b"k1", b"v1")
            .put(b"k2", b"v1")
            .put(b"k3", b"v1")
            .epoch(1, 3)
            .build();
        router.schedule_task(1, Msg::apply(apply(peer_id, 1, 1, vec![put_entry], vec![])));
        fetch_apply_res(&rx);
        let cmd_batch = cmdbatch_rx.recv_timeout(Duration::from_secs(3)).unwrap();
        assert_eq!(cmd_batch.len(), 1);
        let (block_tx, block_rx) = mpsc::channel::<()>();
        router.schedule_task(
            1,
            Msg::Validate(
                1,
                Box::new(move |_| {
                    // Block the apply worker
                    block_rx.recv().unwrap();
                }),
            ),
        );
        let put_entry = EntryBuilder::new(2, 2)
            .put(b"k0", b"v0")
            .epoch(1, 3)
            .build();
        router.schedule_task(1, Msg::apply(apply(peer_id, 1, 2, vec![put_entry], vec![])));
        // Register cmd observer to region 1.
        let observe_handle = ObserveHandle::with_id(1);
        router.schedule_task(
            1,
            Msg::Change {
                region_epoch: region_epoch.clone(),
                cmd: ChangeObserver::from_cdc(1, observe_handle.clone()),
                cb: Callback::read(Box::new(|resp: ReadResponse<KvTestSnapshot>| {
                    assert!(!resp.response.get_header().has_error());
                    assert!(resp.snapshot.is_some());
                    let snap = resp.snapshot.unwrap();
                    assert_eq!(snap.get_value(b"k0").unwrap().unwrap(), b"v0");
                })),
            },
        );
        // Unblock the apply worker
        block_tx.send(()).unwrap();
        fetch_apply_res(&rx);
        let cmd_batch = cmdbatch_rx.recv_timeout(Duration::from_secs(3)).unwrap();
        assert_eq!(cmd_batch.cdc_id, ObserveHandle::with_id(0).id);
        assert_eq!(cmd_batch.rts_id, ObserveHandle::with_id(0).id);
        assert_eq!(cmd_batch.pitr_id, ObserveHandle::with_id(0).id);

        let (capture_tx, capture_rx) = mpsc::channel();
        let put_entry = EntryBuilder::new(3, 2)
            .put_cf(CF_LOCK, b"k1", b"v1")
            .epoch(1, 3)
            .build();
        router.schedule_task(
            1,
            Msg::apply(apply(
                peer_id,
                1,
                2,
                vec![put_entry],
                vec![cb(3, 2, capture_tx)],
            )),
        );
        fetch_apply_res(&rx);
        let resp = capture_rx.recv_timeout(Duration::from_secs(3)).unwrap();
        assert!(!resp.get_header().has_error(), "{:?}", resp);
        let cmd_batch = cmdbatch_rx.recv_timeout(Duration::from_secs(3)).unwrap();
        assert_eq!(cmd_batch.cdc_id, observe_handle.id);
        assert_eq!(resp, cmd_batch.into_iter(1).next().unwrap().response);

        let put_entry1 = EntryBuilder::new(4, 2)
            .put(b"k2", b"v2")
            .epoch(1, 3)
            .build();
        let put_entry2 = EntryBuilder::new(5, 2)
            .put(b"k2", b"v2")
            .epoch(1, 3)
            .build();
        router.schedule_task(
            1,
            Msg::apply(apply(peer_id, 1, 2, vec![put_entry1, put_entry2], vec![])),
        );
        let cmd_batch = cmdbatch_rx.recv_timeout(Duration::from_secs(3)).unwrap();
        assert_eq!(2, cmd_batch.len());

        // Stop observer regoin 1.
        observe_handle.stop_observing();

        let observe_handle = ObserveHandle::new();
        let put_entry = EntryBuilder::new(6, 2)
            .put(b"k2", b"v2")
            .epoch(1, 3)
            .build();
        router.schedule_task(1, Msg::apply(apply(peer_id, 1, 2, vec![put_entry], vec![])));

        // Must response a RegionNotFound error.
        router.schedule_task(
            2,
            Msg::Change {
                region_epoch,
                cmd: ChangeObserver::from_cdc(2, observe_handle),
                cb: Callback::read(Box::new(|resp: ReadResponse<_>| {
                    assert!(
                        resp.response
                            .get_header()
                            .get_error()
                            .has_region_not_found()
                    );
                    assert!(resp.snapshot.is_none());
                })),
            },
        );

        system.shutdown();
    }

    #[test]
    fn test_check_sst_for_ingestion() {
        let mut sst = SstMeta::default();
        let mut region = Region::default();

        // Check uuid and cf name
        check_sst_for_ingestion(&sst, &region).unwrap_err();
        sst.set_uuid(Uuid::new_v4().as_bytes().to_vec());
        sst.set_cf_name(CF_DEFAULT.to_owned());
        check_sst_for_ingestion(&sst, &region).unwrap();
        sst.set_cf_name("test".to_owned());
        check_sst_for_ingestion(&sst, &region).unwrap_err();
        sst.set_cf_name(CF_WRITE.to_owned());
        check_sst_for_ingestion(&sst, &region).unwrap();

        // Check region id
        region.set_id(1);
        sst.set_region_id(2);
        check_sst_for_ingestion(&sst, &region).unwrap_err();
        sst.set_region_id(1);
        check_sst_for_ingestion(&sst, &region).unwrap();

        // Check region epoch
        region.mut_region_epoch().set_conf_ver(1);
        check_sst_for_ingestion(&sst, &region).unwrap_err();
        sst.mut_region_epoch().set_conf_ver(1);
        check_sst_for_ingestion(&sst, &region).unwrap();
        region.mut_region_epoch().set_version(1);
        check_sst_for_ingestion(&sst, &region).unwrap_err();
        sst.mut_region_epoch().set_version(1);
        check_sst_for_ingestion(&sst, &region).unwrap();

        // Check region range
        region.set_start_key(vec![2]);
        region.set_end_key(vec![8]);
        sst.mut_range().set_start(vec![1]);
        sst.mut_range().set_end(vec![8]);
        check_sst_for_ingestion(&sst, &region).unwrap_err();
        sst.mut_range().set_start(vec![2]);
        check_sst_for_ingestion(&sst, &region).unwrap_err();
        sst.mut_range().set_end(vec![7]);
        check_sst_for_ingestion(&sst, &region).unwrap();
    }

    fn new_split_req(key: &[u8], id: u64, children: Vec<u64>) -> SplitRequest {
        let mut req = SplitRequest::default();
        req.set_split_key(key.to_vec());
        req.set_new_region_id(id);
        req.set_new_peer_ids(children);
        req
    }

    struct SplitResultChecker<'a, E>
    where
        E: KvEngine,
    {
        engine: E,
        origin_peers: &'a [metapb::Peer],
        epoch: Rc<RefCell<RegionEpoch>>,
    }

    impl<'a, E> SplitResultChecker<'a, E>
    where
        E: KvEngine,
    {
        fn check(&self, start: &[u8], end: &[u8], id: u64, children: &[u64], check_initial: bool) {
            let key = keys::region_state_key(id);
            let state: RegionLocalState = self.engine.get_msg_cf(CF_RAFT, &key).unwrap().unwrap();
            assert_eq!(state.get_state(), PeerState::Normal);
            assert_eq!(state.get_region().get_id(), id);
            assert_eq!(state.get_region().get_start_key(), start);
            assert_eq!(state.get_region().get_end_key(), end);
            let expect_peers: Vec<_> = self
                .origin_peers
                .iter()
                .zip(children)
                .map(|(p, new_id)| {
                    let mut new_peer = metapb::Peer::clone(p);
                    new_peer.set_id(*new_id);
                    new_peer
                })
                .collect();
            assert_eq!(state.get_region().get_peers(), expect_peers.as_slice());
            assert!(!state.has_merge_state(), "{:?}", state);
            let epoch = self.epoch.borrow();
            assert_eq!(*state.get_region().get_region_epoch(), *epoch);
            if !check_initial {
                return;
            }
            let key = keys::apply_state_key(id);
            let initial_state: RaftApplyState =
                self.engine.get_msg_cf(CF_RAFT, &key).unwrap().unwrap();
            assert_eq!(initial_state.get_applied_index(), RAFT_INIT_LOG_INDEX);
            assert_eq!(
                initial_state.get_truncated_state().get_index(),
                RAFT_INIT_LOG_INDEX
            );
            assert_eq!(
                initial_state.get_truncated_state().get_term(),
                RAFT_INIT_LOG_INDEX
            );
        }
    }

    fn error_msg(resp: &RaftCmdResponse) -> &str {
        resp.get_header().get_error().get_message()
    }

    #[test]
    fn test_split() {
        let (_path, engine) = create_tmp_engine("test-delegate");
        let (_import_dir, importer) = create_tmp_importer("test-delegate");
        let peer_id = 3;
        let mut reg = Registration {
            id: peer_id,
            term: 1,
            ..Default::default()
        };
        reg.region.set_id(1);
        reg.region.set_end_key(b"k5".to_vec());
        reg.region.mut_region_epoch().set_version(3);
        let region_epoch = reg.region.get_region_epoch().clone();
        let peers = vec![new_peer(2, 3), new_peer(4, 5), new_learner_peer(6, 7)];
        reg.region.set_peers(peers.clone().into());
        let (tx, _rx) = mpsc::channel();
        let sender = Box::new(TestNotifier { tx });
        let mut host = CoprocessorHost::<KvTestEngine>::default();
        let mut obs = ApplyObserver::default();
        let (sink, cmdbatch_rx) = mpsc::channel();
        obs.cmd_sink = Some(Arc::new(Mutex::new(sink)));
        host.registry
            .register_cmd_observer(1, BoxCmdObserver::new(obs));
        let (region_scheduler, _) = dummy_scheduler();
        let cfg = Arc::new(VersionTrack::new(Config::default()));
        let (router, mut system) = create_apply_batch_system(&cfg.value());
        let pending_create_peers = Arc::new(Mutex::new(HashMap::default()));
        let builder = super::Builder::<KvTestEngine> {
            tag: "test-store".to_owned(),
            cfg,
            sender,
            importer,
            region_scheduler,
            coprocessor_host: host,
            engine: engine.clone(),
            router: router.clone(),
            store_id: 2,
            pending_create_peers,
        };
        system.spawn("test-split".to_owned(), builder);

        router.schedule_task(1, Msg::Registration(reg.dup()));
        let observe_handle = ObserveHandle::new();
        router.schedule_task(
            1,
            Msg::Change {
                region_epoch: region_epoch.clone(),
                cmd: ChangeObserver::from_cdc(1, observe_handle.clone()),
                cb: Callback::read(Box::new(|resp: ReadResponse<_>| {
                    assert!(!resp.response.get_header().has_error(), "{:?}", resp);
                    assert!(resp.snapshot.is_some());
                })),
            },
        );

        let mut index_id = 1;
        let (capture_tx, capture_rx) = mpsc::channel();
        let epoch = Rc::new(RefCell::new(reg.region.get_region_epoch().to_owned()));
        let epoch_ = epoch.clone();
        let mut exec_split = |router: &ApplyRouter<KvTestEngine>, reqs| {
            let epoch = epoch_.borrow();
            let split = EntryBuilder::new(index_id, 1)
                .split(reqs)
                .epoch(epoch.get_conf_ver(), epoch.get_version())
                .build();
            router.schedule_task(
                1,
                Msg::apply(apply(
                    peer_id,
                    1,
                    1,
                    vec![split],
                    vec![cb(index_id, 1, capture_tx.clone())],
                )),
            );
            index_id += 1;
            capture_rx.recv_timeout(Duration::from_secs(3)).unwrap()
        };

        let mut splits = BatchSplitRequest::default();
        splits.set_right_derive(true);
        splits.mut_requests().push(new_split_req(b"k1", 8, vec![]));
        let resp = exec_split(&router, splits.clone());
        // 3 followers are required.
        assert!(error_msg(&resp).contains("id count"), "{:?}", resp);
        cmdbatch_rx.recv_timeout(Duration::from_secs(3)).unwrap();

        splits.mut_requests().clear();
        let resp = exec_split(&router, splits.clone());
        // Empty requests should be rejected.
        assert!(error_msg(&resp).contains("missing"), "{:?}", resp);

        splits
            .mut_requests()
            .push(new_split_req(b"k6", 8, vec![9, 10, 11]));
        let resp = exec_split(&router, splits.clone());
        // Out of range keys should be rejected.
        assert!(
            resp.get_header().get_error().has_key_not_in_region(),
            "{:?}",
            resp
        );

        splits
            .mut_requests()
            .push(new_split_req(b"", 8, vec![9, 10, 11]));
        let resp = exec_split(&router, splits.clone());
        // Empty key should be rejected.
        assert!(error_msg(&resp).contains("missing"), "{:?}", resp);

        splits.mut_requests().clear();
        splits
            .mut_requests()
            .push(new_split_req(b"k2", 8, vec![9, 10, 11]));
        splits
            .mut_requests()
            .push(new_split_req(b"k1", 8, vec![9, 10, 11]));
        let resp = exec_split(&router, splits.clone());
        // keys should be in ascend order.
        assert!(error_msg(&resp).contains("invalid"), "{:?}", resp);

        splits.mut_requests().clear();
        splits
            .mut_requests()
            .push(new_split_req(b"k1", 8, vec![9, 10, 11]));
        splits
            .mut_requests()
            .push(new_split_req(b"k2", 8, vec![9, 10]));
        let resp = exec_split(&router, splits.clone());
        // All requests should be checked.
        assert!(error_msg(&resp).contains("id count"), "{:?}", resp);
        let checker = SplitResultChecker {
            engine,
            origin_peers: &peers,
            epoch: epoch.clone(),
        };

        splits.mut_requests().clear();
        splits
            .mut_requests()
            .push(new_split_req(b"k1", 8, vec![9, 10, 11]));
        let resp = exec_split(&router, splits.clone());
        // Split should succeed.
        assert!(!resp.get_header().has_error(), "{:?}", resp);
        let mut new_version = epoch.borrow().get_version() + 1;
        epoch.borrow_mut().set_version(new_version);
        checker.check(b"", b"k1", 8, &[9, 10, 11], true);
        checker.check(b"k1", b"k5", 1, &[3, 5, 7], false);

        splits.mut_requests().clear();
        splits
            .mut_requests()
            .push(new_split_req(b"k4", 12, vec![13, 14, 15]));
        splits.set_right_derive(false);
        let resp = exec_split(&router, splits.clone());
        // Right derive should be respected.
        assert!(!resp.get_header().has_error(), "{:?}", resp);
        new_version = epoch.borrow().get_version() + 1;
        epoch.borrow_mut().set_version(new_version);
        checker.check(b"k4", b"k5", 12, &[13, 14, 15], true);
        checker.check(b"k1", b"k4", 1, &[3, 5, 7], false);

        splits.mut_requests().clear();
        splits
            .mut_requests()
            .push(new_split_req(b"k2", 16, vec![17, 18, 19]));
        splits
            .mut_requests()
            .push(new_split_req(b"k3", 20, vec![21, 22, 23]));
        splits.set_right_derive(true);
        let resp = exec_split(&router, splits.clone());
        // Right derive should be respected.
        assert!(!resp.get_header().has_error(), "{:?}", resp);
        new_version = epoch.borrow().get_version() + 2;
        epoch.borrow_mut().set_version(new_version);
        checker.check(b"k1", b"k2", 16, &[17, 18, 19], true);
        checker.check(b"k2", b"k3", 20, &[21, 22, 23], true);
        checker.check(b"k3", b"k4", 1, &[3, 5, 7], false);

        splits.mut_requests().clear();
        splits
            .mut_requests()
            .push(new_split_req(b"k31", 24, vec![25, 26, 27]));
        splits
            .mut_requests()
            .push(new_split_req(b"k32", 28, vec![29, 30, 31]));
        splits.set_right_derive(false);
        let resp = exec_split(&router, splits);
        // Right derive should be respected.
        assert!(!resp.get_header().has_error(), "{:?}", resp);
        new_version = epoch.borrow().get_version() + 2;
        epoch.borrow_mut().set_version(new_version);
        checker.check(b"k3", b"k31", 1, &[3, 5, 7], false);
        checker.check(b"k31", b"k32", 24, &[25, 26, 27], true);
        checker.check(b"k32", b"k4", 28, &[29, 30, 31], true);

        let (tx, rx) = mpsc::channel();
        observe_handle.stop_observing();
        router.schedule_task(
            1,
            Msg::Change {
                region_epoch,
                cmd: ChangeObserver::from_cdc(1, observe_handle),
                cb: Callback::read(Box::new(move |resp: ReadResponse<_>| {
                    assert!(
                        resp.response.get_header().get_error().has_epoch_not_match(),
                        "{:?}",
                        resp
                    );
                    assert!(resp.snapshot.is_none());
                    tx.send(()).unwrap();
                })),
            },
        );
        rx.recv_timeout(Duration::from_millis(500)).unwrap();

        system.shutdown();
    }

    #[test]
    fn pending_cmd_leak() {
        let res = panic_hook::recover_safe(|| {
            let _cmd = PendingCmd::new(1, 1, Callback::<KvTestSnapshot>::None);
        });
        res.unwrap_err();
    }

    #[test]
    fn pending_cmd_leak_dtor_not_abort() {
        let res = panic_hook::recover_safe(|| {
            let _cmd = PendingCmd::new(1, 1, Callback::<KvTestSnapshot>::None);
            panic!("Don't abort");
            // It would abort and fail if there was a double-panic in PendingCmd
            // dtor.
        });
        res.unwrap_err();
    }

    #[test]
    fn flashback_need_to_be_applied() {
        let (_path, engine) = create_tmp_engine("flashback_need_to_be_applied");
        let (_, importer) = create_tmp_importer("flashback_need_to_be_applied");
        let mut host = CoprocessorHost::<KvTestEngine>::default();
        host.registry
            .register_query_observer(1, BoxQueryObserver::new(ApplyObserver::default()));

        let (tx, rx) = mpsc::channel();
        let (region_scheduler, _) = dummy_scheduler();
        let sender = Box::new(TestNotifier { tx });
        let cfg = Arc::new(VersionTrack::new(Config::default()));
        let (router, mut system) = create_apply_batch_system(&cfg.value());
        let pending_create_peers = Arc::new(Mutex::new(HashMap::default()));
        let builder = super::Builder::<KvTestEngine> {
            tag: "flashback_need_to_be_applied".to_owned(),
            cfg,
            sender,
            region_scheduler,
            coprocessor_host: host,
            importer,
            engine: engine.clone(),
            router: router.clone(),
            store_id: 1,
            pending_create_peers,
        };
        system.spawn("flashback_need_to_be_applied".to_owned(), builder);

        let peer_id = 3;
        let mut reg = Registration {
            id: peer_id,
            ..Default::default()
        };
        reg.region.set_id(1);
        reg.region.mut_peers().push(new_peer(2, 3));
        reg.region.mut_region_epoch().set_conf_ver(1);
        reg.region.mut_region_epoch().set_version(3);
        reg.region.set_is_in_flashback(true);
        router.schedule_task(1, Msg::Registration(reg));

        let (capture_tx, capture_rx) = mpsc::channel();
        let mut region_state = RegionLocalState::default();
        region_state.mut_region().set_is_in_flashback(false);
        let region_state_key = keys::region_state_key(1);
        engine
            .put_msg_cf(CF_RAFT, &region_state_key, &region_state)
            .unwrap();
        // Check for not flashback request.
        let mut cmd = AdminRequest::default();
        cmd.set_cmd_type(AdminCmdType::TransferLeader);
        let mut flashback_req = EntryBuilder::new(1, 1).epoch(1, 3);
        flashback_req.req.set_admin_request(cmd.clone());
        router.schedule_task(
            1,
            Msg::apply(apply(
                peer_id,
                1,
                1,
                vec![flashback_req.build()],
                vec![cb(1, 1, capture_tx.clone())],
            )),
        );
        let resp = capture_rx.recv_timeout(Duration::from_secs(3)).unwrap();
        assert!(resp.get_header().get_error().has_flashback_in_progress());
        // Check for flashback request.
        cmd.set_cmd_type(AdminCmdType::PrepareFlashback);
        region_state.mut_region().set_is_in_flashback(false);
        let mut flashback_req = EntryBuilder::new(2, 2).epoch(1, 3);
        flashback_req.req.set_admin_request(cmd.clone());
        flashback_req
            .req
            .mut_header()
            .set_flags(WriteBatchFlags::FLASHBACK.bits());
        router.schedule_task(
            1,
            Msg::apply(apply(
                peer_id,
                1,
                2,
                vec![flashback_req.build()],
                vec![cb(2, 2, capture_tx)],
            )),
        );
        let resp = capture_rx.recv_timeout(Duration::from_secs(3)).unwrap();
        assert!(!resp.get_header().has_error(), "{:?}", resp);

        rx.recv_timeout(Duration::from_millis(500)).unwrap();
        system.shutdown();
    }
}<|MERGE_RESOLUTION|>--- conflicted
+++ resolved
@@ -87,10 +87,6 @@
         msg::{Callback, ErrorCallback, PeerMsg, ReadResponse, SignificantMsg},
         peer::Peer,
         peer_storage::{write_initial_apply_state, write_peer_state},
-<<<<<<< HEAD
-        util,
-=======
->>>>>>> b448214b
         util::{
             self, admin_cmd_epoch_lookup, check_flashback_state, check_region_epoch,
             compare_region_epoch, ChangePeerI, ConfChangeKind, KeysInfoFormatter, LatencyInspector,
@@ -634,10 +630,6 @@
             debug!("do not persist when finish_for";
                 "region" => ?delegate.region,
                 "tag" => &delegate.tag,
-<<<<<<< HEAD
-                "apply_state" => ?delegate.apply_state,
-=======
->>>>>>> b448214b
             );
         }
         self.apply_res.push(ApplyRes {
@@ -1356,16 +1348,13 @@
                             "peer_id" => self.id(),
                             "err" => ?e
                         ),
-<<<<<<< HEAD
-=======
                         Error::FlashbackInProgress(..) => debug!(
                             "flashback is in process";
                             "region_id" => self.region_id(),
                             "peer_id" => self.id(),
                             "err" => ?e
                         ),
->>>>>>> b448214b
-                        _ => error!(?e;
+_ => error!(?e;
                             "execute raft command";
                             "region_id" => self.region_id(),
                             "peer_id" => self.id(),
@@ -1391,10 +1380,7 @@
                 ExecResult::CommitMerge { ref region, .. } => (Some(region.clone()), None),
                 ExecResult::RollbackMerge { ref region, .. } => (Some(region.clone()), None),
                 ExecResult::IngestSst { ref ssts } => (None, Some(ssts.clone())),
-<<<<<<< HEAD
-=======
                 ExecResult::SetFlashbackState { region } => (Some(region.clone()), None),
->>>>>>> b448214b
                 _ => (None, None),
             },
             _ => (None, None),
@@ -3757,10 +3743,6 @@
             .iter()
             .any(|res| res.region_id == self.delegate.region_id())
             && self.delegate.last_flush_applied_index != applied_index;
-<<<<<<< HEAD
-
-=======
->>>>>>> b448214b
         let force_sync_fp = || {
             fail_point!("apply_on_handle_snapshot_sync", |_| true);
             false
@@ -3946,14 +3928,7 @@
                 Msg::LogsUpToDate(cul) => self.logs_up_to_date_for_merge(apply_ctx, cul),
                 Msg::Noop => {}
                 Msg::Snapshot(snap_task) => {
-                    #[cfg(feature = "test-raftstore-proxy")]
-                    {
-                        return self.handle_snapshot(apply_ctx, snap_task);
-                    }
-                    #[cfg(not(feature = "test-raftstore-proxy"))]
-                    {
-                        unreachable!("should not request snapshot")
-                    }
+                    return self.handle_snapshot(apply_ctx, snap_task);
                 }
                 Msg::Change {
                     cmd,
@@ -5205,10 +5180,7 @@
                     true
                 }
                 AdminCmdType::BatchSplit => true,
-<<<<<<< HEAD
-=======
                 AdminCmdType::PrepareFlashback | AdminCmdType::FinishFlashback => true,
->>>>>>> b448214b
                 _ => false,
             }
         }
