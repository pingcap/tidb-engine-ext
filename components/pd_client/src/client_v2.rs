--- conflicted
+++ resolved
@@ -47,17 +47,8 @@
 };
 use security::SecurityManager;
 use tikv_util::{
-<<<<<<< HEAD
-    box_err, error, info,
-    mpsc::future as mpsc,
-    slow_log, thd_name,
-    time::{duration_to_sec, Instant},
-    timer::GLOBAL_TIMER_HANDLE,
-    warn,
-=======
     box_err, error, info, mpsc::future as mpsc, slow_log, thd_name, time::Instant,
     timer::GLOBAL_TIMER_HANDLE, warn,
->>>>>>> 46ec0258
 };
 use tokio::sync::{broadcast, mpsc as tokio_mpsc};
 use txn_types::TimeStamp;
