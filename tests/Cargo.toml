[package]
name = "tests"
version = "0.0.1"
edition = "2018"
publish = false

[[test]]
name = "failpoints"
path = "failpoints/mod.rs"
required-features = ["failpoints", "testexport"]

[[test]]
name = "integrations"
path = "integrations/mod.rs"
required-features = ["testexport"]

[[test]]
name = "proxy"
path = "proxy/mod.rs"
required-features = ["failpoints", "testexport"]

[[bench]]
name = "raftstore"
harness = false
path = "benches/raftstore/mod.rs"

[[bench]]
name = "coprocessor_executors"
harness = false
path = "benches/coprocessor_executors/mod.rs"

[[bench]]
name = "hierarchy"
harness = false
path = "benches/hierarchy/mod.rs"

[[bench]]
name = "misc"
path = "benches/misc/mod.rs"
test = true

[[bench]]
name = "deadlock_detector"
harness = false
path = "benches/deadlock_detector/mod.rs"

[features]
default = ["failpoints", "testexport", "test-engine-kv-rocksdb", "test-engine-raft-raft-engine", "cloud-aws", "cloud-gcp", "cloud-azure"]
failpoints = ["fail/failpoints", "tikv/failpoints"]
cloud-aws = ["external_storage_export/cloud-aws"]
cloud-gcp = ["external_storage_export/cloud-gcp"]
cloud-azure = ["external_storage_export/cloud-azure"]
testexport = ["raftstore/testexport", "tikv/testexport"]

profiling = ["profiler/profiling"]

test-engine-kv-rocksdb = [
  "raftstore/test-engine-kv-rocksdb"
]
test-engine-raft-raft-engine = [
  "raftstore/test-engine-raft-raft-engine"
]
test-engines-rocksdb = [
  "raftstore/test-engines-rocksdb",
]
test-engines-panic = [
  "raftstore/test-engines-panic",
]
jemalloc = ["tikv/jemalloc"]
mimalloc = ["tikv/mimalloc"]
snmalloc = ["tikv/snmalloc"]
mem-profiling = ["tikv/mem-profiling"]
sse = ["tikv/sse"]
portable = ["tikv/portable"]

[dependencies]
<<<<<<< HEAD
api_version = { git = "https://github.com/tikv/tikv.git", rev = "b5329ee00837b2b6e687129b2cdbfc77842c053b", default-features = false }
async-trait = "0.1"
batch-system = { git = "https://github.com/tikv/tikv.git", rev = "b5329ee00837b2b6e687129b2cdbfc77842c053b", default-features = false }
cdc = { git = "https://github.com/tikv/tikv.git", rev = "b5329ee00837b2b6e687129b2cdbfc77842c053b", default-features = false }
collections = { git = "https://github.com/tikv/tikv.git", rev = "b5329ee00837b2b6e687129b2cdbfc77842c053b" }
=======
api_version = { path = "../components/api_version", default-features = false }
async-trait = "0.1"
batch-system = { path = "../components/batch-system", default-features = false }
cdc = { path = "../components/cdc", default-features = false }
collections = { path = "../components/collections" }
>>>>>>> 4e53885a
crc64fast = "0.1"
crossbeam = "0.8"
encryption = { git = "https://github.com/tikv/tikv.git", rev = "b5329ee00837b2b6e687129b2cdbfc77842c053b", default-features = false }
engine_rocks_helper = { git = "https://github.com/tikv/tikv.git", rev = "b5329ee00837b2b6e687129b2cdbfc77842c053b" }
engine_store_ffi = { path = "../components/engine_store_ffi", default-features = false }
engine_tiflash = { path = "../engine_tiflash", default-features = false }
error_code = { git = "https://github.com/tikv/tikv.git", rev = "b5329ee00837b2b6e687129b2cdbfc77842c053b", default-features = false }
fail = "0.5"
file_system = { git = "https://github.com/tikv/tikv.git", rev = "b5329ee00837b2b6e687129b2cdbfc77842c053b" }
futures = "0.3"
grpcio = { version = "0.10", default-features = false, features = ["openssl-vendored", "protobuf-codec"] }
grpcio-health = { version = "0.10", default-features = false }
kvproto = { git = "https://github.com/pingcap/kvproto.git" }
libc = "0.2"
log_wrappers = { git = "https://github.com/tikv/tikv.git", rev = "b5329ee00837b2b6e687129b2cdbfc77842c053b" }
more-asserts = "0.2"
new-mock-engine-store = { path = "../new-mock-engine-store", default-features = false }
online_config = { git = "https://github.com/tikv/tikv.git", rev = "b5329ee00837b2b6e687129b2cdbfc77842c053b", default-features = false }
paste = "1.0"
pd_client = { git = "https://github.com/tikv/tikv.git", rev = "b5329ee00837b2b6e687129b2cdbfc77842c053b", default-features = false }
protobuf = { version = "2.8", features = ["bytes"] }
proxy_server = { path = "../components/proxy_server", default-features = false }
raft = { version = "0.7.0", default-features = false, features = ["protobuf-codec"] }
raft_log_engine = { git = "https://github.com/tikv/tikv.git", rev = "b5329ee00837b2b6e687129b2cdbfc77842c053b", default-features = false }
raftstore = { git = "https://github.com/tikv/tikv.git", rev = "b5329ee00837b2b6e687129b2cdbfc77842c053b", default-features = false }
rand = "0.8.3"
server = { git = "https://github.com/tikv/tikv.git", rev = "b5329ee00837b2b6e687129b2cdbfc77842c053b", default-features = false }
slog = { version = "2.3", features = ["max_level_trace", "release_max_level_debug"] }
slog-global = { version = "0.1", git = "https://github.com/breeswish/slog-global.git", rev = "d592f88e4dbba5eb439998463054f1a44fbf17b9" }
tempfile = "3.0"
tidb_query_aggr = { git = "https://github.com/tikv/tikv.git", rev = "b5329ee00837b2b6e687129b2cdbfc77842c053b", default-features = false }
tidb_query_common = { git = "https://github.com/tikv/tikv.git", rev = "b5329ee00837b2b6e687129b2cdbfc77842c053b", default-features = false }
tidb_query_datatype = { git = "https://github.com/tikv/tikv.git", rev = "b5329ee00837b2b6e687129b2cdbfc77842c053b", default-features = false }
tidb_query_executors = { git = "https://github.com/tikv/tikv.git", rev = "b5329ee00837b2b6e687129b2cdbfc77842c053b", default-features = false }
tidb_query_expr = { git = "https://github.com/tikv/tikv.git", rev = "b5329ee00837b2b6e687129b2cdbfc77842c053b", default-features = false }
tikv = { git = "https://github.com/tikv/tikv.git", rev = "b5329ee00837b2b6e687129b2cdbfc77842c053b", default-features = false }
tikv_util = { git = "https://github.com/tikv/tikv.git", rev = "b5329ee00837b2b6e687129b2cdbfc77842c053b", default-features = false }
time = "0.1"
tipb = { git = "https://github.com/pingcap/tipb.git" }
toml = "0.5"
txn_types = { git = "https://github.com/tikv/tikv.git", rev = "b5329ee00837b2b6e687129b2cdbfc77842c053b", default-features = false }
uuid = { version = "0.8.1", features = ["serde", "v4"] }

[target.'cfg(target_os = "linux")'.dependencies]
procinfo = { git = "https://github.com/tikv/procinfo-rs", rev = "6599eb9dca74229b2c1fcc44118bef7eff127128" }

[dev-dependencies]
arrow = "13.0"
byteorder = "1.2"
# See https://bheisler.github.io/criterion.rs/book/user_guide/known_limitations.html for the usage
# of `real_blackbox` feature.
causal_ts = { git = "https://github.com/tikv/tikv.git", rev = "b5329ee00837b2b6e687129b2cdbfc77842c053b" }
clap = "2.32"
concurrency_manager = { git = "https://github.com/tikv/tikv.git", rev = "b5329ee00837b2b6e687129b2cdbfc77842c053b", default-features = false }
criterion = "0.3"
criterion-cpu-time = "0.1"
<<<<<<< HEAD
engine_rocks = { git = "https://github.com/tikv/tikv.git", rev = "b5329ee00837b2b6e687129b2cdbfc77842c053b", default-features = false }
engine_test = { git = "https://github.com/tikv/tikv.git", rev = "b5329ee00837b2b6e687129b2cdbfc77842c053b", default-features = false }
engine_traits = { git = "https://github.com/tikv/tikv.git", rev = "b5329ee00837b2b6e687129b2cdbfc77842c053b", default-features = false }
external_storage_export = { git = "https://github.com/tikv/tikv.git", rev = "b5329ee00837b2b6e687129b2cdbfc77842c053b", default-features = false }
file_system = { git = "https://github.com/tikv/tikv.git", rev = "b5329ee00837b2b6e687129b2cdbfc77842c053b" }
=======
engine_rocks = { path = "../components/engine_rocks", default-features = false }
engine_test = { path = "../components/engine_test", default-features = false }
engine_traits = { path = "../components/engine_traits", default-features = false }
external_storage_export = { path = "../components/external_storage/export", default-features = false }
file_system = { path = "../components/file_system" }
>>>>>>> 4e53885a
hyper = { version = "0.14", default-features = false, features = ["runtime"] }
keys = { git = "https://github.com/tikv/tikv.git", rev = "b5329ee00837b2b6e687129b2cdbfc77842c053b", default-features = false }
panic_hook = { git = "https://github.com/tikv/tikv.git", rev = "b5329ee00837b2b6e687129b2cdbfc77842c053b" }
profiler = { git = "https://github.com/tikv/tikv.git", rev = "b5329ee00837b2b6e687129b2cdbfc77842c053b" }
rand_xorshift = "0.3"
resource_metering = { git = "https://github.com/tikv/tikv.git", rev = "b5329ee00837b2b6e687129b2cdbfc77842c053b" }
security = { git = "https://github.com/tikv/tikv.git", rev = "b5329ee00837b2b6e687129b2cdbfc77842c053b", default-features = false }
serde_json = "1.0"
<<<<<<< HEAD
sst_importer = { git = "https://github.com/tikv/tikv.git", rev = "b5329ee00837b2b6e687129b2cdbfc77842c053b", default-features = false }
test_backup = { git = "https://github.com/tikv/tikv.git", rev = "b5329ee00837b2b6e687129b2cdbfc77842c053b", default-features = false }
test_coprocessor = { git = "https://github.com/tikv/tikv.git", rev = "b5329ee00837b2b6e687129b2cdbfc77842c053b", default-features = false }
test_pd = { git = "https://github.com/tikv/tikv.git", rev = "b5329ee00837b2b6e687129b2cdbfc77842c053b", default-features = false }
test_pd_client = { git = "https://github.com/tikv/tikv.git", rev = "b5329ee00837b2b6e687129b2cdbfc77842c053b" }
test_raftstore = { git = "https://github.com/tikv/tikv.git", rev = "b5329ee00837b2b6e687129b2cdbfc77842c053b", default-features = false }
test_sst_importer = { git = "https://github.com/tikv/tikv.git", rev = "b5329ee00837b2b6e687129b2cdbfc77842c053b", default-features = false }
test_storage = { git = "https://github.com/tikv/tikv.git", rev = "b5329ee00837b2b6e687129b2cdbfc77842c053b", default-features = false }
test_util = { git = "https://github.com/tikv/tikv.git", rev = "b5329ee00837b2b6e687129b2cdbfc77842c053b", default-features = false }
tidb_query_datatype = { git = "https://github.com/tikv/tikv.git", rev = "b5329ee00837b2b6e687129b2cdbfc77842c053b", default-features = false }
tipb_helper = { git = "https://github.com/tikv/tikv.git", rev = "b5329ee00837b2b6e687129b2cdbfc77842c053b", default-features = false }
=======
sst_importer = { path = "../components/sst_importer", default-features = false }
test_backup = { path = "../components/test_backup", default-features = false }
test_coprocessor = { path = "../components/test_coprocessor", default-features = false }
test_pd = { path = "../components/test_pd", default-features = false }
test_pd_client = { path = "../components/test_pd_client" }
test_raftstore = { path = "../components/test_raftstore", default-features = false }
test_sst_importer = { path = "../components/test_sst_importer", default-features = false }
test_storage = { path = "../components/test_storage", default-features = false }
test_util = { path = "../components/test_util", default-features = false }
tidb_query_datatype = { path = "../components/tidb_query_datatype", default-features = false }
tipb_helper = { path = "../components/tipb_helper", default-features = false }
>>>>>>> 4e53885a
tokio = { version = "1.5", features = ["rt-multi-thread"] }

[target.'cfg(all(target_os = "linux", target_arch = "x86_64"))'.dev-dependencies]
criterion-perf-events = "0.1"
perfcnt = "0.7"<|MERGE_RESOLUTION|>--- conflicted
+++ resolved
@@ -74,19 +74,11 @@
 portable = ["tikv/portable"]
 
 [dependencies]
-<<<<<<< HEAD
 api_version = { git = "https://github.com/tikv/tikv.git", rev = "b5329ee00837b2b6e687129b2cdbfc77842c053b", default-features = false }
 async-trait = "0.1"
 batch-system = { git = "https://github.com/tikv/tikv.git", rev = "b5329ee00837b2b6e687129b2cdbfc77842c053b", default-features = false }
 cdc = { git = "https://github.com/tikv/tikv.git", rev = "b5329ee00837b2b6e687129b2cdbfc77842c053b", default-features = false }
 collections = { git = "https://github.com/tikv/tikv.git", rev = "b5329ee00837b2b6e687129b2cdbfc77842c053b" }
-=======
-api_version = { path = "../components/api_version", default-features = false }
-async-trait = "0.1"
-batch-system = { path = "../components/batch-system", default-features = false }
-cdc = { path = "../components/cdc", default-features = false }
-collections = { path = "../components/collections" }
->>>>>>> 4e53885a
 crc64fast = "0.1"
 crossbeam = "0.8"
 encryption = { git = "https://github.com/tikv/tikv.git", rev = "b5329ee00837b2b6e687129b2cdbfc77842c053b", default-features = false }
@@ -143,19 +135,11 @@
 concurrency_manager = { git = "https://github.com/tikv/tikv.git", rev = "b5329ee00837b2b6e687129b2cdbfc77842c053b", default-features = false }
 criterion = "0.3"
 criterion-cpu-time = "0.1"
-<<<<<<< HEAD
 engine_rocks = { git = "https://github.com/tikv/tikv.git", rev = "b5329ee00837b2b6e687129b2cdbfc77842c053b", default-features = false }
 engine_test = { git = "https://github.com/tikv/tikv.git", rev = "b5329ee00837b2b6e687129b2cdbfc77842c053b", default-features = false }
 engine_traits = { git = "https://github.com/tikv/tikv.git", rev = "b5329ee00837b2b6e687129b2cdbfc77842c053b", default-features = false }
 external_storage_export = { git = "https://github.com/tikv/tikv.git", rev = "b5329ee00837b2b6e687129b2cdbfc77842c053b", default-features = false }
 file_system = { git = "https://github.com/tikv/tikv.git", rev = "b5329ee00837b2b6e687129b2cdbfc77842c053b" }
-=======
-engine_rocks = { path = "../components/engine_rocks", default-features = false }
-engine_test = { path = "../components/engine_test", default-features = false }
-engine_traits = { path = "../components/engine_traits", default-features = false }
-external_storage_export = { path = "../components/external_storage/export", default-features = false }
-file_system = { path = "../components/file_system" }
->>>>>>> 4e53885a
 hyper = { version = "0.14", default-features = false, features = ["runtime"] }
 keys = { git = "https://github.com/tikv/tikv.git", rev = "b5329ee00837b2b6e687129b2cdbfc77842c053b", default-features = false }
 panic_hook = { git = "https://github.com/tikv/tikv.git", rev = "b5329ee00837b2b6e687129b2cdbfc77842c053b" }
@@ -164,7 +148,6 @@
 resource_metering = { git = "https://github.com/tikv/tikv.git", rev = "b5329ee00837b2b6e687129b2cdbfc77842c053b" }
 security = { git = "https://github.com/tikv/tikv.git", rev = "b5329ee00837b2b6e687129b2cdbfc77842c053b", default-features = false }
 serde_json = "1.0"
-<<<<<<< HEAD
 sst_importer = { git = "https://github.com/tikv/tikv.git", rev = "b5329ee00837b2b6e687129b2cdbfc77842c053b", default-features = false }
 test_backup = { git = "https://github.com/tikv/tikv.git", rev = "b5329ee00837b2b6e687129b2cdbfc77842c053b", default-features = false }
 test_coprocessor = { git = "https://github.com/tikv/tikv.git", rev = "b5329ee00837b2b6e687129b2cdbfc77842c053b", default-features = false }
@@ -176,19 +159,6 @@
 test_util = { git = "https://github.com/tikv/tikv.git", rev = "b5329ee00837b2b6e687129b2cdbfc77842c053b", default-features = false }
 tidb_query_datatype = { git = "https://github.com/tikv/tikv.git", rev = "b5329ee00837b2b6e687129b2cdbfc77842c053b", default-features = false }
 tipb_helper = { git = "https://github.com/tikv/tikv.git", rev = "b5329ee00837b2b6e687129b2cdbfc77842c053b", default-features = false }
-=======
-sst_importer = { path = "../components/sst_importer", default-features = false }
-test_backup = { path = "../components/test_backup", default-features = false }
-test_coprocessor = { path = "../components/test_coprocessor", default-features = false }
-test_pd = { path = "../components/test_pd", default-features = false }
-test_pd_client = { path = "../components/test_pd_client" }
-test_raftstore = { path = "../components/test_raftstore", default-features = false }
-test_sst_importer = { path = "../components/test_sst_importer", default-features = false }
-test_storage = { path = "../components/test_storage", default-features = false }
-test_util = { path = "../components/test_util", default-features = false }
-tidb_query_datatype = { path = "../components/tidb_query_datatype", default-features = false }
-tipb_helper = { path = "../components/tipb_helper", default-features = false }
->>>>>>> 4e53885a
 tokio = { version = "1.5", features = ["rt-multi-thread"] }
 
 [target.'cfg(all(target_os = "linux", target_arch = "x86_64"))'.dev-dependencies]
