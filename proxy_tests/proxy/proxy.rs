// Copyright 2022 TiKV Project Authors. Licensed under Apache-2.0.

pub use std::{
    collections::HashMap,
    io::Write,
    iter::FromIterator,
    ops::DerefMut,
    path::{Path, PathBuf},
    str::FromStr,
    sync::{atomic::Ordering, mpsc, Arc, RwLock},
};

pub use collections::HashSet;
pub use engine_store_ffi::{KVGetStatus, RaftStoreProxyFFI};
pub use engine_traits::{
    MiscExt, Mutable, RaftEngineDebug, RaftLogBatch, WriteBatch, CF_DEFAULT, CF_LOCK, CF_WRITE,
};
// use engine_store_ffi::config::{ensure_no_common_unrecognized_keys, ProxyConfig};
pub use engine_traits::{Peekable, CF_RAFT};
pub use kvproto::{
    import_sstpb::SstMeta,
    metapb,
    metapb::RegionEpoch,
    raft_cmdpb::{AdminCmdType, AdminRequest, CmdType, Request},
    raft_serverpb::{PeerState, RaftApplyState, RaftLocalState, RegionLocalState, StoreIdent},
};
pub use new_mock_engine_store::{
    config::Config,
    get_apply_state, get_raft_local_state, get_region_local_state, make_new_region,
    mock_cluster::{new_put_cmd, new_request, FFIHelperSet},
    must_get_equal, must_get_none,
    node::NodeCluster,
    transport_simulate::{
        CloneFilterFactory, CollectSnapshotFilter, Direction, RegionPacketFilter,
    },
    write_kv_in_mem, Cluster, ProxyConfig, RegionStats, Simulator, TestPdClient,
};
pub use pd_client::PdClient;
pub use raft::eraftpb::{ConfChangeType, MessageType};
pub use raftstore::coprocessor::ConsistencyCheckMethod;
pub use test_raftstore::{new_learner_peer, new_peer};
pub use tikv_util::{
    box_err, box_try,
    config::{ReadableDuration, ReadableSize},
<<<<<<< HEAD
    store::{find_peer, find_peer_by_id},
=======
    store::find_peer,
>>>>>>> b1768201
    time::Duration,
    HandyRwLock,
};

pub fn new_compute_hash_request() -> AdminRequest {
    let mut req = AdminRequest::default();
    req.set_cmd_type(AdminCmdType::ComputeHash);
    req.mut_compute_hash()
        .set_context(vec![ConsistencyCheckMethod::Raw as u8]);
    req
}

pub fn new_verify_hash_request(hash: Vec<u8>, index: u64) -> AdminRequest {
    let mut req = AdminRequest::default();
    req.set_cmd_type(AdminCmdType::VerifyHash);
    req.mut_verify_hash().set_hash(hash);
    req.mut_verify_hash().set_index(index);
    req
}

#[derive(Debug)]
pub struct States {
    pub in_memory_apply_state: RaftApplyState,
    pub in_memory_applied_term: u64,
    pub in_disk_apply_state: RaftApplyState,
    pub in_disk_region_state: RegionLocalState,
    pub in_disk_raft_state: RaftLocalState,
    pub ident: StoreIdent,
}

pub fn iter_ffi_helpers<C: Simulator<engine_store_ffi::TiFlashEngine>>(
    cluster: &Cluster<C>,
    store_ids: Option<Vec<u64>>,
    f: &mut dyn FnMut(u64, &engine_rocks::RocksEngine, &mut FFIHelperSet) -> (),
) {
    cluster.iter_ffi_helpers(store_ids, f);
}

pub fn maybe_collect_states(
    cluster: &Cluster<NodeCluster>,
    region_id: u64,
    store_ids: Option<Vec<u64>>,
) -> HashMap<u64, States> {
    let mut prev_state: HashMap<u64, States> = HashMap::default();
    iter_ffi_helpers(
        cluster,
        store_ids,
        &mut |id: u64, engine: &engine_rocks::RocksEngine, ffi: &mut FFIHelperSet| {
            let server = &ffi.engine_store_server;
            let raft_engine = &cluster.get_engines(id).raft;
            if let Some(region) = server.kvstore.get(&region_id) {
                let ident = match engine.get_msg::<StoreIdent>(keys::STORE_IDENT_KEY) {
                    Ok(Some(i)) => i,
                    _ => unreachable!(),
                };
                let apply_state = get_apply_state(&engine, region_id);
                let region_state = get_region_local_state(&engine, region_id);
                let raft_state = get_raft_local_state(raft_engine, region_id);
                if apply_state.is_none() {
                    return;
                }
                if region_state.is_none() {
                    return;
                }
                if raft_state.is_none() {
                    return;
                }
                prev_state.insert(
                    id,
                    States {
                        in_memory_apply_state: region.apply_state.clone(),
                        in_memory_applied_term: region.applied_term,
                        in_disk_apply_state: apply_state.unwrap(),
                        in_disk_region_state: region_state.unwrap(),
                        in_disk_raft_state: raft_state.unwrap(),
                        ident,
                    },
                );
            }
        },
    );
    prev_state
}

pub fn collect_all_states(cluster: &Cluster<NodeCluster>, region_id: u64) -> HashMap<u64, States> {
    let prev_state = maybe_collect_states(cluster, region_id, None);
    assert_eq!(prev_state.len(), cluster.engines.keys().len());
    prev_state
}

pub fn new_mock_cluster(id: u64, count: usize) -> (Cluster<NodeCluster>, Arc<TestPdClient>) {
    tikv_util::set_panic_hook(true, "./");
    let pd_client = Arc::new(TestPdClient::new(0, false));
    let sim = Arc::new(RwLock::new(NodeCluster::new(pd_client.clone())));
    let mut cluster = Cluster::new(id, count, sim, pd_client.clone(), ProxyConfig::default());
    // Compat new proxy
    cluster.cfg.proxy_compat = true;

    (cluster, pd_client)
}

pub fn new_mock_cluster_snap(id: u64, count: usize) -> (Cluster<NodeCluster>, Arc<TestPdClient>) {
    let pd_client = Arc::new(TestPdClient::new(0, false));
    let sim = Arc::new(RwLock::new(NodeCluster::new(pd_client.clone())));
    let mut proxy_config = ProxyConfig::default();
    proxy_config.raft_store.snap_handle_pool_size = 2;
    let mut cluster = Cluster::new(id, count, sim, pd_client.clone(), proxy_config);
    // Compat new proxy
    cluster.cfg.proxy_compat = true;

    (cluster, pd_client)
}

pub fn must_get_mem(
    cluster: &Cluster<NodeCluster>,
    node_id: u64,
    region_id: u64,
    key: &[u8],
    value: Option<&[u8]>,
) {
    let last_res: Option<&Vec<u8>> = None;
    let cf = new_mock_engine_store::ffi_interfaces::ColumnFamilyType::Default;
    for _ in 1..300 {
        let mut ok = false;
        {
            iter_ffi_helpers(
                &cluster,
                Some(vec![node_id]),
                &mut |_, _, ffi: &mut FFIHelperSet| {
                    let server = &ffi.engine_store_server;
                    let res = server.get_mem(region_id, cf, &key.to_vec());
                    if let (Some(value), Some(last_res)) = (value, res) {
                        assert_eq!(value, &last_res[..]);
                        ok = true;
                        return;
                    }
                    if value.is_none() && last_res.is_none() {
                        ok = true;
                        return;
                    }
                },
            );
        }
        if ok {
            return;
        }

        std::thread::sleep(std::time::Duration::from_millis(20));
    }
    let s = std::str::from_utf8(key).unwrap_or("");
    let e = format!(
        "can't get mem value {:?} for key {}({}) in store {} cf {:?}, actual {:?}",
        value.map(tikv_util::escape),
        log_wrappers::hex_encode_upper(key),
        s,
        node_id,
        cf,
        last_res,
    );
    error!("{}", e);
    panic!("{}", e);
}

pub fn must_put_and_check_key_with_generator<F: Fn(u64) -> (String, String)>(
    cluster: &mut Cluster<NodeCluster>,
    gen: F,
    from: u64,
    to: u64,
    in_mem: Option<bool>,
    in_disk: Option<bool>,
    engines: Option<Vec<u64>>,
) {
    for i in from..to {
        let (k, v) = gen(i);
        cluster.must_put(k.as_bytes(), v.as_bytes());
    }
    for i in from..to {
        let (k, v) = gen(i);
        check_key(
            &cluster,
            k.as_bytes(),
            v.as_bytes(),
            in_mem,
            in_disk,
            engines.clone(),
        );
    }
}

pub fn must_put_and_check_key(
    cluster: &mut Cluster<NodeCluster>,
    from: u64,
    to: u64,
    in_mem: Option<bool>,
    in_disk: Option<bool>,
    engines: Option<Vec<u64>>,
) {
    must_put_and_check_key_with_generator(
        cluster,
        |i: u64| {
            let k = format!("k{}", i);
            let v = format!("v{}", i);
            (k, v)
        },
        from,
        to,
        in_mem,
        in_disk,
        engines.clone(),
    );
}

pub fn must_put_and_check_key_with_generator<F: Fn(u64) -> (String, String)>(
    cluster: &mut Cluster<NodeCluster>,
    gen: F,
    from: u64,
    to: u64,
    in_mem: Option<bool>,
    in_disk: Option<bool>,
    engines: Option<Vec<u64>>,
) {
    for i in from..to {
        let (k, v) = gen(i);
        cluster.must_put(k.as_bytes(), v.as_bytes());
    }
    for i in from..to {
        let (k, v) = gen(i);
        check_key(
            &cluster,
            k.as_bytes(),
            v.as_bytes(),
            in_mem,
            in_disk,
            engines.clone(),
        );
    }
}

pub fn must_put_and_check_key(
    cluster: &mut Cluster<NodeCluster>,
    from: u64,
    to: u64,
    in_mem: Option<bool>,
    in_disk: Option<bool>,
    engines: Option<Vec<u64>>,
) {
    must_put_and_check_key_with_generator(
        cluster,
        |i: u64| {
            let k = format!("k{}", i);
            let v = format!("v{}", i);
            (k, v)
        },
        from,
        to,
        in_mem,
        in_disk,
        engines.clone(),
    );
}

pub fn check_key(
    cluster: &Cluster<NodeCluster>,
    k: &[u8],
    v: &[u8],
    in_mem: Option<bool>,
    in_disk: Option<bool>,
    engines: Option<Vec<u64>>,
) {
    let region_id = cluster.get_region(k).get_id();
    let engine_keys = {
        match engines {
            Some(e) => e.to_vec(),
            None => cluster.engines.keys().map(|k| *k).collect::<Vec<u64>>(),
        }
    };
    for id in engine_keys {
        let engine = cluster.get_engine(id);

        match in_disk {
            Some(b) => {
                if b {
                    must_get_equal(engine, k, v);
                } else {
                    must_get_none(engine, k);
                }
            }
            None => (),
        };
        match in_mem {
            Some(b) => {
                if b {
                    must_get_mem(cluster, id, region_id, k, Some(v));
                } else {
                    must_get_mem(cluster, id, region_id, k, None);
                }
            }
            None => (),
        };
    }
}

pub fn check_apply_state(
    cluster: &Cluster<NodeCluster>,
    region_id: u64,
    prev_states: &HashMap<u64, States>,
    in_mem_eq: Option<bool>,
    in_disk_eq: Option<bool>,
) {
    let old = prev_states.get(&region_id).unwrap();
    for _ in 1..10 {
        let new_states = collect_all_states(&cluster, region_id);
        let new = new_states.get(&region_id).unwrap();
        if let Some(b) = in_mem_eq {
            if b && new.in_memory_applied_term == old.in_memory_applied_term
                && new.in_memory_apply_state == old.in_memory_apply_state
            {
                break;
            }
            if !b
                && (new.in_memory_applied_term != old.in_memory_applied_term
                    || new.in_memory_apply_state != old.in_memory_apply_state)
            {
                break;
            }
        }
        if let Some(b) = in_disk_eq {
            if b && new.in_disk_apply_state == old.in_disk_apply_state {
                break;
            }
            if !b && new.in_disk_apply_state != old.in_disk_apply_state {
                break;
            }
        }
        std::thread::sleep(std::time::Duration::from_millis(100));
    }
    let new_states = collect_all_states(&cluster, region_id);
    let new = new_states.get(&region_id).unwrap();
    if let Some(b) = in_mem_eq {
        if b {
            assert_eq!(new.in_memory_applied_term, old.in_memory_applied_term);
            assert_eq!(new.in_memory_apply_state, old.in_memory_apply_state);
        } else {
            assert_ne!(new.in_memory_apply_state, old.in_memory_apply_state);
        }
    }
    if let Some(b) = in_disk_eq {
        if b && new.in_disk_apply_state == old.in_disk_apply_state {
            assert_eq!(new.in_disk_apply_state, old.in_disk_apply_state);
        }
        if !b && new.in_disk_apply_state != old.in_disk_apply_state {
            assert_ne!(new.in_disk_apply_state, old.in_disk_apply_state);
        }
    }
}

pub fn get_valid_compact_index(states: &HashMap<u64, States>) -> (u64, u64) {
    get_valid_compact_index_by(states, None)
}

pub fn get_valid_compact_index_by(
    states: &HashMap<u64, States>,
    use_nodes: Option<Vec<u64>>,
) -> (u64, u64) {
    let set = use_nodes.map_or(None, |nodes| {
        Some(HashSet::from_iter(nodes.clone().into_iter()))
    });
    states
        .iter()
        .filter(|(k, _)| {
            if let Some(ref s) = set {
                return s.contains(k);
            }
            true
        })
        .map(|(_, s)| {
            (
                s.in_memory_apply_state.get_applied_index(),
                s.in_memory_applied_term,
            )
        })
        .min_by(|l, r| l.0.cmp(&r.0))
        .unwrap()
}

pub fn disable_auto_gen_compact_log(cluster: &mut Cluster<NodeCluster>) {
    // Disable AUTO generated compact log.
    // This will not totally disable, so we use some failpoints later.
    cluster.cfg.raft_store.raft_log_gc_count_limit = Some(1000);
    cluster.cfg.raft_store.raft_log_gc_tick_interval = ReadableDuration::millis(100000);
    cluster.cfg.raft_store.snap_apply_batch_size = ReadableSize(500000);
    cluster.cfg.raft_store.raft_log_gc_threshold = 10000;
}

pub fn compare_states<F: Fn(&States, &States)>(
    prev_states: &HashMap<u64, States>,
    new_states: &HashMap<u64, States>,
    f: F,
) {
    for i in prev_states.keys() {
        let old = prev_states.get(i).unwrap();
        let new = new_states.get(i).unwrap();
        f(old, new);
    }
}

pub fn must_unaltered_memory_apply_term(
    prev_states: &HashMap<u64, States>,
    new_states: &HashMap<u64, States>,
) {
    let f = |old: &States, new: &States| {
        assert_eq!(old.in_memory_applied_term, new.in_memory_applied_term);
    };
    compare_states(prev_states, new_states, f);
}

pub fn must_altered_memory_apply_term(
    prev_states: &HashMap<u64, States>,
    new_states: &HashMap<u64, States>,
) {
    let f = |old: &States, new: &States| {
        assert_ne!(old.in_memory_applied_term, new.in_memory_applied_term);
    };
    compare_states(prev_states, new_states, f);
}

pub fn must_unaltered_memory_apply_state(
    prev_states: &HashMap<u64, States>,
    new_states: &HashMap<u64, States>,
) {
    let f = |old: &States, new: &States| {
        assert_eq!(old.in_memory_apply_state, new.in_memory_apply_state);
    };
    compare_states(prev_states, new_states, f);
}

pub fn must_altered_memory_apply_state(
    prev_states: &HashMap<u64, States>,
    new_states: &HashMap<u64, States>,
) {
    let f = |old: &States, new: &States| {
        assert_ne!(old.in_memory_apply_state, new.in_memory_apply_state);
    };
    compare_states(prev_states, new_states, f);
}

pub fn must_altered_memory_apply_index(
    prev_states: &HashMap<u64, States>,
    new_states: &HashMap<u64, States>,
    apply_index_advanced: u64,
) {
    let f = |old: &States, new: &States| {
        assert_eq!(
            old.in_memory_apply_state.get_applied_index() + apply_index_advanced,
            new.in_memory_apply_state.get_applied_index()
        );
    };
    compare_states(prev_states, new_states, f);
}

pub fn must_altered_disk_apply_index(
    prev_states: &HashMap<u64, States>,
    new_states: &HashMap<u64, States>,
    apply_index_advanced: u64,
) {
    let f = |old: &States, new: &States| {
        assert_eq!(
            old.in_disk_apply_state.get_applied_index() + apply_index_advanced,
            new.in_disk_apply_state.get_applied_index()
        );
    };
    compare_states(prev_states, new_states, f);
}

pub fn must_apply_index_advanced_diff(
    prev_states: &HashMap<u64, States>,
    new_states: &HashMap<u64, States>,
    memory_more_advanced: u64,
) {
    let f = |old: &States, new: &States| {
        let gap = new.in_memory_apply_state.get_applied_index()
            - old.in_memory_apply_state.get_applied_index();
        let gap2 = new.in_disk_apply_state.get_applied_index()
            - old.in_disk_apply_state.get_applied_index();
        assert_eq!(gap, gap2 + memory_more_advanced);
    };
    compare_states(prev_states, new_states, f);
}
<<<<<<< HEAD

pub fn must_unaltered_disk_apply_state(
    prev_states: &HashMap<u64, States>,
    new_states: &HashMap<u64, States>,
) {
    let f = |old: &States, new: &States| {
        assert_eq!(old.in_disk_apply_state, new.in_disk_apply_state);
    };
    compare_states(prev_states, new_states, f);
}

pub fn must_altered_disk_apply_state(
    prev_states: &HashMap<u64, States>,
    new_states: &HashMap<u64, States>,
) {
    let f = |old: &States, new: &States| {
        assert_ne!(old.in_disk_apply_state, new.in_disk_apply_state);
    };
    compare_states(prev_states, new_states, f);
}

=======

pub fn must_unaltered_disk_apply_state(
    prev_states: &HashMap<u64, States>,
    new_states: &HashMap<u64, States>,
) {
    let f = |old: &States, new: &States| {
        assert_eq!(old.in_disk_apply_state, new.in_disk_apply_state);
    };
    compare_states(prev_states, new_states, f);
}

pub fn must_altered_disk_apply_state(
    prev_states: &HashMap<u64, States>,
    new_states: &HashMap<u64, States>,
) {
    let f = |old: &States, new: &States| {
        assert_ne!(old.in_disk_apply_state, new.in_disk_apply_state);
    };
    compare_states(prev_states, new_states, f);
}

>>>>>>> b1768201
pub fn must_altered_memory_truncated_state(
    prev_states: &HashMap<u64, States>,
    new_states: &HashMap<u64, States>,
) {
    let f = |old: &States, new: &States| {
        assert_ne!(
            old.in_memory_apply_state.get_truncated_state(),
            new.in_memory_apply_state.get_truncated_state()
        );
    };
    compare_states(prev_states, new_states, f);
}

pub fn must_unaltered_memory_truncated_state(
    prev_states: &HashMap<u64, States>,
    new_states: &HashMap<u64, States>,
) {
    let f = |old: &States, new: &States| {
        assert_eq!(
            old.in_memory_apply_state.get_truncated_state(),
            new.in_memory_apply_state.get_truncated_state()
        );
    };
    compare_states(prev_states, new_states, f);
}

pub fn must_altered_disk_truncated_state(
    prev_states: &HashMap<u64, States>,
    new_states: &HashMap<u64, States>,
) {
    let f = |old: &States, new: &States| {
        assert_ne!(
            old.in_disk_apply_state.get_truncated_state(),
            new.in_disk_apply_state.get_truncated_state()
        );
    };
    compare_states(prev_states, new_states, f);
}

pub fn must_unaltered_disk_truncated_state(
    prev_states: &HashMap<u64, States>,
    new_states: &HashMap<u64, States>,
) {
    let f = |old: &States, new: &States| {
        assert_eq!(
            old.in_disk_apply_state.get_truncated_state(),
            new.in_disk_apply_state.get_truncated_state()
        );
    };
    compare_states(prev_states, new_states, f);
}

// Must wait until all nodes satisfy cond given by `pref`.
pub fn must_wait_until_cond_states(
    cluster: &Cluster<NodeCluster>,
    region_id: u64,
    prev_states: &HashMap<u64, States>,
    pred: &dyn Fn(&States, &States) -> bool,
) -> HashMap<u64, States> {
    let mut retry = 0;
    loop {
        let new_states = collect_all_states(&cluster, region_id);
        let mut ok = true;
        for i in prev_states.keys() {
            let old = prev_states.get(i).unwrap();
            let new = new_states.get(i).unwrap();
            if !pred(old, new) {
                ok = false;
                break;
            }
        }
        if ok {
            break new_states;
        }
        std::thread::sleep(std::time::Duration::from_millis(100));
        retry += 1;
        if retry >= 30 {
            panic!("states not as expect after timeout")
        }
    }
}

// Must wait until some node satisfy cond given by `pref`.
pub fn must_wait_until_cond_node(
    cluster: &Cluster<NodeCluster>,
    region_id: u64,
    store_ids: Option<Vec<u64>>,
    pred: &dyn Fn(&States) -> bool,
) -> HashMap<u64, States> {
    let mut retry = 0;
    loop {
        let new_states = maybe_collect_states(&cluster, region_id, store_ids.clone());
<<<<<<< HEAD
        if let Some(ref e) = store_ids {
            assert_eq!(e.len(), new_states.len());
        }
        let mut ok = true;
        for i in new_states.keys() {
            if let Some(new) = new_states.get(i) {
                if !pred(new) {
                    ok = false;
                    break;
                }
            } else {
                ok = false;
                break;
=======
        let mut ok = true;
        if let Some(ref e) = store_ids {
            if e.len() == new_states.len() {
                for i in new_states.keys() {
                    if let Some(new) = new_states.get(i) {
                        if !pred(new) {
                            ok = false;
                            break;
                        }
                    } else {
                        ok = false;
                        break;
                    }
                }
>>>>>>> b1768201
            }
        }
        if ok {
            break new_states;
        }
        std::thread::sleep(std::time::Duration::from_millis(100));
        retry += 1;
        if retry >= 30 {
            panic!("states not as expect after timeout")
        }
    }
}

pub fn force_compact_log(
    cluster: &mut Cluster<NodeCluster>,
    key: &[u8],
    use_nodes: Option<Vec<u64>>,
) -> u64 {
    let region = cluster.get_region(key);
    let region_id = region.get_id();
    let prev_states = maybe_collect_states(&cluster, region_id, None);

    let (compact_index, compact_term) = get_valid_compact_index_by(&prev_states, use_nodes);
    let compact_log = test_raftstore::new_compact_log_request(compact_index, compact_term);
    let req = test_raftstore::new_admin_request(region_id, region.get_region_epoch(), compact_log);
    let _ = cluster
        .call_command_on_leader(req, Duration::from_secs(3))
        .unwrap();
    return compact_index;
}

pub fn stop_tiflash_node(cluster: &mut Cluster<NodeCluster>, node_id: u64) {
    info!("stop node {}", node_id);
    {
        cluster.stop_node(node_id);
    }
    {
        iter_ffi_helpers(
            &cluster,
            Some(vec![node_id]),
            &mut |_, _, ffi: &mut FFIHelperSet| {
                let server = &mut ffi.engine_store_server;
                server.stop();
            },
        );
    }
}

pub fn restart_tiflash_node(cluster: &mut Cluster<NodeCluster>, node_id: u64) {
    info!("restored node {}", node_id);
    {
        iter_ffi_helpers(
            &cluster,
            Some(vec![node_id]),
            &mut |_, _, ffi: &mut FFIHelperSet| {
                let server = &mut ffi.engine_store_server;
                server.restore();
            },
        );
    }
    cluster.run_node(node_id).unwrap();
}

pub fn must_not_merged(pd_client: Arc<TestPdClient>, from: u64, duration: Duration) {
    let timer = tikv_util::time::Instant::now();
    loop {
        let region = futures::executor::block_on(pd_client.get_region_by_id(from)).unwrap();
        if let Some(r) = region {
            if timer.saturating_elapsed() > duration {
                return;
            }
        } else {
            panic!("region {} is merged.", from);
        }
        std::thread::sleep_ms(10);
    }
}<|MERGE_RESOLUTION|>--- conflicted
+++ resolved
@@ -42,11 +42,7 @@
 pub use tikv_util::{
     box_err, box_try,
     config::{ReadableDuration, ReadableSize},
-<<<<<<< HEAD
     store::{find_peer, find_peer_by_id},
-=======
-    store::find_peer,
->>>>>>> b1768201
     time::Duration,
     HandyRwLock,
 };
@@ -535,7 +531,6 @@
     };
     compare_states(prev_states, new_states, f);
 }
-<<<<<<< HEAD
 
 pub fn must_unaltered_disk_apply_state(
     prev_states: &HashMap<u64, States>,
@@ -557,29 +552,6 @@
     compare_states(prev_states, new_states, f);
 }
 
-=======
-
-pub fn must_unaltered_disk_apply_state(
-    prev_states: &HashMap<u64, States>,
-    new_states: &HashMap<u64, States>,
-) {
-    let f = |old: &States, new: &States| {
-        assert_eq!(old.in_disk_apply_state, new.in_disk_apply_state);
-    };
-    compare_states(prev_states, new_states, f);
-}
-
-pub fn must_altered_disk_apply_state(
-    prev_states: &HashMap<u64, States>,
-    new_states: &HashMap<u64, States>,
-) {
-    let f = |old: &States, new: &States| {
-        assert_ne!(old.in_disk_apply_state, new.in_disk_apply_state);
-    };
-    compare_states(prev_states, new_states, f);
-}
-
->>>>>>> b1768201
 pub fn must_altered_memory_truncated_state(
     prev_states: &HashMap<u64, States>,
     new_states: &HashMap<u64, States>,
@@ -672,21 +644,6 @@
     let mut retry = 0;
     loop {
         let new_states = maybe_collect_states(&cluster, region_id, store_ids.clone());
-<<<<<<< HEAD
-        if let Some(ref e) = store_ids {
-            assert_eq!(e.len(), new_states.len());
-        }
-        let mut ok = true;
-        for i in new_states.keys() {
-            if let Some(new) = new_states.get(i) {
-                if !pred(new) {
-                    ok = false;
-                    break;
-                }
-            } else {
-                ok = false;
-                break;
-=======
         let mut ok = true;
         if let Some(ref e) = store_ids {
             if e.len() == new_states.len() {
@@ -701,7 +658,6 @@
                         break;
                     }
                 }
->>>>>>> b1768201
             }
         }
         if ok {
