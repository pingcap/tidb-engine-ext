--- conflicted
+++ resolved
@@ -1346,11 +1346,8 @@
                 ttl: 3000,
                 for_update_ts: 20.into(),
                 min_commit_ts: 30.into(),
-<<<<<<< HEAD
-=======
                 last_change_ts: 15.into(),
                 versions_to_last_change: 3,
->>>>>>> 616b4402
             },
         )])
         .unwrap();
