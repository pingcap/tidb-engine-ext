[package]
name = "file_system"
version = "0.1.0"
edition = "2018"
publish = false

[features]
bcc-iosnoop = ["bcc"]

[dependencies]
collections = { workspace = true }
crc32fast = "1.2"
crossbeam-utils = "0.8.0"
fs2 = "0.4"
lazy_static = "1.3"
libc = "0.2"
<<<<<<< HEAD
online_config = { path = "../online_config" }
=======
online_config = { workspace = true }
>>>>>>> 0f5058eb
openssl = "0.10"
parking_lot = "0.12"
prometheus = { version = "0.13", features = ["nightly"] }
prometheus-static-metric = "0.5"
rand = "0.8"
serde = "1.0"
slog = { version = "2.3", features = ["max_level_trace", "release_max_level_debug"] }
slog-global = { version = "0.1", git = "https://github.com/breeswish/slog-global.git", rev = "d592f88e4dbba5eb439998463054f1a44fbf17b9" }
strum = { version = "0.20", features = ["derive"] }
tikv_alloc = { workspace = true }
tikv_util = { workspace = true }
tokio = { version = "1.5", features = ["time"] }

[dev-dependencies]
maligned = "0.2.1"
tempfile = "3.0"

[target.'cfg(target_os = "linux")'.dependencies]
bcc = { version = "0.0.30", optional = true }
thread_local = "1.1.3"<|MERGE_RESOLUTION|>--- conflicted
+++ resolved
@@ -14,11 +14,7 @@
 fs2 = "0.4"
 lazy_static = "1.3"
 libc = "0.2"
-<<<<<<< HEAD
-online_config = { path = "../online_config" }
-=======
 online_config = { workspace = true }
->>>>>>> 0f5058eb
 openssl = "0.10"
 parking_lot = "0.12"
 prometheus = { version = "0.13", features = ["nightly"] }
