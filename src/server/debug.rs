--- conflicted
+++ resolved
@@ -5,6 +5,7 @@
     iter::FromIterator,
     path::Path,
     result,
+    sync::Arc,
     thread::{Builder as ThreadBuilder, JoinHandle},
 };
 
@@ -12,21 +13,12 @@
 use engine_rocks::{
     raw::{CompactOptions, DBBottommostLevelCompaction},
     util::get_cf_handle,
-<<<<<<< HEAD
-    RocksEngine, RocksEngineIterator, RocksMvccProperties, RocksWriteBatchVec,
-};
-use engine_traits::{
-    Engines, IterOptions, Iterable, Iterator as EngineIterator, Mutable, MvccProperties, Peekable,
-    RaftEngine, Range, RangePropertiesExt, SyncMutable, WriteBatch, WriteBatchExt, WriteOptions,
-    CF_DEFAULT, CF_LOCK, CF_RAFT, CF_WRITE,
-=======
     RocksEngine, RocksEngineIterator, RocksMvccProperties, RocksStatistics, RocksWriteBatchVec,
 };
 use engine_traits::{
     Engines, IterOptions, Iterable, Iterator as EngineIterator, MiscExt, Mutable, MvccProperties,
     Peekable, RaftEngine, RaftLogBatch, Range, RangePropertiesExt, SyncMutable, WriteBatch,
     WriteBatchExt, WriteOptions, CF_DEFAULT, CF_LOCK, CF_RAFT, CF_WRITE,
->>>>>>> 25261c8a
 };
 use kvproto::{
     debugpb::{self, Db as DbType},
