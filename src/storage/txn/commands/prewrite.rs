--- conflicted
+++ resolved
@@ -2403,11 +2403,7 @@
             &Some(vec![b"k2".to_vec()]),
             5,
             10,
-<<<<<<< HEAD
-            true,
-=======
             DoPessimisticCheck,
->>>>>>> b5329ee0
             15,
         );
         must_prewrite_put_impl(
@@ -2417,11 +2413,7 @@
             b"k1",
             &Some(vec![]),
             5.into(),
-<<<<<<< HEAD
-            false,
-=======
             SkipPessimisticCheck,
->>>>>>> b5329ee0
             100,
             10.into(),
             1,
@@ -2441,11 +2433,7 @@
         // (is_retry_request flag is not set, here we don't rely on it.)
         let mutation = Mutation::make_put(Key::from_raw(b"k2"), b"v2".to_vec());
         let cmd = PrewritePessimistic::new(
-<<<<<<< HEAD
-            vec![(mutation, false)],
-=======
             vec![(mutation, SkipPessimisticCheck)],
->>>>>>> b5329ee0
             b"k1".to_vec(),
             5.into(),
             100,
