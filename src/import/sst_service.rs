// Copyright 2018 TiKV Project Authors. Licensed under Apache-2.0.

use std::{
    collections::{HashMap, VecDeque},
    future::Future,
    path::PathBuf,
    sync::{Arc, Mutex},
    time::Duration,
};

use collections::HashSet;
use engine_traits::{KvEngine, CF_DEFAULT, CF_WRITE};
use file_system::{set_io_type, IoType};
<<<<<<< HEAD
use futures::{future::join_all, sink::SinkExt, stream::TryStreamExt, TryFutureExt};
=======
use futures::{sink::SinkExt, stream::TryStreamExt, TryFutureExt};
use futures_executor::{ThreadPool, ThreadPoolBuilder};
>>>>>>> 2ab52016
use grpcio::{
    ClientStreamingSink, RequestStream, RpcContext, ServerStreamingSink, UnarySink, WriteFlags,
};
use kvproto::{
    encryptionpb::EncryptionMethod,
    errorpb,
    import_sstpb::{
        Error as ImportPbError, ImportSst, Range, RawWriteRequest_oneof_chunk as RawChunk, SstMeta,
        SwitchMode, WriteRequest_oneof_chunk as Chunk, *,
    },
    kvrpcpb::Context,
    raft_cmdpb::{CmdType, DeleteRequest, PutRequest, RaftCmdRequest, RaftRequestHeader, Request},
};
use protobuf::Message;
use raftstore::{
    router::RaftStoreRouter,
    store::{Callback, RaftCmdExtraOpts, RegionSnapshot},
};
use sst_importer::{
    error_inc, metrics::*, sst_importer::DownloadExt, sst_meta_to_path, Config, Error, Result,
    SstImporter,
};
use tikv_util::{
    config::ReadableSize,
    future::{create_stream_with_buffer, paired_future_callback},
    sys::thread::ThreadBuildWrapper,
    time::{Instant, Limiter},
};
use tokio::{runtime::Runtime, time::sleep};
use txn_types::{Key, WriteRef, WriteType};

use super::make_rpc_error;
use crate::{import::duplicate_detect::DuplicateDetector, server::CONFIG_ROCKSDB_GAUGE};

const MAX_INFLIGHT_RAFT_MSGS: usize = 64;

/// ImportSstService provides tikv-server with the ability to ingest SST files.
///
/// It saves the SST sent from client to a file and then sends a command to
/// raftstore to trigger the ingest process.
#[derive(Clone)]
pub struct ImportSstService<E, Router>
where
    E: KvEngine,
{
    cfg: Config,
    engine: E,
    router: Router,
    threads: Arc<Runtime>,
<<<<<<< HEAD
=======
    // For now, PiTR cannot be executed in the tokio runtime because it is synchronous and may
    // blocks. (tokio is so strict... it panics if we do insane things like blocking in an async
    // context.)
    // We need to execute these code in a context which allows blocking.
    // FIXME: Make PiTR restore asynchronous. Get rid of this pool.
    block_threads: Arc<ThreadPool>,
>>>>>>> 2ab52016
    importer: Arc<SstImporter>,
    limiter: Limiter,
    task_slots: Arc<Mutex<HashSet<PathBuf>>>,
    raft_entry_max_size: ReadableSize,
}

pub struct SnapshotResult<E: KvEngine> {
    snapshot: RegionSnapshot<E::Snapshot>,
    term: u64,
}

struct RequestCollector {
    context: Context,
    max_raft_req_size: usize,
    /// Retain the last ts of each key in each request.
    /// This is used for write CF because resolved ts observer hates duplicated
    /// key in the same request.
    write_reqs: HashMap<Vec<u8>, (Request, u64)>,
    /// Collector favor that simple collect all items, and it do not contains
    /// duplicated key-value. This is used for default CF.
    default_reqs: HashMap<Vec<u8>, Request>,
    /// Size of all `Request`s.
    unpacked_size: usize,

    pending_raft_reqs: Vec<RaftCmdRequest>,
}

impl RequestCollector {
    fn new(context: Context, max_raft_req_size: usize) -> Self {
        Self {
            context,
            max_raft_req_size,
            write_reqs: HashMap::default(),
            default_reqs: HashMap::default(),
            unpacked_size: 0,
            pending_raft_reqs: Vec::new(),
        }
    }

    fn accept_kv(&mut self, cf: &str, is_delete: bool, k: Vec<u8>, v: Vec<u8>) {
        // Need to skip the empty key/value that could break the transaction or cause
        // data corruption. see details at https://github.com/pingcap/tiflow/issues/5468.
        if k.is_empty() || (!is_delete && v.is_empty()) {
            return;
        }
        let mut req = Request::default();
        if is_delete {
            let mut del = DeleteRequest::default();
            del.set_key(k);
            del.set_cf(cf.to_string());
            req.set_cmd_type(CmdType::Delete);
            req.set_delete(del);
        } else {
            if cf == CF_WRITE && !write_needs_restore(&v) {
                return;
            }

            let mut put = PutRequest::default();
            put.set_key(k);
            put.set_value(v);
            put.set_cf(cf.to_string());
            req.set_cmd_type(CmdType::Put);
            req.set_put(put);
        }
        self.accept(cf, req);
    }

    // we need to remove duplicate keys in here, since
    // in https://github.com/tikv/tikv/blob/a401f78bc86f7e6ea6a55ad9f453ae31be835b55/components/resolved_ts/src/cmd.rs#L204
    // will panic if found duplicated entry during Vec<PutRequest>.
    fn accept(&mut self, cf: &str, req: Request) {
        let k = key_from_request(&req);
        match cf {
            CF_WRITE => {
                let (encoded_key, ts) = match Key::split_on_ts_for(k) {
                    Ok(k) => k,
                    Err(err) => {
                        warn!(
                            "key without ts, skipping";
                            "key" => %log_wrappers::Value::key(k),
                            "err" => %err
                        );
                        return;
                    }
                };
                if self
                    .write_reqs
                    .get(encoded_key)
                    .map(|(_, old_ts)| *old_ts < ts.into_inner())
                    .unwrap_or(true)
                {
                    self.unpacked_size += req.compute_size() as usize;
                    if let Some((v, _)) = self
                        .write_reqs
                        .insert(encoded_key.to_owned(), (req, ts.into_inner()))
                    {
                        self.unpacked_size -= v.get_cached_size() as usize;
                    }
                }
            }
            CF_DEFAULT => {
                self.unpacked_size += req.compute_size() as usize;
                if let Some(v) = self.default_reqs.insert(k.to_owned(), req) {
                    self.unpacked_size -= v.get_cached_size() as usize;
                }
            }
            _ => unreachable!(),
        }

        if self.unpacked_size >= self.max_raft_req_size {
            self.pack_all();
        }
    }

    #[cfg(test)]
    fn drain_unpacked_reqs(&mut self, cf: &str) -> Vec<Request> {
        let res: Vec<Request> = if cf == CF_DEFAULT {
            self.default_reqs.drain().map(|(_, req)| req).collect()
        } else {
            self.write_reqs.drain().map(|(_, (req, _))| req).collect()
        };
        for r in &res {
            self.unpacked_size -= r.get_cached_size() as usize;
        }
        res
    }

    #[inline]
    fn drain_raft_reqs(&mut self, take_unpacked: bool) -> std::vec::Drain<'_, RaftCmdRequest> {
        if take_unpacked {
            self.pack_all();
        }
        self.pending_raft_reqs.drain(..)
    }

    fn pack_all(&mut self) {
        if self.unpacked_size == 0 {
            return;
        }
        let mut cmd = RaftCmdRequest::default();
        let mut header = make_request_header(self.context.clone());
        // Set the UUID of header to prevent raftstore batching our requests.
        // The current `resolved_ts` observer assumes that each batch of request doesn't
        // has two writes to the same key. (Even with 2 different TS). That was true
        // for normal cases because the latches reject concurrency write to keys.
        // However we have bypassed the latch layer :(
        header.set_uuid(uuid::Uuid::new_v4().as_bytes().to_vec());
        cmd.set_header(header);
        let mut reqs: Vec<_> = self.write_reqs.drain().map(|(_, (req, _))| req).collect();
        reqs.append(&mut self.default_reqs.drain().map(|(_, req)| req).collect());
        if reqs.is_empty() {
            debug_assert!(false, "attempt to pack an empty request");
            return;
        }
        cmd.set_requests(reqs.into());

        self.pending_raft_reqs.push(cmd);
        self.unpacked_size = 0;
    }

    #[inline]
    fn is_empty(&self) -> bool {
        self.pending_raft_reqs.is_empty() && self.unpacked_size == 0
    }
}

impl<E, Router> ImportSstService<E, Router>
where
    E: KvEngine,
    Router: 'static + RaftStoreRouter<E>,
{
    pub fn new(
        cfg: Config,
        raft_entry_max_size: ReadableSize,
        router: Router,
        engine: E,
        importer: Arc<SstImporter>,
    ) -> ImportSstService<E, Router> {
        let props = tikv_util::thread_group::current_properties();
        let threads = tokio::runtime::Builder::new_multi_thread()
            .worker_threads(cfg.num_threads)
            .enable_all()
            .thread_name("sst-importer")
            .after_start_wrapper(move || {
<<<<<<< HEAD
=======
                tikv_util::thread_group::set_properties(props.clone());
                tikv_alloc::add_thread_memory_accessor();
                set_io_type(IoType::Import);
            })
            .before_stop_wrapper(move || tikv_alloc::remove_thread_memory_accessor())
            .build()
            .unwrap();
        let props = tikv_util::thread_group::current_properties();
        let block_threads = ThreadPoolBuilder::new()
            .pool_size(cfg.num_threads)
            .name_prefix("sst-importer")
            .after_start_wrapper(move || {
>>>>>>> 2ab52016
                tikv_util::thread_group::set_properties(props.clone());
                tikv_alloc::add_thread_memory_accessor();
                set_io_type(IoType::Import);
            })
            .before_stop_wrapper(move || tikv_alloc::remove_thread_memory_accessor())
<<<<<<< HEAD
            .build()
=======
            .create()
>>>>>>> 2ab52016
            .unwrap();
        importer.start_switch_mode_check(threads.handle(), engine.clone());
        threads.spawn(Self::tick(importer.clone()));

        ImportSstService {
            cfg,
            engine,
            threads: Arc::new(threads),
<<<<<<< HEAD
=======
            block_threads: Arc::new(block_threads),
>>>>>>> 2ab52016
            router,
            importer,
            limiter: Limiter::new(f64::INFINITY),
            task_slots: Arc::new(Mutex::new(HashSet::default())),
            raft_entry_max_size,
        }
    }

    async fn tick(importer: Arc<SstImporter>) {
        loop {
            sleep(Duration::from_secs(10)).await;
            importer.shrink_by_tick();
        }
    }

    fn acquire_lock(task_slots: &Arc<Mutex<HashSet<PathBuf>>>, meta: &SstMeta) -> Result<bool> {
        let mut slots = task_slots.lock().unwrap();
        let p = sst_meta_to_path(meta)?;
        Ok(slots.insert(p))
    }

    fn release_lock(task_slots: &Arc<Mutex<HashSet<PathBuf>>>, meta: &SstMeta) -> Result<bool> {
        let mut slots = task_slots.lock().unwrap();
        let p = sst_meta_to_path(meta)?;
        Ok(slots.remove(&p))
    }

    async fn async_snapshot(
        router: Router,
        header: RaftRequestHeader,
    ) -> std::result::Result<SnapshotResult<E>, errorpb::Error> {
        let mut req = Request::default();
        req.set_cmd_type(CmdType::Snap);
        let mut cmd = RaftCmdRequest::default();
        cmd.set_header(header);
        cmd.set_requests(vec![req].into());
        let (cb, future) = paired_future_callback();
        if let Err(e) = router.send_command(cmd, Callback::read(cb), RaftCmdExtraOpts::default()) {
            return Err(e.into());
        }
        let mut res = future.await.map_err(|_| {
            let mut err = errorpb::Error::default();
            let err_str = "too many sst files are ingesting";
            let mut server_is_busy_err = errorpb::ServerIsBusy::default();
            server_is_busy_err.set_reason(err_str.to_string());
            err.set_message(err_str.to_string());
            err.set_server_is_busy(server_is_busy_err);
            err
        })?;
        let mut header = res.response.take_header();
        if header.has_error() {
            return Err(header.take_error());
        }
        Ok(SnapshotResult {
            snapshot: res.snapshot.unwrap(),
            term: header.get_current_term(),
        })
    }

    fn check_write_stall(&self) -> Option<errorpb::Error> {
        if self.importer.get_mode() == SwitchMode::Normal
            && self
                .engine
                .ingest_maybe_slowdown_writes(CF_WRITE)
                .expect("cf")
        {
            let mut errorpb = errorpb::Error::default();
            let err = "too many sst files are ingesting";
            let mut server_is_busy_err = errorpb::ServerIsBusy::default();
            server_is_busy_err.set_reason(err.to_string());
            errorpb.set_message(err.to_string());
            errorpb.set_server_is_busy(server_is_busy_err);
            return Some(errorpb);
        }
        None
    }

    fn ingest_files(
        &self,
        context: Context,
        label: &'static str,
        ssts: Vec<SstMeta>,
    ) -> impl Future<Output = Result<IngestResponse>> {
        let header = make_request_header(context);
        let snapshot_res = Self::async_snapshot(self.router.clone(), header.clone());
        let router = self.router.clone();
        let importer = self.importer.clone();
        async move {
            // check api version
            if !importer.as_ref().check_api_version(&ssts)? {
                return Err(Error::IncompatibleApiVersion);
            }

            let mut resp = IngestResponse::default();
            let res = match snapshot_res.await {
                Ok(snap) => snap,
                Err(e) => {
                    pb_error_inc(label, &e);
                    resp.set_error(e);
                    return Ok(resp);
                }
            };

            fail_point!("import::sst_service::ingest");
            // Make ingest command.
            let mut cmd = RaftCmdRequest::default();
            cmd.set_header(header);
            cmd.mut_header().set_term(res.term);
            for sst in ssts.iter() {
                let mut ingest = Request::default();
                ingest.set_cmd_type(CmdType::IngestSst);
                ingest.mut_ingest_sst().set_sst(sst.clone());
                cmd.mut_requests().push(ingest);
            }

            // Here we shall check whether the file has been ingested before. This operation
            // must execute after geting a snapshot from raftstore to make sure that the
            // current leader has applied to current term.
            for sst in ssts.iter() {
                if !importer.exist(sst) {
                    warn!(
                        "sst [{:?}] not exist. we may retry an operation that has already succeeded",
                        sst
                    );
                    let mut errorpb = errorpb::Error::default();
                    let err = "The file which would be ingested doest not exist.";
                    let stale_err = errorpb::StaleCommand::default();
                    errorpb.set_message(err.to_string());
                    errorpb.set_stale_command(stale_err);
                    resp.set_error(errorpb);
                    return Ok(resp);
                }
            }

            let (cb, future) = paired_future_callback();
            if let Err(e) =
                router.send_command(cmd, Callback::write(cb), RaftCmdExtraOpts::default())
            {
                resp.set_error(e.into());
                return Ok(resp);
            }

            let mut res = future.await.map_err(Error::from)?;
            let mut header = res.response.take_header();
            if header.has_error() {
                pb_error_inc(label, header.get_error());
                resp.set_error(header.take_error());
            }
            Ok(resp)
        }
    }

    async fn apply_imp(
        mut req: ApplyRequest,
        importer: Arc<SstImporter>,
        router: Router,
        limiter: Limiter,
        max_raft_size: usize,
    ) -> std::result::Result<Option<Range>, ImportPbError> {
        type RaftWriteFuture = futures::channel::oneshot::Receiver<raftstore::store::WriteResponse>;
        async fn handle_raft_write(fut: RaftWriteFuture) -> std::result::Result<(), ImportPbError> {
            match fut.await {
                Err(e) => {
                    let msg = format!("failed to complete raft command: {}", e);
                    let mut e = ImportPbError::default();
                    e.set_message(msg);
                    return Err(e);
                }
                Ok(mut r) if r.response.get_header().has_error() => {
                    let mut e = ImportPbError::default();
                    e.set_message("failed to complete raft command".to_string());
                    e.set_store_error(r.response.take_header().take_error());
                    return Err(e);
                }
                _ => {}
            }
            Ok(())
        }

        let mut range: Option<Range> = None;

        let mut collector = RequestCollector::new(req.take_context(), max_raft_size * 7 / 8);
        let mut metas = req.take_metas();
        let mut rules = req.take_rewrite_rules();
        // For compatibility with old requests.
        if req.has_meta() {
            metas.push(req.take_meta());
            rules.push(req.take_rewrite_rule());
        }
        let ext_storage = importer.wrap_kms(
            importer
                .external_storage_or_cache(req.get_storage_backend(), req.get_storage_cache_id())?,
            false,
        );

        let mut inflight_futures: VecDeque<RaftWriteFuture> = VecDeque::new();

        let mut tasks = metas.iter().zip(rules.iter()).peekable();
        while let Some((meta, rule)) = tasks.next() {
            let buff = importer.read_from_kv_file(
                meta,
                rule,
                ext_storage.clone(),
                req.get_storage_backend(),
                &limiter,
            )?;
            if let Some(mut r) = importer.do_apply_kv_file(
                meta.get_start_key(),
                meta.get_end_key(),
                meta.get_start_ts(),
                meta.get_restore_ts(),
                buff,
                |k, v| collector.accept_kv(meta.get_cf(), meta.get_is_delete(), k, v),
            )? {
                if let Some(range) = range.as_mut() {
                    range.start = range.take_start().min(r.take_start());
                    range.end = range.take_end().max(r.take_end());
                } else {
                    range = Some(r);
                }
            }

            let is_last_task = tasks.peek().is_none();
            for req in collector.drain_raft_reqs(is_last_task) {
                while inflight_futures.len() >= MAX_INFLIGHT_RAFT_MSGS {
                    handle_raft_write(inflight_futures.pop_front().unwrap()).await?;
                }
                let (cb, future) = paired_future_callback();
                match router.send_command(req, Callback::write(cb), RaftCmdExtraOpts::default()) {
                    Ok(_) => inflight_futures.push_back(future),
                    Err(e) => {
                        let msg = format!("failed to send raft command: {}", e);
                        let mut e = ImportPbError::default();
                        e.set_message(msg);
                        return Err(e);
                    }
                }
            }
        }
        assert!(collector.is_empty());
        for fut in inflight_futures {
            handle_raft_write(fut).await?;
        }

        Ok(range)
    }
}

#[macro_export]
macro_rules! impl_write {
    ($fn:ident, $req_ty:ident, $resp_ty:ident, $chunk_ty:ident, $writer_fn:ident) => {
        fn $fn(
            &mut self,
            _ctx: RpcContext<'_>,
            stream: RequestStream<$req_ty>,
            sink: ClientStreamingSink<$resp_ty>,
        ) {
            let import = self.importer.clone();
            let engine = self.engine.clone();
            let (rx, buf_driver) =
                create_stream_with_buffer(stream, self.cfg.stream_channel_window);
            let mut rx = rx.map_err(Error::from);

            let timer = Instant::now_coarse();
            let label = stringify!($fn);
            let handle_task = async move {
                let res = async move {
                    let first_req = rx.try_next().await?;
                    let meta = match first_req {
                        Some(r) => match r.chunk {
                            Some($chunk_ty::Meta(m)) => m,
                            _ => return Err(Error::InvalidChunk),
                        },
                        _ => return Err(Error::InvalidChunk),
                    };

                    let writer = match import.$writer_fn(&engine, meta) {
                        Ok(w) => w,
                        Err(e) => {
                            error!("build writer failed {:?}", e);
                            return Err(Error::InvalidChunk);
                        }
                    };
                    let writer = rx
                        .try_fold(writer, |mut writer, req| async move {
                            let batch = match req.chunk {
                                Some($chunk_ty::Batch(b)) => b,
                                _ => return Err(Error::InvalidChunk),
                            };
                            writer.write(batch)?;
                            Ok(writer)
                        })
                        .await?;

                    let metas = writer.finish()?;
                    import.verify_checksum(&metas)?;
                    let mut resp = $resp_ty::default();
                    resp.set_metas(metas.into());
                    Ok(resp)
                }
                .await;
                $crate::send_rpc_response!(res, sink, label, timer);
            };

            self.threads.spawn(buf_driver);
            self.threads.spawn(handle_task);
        }
    };
}

impl<E, Router> ImportSst for ImportSstService<E, Router>
where
    E: KvEngine,
    Router: 'static + RaftStoreRouter<E>,
{
    fn switch_mode(
        &mut self,
        ctx: RpcContext<'_>,
        req: SwitchModeRequest,
        sink: UnarySink<SwitchModeResponse>,
    ) {
        let label = "switch_mode";
        let timer = Instant::now_coarse();

        let res = {
            fn mf(cf: &str, name: &str, v: f64) {
                CONFIG_ROCKSDB_GAUGE.with_label_values(&[cf, name]).set(v);
            }

            match req.get_mode() {
                SwitchMode::Normal => self.importer.enter_normal_mode(self.engine.clone(), mf),
                SwitchMode::Import => self.importer.enter_import_mode(self.engine.clone(), mf),
            }
        };
        match res {
            Ok(_) => info!("switch mode"; "mode" => ?req.get_mode()),
            Err(ref e) => error!(%*e; "switch mode failed"; "mode" => ?req.get_mode(),),
        }

        let task = async move {
            crate::send_rpc_response!(Ok(SwitchModeResponse::default()), sink, label, timer);
        };
        ctx.spawn(task);
    }

    /// Receive SST from client and save the file for later ingesting.
    fn upload(
        &mut self,
        _ctx: RpcContext<'_>,
        stream: RequestStream<UploadRequest>,
        sink: ClientStreamingSink<UploadResponse>,
    ) {
        let label = "upload";
        let timer = Instant::now_coarse();
        let import = self.importer.clone();
        let (rx, buf_driver) = create_stream_with_buffer(stream, self.cfg.stream_channel_window);
        let mut map_rx = rx.map_err(Error::from);

        let handle_task = async move {
            // So stream will not be dropped until response is sent.
            let rx = &mut map_rx;
            let res = async move {
                let first_chunk = rx.try_next().await?;
                let meta = match first_chunk {
                    Some(ref chunk) if chunk.has_meta() => chunk.get_meta(),
                    _ => return Err(Error::InvalidChunk),
                };
                let file = import.create(meta)?;
                let mut file = rx
                    .try_fold(file, |mut file, chunk| async move {
                        let start = Instant::now_coarse();
                        let data = chunk.get_data();
                        if data.is_empty() {
                            return Err(Error::InvalidChunk);
                        }
                        file.append(data)?;
                        IMPORT_UPLOAD_CHUNK_BYTES.observe(data.len() as f64);
                        IMPORT_UPLOAD_CHUNK_DURATION.observe(start.saturating_elapsed_secs());
                        Ok(file)
                    })
                    .await?;
                file.finish().map(|_| UploadResponse::default())
            }
            .await;
            crate::send_rpc_response!(res, sink, label, timer);
        };

        self.threads.spawn(buf_driver);
        self.threads.spawn(handle_task);
    }

    // clear_files the KV files after apply finished.
    // it will remove the direcotry in import path.
    fn clear_files(
        &mut self,
        _ctx: RpcContext<'_>,
        req: ClearRequest,
        sink: UnarySink<ClearResponse>,
    ) {
        let label = "clear_files";
        let timer = Instant::now_coarse();
        let importer = Arc::clone(&self.importer);
        let start = Instant::now();
        let mut resp = ClearResponse::default();

        let handle_task = async move {
            // Records how long the apply task waits to be scheduled.
            sst_importer::metrics::IMPORTER_APPLY_DURATION
                .with_label_values(&["queue"])
                .observe(start.saturating_elapsed().as_secs_f64());

            if let Err(e) = importer.remove_dir(req.get_prefix()) {
                let mut import_err = ImportPbError::default();
                import_err.set_message(format!("failed to remove directory: {}", e));
                resp.set_error(import_err);
            }
            sst_importer::metrics::IMPORTER_APPLY_DURATION
                .with_label_values(&[label])
                .observe(start.saturating_elapsed().as_secs_f64());

            crate::send_rpc_response!(Ok(resp), sink, label, timer);
        };
        self.threads.spawn(handle_task);
    }

    // Downloads KV file and performs key-rewrite then apply kv into this tikv
    // store.
<<<<<<< HEAD
    fn apply(
        &mut self,
        _ctx: RpcContext<'_>,
        mut req: ApplyRequest,
        sink: UnarySink<ApplyResponse>,
    ) {
=======
    fn apply(&mut self, _ctx: RpcContext<'_>, req: ApplyRequest, sink: UnarySink<ApplyResponse>) {
>>>>>>> 2ab52016
        let label = "apply";
        let start = Instant::now();
        let importer = self.importer.clone();
        let router = self.router.clone();
        let limiter = self.limiter.clone();
        let max_raft_size = self.raft_entry_max_size.0 as usize;

        let handle_task = async move {
            // Records how long the apply task waits to be scheduled.
            sst_importer::metrics::IMPORTER_APPLY_DURATION
                .with_label_values(&["queue"])
                .observe(start.saturating_elapsed().as_secs_f64());
<<<<<<< HEAD
            let mut start_apply = Instant::now();
            let mut futs = vec![];
            let mut apply_resp = ApplyResponse::default();
            let context = req.take_context();
            let mut rules = req.take_rewrite_rules();
            let mut metas = req.take_metas();
            // For compatibility with old requests.
            if req.has_meta() {
                metas.push(req.take_meta());
                rules.push(req.take_rewrite_rule());
            }

            let result = (|| -> Result<()> {
                let mut cmd_reqs = vec![];
                let mut reqs_default = RequestCollector::from_cf(CF_DEFAULT);
                let mut reqs_write = RequestCollector::from_cf(CF_WRITE);
                let mut req_default_size = 0_u64;
                let mut req_write_size = 0_u64;
                let mut range: Option<Range> = None;
                let ext_storage = {
                    let inner = importer.wrap_kms(
                        importer.external_storage_or_cache(
                            req.get_storage_backend(),
                            req.get_storage_cache_id(),
                        )?,
                        false,
                    );
                    inner
                };

                for (i, meta) in metas.iter().enumerate() {
                    let (reqs, req_size) = if meta.get_cf() == CF_DEFAULT {
                        (&mut reqs_default, &mut req_default_size)
                    } else {
                        (&mut reqs_write, &mut req_write_size)
                    };

                    let mut build_req_fn = build_apply_request(
                        req_size,
                        raft_size.0,
                        reqs,
                        cmd_reqs.as_mut(),
                        meta.get_is_delete(),
                        meta.get_cf(),
                        context.clone(),
                    );

                    let buff = importer.read_from_kv_file(
                        meta,
                        &rules[i],
                        Arc::clone(&ext_storage),
                        req.get_storage_backend(),
                        &limiter,
                    )?;
                    let r: Option<Range> = importer.do_apply_kv_file(
                        meta.get_start_key(),
                        meta.get_end_key(),
                        meta.get_start_ts(),
                        meta.get_restore_ts(),
                        buff,
                        &mut build_req_fn,
                    )?;

                    if let Some(mut r) = r {
                        range = match range {
                            Some(mut v) => {
                                let s = v.take_start().min(r.take_start());
                                let e = v.take_end().max(r.take_end());
                                Some(Range {
                                    start: s,
                                    end: e,
                                    ..Default::default()
                                })
                            }
                            None => Some(r),
                        };
                    }
                }

                if !reqs_default.is_empty() {
                    let cmd = make_request(&mut reqs_default, context.clone());
                    cmd_reqs.push(cmd);
                    IMPORTER_APPLY_BYTES.observe(req_default_size as _);
                }
                if !reqs_write.is_empty() {
                    let cmd = make_request(&mut reqs_write, context);
                    cmd_reqs.push(cmd);
                    IMPORTER_APPLY_BYTES.observe(req_write_size as _);
                }

                start_apply = Instant::now();
                for cmd in cmd_reqs {
                    let (cb, future) = paired_future_callback();
                    match router.send_command(cmd, Callback::write(cb), RaftCmdExtraOpts::default())
                    {
                        Ok(_) => futs.push(future),
                        Err(e) => {
                            let mut import_err = kvproto::import_sstpb::Error::default();
                            import_err.set_message(format!("failed to send raft command: {}", e));
                            apply_resp.set_error(import_err);
                        }
                    }
                }
                if let Some(r) = range {
                    apply_resp.set_range(r);
                }
                Ok(())
            })();
            if let Err(e) = result {
                apply_resp.set_error(e.into());
            }

            let resp = Ok(join_all(futs).await.iter().fold(apply_resp, |mut resp, x| {
                match x {
                    Err(e) => {
                        let mut import_err = kvproto::import_sstpb::Error::default();
                        import_err.set_message(format!("failed to complete raft command: {}", e));
                        resp.set_error(import_err);
                    }
                    Ok(r) => {
                        if r.response.get_header().has_error() {
                            let mut import_err = kvproto::import_sstpb::Error::default();
                            let err = r.response.get_header().get_error();
                            import_err.set_message("failed to complete raft command".to_string());
                            // FIXME: if there are many errors, we may lose some of them here.
                            import_err.set_store_error(err.clone());
                            warn!("failed to apply the file to the store"; "error" => ?err);
                            resp.set_error(import_err);
                        }
                    }
                }
                resp
            }));

            // Records how long the apply task waits to be scheduled.
            sst_importer::metrics::IMPORTER_APPLY_DURATION
                .with_label_values(&["apply"])
                .observe(start_apply.saturating_elapsed().as_secs_f64());
            sst_importer::metrics::IMPORTER_APPLY_DURATION
                .with_label_values(&["finish"])
                .observe(start.saturating_elapsed().as_secs_f64());
=======

            let mut resp = ApplyResponse::default();

            match Self::apply_imp(req, importer, router, limiter, max_raft_size).await {
                Ok(Some(r)) => resp.set_range(r),
                Err(e) => resp.set_error(e),
                _ => {}
            }

>>>>>>> 2ab52016
            debug!("finished apply kv file with {:?}", resp);
            crate::send_rpc_response!(Ok(resp), sink, label, start);
        };
<<<<<<< HEAD
        self.threads.spawn(handle_task);
=======
        self.block_threads.spawn_ok(handle_task);
>>>>>>> 2ab52016
    }

    /// Downloads the file and performs key-rewrite for later ingesting.
    fn download(
        &mut self,
        _ctx: RpcContext<'_>,
        req: DownloadRequest,
        sink: UnarySink<DownloadResponse>,
    ) {
        let label = "download";
        let timer = Instant::now_coarse();
        let importer = Arc::clone(&self.importer);
        let limiter = self.limiter.clone();
        let engine = self.engine.clone();
        let start = Instant::now();

        let handle_task = async move {
            // Records how long the download task waits to be scheduled.
            sst_importer::metrics::IMPORTER_DOWNLOAD_DURATION
                .with_label_values(&["queue"])
                .observe(start.saturating_elapsed().as_secs_f64());

            // FIXME: download() should be an async fn, to allow BR to cancel
            // a download task.
            // Unfortunately, this currently can't happen because the S3Storage
            // is not Send + Sync. See the documentation of S3Storage for reason.
            let cipher = req
                .cipher_info
                .to_owned()
                .into_option()
                .filter(|c| c.cipher_type != EncryptionMethod::Plaintext);

            let res = importer.download_ext::<E>(
                req.get_sst(),
                req.get_storage_backend(),
                req.get_name(),
                req.get_rewrite_rule(),
                cipher,
                limiter,
                engine,
                DownloadExt::default().cache_key(req.get_storage_cache_id()),
            );
            let mut resp = DownloadResponse::default();
            match res.await {
                Ok(range) => match range {
                    Some(r) => resp.set_range(r),
                    None => resp.set_is_empty(true),
                },
                Err(e) => resp.set_error(e.into()),
            }
            crate::send_rpc_response!(Ok(resp), sink, label, timer);
        };

        self.threads.spawn(handle_task);
    }

    /// Ingest the file by sending a raft command to raftstore.
    ///
    /// If the ingestion fails because the region is not found or the epoch does
    /// not match, the remaining files will eventually be cleaned up by
    /// CleanupSstWorker.
    fn ingest(
        &mut self,
        ctx: RpcContext<'_>,
        mut req: IngestRequest,
        sink: UnarySink<IngestResponse>,
    ) {
        let label = "ingest";
        let timer = Instant::now_coarse();

        let mut resp = IngestResponse::default();
        if let Some(errorpb) = self.check_write_stall() {
            resp.set_error(errorpb);
            ctx.spawn(
                sink.success(resp)
                    .unwrap_or_else(|e| warn!("send rpc failed"; "err" => %e)),
            );
            return;
        }

        let mut errorpb = errorpb::Error::default();
        if !Self::acquire_lock(&self.task_slots, req.get_sst()).unwrap_or(false) {
            errorpb.set_message(Error::FileConflict.to_string());
            resp.set_error(errorpb);
            ctx.spawn(
                sink.success(resp)
                    .unwrap_or_else(|e| warn!("send rpc failed"; "err" => %e)),
            );
            return;
        }

        let task_slots = self.task_slots.clone();
        let meta = req.take_sst();
        let f = self.ingest_files(req.take_context(), label, vec![meta.clone()]);
        let handle_task = async move {
            let res = f.await;
            Self::release_lock(&task_slots, &meta).unwrap();
            crate::send_rpc_response!(res, sink, label, timer);
        };
        self.threads.spawn(handle_task);
    }

    /// Ingest multiple files by sending a raft command to raftstore.
    fn multi_ingest(
        &mut self,
        ctx: RpcContext<'_>,
        mut req: MultiIngestRequest,
        sink: UnarySink<IngestResponse>,
    ) {
        let label = "multi-ingest";
        let timer = Instant::now_coarse();

        let mut resp = IngestResponse::default();
        if let Some(errorpb) = self.check_write_stall() {
            resp.set_error(errorpb);
            ctx.spawn(
                sink.success(resp)
                    .unwrap_or_else(|e| warn!("send rpc failed"; "err" => %e)),
            );
            return;
        }

        let mut errorpb = errorpb::Error::default();
        let mut metas = vec![];
        for sst in req.get_ssts() {
            if Self::acquire_lock(&self.task_slots, sst).unwrap_or(false) {
                metas.push(sst.clone());
            }
        }
        if metas.len() < req.get_ssts().len() {
            for m in metas {
                Self::release_lock(&self.task_slots, &m).unwrap();
            }
            errorpb.set_message(Error::FileConflict.to_string());
            resp.set_error(errorpb);
            ctx.spawn(
                sink.success(resp)
                    .unwrap_or_else(|e| warn!("send rpc failed"; "err" => %e)),
            );
            return;
        }
        let task_slots = self.task_slots.clone();
        let f = self.ingest_files(req.take_context(), label, req.take_ssts().into());
        let handle_task = async move {
            let res = f.await;
            for m in metas {
                Self::release_lock(&task_slots, &m).unwrap();
            }
            crate::send_rpc_response!(res, sink, label, timer);
        };
        self.threads.spawn(handle_task);
    }

    fn compact(
        &mut self,
        _ctx: RpcContext<'_>,
        req: CompactRequest,
        sink: UnarySink<CompactResponse>,
    ) {
        let label = "compact";
        let timer = Instant::now_coarse();
        let engine = self.engine.clone();

        let handle_task = async move {
            let (start, end) = if !req.has_range() {
                (None, None)
            } else {
                (
                    Some(req.get_range().get_start()),
                    Some(req.get_range().get_end()),
                )
            };
            let output_level = if req.get_output_level() == -1 {
                None
            } else {
                Some(req.get_output_level())
            };

            let res = engine.compact_files_in_range(start, end, output_level);
            match res {
                Ok(_) => info!(
                    "compact files in range";
                    "start" => start.map(log_wrappers::Value::key),
                    "end" => end.map(log_wrappers::Value::key),
                    "output_level" => ?output_level, "takes" => ?timer.saturating_elapsed()
                ),
                Err(ref e) => error!(%*e;
                    "compact files in range failed";
                    "start" => start.map(log_wrappers::Value::key),
                    "end" => end.map(log_wrappers::Value::key),
                    "output_level" => ?output_level,
                ),
            }
            let res = res
                .map_err(|e| Error::Engine(box_err!(e)))
                .map(|_| CompactResponse::default());
            crate::send_rpc_response!(res, sink, label, timer);
        };

        self.threads.spawn(handle_task);
    }

    fn set_download_speed_limit(
        &mut self,
        ctx: RpcContext<'_>,
        req: SetDownloadSpeedLimitRequest,
        sink: UnarySink<SetDownloadSpeedLimitResponse>,
    ) {
        let label = "set_download_speed_limit";
        let timer = Instant::now_coarse();

        let speed_limit = req.get_speed_limit();
        self.limiter.set_speed_limit(if speed_limit > 0 {
            speed_limit as f64
        } else {
            f64::INFINITY
        });

        let ctx_task = async move {
            crate::send_rpc_response!(
                Ok(SetDownloadSpeedLimitResponse::default()),
                sink,
                label,
                timer
            );
        };

        ctx.spawn(ctx_task);
    }

    fn duplicate_detect(
        &mut self,
        _ctx: RpcContext<'_>,
        mut request: DuplicateDetectRequest,
        mut sink: ServerStreamingSink<DuplicateDetectResponse>,
    ) {
        let label = "duplicate_detect";
        let timer = Instant::now_coarse();
        let context = request.take_context();
        let router = self.router.clone();
        let start_key = request.take_start_key();
        let min_commit_ts = request.get_min_commit_ts();
        let end_key = if request.get_end_key().is_empty() {
            None
        } else {
            Some(request.take_end_key())
        };
        let key_only = request.get_key_only();
        let snap_res = Self::async_snapshot(router, make_request_header(context));
        let handle_task = async move {
            let res = snap_res.await;
            let snapshot = match res {
                Ok(snap) => snap.snapshot,
                Err(e) => {
                    let mut resp = DuplicateDetectResponse::default();
                    pb_error_inc(label, &e);
                    resp.set_region_error(e);
                    match sink
                        .send((resp, WriteFlags::default().buffer_hint(true)))
                        .await
                    {
                        Ok(_) => {
                            IMPORT_RPC_DURATION
                                .with_label_values(&[label, "ok"])
                                .observe(timer.saturating_elapsed_secs());
                        }
                        Err(e) => {
                            warn!(
                                "connection send message fail";
                                "err" => %e
                            );
                        }
                    }
                    let _ = sink.close().await;
                    return;
                }
            };
            let detector =
                DuplicateDetector::new(snapshot, start_key, end_key, min_commit_ts, key_only)
                    .unwrap();
            for resp in detector {
                if let Err(e) = sink
                    .send((resp, WriteFlags::default().buffer_hint(true)))
                    .await
                {
                    warn!(
                        "connection send message fail";
                        "err" => %e
                    );
                    break;
                }
            }
            let _ = sink.close().await;
        };
        self.threads.spawn(handle_task);
    }

    impl_write!(write, WriteRequest, WriteResponse, Chunk, new_txn_writer);

    impl_write!(
        raw_write,
        RawWriteRequest,
        RawWriteResponse,
        RawChunk,
        new_raw_writer
    );
}

// add error statistics from pb error response
fn pb_error_inc(type_: &str, e: &errorpb::Error) {
    let label = if e.has_not_leader() {
        "not_leader"
    } else if e.has_store_not_match() {
        "store_not_match"
    } else if e.has_region_not_found() {
        "region_not_found"
    } else if e.has_key_not_in_region() {
        "key_not_in_range"
    } else if e.has_epoch_not_match() {
        "epoch_not_match"
    } else if e.has_server_is_busy() {
        "server_is_busy"
    } else if e.has_stale_command() {
        "stale_command"
    } else if e.has_raft_entry_too_large() {
        "raft_entry_too_large"
    } else {
        "unknown"
    };

    IMPORTER_ERROR_VEC.with_label_values(&[type_, label]).inc();
}

<<<<<<< HEAD
enum RequestCollector {
    /// Retain the last ts of each key in each request.
    /// This is used for write CF because resolved ts observer hates duplicated
    /// key in the same request.
    RetainLastTs(HashMap<Vec<u8>, (Request, u64)>),
    /// Collector favor that simple collect all items, and it do not contains
    /// duplicated key-value. This is used for default CF.
    KeepAll(HashMap<Vec<u8>, Request>),
}

impl RequestCollector {
    fn from_cf(cf: &str) -> Self {
        match cf {
            CF_DEFAULT | "" => Self::KeepAll(Default::default()),
            CF_WRITE => Self::RetainLastTs(Default::default()),
            _ => {
                warn!("unknown cf name, using default request collector"; "cf" => %cf);
                Self::RetainLastTs(Default::default())
            }
        }
    }

    fn accept(&mut self, req: Request) {
        let k = key_from_request(&req);
        match self {
            RequestCollector::RetainLastTs(ref mut reqs) => {
                let (encoded_key, ts) = match Key::split_on_ts_for(k) {
                    Ok(k) => k,
                    Err(err) => {
                        warn!("key without ts, skipping"; "key" => %log_wrappers::Value::key(k), "err" => %err);
                        return;
                    }
                };
                if reqs
                    .get(encoded_key)
                    .map(|(_, old_ts)| *old_ts < ts.into_inner())
                    .unwrap_or(true)
                {
                    reqs.insert(encoded_key.to_owned(), (req, ts.into_inner()));
                }
            }
            RequestCollector::KeepAll(ref mut reqs) => {
                reqs.insert(k.to_owned(), req);
            }
        }
    }

    fn drain(&mut self) -> Vec<Request> {
        match self {
            RequestCollector::RetainLastTs(ref mut reqs) => {
                reqs.drain().map(|(_, (req, _))| req).collect()
            }
            RequestCollector::KeepAll(ref mut reqs) => reqs.drain().map(|(_, req)| req).collect(),
        }
    }

    fn is_empty(&self) -> bool {
        match self {
            RequestCollector::RetainLastTs(reqs) => reqs.is_empty(),
            RequestCollector::KeepAll(reqs) => reqs.is_empty(),
        }
    }
}

=======
>>>>>>> 2ab52016
fn key_from_request(req: &Request) -> &[u8] {
    if req.has_put() {
        return req.get_put().get_key();
    }
    if req.has_delete() {
        return req.get_delete().get_key();
    }
    panic!("trying to extract key from request is neither put nor delete.")
}

fn make_request_header(mut context: Context) -> RaftRequestHeader {
    let region_id = context.get_region_id();
    let mut header = RaftRequestHeader::default();
    header.set_peer(context.take_peer());
    header.set_region_id(region_id);
    header.set_region_epoch(context.take_region_epoch());
    header
}

<<<<<<< HEAD
fn make_request(reqs: &mut RequestCollector, context: Context) -> RaftCmdRequest {
    let mut cmd = RaftCmdRequest::default();
    let mut header = make_request_header(context);
    // Set the UUID of header to prevent raftstore batching our requests.
    // The current `resolved_ts` observer assumes that each batch of request doesn't
    // has two writes to the same key. (Even with 2 different TS). That was true
    // for normal cases because the latches reject concurrency write to keys.
    // However we have bypassed the latch layer :(
    header.set_uuid(uuid::Uuid::new_v4().as_bytes().to_vec());
    cmd.set_header(header);
    cmd.set_requests(reqs.drain().into());
    cmd
}

// we need to remove duplicate keys in here, since
// in https://github.com/tikv/tikv/blob/a401f78bc86f7e6ea6a55ad9f453ae31be835b55/components/resolved_ts/src/cmd.rs#L204
// will panic if found duplicated entry during Vec<PutRequest>.
fn build_apply_request<'a, 'b>(
    req_size: &'a mut u64,
    raft_size: u64,
    reqs: &'a mut RequestCollector,
    cmd_reqs: &'a mut Vec<RaftCmdRequest>,
    is_delete: bool,
    cf: &'b str,
    context: Context,
) -> Box<dyn FnMut(Vec<u8>, Vec<u8>) + 'b>
where
    'a: 'b,
{
    // use callback to collect kv data.
    Box::new(move |k: Vec<u8>, v: Vec<u8>| {
        // Need to skip the empty key/value that could break the transaction or cause
        // data corruption. see details at https://github.com/pingcap/tiflow/issues/5468.
        if k.is_empty() || v.is_empty() {
            return;
        }

        let mut req = Request::default();
        if is_delete {
            let mut del = DeleteRequest::default();
            del.set_key(k);
            del.set_cf(cf.to_string());
            req.set_cmd_type(CmdType::Delete);
            req.set_delete(del);
        } else {
            if cf == CF_WRITE && !write_needs_restore(&v) {
                return;
            }

            let mut put = PutRequest::default();
            put.set_key(k);
            put.set_value(v);
            put.set_cf(cf.to_string());
            req.set_cmd_type(CmdType::Put);
            req.set_put(put);
        }

        // When the request size get grow to max request size,
        // build the request and add it to a batch.
        if *req_size + req.compute_size() as u64 > raft_size * 7 / 8 {
            IMPORTER_APPLY_BYTES.observe(*req_size as _);
            *req_size = 0;
            let cmd = make_request(reqs, context.clone());
            cmd_reqs.push(cmd);
        }

        *req_size += req.compute_size() as u64;
        reqs.accept(req);
    })
}

=======
>>>>>>> 2ab52016
fn write_needs_restore(write: &[u8]) -> bool {
    let w = WriteRef::parse(write);
    match w {
        Ok(w)
            if matches!(
                w.write_type,
                // We only keep the last put / delete write CF,
                // other write type may shadow the real data and cause data loss.
                WriteType::Put | WriteType::Delete
            ) =>
        {
            true
        }
        Ok(w) => {
            debug!("skip unnecessary write."; "type" => ?w.write_type);
            false
        }
        Err(err) => {
            warn!("write cannot be parsed, skipping"; "err" => %err, 
                        "write" => %log_wrappers::Value::key(write));
            false
        }
    }
}

#[cfg(test)]
mod test {
    use std::collections::HashMap;

    use engine_traits::{CF_DEFAULT, CF_WRITE};
    use kvproto::{kvrpcpb::Context, raft_cmdpb::*};
    use txn_types::{Key, TimeStamp, Write, WriteType};

    use crate::import::sst_service::{key_from_request, RequestCollector};

    fn write(key: &[u8], ty: WriteType, commit_ts: u64, start_ts: u64) -> (Vec<u8>, Vec<u8>) {
        let k = Key::from_raw(key).append_ts(TimeStamp::new(commit_ts));
        let v = Write::new(ty, TimeStamp::new(start_ts), None);
        (k.into_encoded(), v.as_ref().to_bytes())
    }

    fn default(key: &[u8], val: &[u8], start_ts: u64) -> (Vec<u8>, Vec<u8>) {
        let k = Key::from_raw(key).append_ts(TimeStamp::new(start_ts));
        (k.into_encoded(), val.to_owned())
    }

    fn default_req(key: &[u8], val: &[u8], start_ts: u64) -> Request {
        let (k, v) = default(key, val, start_ts);
        req(k, v, CF_DEFAULT, CmdType::Put)
    }

    fn write_req(key: &[u8], ty: WriteType, commit_ts: u64, start_ts: u64) -> Request {
        let (k, v) = write(key, ty, commit_ts, start_ts);
        let cmd_type = if ty == WriteType::Delete {
            CmdType::Delete
        } else {
            CmdType::Put
        };

        req(k, v, CF_WRITE, cmd_type)
    }

    fn req(k: Vec<u8>, v: Vec<u8>, cf: &str, cmd_type: CmdType) -> Request {
        let mut req = Request::default();
        req.set_cmd_type(cmd_type);

        match cmd_type {
            CmdType::Put => {
                let mut put = PutRequest::default();
                put.set_key(k);
                put.set_value(v);
                put.set_cf(cf.to_string());

                req.set_put(put)
            }
            CmdType::Delete => {
                let mut del = DeleteRequest::default();
                del.set_cf(cf.to_string());
                del.set_key(k);

                req.set_delete(del);
            }
            _ => panic!("invalid input cmd_type"),
        }
        req
    }

    #[test]
    fn test_build_request() {
        #[derive(Debug)]
        struct Case {
            cf: &'static str,
            is_delete: bool,
            mutations: Vec<(Vec<u8>, Vec<u8>)>,
            expected_reqs: Vec<Request>,
        }

        fn run_case(c: &Case) {
<<<<<<< HEAD
            let mut cmds = vec![];
            let mut reqs = RequestCollector::from_cf(c.cf);
            let mut req_size = 0_u64;

            let mut builder = build_apply_request(
                &mut req_size,
                1024,
                &mut reqs,
                &mut cmds,
                c.is_delete,
                c.cf,
                Context::new(),
            );

            for (k, v) in c.mutations.clone() {
                builder(k, v);
            }
            drop(builder);
            if !reqs.is_empty() {
                let cmd = make_request(&mut reqs, Context::new());
                cmds.push(cmd);
=======
            let mut collector = RequestCollector::new(Context::new(), 1024);

            for (k, v) in c.mutations.clone() {
                collector.accept_kv(c.cf, c.is_delete, k, v);
>>>>>>> 2ab52016
            }
            let reqs = collector.drain_raft_reqs(true);

<<<<<<< HEAD
            let mut req1: HashMap<_, _> = cmds
=======
            let mut req1: HashMap<_, _> = reqs
>>>>>>> 2ab52016
                .into_iter()
                .flat_map(|mut x| x.take_requests().into_iter())
                .map(|req| {
                    let key = key_from_request(&req).to_owned();
                    (key, req)
                })
                .collect();
            for req in c.expected_reqs.iter() {
                let r = req1.remove(key_from_request(req));
                assert_eq!(r.as_ref(), Some(req), "{:?}", c);
            }
            assert!(req1.is_empty(), "{:?}\ncase = {:?}", req1, c);
        }

        use WriteType::*;
        let cases = vec![
            Case {
                cf: CF_WRITE,
                is_delete: false,
                mutations: vec![
                    write(b"foo", Lock, 42, 41),
                    write(b"foo", Put, 40, 39),
                    write(b"bar", Put, 38, 37),
                    write(b"baz", Put, 34, 31),
                    write(b"bar", Put, 28, 17),
                    (Vec::default(), Vec::default()),
                ],
                expected_reqs: vec![
                    write_req(b"foo", Put, 40, 39),
                    write_req(b"bar", Put, 38, 37),
                    write_req(b"baz", Put, 34, 31),
                ],
            },
            Case {
                cf: CF_WRITE,
                is_delete: true,
                mutations: vec![
                    write(b"foo", Delete, 40, 39),
                    write(b"bar", Delete, 38, 37),
                    write(b"baz", Delete, 34, 31),
                    write(b"bar", Delete, 28, 17),
                ],
                expected_reqs: vec![
                    write_req(b"foo", Delete, 40, 39),
                    write_req(b"bar", Delete, 38, 37),
                    write_req(b"baz", Delete, 34, 31),
                ],
            },
            Case {
                cf: CF_DEFAULT,
                is_delete: false,
                mutations: vec![
                    default(b"aria", b"The planet where flowers bloom.", 123),
                    default(
                        b"aria",
                        b"Even a small breeze can still bring small happiness.",
                        178,
                    ),
                    default(b"beyond", b"Calling your name.", 278),
                    default(b"beyond", b"Calling your name.", 278),
                    default(b"PingCap", b"", 300),
                ],
                expected_reqs: vec![
                    default_req(b"aria", b"The planet where flowers bloom.", 123),
                    default_req(
                        b"aria",
                        b"Even a small breeze can still bring small happiness.",
                        178,
                    ),
                    default_req(b"beyond", b"Calling your name.", 278),
                ],
            },
        ];

        for case in cases {
            run_case(&case);
        }
    }

    #[test]
    fn test_request_collector_with_write_cf() {
<<<<<<< HEAD
        let mut request_collector = RequestCollector::from_cf(CF_WRITE);
        assert_eq!(request_collector.is_empty(), true);
=======
        let mut request_collector = RequestCollector::new(Context::new(), 102400);
>>>>>>> 2ab52016
        let reqs = vec![
            write_req(b"foo", WriteType::Put, 40, 39),
            write_req(b"aar", WriteType::Put, 38, 37),
            write_req(b"foo", WriteType::Put, 34, 31),
            write_req(b"zzz", WriteType::Put, 41, 40),
        ];
        let reqs_result = vec![
            write_req(b"aar", WriteType::Put, 38, 37),
            write_req(b"foo", WriteType::Put, 40, 39),
            write_req(b"zzz", WriteType::Put, 41, 40),
        ];

        for req in reqs {
<<<<<<< HEAD
            request_collector.accept(req);
        }
        assert_eq!(request_collector.is_empty(), false);
        let mut reqs = request_collector.drain();
=======
            request_collector.accept(CF_WRITE, req);
        }
        let mut reqs: Vec<_> = request_collector.drain_unpacked_reqs(CF_WRITE);
>>>>>>> 2ab52016
        reqs.sort_by(|r1, r2| {
            let k1 = key_from_request(r1);
            let k2 = key_from_request(r2);
            k1.cmp(k2)
        });
        assert_eq!(reqs, reqs_result);
<<<<<<< HEAD
        assert_eq!(request_collector.is_empty(), true);
=======
        assert!(request_collector.is_empty());
>>>>>>> 2ab52016
    }

    #[test]
    fn test_request_collector_with_default_cf() {
<<<<<<< HEAD
        let mut request_collector = RequestCollector::from_cf(CF_DEFAULT);
        assert_eq!(request_collector.is_empty(), true);
=======
        let mut request_collector = RequestCollector::new(Context::new(), 102400);
>>>>>>> 2ab52016
        let reqs = vec![
            default_req(b"foo", b"", 39),
            default_req(b"zzz", b"", 40),
            default_req(b"foo", b"", 37),
            default_req(b"foo", b"", 39),
        ];
        let reqs_result = vec![
            default_req(b"foo", b"", 37),
            default_req(b"foo", b"", 39),
            default_req(b"zzz", b"", 40),
        ];

        for req in reqs {
<<<<<<< HEAD
            request_collector.accept(req);
        }
        assert_eq!(request_collector.is_empty(), false);
        let mut reqs = request_collector.drain();
=======
            request_collector.accept(CF_DEFAULT, req);
        }
        let mut reqs: Vec<_> = request_collector.drain_unpacked_reqs(CF_DEFAULT);
>>>>>>> 2ab52016
        reqs.sort_by(|r1, r2| {
            let k1 = key_from_request(r1);
            let (k1, ts1) = Key::split_on_ts_for(k1).unwrap();
            let k2 = key_from_request(r2);
            let (k2, ts2) = Key::split_on_ts_for(k2).unwrap();

            k1.cmp(k2).then(ts1.cmp(&ts2))
        });
        assert_eq!(reqs, reqs_result);
<<<<<<< HEAD
        assert_eq!(request_collector.is_empty(), true);
=======
        assert!(request_collector.is_empty());
>>>>>>> 2ab52016
    }
}<|MERGE_RESOLUTION|>--- conflicted
+++ resolved
@@ -11,12 +11,8 @@
 use collections::HashSet;
 use engine_traits::{KvEngine, CF_DEFAULT, CF_WRITE};
 use file_system::{set_io_type, IoType};
-<<<<<<< HEAD
-use futures::{future::join_all, sink::SinkExt, stream::TryStreamExt, TryFutureExt};
-=======
 use futures::{sink::SinkExt, stream::TryStreamExt, TryFutureExt};
 use futures_executor::{ThreadPool, ThreadPoolBuilder};
->>>>>>> 2ab52016
 use grpcio::{
     ClientStreamingSink, RequestStream, RpcContext, ServerStreamingSink, UnarySink, WriteFlags,
 };
@@ -66,15 +62,12 @@
     engine: E,
     router: Router,
     threads: Arc<Runtime>,
-<<<<<<< HEAD
-=======
     // For now, PiTR cannot be executed in the tokio runtime because it is synchronous and may
     // blocks. (tokio is so strict... it panics if we do insane things like blocking in an async
     // context.)
     // We need to execute these code in a context which allows blocking.
     // FIXME: Make PiTR restore asynchronous. Get rid of this pool.
     block_threads: Arc<ThreadPool>,
->>>>>>> 2ab52016
     importer: Arc<SstImporter>,
     limiter: Limiter,
     task_slots: Arc<Mutex<HashSet<PathBuf>>>,
@@ -259,8 +252,6 @@
             .enable_all()
             .thread_name("sst-importer")
             .after_start_wrapper(move || {
-<<<<<<< HEAD
-=======
                 tikv_util::thread_group::set_properties(props.clone());
                 tikv_alloc::add_thread_memory_accessor();
                 set_io_type(IoType::Import);
@@ -273,17 +264,12 @@
             .pool_size(cfg.num_threads)
             .name_prefix("sst-importer")
             .after_start_wrapper(move || {
->>>>>>> 2ab52016
                 tikv_util::thread_group::set_properties(props.clone());
                 tikv_alloc::add_thread_memory_accessor();
                 set_io_type(IoType::Import);
             })
             .before_stop_wrapper(move || tikv_alloc::remove_thread_memory_accessor())
-<<<<<<< HEAD
-            .build()
-=======
             .create()
->>>>>>> 2ab52016
             .unwrap();
         importer.start_switch_mode_check(threads.handle(), engine.clone());
         threads.spawn(Self::tick(importer.clone()));
@@ -292,10 +278,7 @@
             cfg,
             engine,
             threads: Arc::new(threads),
-<<<<<<< HEAD
-=======
             block_threads: Arc::new(block_threads),
->>>>>>> 2ab52016
             router,
             importer,
             limiter: Limiter::new(f64::INFINITY),
@@ -723,16 +706,7 @@
 
     // Downloads KV file and performs key-rewrite then apply kv into this tikv
     // store.
-<<<<<<< HEAD
-    fn apply(
-        &mut self,
-        _ctx: RpcContext<'_>,
-        mut req: ApplyRequest,
-        sink: UnarySink<ApplyResponse>,
-    ) {
-=======
     fn apply(&mut self, _ctx: RpcContext<'_>, req: ApplyRequest, sink: UnarySink<ApplyResponse>) {
->>>>>>> 2ab52016
         let label = "apply";
         let start = Instant::now();
         let importer = self.importer.clone();
@@ -745,149 +719,6 @@
             sst_importer::metrics::IMPORTER_APPLY_DURATION
                 .with_label_values(&["queue"])
                 .observe(start.saturating_elapsed().as_secs_f64());
-<<<<<<< HEAD
-            let mut start_apply = Instant::now();
-            let mut futs = vec![];
-            let mut apply_resp = ApplyResponse::default();
-            let context = req.take_context();
-            let mut rules = req.take_rewrite_rules();
-            let mut metas = req.take_metas();
-            // For compatibility with old requests.
-            if req.has_meta() {
-                metas.push(req.take_meta());
-                rules.push(req.take_rewrite_rule());
-            }
-
-            let result = (|| -> Result<()> {
-                let mut cmd_reqs = vec![];
-                let mut reqs_default = RequestCollector::from_cf(CF_DEFAULT);
-                let mut reqs_write = RequestCollector::from_cf(CF_WRITE);
-                let mut req_default_size = 0_u64;
-                let mut req_write_size = 0_u64;
-                let mut range: Option<Range> = None;
-                let ext_storage = {
-                    let inner = importer.wrap_kms(
-                        importer.external_storage_or_cache(
-                            req.get_storage_backend(),
-                            req.get_storage_cache_id(),
-                        )?,
-                        false,
-                    );
-                    inner
-                };
-
-                for (i, meta) in metas.iter().enumerate() {
-                    let (reqs, req_size) = if meta.get_cf() == CF_DEFAULT {
-                        (&mut reqs_default, &mut req_default_size)
-                    } else {
-                        (&mut reqs_write, &mut req_write_size)
-                    };
-
-                    let mut build_req_fn = build_apply_request(
-                        req_size,
-                        raft_size.0,
-                        reqs,
-                        cmd_reqs.as_mut(),
-                        meta.get_is_delete(),
-                        meta.get_cf(),
-                        context.clone(),
-                    );
-
-                    let buff = importer.read_from_kv_file(
-                        meta,
-                        &rules[i],
-                        Arc::clone(&ext_storage),
-                        req.get_storage_backend(),
-                        &limiter,
-                    )?;
-                    let r: Option<Range> = importer.do_apply_kv_file(
-                        meta.get_start_key(),
-                        meta.get_end_key(),
-                        meta.get_start_ts(),
-                        meta.get_restore_ts(),
-                        buff,
-                        &mut build_req_fn,
-                    )?;
-
-                    if let Some(mut r) = r {
-                        range = match range {
-                            Some(mut v) => {
-                                let s = v.take_start().min(r.take_start());
-                                let e = v.take_end().max(r.take_end());
-                                Some(Range {
-                                    start: s,
-                                    end: e,
-                                    ..Default::default()
-                                })
-                            }
-                            None => Some(r),
-                        };
-                    }
-                }
-
-                if !reqs_default.is_empty() {
-                    let cmd = make_request(&mut reqs_default, context.clone());
-                    cmd_reqs.push(cmd);
-                    IMPORTER_APPLY_BYTES.observe(req_default_size as _);
-                }
-                if !reqs_write.is_empty() {
-                    let cmd = make_request(&mut reqs_write, context);
-                    cmd_reqs.push(cmd);
-                    IMPORTER_APPLY_BYTES.observe(req_write_size as _);
-                }
-
-                start_apply = Instant::now();
-                for cmd in cmd_reqs {
-                    let (cb, future) = paired_future_callback();
-                    match router.send_command(cmd, Callback::write(cb), RaftCmdExtraOpts::default())
-                    {
-                        Ok(_) => futs.push(future),
-                        Err(e) => {
-                            let mut import_err = kvproto::import_sstpb::Error::default();
-                            import_err.set_message(format!("failed to send raft command: {}", e));
-                            apply_resp.set_error(import_err);
-                        }
-                    }
-                }
-                if let Some(r) = range {
-                    apply_resp.set_range(r);
-                }
-                Ok(())
-            })();
-            if let Err(e) = result {
-                apply_resp.set_error(e.into());
-            }
-
-            let resp = Ok(join_all(futs).await.iter().fold(apply_resp, |mut resp, x| {
-                match x {
-                    Err(e) => {
-                        let mut import_err = kvproto::import_sstpb::Error::default();
-                        import_err.set_message(format!("failed to complete raft command: {}", e));
-                        resp.set_error(import_err);
-                    }
-                    Ok(r) => {
-                        if r.response.get_header().has_error() {
-                            let mut import_err = kvproto::import_sstpb::Error::default();
-                            let err = r.response.get_header().get_error();
-                            import_err.set_message("failed to complete raft command".to_string());
-                            // FIXME: if there are many errors, we may lose some of them here.
-                            import_err.set_store_error(err.clone());
-                            warn!("failed to apply the file to the store"; "error" => ?err);
-                            resp.set_error(import_err);
-                        }
-                    }
-                }
-                resp
-            }));
-
-            // Records how long the apply task waits to be scheduled.
-            sst_importer::metrics::IMPORTER_APPLY_DURATION
-                .with_label_values(&["apply"])
-                .observe(start_apply.saturating_elapsed().as_secs_f64());
-            sst_importer::metrics::IMPORTER_APPLY_DURATION
-                .with_label_values(&["finish"])
-                .observe(start.saturating_elapsed().as_secs_f64());
-=======
 
             let mut resp = ApplyResponse::default();
 
@@ -897,15 +728,10 @@
                 _ => {}
             }
 
->>>>>>> 2ab52016
             debug!("finished apply kv file with {:?}", resp);
             crate::send_rpc_response!(Ok(resp), sink, label, start);
         };
-<<<<<<< HEAD
-        self.threads.spawn(handle_task);
-=======
         self.block_threads.spawn_ok(handle_task);
->>>>>>> 2ab52016
     }
 
     /// Downloads the file and performs key-rewrite for later ingesting.
@@ -1239,73 +1065,6 @@
     IMPORTER_ERROR_VEC.with_label_values(&[type_, label]).inc();
 }
 
-<<<<<<< HEAD
-enum RequestCollector {
-    /// Retain the last ts of each key in each request.
-    /// This is used for write CF because resolved ts observer hates duplicated
-    /// key in the same request.
-    RetainLastTs(HashMap<Vec<u8>, (Request, u64)>),
-    /// Collector favor that simple collect all items, and it do not contains
-    /// duplicated key-value. This is used for default CF.
-    KeepAll(HashMap<Vec<u8>, Request>),
-}
-
-impl RequestCollector {
-    fn from_cf(cf: &str) -> Self {
-        match cf {
-            CF_DEFAULT | "" => Self::KeepAll(Default::default()),
-            CF_WRITE => Self::RetainLastTs(Default::default()),
-            _ => {
-                warn!("unknown cf name, using default request collector"; "cf" => %cf);
-                Self::RetainLastTs(Default::default())
-            }
-        }
-    }
-
-    fn accept(&mut self, req: Request) {
-        let k = key_from_request(&req);
-        match self {
-            RequestCollector::RetainLastTs(ref mut reqs) => {
-                let (encoded_key, ts) = match Key::split_on_ts_for(k) {
-                    Ok(k) => k,
-                    Err(err) => {
-                        warn!("key without ts, skipping"; "key" => %log_wrappers::Value::key(k), "err" => %err);
-                        return;
-                    }
-                };
-                if reqs
-                    .get(encoded_key)
-                    .map(|(_, old_ts)| *old_ts < ts.into_inner())
-                    .unwrap_or(true)
-                {
-                    reqs.insert(encoded_key.to_owned(), (req, ts.into_inner()));
-                }
-            }
-            RequestCollector::KeepAll(ref mut reqs) => {
-                reqs.insert(k.to_owned(), req);
-            }
-        }
-    }
-
-    fn drain(&mut self) -> Vec<Request> {
-        match self {
-            RequestCollector::RetainLastTs(ref mut reqs) => {
-                reqs.drain().map(|(_, (req, _))| req).collect()
-            }
-            RequestCollector::KeepAll(ref mut reqs) => reqs.drain().map(|(_, req)| req).collect(),
-        }
-    }
-
-    fn is_empty(&self) -> bool {
-        match self {
-            RequestCollector::RetainLastTs(reqs) => reqs.is_empty(),
-            RequestCollector::KeepAll(reqs) => reqs.is_empty(),
-        }
-    }
-}
-
-=======
->>>>>>> 2ab52016
 fn key_from_request(req: &Request) -> &[u8] {
     if req.has_put() {
         return req.get_put().get_key();
@@ -1325,80 +1084,6 @@
     header
 }
 
-<<<<<<< HEAD
-fn make_request(reqs: &mut RequestCollector, context: Context) -> RaftCmdRequest {
-    let mut cmd = RaftCmdRequest::default();
-    let mut header = make_request_header(context);
-    // Set the UUID of header to prevent raftstore batching our requests.
-    // The current `resolved_ts` observer assumes that each batch of request doesn't
-    // has two writes to the same key. (Even with 2 different TS). That was true
-    // for normal cases because the latches reject concurrency write to keys.
-    // However we have bypassed the latch layer :(
-    header.set_uuid(uuid::Uuid::new_v4().as_bytes().to_vec());
-    cmd.set_header(header);
-    cmd.set_requests(reqs.drain().into());
-    cmd
-}
-
-// we need to remove duplicate keys in here, since
-// in https://github.com/tikv/tikv/blob/a401f78bc86f7e6ea6a55ad9f453ae31be835b55/components/resolved_ts/src/cmd.rs#L204
-// will panic if found duplicated entry during Vec<PutRequest>.
-fn build_apply_request<'a, 'b>(
-    req_size: &'a mut u64,
-    raft_size: u64,
-    reqs: &'a mut RequestCollector,
-    cmd_reqs: &'a mut Vec<RaftCmdRequest>,
-    is_delete: bool,
-    cf: &'b str,
-    context: Context,
-) -> Box<dyn FnMut(Vec<u8>, Vec<u8>) + 'b>
-where
-    'a: 'b,
-{
-    // use callback to collect kv data.
-    Box::new(move |k: Vec<u8>, v: Vec<u8>| {
-        // Need to skip the empty key/value that could break the transaction or cause
-        // data corruption. see details at https://github.com/pingcap/tiflow/issues/5468.
-        if k.is_empty() || v.is_empty() {
-            return;
-        }
-
-        let mut req = Request::default();
-        if is_delete {
-            let mut del = DeleteRequest::default();
-            del.set_key(k);
-            del.set_cf(cf.to_string());
-            req.set_cmd_type(CmdType::Delete);
-            req.set_delete(del);
-        } else {
-            if cf == CF_WRITE && !write_needs_restore(&v) {
-                return;
-            }
-
-            let mut put = PutRequest::default();
-            put.set_key(k);
-            put.set_value(v);
-            put.set_cf(cf.to_string());
-            req.set_cmd_type(CmdType::Put);
-            req.set_put(put);
-        }
-
-        // When the request size get grow to max request size,
-        // build the request and add it to a batch.
-        if *req_size + req.compute_size() as u64 > raft_size * 7 / 8 {
-            IMPORTER_APPLY_BYTES.observe(*req_size as _);
-            *req_size = 0;
-            let cmd = make_request(reqs, context.clone());
-            cmd_reqs.push(cmd);
-        }
-
-        *req_size += req.compute_size() as u64;
-        reqs.accept(req);
-    })
-}
-
-=======
->>>>>>> 2ab52016
 fn write_needs_restore(write: &[u8]) -> bool {
     let w = WriteRef::parse(write);
     match w {
@@ -1497,42 +1182,14 @@
         }
 
         fn run_case(c: &Case) {
-<<<<<<< HEAD
-            let mut cmds = vec![];
-            let mut reqs = RequestCollector::from_cf(c.cf);
-            let mut req_size = 0_u64;
-
-            let mut builder = build_apply_request(
-                &mut req_size,
-                1024,
-                &mut reqs,
-                &mut cmds,
-                c.is_delete,
-                c.cf,
-                Context::new(),
-            );
-
-            for (k, v) in c.mutations.clone() {
-                builder(k, v);
-            }
-            drop(builder);
-            if !reqs.is_empty() {
-                let cmd = make_request(&mut reqs, Context::new());
-                cmds.push(cmd);
-=======
             let mut collector = RequestCollector::new(Context::new(), 1024);
 
             for (k, v) in c.mutations.clone() {
                 collector.accept_kv(c.cf, c.is_delete, k, v);
->>>>>>> 2ab52016
             }
             let reqs = collector.drain_raft_reqs(true);
 
-<<<<<<< HEAD
-            let mut req1: HashMap<_, _> = cmds
-=======
             let mut req1: HashMap<_, _> = reqs
->>>>>>> 2ab52016
                 .into_iter()
                 .flat_map(|mut x| x.take_requests().into_iter())
                 .map(|req| {
@@ -1614,12 +1271,7 @@
 
     #[test]
     fn test_request_collector_with_write_cf() {
-<<<<<<< HEAD
-        let mut request_collector = RequestCollector::from_cf(CF_WRITE);
-        assert_eq!(request_collector.is_empty(), true);
-=======
         let mut request_collector = RequestCollector::new(Context::new(), 102400);
->>>>>>> 2ab52016
         let reqs = vec![
             write_req(b"foo", WriteType::Put, 40, 39),
             write_req(b"aar", WriteType::Put, 38, 37),
@@ -1633,37 +1285,21 @@
         ];
 
         for req in reqs {
-<<<<<<< HEAD
-            request_collector.accept(req);
-        }
-        assert_eq!(request_collector.is_empty(), false);
-        let mut reqs = request_collector.drain();
-=======
             request_collector.accept(CF_WRITE, req);
         }
         let mut reqs: Vec<_> = request_collector.drain_unpacked_reqs(CF_WRITE);
->>>>>>> 2ab52016
         reqs.sort_by(|r1, r2| {
             let k1 = key_from_request(r1);
             let k2 = key_from_request(r2);
             k1.cmp(k2)
         });
         assert_eq!(reqs, reqs_result);
-<<<<<<< HEAD
-        assert_eq!(request_collector.is_empty(), true);
-=======
         assert!(request_collector.is_empty());
->>>>>>> 2ab52016
     }
 
     #[test]
     fn test_request_collector_with_default_cf() {
-<<<<<<< HEAD
-        let mut request_collector = RequestCollector::from_cf(CF_DEFAULT);
-        assert_eq!(request_collector.is_empty(), true);
-=======
         let mut request_collector = RequestCollector::new(Context::new(), 102400);
->>>>>>> 2ab52016
         let reqs = vec![
             default_req(b"foo", b"", 39),
             default_req(b"zzz", b"", 40),
@@ -1677,16 +1313,9 @@
         ];
 
         for req in reqs {
-<<<<<<< HEAD
-            request_collector.accept(req);
-        }
-        assert_eq!(request_collector.is_empty(), false);
-        let mut reqs = request_collector.drain();
-=======
             request_collector.accept(CF_DEFAULT, req);
         }
         let mut reqs: Vec<_> = request_collector.drain_unpacked_reqs(CF_DEFAULT);
->>>>>>> 2ab52016
         reqs.sort_by(|r1, r2| {
             let k1 = key_from_request(r1);
             let (k1, ts1) = Key::split_on_ts_for(k1).unwrap();
@@ -1696,10 +1325,6 @@
             k1.cmp(k2).then(ts1.cmp(&ts2))
         });
         assert_eq!(reqs, reqs_result);
-<<<<<<< HEAD
-        assert_eq!(request_collector.is_empty(), true);
-=======
         assert!(request_collector.is_empty());
->>>>>>> 2ab52016
     }
 }