// Copyright 2021 TiKV Project Authors. Licensed under Apache-2.0.

use std::ops::Deref;

use engine_traits::{ReadOptions, CF_DEFAULT, CF_WRITE};
use getset::CopyGetters;
use tikv::storage::{
    mvcc::near_load_data_by_write, Cursor, CursorBuilder, ScanMode, Snapshot as EngineSnapshot,
    Statistics,
};
use tikv_kv::Iterator;
use tikv_util::{
    config::ReadableSize,
    lru::{LruCache, SizePolicy},
    time::Instant,
    Either,
};
use txn_types::{Key, MutationType, OldValue, TimeStamp, Value, WriteRef, WriteType};

use crate::{metrics::*, Result};

pub(crate) type OldValueCallback = Box<
    dyn Fn(Key, TimeStamp, &mut OldValueCache, &mut Statistics) -> Result<Option<Vec<u8>>> + Send,
>;

#[derive(Default)]
pub struct OldValueCacheSizePolicy(usize);

impl SizePolicy<Key, (OldValue, Option<MutationType>)> for OldValueCacheSizePolicy {
    fn current(&self) -> usize {
        self.0
    }

    fn on_insert(&mut self, key: &Key, value: &(OldValue, Option<MutationType>)) {
        self.0 +=
            key.as_encoded().len() + value.0.size() + std::mem::size_of::<Option<MutationType>>();
    }

    fn on_remove(&mut self, key: &Key, value: &(OldValue, Option<MutationType>)) {
        self.0 -=
            key.as_encoded().len() + value.0.size() + std::mem::size_of::<Option<MutationType>>();
    }

    fn on_reset(&mut self, val: usize) {
        self.0 = val;
    }
}

#[derive(CopyGetters)]
pub struct OldValueCache {
    cache: LruCache<Key, (OldValue, Option<MutationType>), OldValueCacheSizePolicy>,
    #[getset(get_copy = "pub")]
    access_count: usize,
    #[getset(get_copy = "pub")]
    miss_count: usize,
    #[getset(get_copy = "pub")]
    miss_none_count: usize,
    #[getset(get_copy = "pub")]
    update_count: usize,
}

impl OldValueCache {
    pub fn new(capacity: ReadableSize) -> OldValueCache {
        CDC_OLD_VALUE_CACHE_MEMORY_QUOTA.set(capacity.0 as i64);
        OldValueCache {
            cache: LruCache::with_capacity_sample_and_trace(
                capacity.0 as usize,
                0,
                OldValueCacheSizePolicy(0),
            ),
            access_count: 0,
            miss_count: 0,
            miss_none_count: 0,
            update_count: 0,
        }
    }

    pub fn insert(&mut self, key: Key, old_value: (OldValue, Option<MutationType>)) {
        self.cache.insert(key, old_value);
        self.update_count += 1;
    }

    pub fn resize(&mut self, new_capacity: ReadableSize) {
        CDC_OLD_VALUE_CACHE_MEMORY_QUOTA.set(new_capacity.0 as i64);
        self.cache.resize(new_capacity.0 as usize);
    }

    pub fn flush_metrics(&mut self) {
        fail::fail_point!("cdc_flush_old_value_metrics", |_| {});
        CDC_OLD_VALUE_CACHE_BYTES.set(self.cache.size() as i64);
        CDC_OLD_VALUE_CACHE_LEN.set(self.cache.len() as i64);
        CDC_OLD_VALUE_CACHE_ACCESS.add(self.access_count as i64);
        CDC_OLD_VALUE_CACHE_MISS.add(self.miss_count as i64);
        CDC_OLD_VALUE_CACHE_MISS_NONE.add(self.miss_none_count as i64);
        self.access_count = 0;
        self.miss_count = 0;
        self.miss_none_count = 0;
        self.update_count = 0;
    }

    #[cfg(test)]
    pub(crate) fn capacity(&self) -> usize {
        self.cache.capacity()
    }
}

/// Fetch old value for `key`. If it can't be found in `old_value_cache`, seek
/// and retrieve it with `query_ts` from `snapshot`.
pub fn get_old_value<S: EngineSnapshot>(
    snapshot: &S,
    key: Key,
    query_ts: TimeStamp,
    old_value_cache: &mut OldValueCache,
    statistics: &mut Statistics,
) -> Result<Option<Vec<u8>>> {
    let start = Instant::now();
    tikv_util::defer!(
        CDC_OLD_VALUE_DURATION_HISTOGRAM
            .with_label_values(&["all"])
            .observe(start.saturating_elapsed().as_secs_f64())
    );

    old_value_cache.access_count += 1;
    if let Some((old_value, mutation_type)) = old_value_cache.cache.remove(&key) {
        return match mutation_type {
            // Old value of an Insert is guaranteed to be None.
            Some(MutationType::Insert) => {
                assert_eq!(old_value, OldValue::None);
                Ok(None)
            }
            // For Put, Delete or a mutation type we do not know,
            // we read old value from the cache.
            Some(MutationType::Put) | Some(MutationType::Delete) | None => {
                match old_value {
                    OldValue::None => Ok(None),
                    OldValue::Value { value } => Ok(Some(value)),
                    OldValue::ValueTimeStamp { start_ts } => {
                        let prev_key = key.truncate_ts().unwrap().append_ts(start_ts);
                        let value = get_value_default(snapshot, &prev_key, statistics);
                        Ok(value)
                    }
                    // Unspecified and SeekWrite should not be added into cache.
                    OldValue::Unspecified | OldValue::SeekWrite(_) => unreachable!(),
                }
            }
            _ => unreachable!(),
        };
    }

    // Cannot get old value from cache, seek for it in engine.
    old_value_cache.miss_count += 1;
    let key = key.truncate_ts().unwrap().append_ts(query_ts);
    let mut cursor = new_write_cursor_on_key(snapshot, &key);
    let value = near_seek_old_value(&key, &mut cursor, Either::Left(snapshot), statistics)?;
    if value.is_none() {
        old_value_cache.miss_none_count += 1;
    }
    Ok(value)
}

pub fn new_old_value_cursor<S: EngineSnapshot>(snapshot: &S, cf: &'static str) -> Cursor<S::Iter> {
    let lower = snapshot.lower_bound().map(Key::from_encoded_slice);
    let upper = snapshot.upper_bound().map(Key::from_encoded_slice);
    CursorBuilder::new(snapshot, cf)
        .fill_cache(false)
        .scan_mode(ScanMode::Mixed)
        .range(lower, upper)
        .build()
        .unwrap()
}

/// Gets the latest value to the key with an older or equal version.
///
/// The key passed in should be a key with a timestamp. This function will
/// returns the latest value of the entry if the user key is the same to the
/// given key and the timestamp is older than or equal to the timestamp in the
/// given key.
///
/// `load_from_cf_data` indicates how to get value from `CF_DEFAULT`.
pub fn near_seek_old_value<S: EngineSnapshot>(
    key: &Key,
    write_cursor: &mut Cursor<S::Iter>,
    load_from_cf_data: Either<&S, &mut Cursor<S::Iter>>,
    statistics: &mut Statistics,
) -> Result<Option<Value>> {
    let start = Instant::now();
    tikv_util::defer!(
        CDC_OLD_VALUE_DURATION_HISTOGRAM
            .with_label_values(&["seek"])
            .observe(start.saturating_elapsed().as_secs_f64())
    );

    let (user_key, seek_ts) = Key::split_on_ts_for(key.as_encoded()).unwrap();
    if write_cursor.near_seek(key, &mut statistics.write)?
        && Key::is_user_key_eq(write_cursor.key(&mut statistics.write), user_key)
    {
        let mut old_value = None;
        while Key::is_user_key_eq(write_cursor.key(&mut statistics.write), user_key) {
            let write = WriteRef::parse(write_cursor.value(&mut statistics.write)).unwrap();
            old_value = match write.write_type {
                WriteType::Put if write.check_gc_fence_as_latest_version(seek_ts) => {
                    match write.short_value {
                        Some(short_value) => Some(short_value.to_vec()),
                        None => {
                            let mut key = key.clone().truncate_ts().unwrap();
                            match load_from_cf_data {
                                Either::Left(snapshot) => {
                                    key = key.append_ts(write.start_ts);
                                    get_value_default(snapshot, &key, statistics)
                                }
                                Either::Right(cursor) => Some(near_load_data_by_write(
                                    cursor,
                                    &key,
                                    write.start_ts,
                                    statistics,
                                )?),
                            }
                        }
                    }
                }
                WriteType::Delete | WriteType::Put => None,
                WriteType::Rollback | WriteType::Lock => {
                    if !write_cursor.next(&mut statistics.write) {
                        None
                    } else {
                        continue;
                    }
                }
            };
            break;
        }
        Ok(old_value)
    } else {
        Ok(None)
    }
}

pub struct OldValueCursors<I: Iterator> {
    pub write: Cursor<I>,
    pub default: Cursor<I>,
}

impl<I: Iterator> OldValueCursors<I> {
    pub fn new(write: Cursor<I>, default: Cursor<I>) -> Self {
        OldValueCursors { write, default }
    }
}

// Create a write cursor for fetching an old value for `key`.
fn new_write_cursor_on_key<S: EngineSnapshot>(snapshot: &S, key: &Key) -> Cursor<S::Iter> {
    let ts = Key::decode_ts_from(key.as_encoded()).unwrap();
    let upper = {
        let user_key = key.clone().truncate_ts().unwrap();
        Some(user_key.append_ts(TimeStamp::zero()))
    };

    CursorBuilder::new(snapshot, CF_WRITE)
        .fill_cache(false)
        .scan_mode(ScanMode::Mixed)
        // Set the range explicitly to avoid region boundaries are used incorrectly.
        .range(Some(key.clone()), upper)
        // Use bloom filter to speed up seeking on a given prefix.
        .prefix_seek(true)
        .hint_max_ts(Some(ts))
        .build()
        .unwrap()
}

fn get_value_default<S: EngineSnapshot>(
    snapshot: &S,
    key: &Key,
    statistics: &mut Statistics,
) -> Option<Value> {
    let start = Instant::now();
    tikv_util::defer!(
        CDC_OLD_VALUE_DURATION_HISTOGRAM
            .with_label_values(&["get"])
            .observe(start.saturating_elapsed().as_secs_f64())
    );

    statistics.data.get += 1;
    let mut opts = ReadOptions::new();
    opts.set_fill_cache(false);
    snapshot
        .get_cf_opt(opts, CF_DEFAULT, key)
        .unwrap()
        .map(|v| v.deref().to_vec())
}

#[cfg(test)]
mod tests {
    use std::sync::Arc;

    use engine_rocks::{ReadPerfInstant, RocksEngine};
    use engine_traits::{KvEngine, MiscExt};
    use kvproto::kvrpcpb::PrewriteRequestPessimisticAction::*;
    use tikv::{
        config::DbConfig,
        storage::{kv::TestEngineBuilder, txn::tests::*},
    };

    use super::*;

    fn must_get_eq(
        kv_engine: &RocksEngine,
        key: &Key,
        ts: u64,
        value: Option<Value>,
    ) -> Statistics {
        let key = key.clone().append_ts(ts.into());
        let snapshot = Arc::new(kv_engine.snapshot());
        let mut cursor = new_write_cursor_on_key(&snapshot, &key);
        let load_default = Either::Left(&snapshot);
        let mut stats = Statistics::default();
        let v = near_seek_old_value(&key, &mut cursor, load_default, &mut stats).unwrap();
        assert_eq!(v, value);
        stats
    }

    #[test]
    fn test_old_value_resize() {
        let capacity = 1024;

        let mut old_value_cache = OldValueCache::new(ReadableSize(capacity));
        let value = (
            OldValue::Value {
                value: b"value".to_vec(),
            },
            None,
        );

        // The size of each insert.
        let mut size_calc = OldValueCacheSizePolicy::default();
        size_calc.on_insert(&Key::from_raw(&0_usize.to_be_bytes()), &value);
        let size = size_calc.current();

        // Insert ten values.
        let cases = 10_usize;
        for i in 0..cases {
            let key = Key::from_raw(&i.to_be_bytes());
            old_value_cache.cache.insert(key, value.clone());
        }

        assert_eq!(old_value_cache.cache.size(), size * cases as usize);
        assert_eq!(old_value_cache.cache.len(), cases as usize);
        assert_eq!(old_value_cache.capacity(), capacity as usize);

        // Reduces capacity.
        let new_capacity = 256;
        // The memory usage that needs to be removed because of the capacity reduction.
        let dropped = old_value_cache.cache.size() - new_capacity;
        let dropped_count = if dropped % size != 0 {
            (dropped / size) + 1
        } else {
            dropped / size
        };
        // The remaining values count.
        let remaining_count = old_value_cache.cache.len() - dropped_count;
        old_value_cache.resize(ReadableSize(new_capacity as u64));

        assert_eq!(old_value_cache.cache.size(), size * remaining_count);
        assert_eq!(old_value_cache.cache.len(), remaining_count);
        assert_eq!(old_value_cache.capacity(), new_capacity as usize);
        for i in dropped_count..cases {
            let key = Key::from_raw(&i.to_be_bytes());
            assert_eq!(old_value_cache.cache.get(&key).is_some(), true);
        }

        // Increases the capacity again.
        let new_capacity = 1024;
        old_value_cache.resize(ReadableSize(new_capacity));

        assert_eq!(old_value_cache.cache.size(), size * remaining_count);
        assert_eq!(old_value_cache.cache.len(), remaining_count);
        assert_eq!(old_value_cache.capacity(), new_capacity as usize);
        for i in dropped_count..cases {
            let key = Key::from_raw(&i.to_be_bytes());
            assert_eq!(old_value_cache.cache.get(&key).is_some(), true);
        }
    }

    #[test]
    fn test_old_value_reader() {
        let mut engine = TestEngineBuilder::new().build().unwrap();
        let kv_engine = engine.get_rocksdb();
        let k = b"k";
        let key = Key::from_raw(k);

        must_prewrite_put(&mut engine, k, b"v1", k, 1);
        must_get_eq(&kv_engine, &key, 2, None);
        must_get_eq(&kv_engine, &key, 1, None);
        must_commit(&mut engine, k, 1, 1);
        must_get_eq(&kv_engine, &key, 1, Some(b"v1".to_vec()));

        must_prewrite_put(&mut engine, k, b"v2", k, 2);
        must_get_eq(&kv_engine, &key, 2, Some(b"v1".to_vec()));
        must_rollback(&mut engine, k, 2, false);

        must_prewrite_put(&mut engine, k, b"v3", k, 3);
        must_get_eq(&kv_engine, &key, 3, Some(b"v1".to_vec()));
        must_commit(&mut engine, k, 3, 3);

        must_prewrite_delete(&mut engine, k, k, 4);
        must_get_eq(&kv_engine, &key, 4, Some(b"v3".to_vec()));
        must_commit(&mut engine, k, 4, 4);

        must_prewrite_put(&mut engine, k, vec![b'v'; 5120].as_slice(), k, 5);
        must_get_eq(&kv_engine, &key, 5, None);
        must_commit(&mut engine, k, 5, 5);

        must_prewrite_delete(&mut engine, k, k, 6);
        must_get_eq(&kv_engine, &key, 6, Some(vec![b'v'; 5120]));
        must_rollback(&mut engine, k, 6, false);

        must_prewrite_put(&mut engine, k, b"v4", k, 7);
        must_commit(&mut engine, k, 7, 9);

<<<<<<< HEAD
        must_acquire_pessimistic_lock(&engine, k, k, 8, 10);
        must_pessimistic_prewrite_put(&engine, k, b"v5", k, 8, 10, DoPessimisticCheck);
=======
        must_acquire_pessimistic_lock(&mut engine, k, k, 8, 10);
        must_pessimistic_prewrite_put(&mut engine, k, b"v5", k, 8, 10, DoPessimisticCheck);
>>>>>>> b448214b
        must_get_eq(&kv_engine, &key, 10, Some(b"v4".to_vec()));
        must_commit(&mut engine, k, 8, 11);
    }

    #[test]
    fn test_old_value_reader_check_gc_fence() {
        let mut engine = TestEngineBuilder::new().build().unwrap();
        let kv_engine = engine.get_rocksdb();

        // PUT,      Read
        //  `--------------^
        must_prewrite_put(&mut engine, b"k1", b"v1", b"k1", 10);
        must_commit(&mut engine, b"k1", 10, 20);
        must_cleanup_with_gc_fence(&mut engine, b"k1", 20, 0, 50, true);

        // PUT,      Read
        //  `---------^
        must_prewrite_put(&mut engine, b"k2", b"v2", b"k2", 11);
        must_commit(&mut engine, b"k2", 11, 20);
        must_cleanup_with_gc_fence(&mut engine, b"k2", 20, 0, 40, true);

        // PUT,      Read
        //  `-----^
        must_prewrite_put(&mut engine, b"k3", b"v3", b"k3", 12);
        must_commit(&mut engine, b"k3", 12, 20);
        must_cleanup_with_gc_fence(&mut engine, b"k3", 20, 0, 30, true);

        // PUT,   PUT,       Read
        //  `-----^ `----^
        must_prewrite_put(&mut engine, b"k4", b"v4", b"k4", 13);
        must_commit(&mut engine, b"k4", 13, 14);
        must_prewrite_put(&mut engine, b"k4", b"v4x", b"k4", 15);
        must_commit(&mut engine, b"k4", 15, 20);
        must_cleanup_with_gc_fence(&mut engine, b"k4", 14, 0, 20, false);
        must_cleanup_with_gc_fence(&mut engine, b"k4", 20, 0, 30, true);

        // PUT,   DEL,       Read
        //  `-----^ `----^
        must_prewrite_put(&mut engine, b"k5", b"v5", b"k5", 13);
        must_commit(&mut engine, b"k5", 13, 14);
        must_prewrite_delete(&mut engine, b"k5", b"v5", 15);
        must_commit(&mut engine, b"k5", 15, 20);
        must_cleanup_with_gc_fence(&mut engine, b"k5", 14, 0, 20, false);
        must_cleanup_with_gc_fence(&mut engine, b"k5", 20, 0, 30, true);

        // PUT, LOCK, LOCK,   Read
        //  `------------------------^
        must_prewrite_put(&mut engine, b"k6", b"v6", b"k6", 16);
        must_commit(&mut engine, b"k6", 16, 20);
        must_prewrite_lock(&mut engine, b"k6", b"k6", 25);
        must_commit(&mut engine, b"k6", 25, 26);
        must_prewrite_lock(&mut engine, b"k6", b"k6", 28);
        must_commit(&mut engine, b"k6", 28, 29);
        must_cleanup_with_gc_fence(&mut engine, b"k6", 20, 0, 50, true);

        // PUT, LOCK,   LOCK,   Read
        //  `---------^
        must_prewrite_put(&mut engine, b"k7", b"v7", b"k7", 16);
        must_commit(&mut engine, b"k7", 16, 20);
        must_prewrite_lock(&mut engine, b"k7", b"k7", 25);
        must_commit(&mut engine, b"k7", 25, 26);
        must_cleanup_with_gc_fence(&mut engine, b"k7", 20, 0, 27, true);
        must_prewrite_lock(&mut engine, b"k7", b"k7", 28);
        must_commit(&mut engine, b"k7", 28, 29);

        // PUT,  Read
        //  * (GC fence ts is 0)
        must_prewrite_put(&mut engine, b"k8", b"v8", b"k8", 17);
        must_commit(&mut engine, b"k8", 17, 30);
        must_cleanup_with_gc_fence(&mut engine, b"k8", 30, 0, 0, true);

        // PUT, LOCK,     Read
        // `-----------^
        must_prewrite_put(&mut engine, b"k9", b"v9", b"k9", 18);
        must_commit(&mut engine, b"k9", 18, 20);
        must_prewrite_lock(&mut engine, b"k9", b"k9", 25);
        must_commit(&mut engine, b"k9", 25, 26);
        must_cleanup_with_gc_fence(&mut engine, b"k9", 20, 0, 27, true);

        let expected_results = vec![
            (b"k1", Some(b"v1")),
            (b"k2", None),
            (b"k3", None),
            (b"k4", None),
            (b"k5", None),
            (b"k6", Some(b"v6")),
            (b"k7", None),
            (b"k8", Some(b"v8")),
            (b"k9", None),
        ];

        for (k, v) in expected_results {
            must_get_eq(&kv_engine, &Key::from_raw(k), 40, v.map(|v| v.to_vec()));
        }
    }

    #[test]
    fn test_old_value_reuse_cursor() {
        let mut engine = TestEngineBuilder::new().build().unwrap();
        let kv_engine = engine.get_rocksdb();
        let value = || vec![b'v'; 1024];

        for i in 0..100 {
            let key = format!("key-{:0>3}", i).into_bytes();
            must_prewrite_put(&mut engine, &key, &value(), &key, 100);
            must_commit(&mut engine, &key, 100, 101);
            must_prewrite_put(&mut engine, &key, &value(), &key, 200);
            must_commit(&mut engine, &key, 200, 201);
        }

        let snapshot = Arc::new(kv_engine.snapshot());
        let mut cursor = new_old_value_cursor(&snapshot, CF_WRITE);
        let mut default_cursor = new_old_value_cursor(&snapshot, CF_DEFAULT);
        let mut load_default = |use_default_cursor: bool| {
            if use_default_cursor {
                let x = unsafe { std::mem::transmute::<_, &'static mut _>(&mut default_cursor) };
                Either::Right(x)
            } else {
                Either::Left(&snapshot)
            }
        };

        for &use_default_cursor in &[true, false] {
            let mut stats = Default::default();
            for i in 0..30 {
                let raw_key = format!("key-{:0>3}", i).into_bytes();
                let key = Key::from_raw(&raw_key).append_ts(150.into());
                let ld = load_default(use_default_cursor);
                let v = near_seek_old_value(&key, &mut cursor, ld, &mut stats).unwrap();
                assert!(v.map_or(false, |x| x == value()));
            }
            assert_eq!(stats.write.seek, 1);
            assert_eq!(stats.write.next, 58);
            if use_default_cursor {
                assert_eq!(stats.data.seek, 1);
                assert_eq!(stats.data.next, 58);
                assert_eq!(stats.data.get, 0);
            } else {
                assert_eq!(stats.data.seek, 0);
                assert_eq!(stats.data.next, 0);
                assert_eq!(stats.data.get, 30);
            }

            for i in 60..100 {
                let raw_key = format!("key-{:0>3}", i).into_bytes();
                let key = Key::from_raw(&raw_key).append_ts(150.into());
                let ld = load_default(use_default_cursor);
                let v = near_seek_old_value(&key, &mut cursor, ld, &mut stats).unwrap();
                assert!(v.map_or(false, |x| x == value()));
            }
            assert_eq!(stats.write.seek, 2);
            assert_eq!(stats.write.next, 144);
            if use_default_cursor {
                assert_eq!(stats.data.seek, 2);
                assert_eq!(stats.data.next, 144);
                assert_eq!(stats.data.get, 0);
            } else {
                assert_eq!(stats.data.seek, 0);
                assert_eq!(stats.data.next, 0);
                assert_eq!(stats.data.get, 70);
            }
        }
    }

    #[test]
    fn test_get_old_value_with_prefix_seek() {
        let mut cfg = DbConfig::default();
        cfg.writecf.disable_auto_compactions = true;
        cfg.writecf.pin_l0_filter_and_index_blocks = false;
        let mut engine = TestEngineBuilder::new().build_with_cfg(&cfg).unwrap();
        let kv_engine = engine.get_rocksdb();

        // Key must start with `z` to pass `TsFilter`'s check.
        for i in 0..4 {
            let key = format!("zkey-{:0>3}", i).into_bytes();
            must_prewrite_put(&mut engine, &key, b"value", &key, 100);
            must_commit(&mut engine, &key, 100, 101);
            kv_engine.flush_cf(CF_WRITE, true).unwrap();
        }

        let key = format!("zkey-{:0>3}", 0).into_bytes();
        let snapshot = Arc::new(kv_engine.snapshot());
        let perf_instant = ReadPerfInstant::new();
        let value = get_old_value(
            &snapshot,
            Key::from_raw(&key).append_ts(100.into()),
            102.into(),
            &mut OldValueCache::new(ReadableSize(0)),
            &mut Statistics::default(),
        )
        .unwrap();
        assert_eq!(value.unwrap(), b"value");

        // block read count should be 1 instead of 4 because some of them
        // are filtered by `prefix_seek`.
        let perf_delta = perf_instant.delta();
        assert_eq!(perf_delta.block_read_count, 1);
    }
}<|MERGE_RESOLUTION|>--- conflicted
+++ resolved
@@ -415,13 +415,8 @@
         must_prewrite_put(&mut engine, k, b"v4", k, 7);
         must_commit(&mut engine, k, 7, 9);
 
-<<<<<<< HEAD
-        must_acquire_pessimistic_lock(&engine, k, k, 8, 10);
-        must_pessimistic_prewrite_put(&engine, k, b"v5", k, 8, 10, DoPessimisticCheck);
-=======
         must_acquire_pessimistic_lock(&mut engine, k, k, 8, 10);
         must_pessimistic_prewrite_put(&mut engine, k, b"v5", k, 8, 10, DoPessimisticCheck);
->>>>>>> b448214b
         must_get_eq(&kv_engine, &key, 10, Some(b"v4".to_vec()));
         must_commit(&mut engine, k, 8, 11);
     }
