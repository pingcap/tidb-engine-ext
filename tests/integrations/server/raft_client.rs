--- conflicted
+++ resolved
@@ -19,15 +19,7 @@
     tikvpb::BatchRaftMessage,
 };
 use raft::eraftpb::Entry;
-<<<<<<< HEAD
-use raftstore::{
-    errors::DiscardReason,
-    router::{RaftStoreBlackHole, RaftStoreRouter},
-    store::StoreMsg,
-};
-=======
 use raftstore::{errors::DiscardReason, store::StoreMsg};
->>>>>>> 0f1d45a8
 use tikv::server::{
     self, load_statistics::ThreadLoadPool, raftkv::RaftRouterWrap, resolve, resolve::Callback,
     Config, ConnectionBuilder, RaftClient, StoreAddrResolver, TestRaftStoreRouter,
@@ -226,12 +218,8 @@
     let (tx, rx) = mpsc::channel();
     let (significant_msg_sender, _significant_msg_receiver) = mpsc::channel();
     let router = TestRaftStoreRouter::new(tx, significant_msg_sender);
-<<<<<<< HEAD
-    let mut raft_client = get_raft_client(router, StaticResolver::new(port));
-=======
     let wrap = RaftRouterWrap::new(router);
     let mut raft_client = get_raft_client(wrap, StaticResolver::new(port));
->>>>>>> 0f1d45a8
 
     // server is disconnected
     mock_server.shutdown();
