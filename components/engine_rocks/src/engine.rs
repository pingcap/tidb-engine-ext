// Copyright 2019 TiKV Project Authors. Licensed under Apache-2.0.

use std::{any::Any, sync::Arc};

use engine_traits::{
    IterOptions, Iterable, KvEngine, Peekable, ReadOptions, Result, SyncMutable, TabletAccessor,
};
use rocksdb::{DBIterator, Writable, DB};

use crate::{
    db_vector::RocksDbVector,
    options::RocksReadOptions,
    r2e,
    rocks_metrics::{
        flush_engine_histogram_metrics, flush_engine_iostall_properties, flush_engine_properties,
        flush_engine_ticker_metrics,
    },
    rocks_metrics_defs::{
        ENGINE_HIST_TYPES, ENGINE_TICKER_TYPES, TITAN_ENGINE_HIST_TYPES, TITAN_ENGINE_TICKER_TYPES,
    },
    util::get_cf_handle,
    RocksEngineIterator, RocksSnapshot,
};

#[derive(Clone, Debug)]
pub struct RocksEngine {
    db: Arc<DB>,
    shared_block_cache: bool,
    support_multi_batch_write: bool,
}

impl RocksEngine {
    pub(crate) fn new(db: DB) -> RocksEngine {
        RocksEngine::from_db(Arc::new(db))
    }

    pub fn from_db(db: Arc<DB>) -> Self {
        RocksEngine {
            db: db.clone(),
            shared_block_cache: false,
            support_multi_batch_write: db.get_db_options().is_enable_multi_batch_write(),
        }
    }

    pub fn as_inner(&self) -> &Arc<DB> {
        &self.db
    }

    pub fn get_sync_db(&self) -> Arc<DB> {
        self.db.clone()
    }

    pub fn set_shared_block_cache(&mut self, enable: bool) {
        self.shared_block_cache = enable;
    }

<<<<<<< HEAD
        // If path is not an empty directory, we say db exists. If path is not an empty
        // directory but db has not been created, `DB::list_column_families` fails and
        // we can clean up the directory by this indication.
        fs::read_dir(&path).unwrap().next().is_some()
=======
    pub fn shared_block_cache(&self) -> bool {
        self.shared_block_cache
>>>>>>> 0f5058eb
    }

    pub fn support_multi_batch_write(&self) -> bool {
        self.support_multi_batch_write
    }

    pub fn shared_block_cache(&self) -> bool {
        self.shared_block_cache
    }

    pub fn support_multi_batch_write(&self) -> bool {
        self.support_multi_batch_write
    }
}

impl KvEngine for RocksEngine {
    type Snapshot = RocksSnapshot;

    fn snapshot(&self) -> RocksSnapshot {
        RocksSnapshot::new(self.db.clone())
    }

    fn sync(&self) -> Result<()> {
        self.db.sync_wal().map_err(r2e)
    }

    fn flush_metrics(&self, instance: &str) {
        for t in ENGINE_TICKER_TYPES {
            let v = self.db.get_and_reset_statistics_ticker_count(*t);
            flush_engine_ticker_metrics(*t, v, instance);
        }
        for t in ENGINE_HIST_TYPES {
            if let Some(v) = self.db.get_statistics_histogram(*t) {
                flush_engine_histogram_metrics(*t, v, instance);
            }
        }
        if self.db.is_titan() {
            for t in TITAN_ENGINE_TICKER_TYPES {
                let v = self.db.get_and_reset_statistics_ticker_count(*t);
                flush_engine_ticker_metrics(*t, v, instance);
            }
            for t in TITAN_ENGINE_HIST_TYPES {
                if let Some(v) = self.db.get_statistics_histogram(*t) {
                    flush_engine_histogram_metrics(*t, v, instance);
                }
            }
        }
        flush_engine_properties(&self.db, instance, self.shared_block_cache);
        flush_engine_iostall_properties(&self.db, instance);
    }

    fn reset_statistics(&self) {
        self.db.reset_statistics();
    }

    fn bad_downcast<T: 'static>(&self) -> &T {
        let e: &dyn Any = &self.db;
        e.downcast_ref().expect("bad engine downcast")
    }
}

impl TabletAccessor<RocksEngine> for RocksEngine {
    fn for_each_opened_tablet(&self, f: &mut dyn FnMut(u64, u64, &RocksEngine)) {
        f(0, 0, self);
    }

    fn is_single_engine(&self) -> bool {
        true
    }
}

impl Iterable for RocksEngine {
    type Iterator = RocksEngineIterator;

    fn iterator_opt(&self, cf: &str, opts: IterOptions) -> Result<Self::Iterator> {
        let handle = get_cf_handle(&self.db, cf)?;
        let opt: RocksReadOptions = opts.into();
        Ok(RocksEngineIterator::from_raw(DBIterator::new_cf(
            self.db.clone(),
            handle,
            opt.into_raw(),
        )))
    }
}

impl Peekable for RocksEngine {
    type DbVector = RocksDbVector;

    fn get_value_opt(&self, opts: &ReadOptions, key: &[u8]) -> Result<Option<RocksDbVector>> {
        let opt: RocksReadOptions = opts.into();
        let v = self.db.get_opt(key, &opt.into_raw()).map_err(r2e)?;
        Ok(v.map(RocksDbVector::from_raw))
    }

    fn get_value_cf_opt(
        &self,
        opts: &ReadOptions,
        cf: &str,
        key: &[u8],
    ) -> Result<Option<RocksDbVector>> {
        let opt: RocksReadOptions = opts.into();
        let handle = get_cf_handle(&self.db, cf)?;
        let v = self
            .db
            .get_cf_opt(handle, key, &opt.into_raw())
            .map_err(r2e)?;
        Ok(v.map(RocksDbVector::from_raw))
    }
}

impl SyncMutable for RocksEngine {
    fn put(&self, key: &[u8], value: &[u8]) -> Result<()> {
        self.db.put(key, value).map_err(r2e)
    }

    fn put_cf(&self, cf: &str, key: &[u8], value: &[u8]) -> Result<()> {
        let handle = get_cf_handle(&self.db, cf)?;
        self.db.put_cf(handle, key, value).map_err(r2e)
    }

    fn delete(&self, key: &[u8]) -> Result<()> {
        self.db.delete(key).map_err(r2e)
    }

    fn delete_cf(&self, cf: &str, key: &[u8]) -> Result<()> {
        let handle = get_cf_handle(&self.db, cf)?;
        self.db.delete_cf(handle, key).map_err(r2e)
    }

    fn delete_range(&self, begin_key: &[u8], end_key: &[u8]) -> Result<()> {
        self.db.delete_range(begin_key, end_key).map_err(r2e)
    }

    fn delete_range_cf(&self, cf: &str, begin_key: &[u8], end_key: &[u8]) -> Result<()> {
        let handle = get_cf_handle(&self.db, cf)?;
        self.db
            .delete_range_cf(handle, begin_key, end_key)
            .map_err(r2e)
    }
}

#[cfg(test)]
mod tests {
    use engine_traits::{Iterable, KvEngine, Peekable, SyncMutable, CF_DEFAULT};
    use kvproto::metapb::Region;
    use tempfile::Builder;

    use crate::{util, RocksSnapshot};

    #[test]
    fn test_base() {
        let path = Builder::new().prefix("var").tempdir().unwrap();
        let cf = "cf";
        let engine = util::new_engine(path.path().to_str().unwrap(), &[CF_DEFAULT, cf]).unwrap();

        let mut r = Region::default();
        r.set_id(10);

        let key = b"key";
        engine.put_msg(key, &r).unwrap();
        engine.put_msg_cf(cf, key, &r).unwrap();

        let snap = engine.snapshot();

        let mut r1: Region = engine.get_msg(key).unwrap().unwrap();
        assert_eq!(r, r1);
        let r1_cf: Region = engine.get_msg_cf(cf, key).unwrap().unwrap();
        assert_eq!(r, r1_cf);

        let mut r2: Region = snap.get_msg(key).unwrap().unwrap();
        assert_eq!(r, r2);
        let r2_cf: Region = snap.get_msg_cf(cf, key).unwrap().unwrap();
        assert_eq!(r, r2_cf);

        r.set_id(11);
        engine.put_msg(key, &r).unwrap();
        r1 = engine.get_msg(key).unwrap().unwrap();
        r2 = snap.get_msg(key).unwrap().unwrap();
        assert_ne!(r1, r2);

        let b: Option<Region> = engine.get_msg(b"missing_key").unwrap();
        assert!(b.is_none());
    }

    #[test]
    fn test_peekable() {
        let path = Builder::new().prefix("var").tempdir().unwrap();
        let cf = "cf";
        let engine = util::new_engine(path.path().to_str().unwrap(), &[CF_DEFAULT, cf]).unwrap();

        engine.put(b"k1", b"v1").unwrap();
        engine.put_cf(cf, b"k1", b"v2").unwrap();

        assert_eq!(&*engine.get_value(b"k1").unwrap().unwrap(), b"v1");
        engine.get_value_cf("foo", b"k1").unwrap_err();
        assert_eq!(&*engine.get_value_cf(cf, b"k1").unwrap().unwrap(), b"v2");
    }

    #[test]
    fn test_scan() {
        let path = Builder::new().prefix("var").tempdir().unwrap();
        let cf = "cf";
        let engine = util::new_engine(path.path().to_str().unwrap(), &[CF_DEFAULT, cf]).unwrap();

        engine.put(b"a1", b"v1").unwrap();
        engine.put(b"a2", b"v2").unwrap();
        engine.put_cf(cf, b"a1", b"v1").unwrap();
        engine.put_cf(cf, b"a2", b"v22").unwrap();

        let mut data = vec![];
        engine
            .scan(CF_DEFAULT, b"", &[0xFF, 0xFF], false, |key, value| {
                data.push((key.to_vec(), value.to_vec()));
                Ok(true)
            })
            .unwrap();
        assert_eq!(
            data,
            vec![
                (b"a1".to_vec(), b"v1".to_vec()),
                (b"a2".to_vec(), b"v2".to_vec()),
            ]
        );
        data.clear();

        engine
            .scan(cf, b"", &[0xFF, 0xFF], false, |key, value| {
                data.push((key.to_vec(), value.to_vec()));
                Ok(true)
            })
            .unwrap();
        assert_eq!(
            data,
            vec![
                (b"a1".to_vec(), b"v1".to_vec()),
                (b"a2".to_vec(), b"v22".to_vec()),
            ]
        );
        data.clear();

        let pair = engine.seek(CF_DEFAULT, b"a1").unwrap().unwrap();
        assert_eq!(pair, (b"a1".to_vec(), b"v1".to_vec()));
        assert!(engine.seek(CF_DEFAULT, b"a3").unwrap().is_none());
        let pair_cf = engine.seek(cf, b"a1").unwrap().unwrap();
        assert_eq!(pair_cf, (b"a1".to_vec(), b"v1".to_vec()));
        assert!(engine.seek(cf, b"a3").unwrap().is_none());

        let mut index = 0;
        engine
            .scan(CF_DEFAULT, b"", &[0xFF, 0xFF], false, |key, value| {
                data.push((key.to_vec(), value.to_vec()));
                index += 1;
                Ok(index != 1)
            })
            .unwrap();

        assert_eq!(data.len(), 1);

        let snap = RocksSnapshot::new(engine.get_sync_db());

        engine.put(b"a3", b"v3").unwrap();
        assert!(engine.seek(CF_DEFAULT, b"a3").unwrap().is_some());

        let pair = snap.seek(CF_DEFAULT, b"a1").unwrap().unwrap();
        assert_eq!(pair, (b"a1".to_vec(), b"v1".to_vec()));
        assert!(snap.seek(CF_DEFAULT, b"a3").unwrap().is_none());

        data.clear();

        snap.scan(CF_DEFAULT, b"", &[0xFF, 0xFF], false, |key, value| {
            data.push((key.to_vec(), value.to_vec()));
            Ok(true)
        })
        .unwrap();

        assert_eq!(data.len(), 2);
    }
}<|MERGE_RESOLUTION|>--- conflicted
+++ resolved
@@ -52,21 +52,6 @@
 
     pub fn set_shared_block_cache(&mut self, enable: bool) {
         self.shared_block_cache = enable;
-    }
-
-<<<<<<< HEAD
-        // If path is not an empty directory, we say db exists. If path is not an empty
-        // directory but db has not been created, `DB::list_column_families` fails and
-        // we can clean up the directory by this indication.
-        fs::read_dir(&path).unwrap().next().is_some()
-=======
-    pub fn shared_block_cache(&self) -> bool {
-        self.shared_block_cache
->>>>>>> 0f5058eb
-    }
-
-    pub fn support_multi_batch_write(&self) -> bool {
-        self.support_multi_batch_write
     }
 
     pub fn shared_block_cache(&self) -> bool {
