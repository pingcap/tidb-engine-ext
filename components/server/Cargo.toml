[package]
name = "server"
version = "0.0.1"
license = "Apache-2.0"
edition = "2018"
publish = false

[features]
tcmalloc = ["tikv/tcmalloc"]
jemalloc = ["tikv/jemalloc"]
mimalloc = ["tikv/mimalloc"]
snmalloc = ["tikv/snmalloc"]
portable = ["tikv/portable"]
sse = ["tikv/sse"]
mem-profiling = ["tikv/mem-profiling"]
failpoints = ["tikv/failpoints"]
bcc-iosnoop = ["tikv/bcc-iosnoop"]

cloud-aws = ["encryption_export/cloud-aws"]
cloud-gcp = ["encryption_export/cloud-gcp"]
cloud-azure = ["encryption_export/cloud-azure"]
test-engine-kv-rocksdb = [
  "tikv/test-engine-kv-rocksdb"
]
test-engine-raft-raft-engine = [
  "tikv/test-engine-raft-raft-engine"
]
test-engines-rocksdb = [
  "tikv/test-engines-rocksdb",
]
test-engines-panic = [
  "tikv/test-engines-panic",
]
nortcheck = ["engine_rocks/nortcheck"]
backup-stream-debug = ["backup-stream/backup-stream-debug"]

[dependencies]
<<<<<<< HEAD
=======
api_version = { path = "../api_version" }
backup = { path = "../backup", default-features = false }
backup-stream = { path = "../backup-stream", default-features = false }
causal_ts = { path = "../causal_ts" }
cdc = { path = "../cdc", default-features = false }
>>>>>>> 080d0868
chrono = "0.4"
clap = "2.32"
collections = { path = "../collections" }
concurrency_manager = { path = "../concurrency_manager", default-features = false }
crossbeam = "0.8"
encryption = { path = "../encryption", default-features = false }
encryption_export = { path = "../encryption/export", default-features = false }
engine_rocks = { path = "../engine_rocks", default-features = false }
engine_rocks_helper = { path = "../engine_rocks_helper" }
engine_traits = { path = "../engine_traits", default-features = false }
error_code = { path = "../error_code", default-features = false }
file_system = { path = "../file_system", default-features = false }
fs2 = "0.4"
futures = "0.3"
grpcio = { version = "0.10", default-features = false, features = ["openssl-vendored"] }
grpcio-health = { version = "0.10", default-features = false, features = ["protobuf-codec"] }
hex = "0.4"
keys = { path = "../keys", default-features = false }
kvproto = { git = "https://github.com/pingcap/kvproto.git" }
libc = "0.2"
log = { version = "0.4", features = ["max_level_trace", "release_max_level_debug"] }
log_wrappers = { path = "../log_wrappers" }
nix = "0.23"
pd_client = { path = "../pd_client", default-features = false }
prometheus = { version = "0.13", features = ["nightly"] }
protobuf = { version = "2.8", features = ["bytes"] }
raft = { version = "0.7.0", default-features = false, features = ["protobuf-codec"] }
raft_log_engine = { path = "../raft_log_engine", default-features = false }
raftstore = { path = "../raftstore", default-features = false }
rand = "0.8"
<<<<<<< HEAD
=======
resolved_ts = { path = "../../components/resolved_ts", default-features = false }
resource_metering = { path = "../resource_metering" }
>>>>>>> 080d0868
security = { path = "../security", default-features = false }
serde_json = "1.0"
slog = { version = "2.3", features = ["max_level_trace", "release_max_level_debug"] }
slog-global = { version = "0.1", git = "https://github.com/breeswish/slog-global.git", rev = "d592f88e4dbba5eb439998463054f1a44fbf17b9" }
tempfile = "3.0"
tikv = { path = "../..", default-features = false }
tikv_alloc = { path = "../tikv_alloc" }
tikv_util = { path = "../tikv_util", default-features = false }
tokio = { version = "1.5", features = ["rt-multi-thread"] }
toml = "0.5"
txn_types = { path = "../txn_types", default-features = false }
yatp = { git = "https://github.com/tikv/yatp.git", branch = "master" }
<<<<<<< HEAD
resource_metering = { path = "../resource_metering" }
=======

[target.'cfg(unix)'.dependencies]
signal = "0.6"
>>>>>>> 080d0868
<|MERGE_RESOLUTION|>--- conflicted
+++ resolved
@@ -35,14 +35,11 @@
 backup-stream-debug = ["backup-stream/backup-stream-debug"]
 
 [dependencies]
-<<<<<<< HEAD
-=======
 api_version = { path = "../api_version" }
 backup = { path = "../backup", default-features = false }
 backup-stream = { path = "../backup-stream", default-features = false }
 causal_ts = { path = "../causal_ts" }
 cdc = { path = "../cdc", default-features = false }
->>>>>>> 080d0868
 chrono = "0.4"
 clap = "2.32"
 collections = { path = "../collections" }
@@ -73,11 +70,8 @@
 raft_log_engine = { path = "../raft_log_engine", default-features = false }
 raftstore = { path = "../raftstore", default-features = false }
 rand = "0.8"
-<<<<<<< HEAD
-=======
 resolved_ts = { path = "../../components/resolved_ts", default-features = false }
 resource_metering = { path = "../resource_metering" }
->>>>>>> 080d0868
 security = { path = "../security", default-features = false }
 serde_json = "1.0"
 slog = { version = "2.3", features = ["max_level_trace", "release_max_level_debug"] }
@@ -90,10 +84,6 @@
 toml = "0.5"
 txn_types = { path = "../txn_types", default-features = false }
 yatp = { git = "https://github.com/tikv/yatp.git", branch = "master" }
-<<<<<<< HEAD
-resource_metering = { path = "../resource_metering" }
-=======
 
 [target.'cfg(unix)'.dependencies]
-signal = "0.6"
->>>>>>> 080d0868
+signal = "0.6"