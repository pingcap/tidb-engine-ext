--- conflicted
+++ resolved
@@ -200,11 +200,7 @@
     fn try_get_snapshot(
         &mut self,
         req: &RaftCmdRequest,
-<<<<<<< HEAD
-        after_read_index: bool,
-=======
         has_read_index_success: bool,
->>>>>>> 993eb2f6
     ) -> ReadResult<RegionSnapshot<E::Snapshot>, RaftCmdResponse> {
         match self.pre_propose_raft_command(req) {
             ReadResult::Ok((mut delegate, policy)) => {
@@ -260,11 +256,7 @@
                     }
                     ReadRequestPolicy::ReadIndex => {
                         // ReadIndex is returned only for replica read.
-<<<<<<< HEAD
-                        if !after_read_index {
-=======
                         if !has_read_index_success {
->>>>>>> 993eb2f6
                             // It needs to read index before getting snapshot.
                             return ReadResult::Redirect;
                         }
