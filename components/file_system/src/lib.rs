--- conflicted
+++ resolved
@@ -483,11 +483,7 @@
 
         // Ensure it works for non-existent file.
         let non_existent_file = dir_path.join("non_existent_file");
-<<<<<<< HEAD
-        get_file_size(&non_existent_file).unwrap_err();
-=======
         get_file_size(non_existent_file).unwrap_err();
->>>>>>> 616b4402
     }
 
     #[test]
