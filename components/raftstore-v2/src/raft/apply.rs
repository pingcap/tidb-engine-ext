--- conflicted
+++ resolved
@@ -2,13 +2,6 @@
 
 use std::{mem, sync::Arc};
 
-<<<<<<< HEAD
-use engine_traits::{CachedTablet, FlushState, KvEngine, TabletRegistry, WriteBatch, DATA_CFS_LEN};
-use kvproto::{metapb, raft_cmdpb::RaftCmdResponse, raft_serverpb::RegionLocalState};
-use raftstore::store::{
-    fsm::{apply::DEFAULT_APPLY_WB_SIZE, ApplyMetrics},
-    ReadTask,
-=======
 use engine_traits::{
     FlushState, KvEngine, PerfContextKind, TabletRegistry, WriteBatch, DATA_CFS_LEN,
 };
@@ -16,17 +9,12 @@
 use raftstore::store::{
     fsm::{apply::DEFAULT_APPLY_WB_SIZE, ApplyMetrics},
     Config, ReadTask,
->>>>>>> 46ec0258
 };
 use slog::Logger;
 use tikv_util::{log::SlogFormat, worker::Scheduler};
 
 use crate::{
-<<<<<<< HEAD
-    operation::{AdminCmdResult, DataTrace},
-=======
     operation::{AdminCmdResult, ApplyFlowControl, DataTrace},
->>>>>>> 46ec0258
     router::CmdResChannel,
 };
 
@@ -34,10 +22,7 @@
 pub struct Apply<EK: KvEngine, R> {
     peer: metapb::Peer,
     tablet: EK,
-<<<<<<< HEAD
-=======
     perf_context: EK::PerfContext,
->>>>>>> 46ec0258
     pub write_batch: Option<EK::WriteBatch>,
     /// A buffer for encoding key.
     pub key_buffer: Vec<u8>,
@@ -52,12 +37,9 @@
     /// command.
     tombstone: bool,
     applied_term: u64,
-<<<<<<< HEAD
-=======
     // Apply progress is set after every command in case there is a flush. But it's
     // wrong to update flush_state immediately as a manual flush from other thread
     // can fetch the wrong apply index from flush_state.
->>>>>>> 46ec0258
     applied_index: u64,
     /// The largest index that have modified each column family.
     modifications: DataTrace,
@@ -89,23 +71,17 @@
         read_scheduler: Scheduler<ReadTask<EK>>,
         flush_state: Arc<FlushState>,
         log_recovery: Option<Box<DataTrace>>,
-<<<<<<< HEAD
-=======
         applied_term: u64,
->>>>>>> 46ec0258
         logger: Logger,
     ) -> Self {
         let mut remote_tablet = tablet_registry
             .get(region_state.get_region().get_id())
             .unwrap();
-<<<<<<< HEAD
-=======
         assert_ne!(applied_term, 0, "{}", SlogFormat(&logger));
         let applied_index = flush_state.applied_index();
         assert_ne!(applied_index, 0, "{}", SlogFormat(&logger));
         let tablet = remote_tablet.latest().unwrap().clone();
         let perf_context = EK::get_perf_context(cfg.perf_level, PerfContextKind::RaftstoreApply);
->>>>>>> 46ec0258
         Apply {
             peer,
             tablet,
@@ -114,11 +90,7 @@
             callbacks: vec![],
             flow_control: ApplyFlowControl::new(cfg),
             tombstone: false,
-<<<<<<< HEAD
-            applied_term: 0,
-=======
             applied_term,
->>>>>>> 46ec0258
             applied_index: flush_state.applied_index(),
             modifications: [0; DATA_CFS_LEN],
             admin_cmd_result: vec![],
@@ -167,12 +139,6 @@
         let log_recovery = self.log_recovery.as_ref().unwrap();
         if log_recovery.iter().all(|v| index >= *v) {
             self.log_recovery.take();
-<<<<<<< HEAD
-            // Now all logs are recovered, flush them to avoid recover again
-            // and again.
-            let _ = self.tablet.flush_cfs(&[], false);
-=======
->>>>>>> 46ec0258
         }
     }
 
@@ -271,8 +237,6 @@
     pub fn log_recovery(&self) -> &Option<Box<DataTrace>> {
         &self.log_recovery
     }
-<<<<<<< HEAD
-=======
 
     #[inline]
     pub fn apply_flow_control_mut(&mut self) -> &mut ApplyFlowControl {
@@ -282,5 +246,4 @@
     pub fn apply_flow_control(&self) -> &ApplyFlowControl {
         &self.flow_control
     }
->>>>>>> 46ec0258
 }