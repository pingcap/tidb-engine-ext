// Copyright 2020 TiKV Project Authors. Licensed under Apache-2.0.

use std::{sync::*, time::Duration};

use causal_ts::CausalTsProvider;
use cdc::{recv_timeout, CdcObserver, FeatureGate, MemoryQuota, Task};
use collections::HashMap;
use concurrency_manager::ConcurrencyManager;
use engine_rocks::RocksEngine;
use futures::executor::block_on;
use grpcio::{
    ChannelBuilder, ClientDuplexReceiver, ClientDuplexSender, ClientUnaryReceiver, Environment,
};
use kvproto::{
    cdcpb::{create_change_data, ChangeDataClient, ChangeDataEvent, ChangeDataRequest},
    kvrpcpb::{PrewriteRequestPessimisticAction::*, *},
    tikvpb::TikvClient,
};
use online_config::OnlineConfig;
use raftstore::coprocessor::CoprocessorHost;
use test_raftstore::*;
use tikv::{config::CdcConfig, server::DEFAULT_CLUSTER_ID};
use tikv_util::{
    config::ReadableDuration,
    worker::{LazyWorker, Runnable},
    HandyRwLock,
};
use txn_types::TimeStamp;
static INIT: Once = Once::new();

pub fn init() {
    INIT.call_once(test_util::setup_for_ci);
}

#[derive(Clone)]
pub struct ClientReceiver {
    receiver: Arc<Mutex<Option<ClientDuplexReceiver<ChangeDataEvent>>>>,
}

impl ClientReceiver {
    pub fn replace(
        &self,
        rx: Option<ClientDuplexReceiver<ChangeDataEvent>>,
    ) -> Option<ClientDuplexReceiver<ChangeDataEvent>> {
        std::mem::replace(&mut *self.receiver.lock().unwrap(), rx)
    }
}

#[allow(clippy::type_complexity)]
pub fn new_event_feed(
    client: &ChangeDataClient,
) -> (
    ClientDuplexSender<ChangeDataRequest>,
    ClientReceiver,
    Box<dyn Fn(bool) -> ChangeDataEvent + Send>,
) {
    let (req_tx, resp_rx) = client.event_feed().unwrap();
    let event_feed_wrap = Arc::new(Mutex::new(Some(resp_rx)));
    let event_feed_wrap_clone = event_feed_wrap.clone();

    let receive_event = move |keep_resolved_ts: bool| loop {
        let mut events;
        {
            let mut event_feed = event_feed_wrap_clone.lock().unwrap();
            events = event_feed.take();
        }
        let mut events_rx = if let Some(events_rx) = events.as_mut() {
            events_rx
        } else {
            return ChangeDataEvent::default();
        };
        let change_data =
            if let Some(event) = recv_timeout(&mut events_rx, Duration::from_secs(5)).unwrap() {
                event
            } else {
                return ChangeDataEvent::default();
            };
        {
            let mut event_feed = event_feed_wrap_clone.lock().unwrap();
            *event_feed = events;
        }
        let change_data_event = change_data.unwrap_or_default();
        if !keep_resolved_ts && change_data_event.has_resolved_ts() {
            continue;
        }
        tikv_util::info!("cdc receive event {:?}", change_data_event);
        break change_data_event;
    };
    (
        req_tx,
        ClientReceiver {
            receiver: event_feed_wrap,
        },
        Box::new(receive_event),
    )
}

pub struct TestSuiteBuilder {
    cluster: Option<Cluster<ServerCluster>>,
    memory_quota: Option<usize>,
}

impl TestSuiteBuilder {
    pub fn new() -> TestSuiteBuilder {
        TestSuiteBuilder {
            cluster: None,
            memory_quota: None,
        }
    }

    #[must_use]
    pub fn cluster(mut self, cluster: Cluster<ServerCluster>) -> TestSuiteBuilder {
        self.cluster = Some(cluster);
        self
    }

    #[must_use]
    pub fn memory_quota(mut self, memory_quota: usize) -> TestSuiteBuilder {
        self.memory_quota = Some(memory_quota);
        self
    }

    pub fn build(self) -> TestSuite {
        self.build_with_cluster_runner(|cluster| cluster.run())
    }

    pub fn build_with_cluster_runner<F>(self, mut runner: F) -> TestSuite
    where
        F: FnMut(&mut Cluster<ServerCluster>),
    {
        init();
        let memory_quota = self.memory_quota.unwrap_or(usize::MAX);
        let mut cluster = self.cluster.unwrap();
        let count = cluster.count;
        let pd_cli = cluster.pd_client.clone();
        let mut endpoints = HashMap::default();
        let mut obs = HashMap::default();
        let mut concurrency_managers = HashMap::default();
        // Hack! node id are generated from 1..count+1.
        for id in 1..=count as u64 {
            // Create and run cdc endpoints.
            let worker = LazyWorker::new(format!("cdc-{}", id));
            let mut sim = cluster.sim.wl();

            // Register cdc service to gRPC server.
            let scheduler = worker.scheduler();
            sim.pending_services
                .entry(id)
                .or_default()
                .push(Box::new(move || {
                    create_change_data(cdc::Service::new(
                        scheduler.clone(),
                        MemoryQuota::new(memory_quota),
                    ))
                }));
            sim.txn_extra_schedulers.insert(
                id,
                Arc::new(cdc::CdcTxnExtraScheduler::new(worker.scheduler().clone())),
            );
            let scheduler = worker.scheduler();
            let cdc_ob = cdc::CdcObserver::new(scheduler.clone(), ApiVersion::V1);
            obs.insert(id, cdc_ob.clone());
            sim.coprocessor_hooks.entry(id).or_default().push(Box::new(
                move |host: &mut CoprocessorHost<RocksEngine>| {
                    cdc_ob.register_to(host);
                },
            ));
            endpoints.insert(id, worker);
        }

        runner(&mut cluster);
        for (id, worker) in &mut endpoints {
            let sim = cluster.sim.wl();
            let raft_router = sim.get_server_router(*id);
            let cdc_ob = obs.get(id).unwrap().clone();
            let cm = sim.get_concurrency_manager(*id);
            let env = Arc::new(Environment::new(1));
            let cfg = CdcConfig::default();
            let mut cdc_endpoint = cdc::Endpoint::new(
                DEFAULT_CLUSTER_ID,
                &cfg,
                cluster.cfg.storage.api_version(),
                pd_cli.clone(),
                worker.scheduler(),
                raft_router,
                cluster.engines[id].kv.clone(),
                cdc_ob,
                cluster.store_metas[id].clone(),
                cm.clone(),
                env,
                sim.security_mgr.clone(),
                MemoryQuota::new(usize::MAX),
<<<<<<< HEAD
                None,
=======
                sim.get_causal_ts_provider(*id),
>>>>>>> b448214b
            );
            let mut updated_cfg = cfg.clone();
            updated_cfg.min_ts_interval = ReadableDuration::millis(100);
            cdc_endpoint.run(Task::ChangeConfig(cfg.diff(&updated_cfg)));
            cdc_endpoint.set_max_scan_batch_size(2);
            concurrency_managers.insert(*id, cm);
            worker.start(cdc_endpoint);
        }

        TestSuite {
            cluster,
            endpoints,
            obs,
            concurrency_managers,
            env: Arc::new(Environment::new(1)),
            tikv_cli: HashMap::default(),
            cdc_cli: HashMap::default(),
        }
    }
}

pub struct TestSuite {
    pub cluster: Cluster<ServerCluster>,
    pub endpoints: HashMap<u64, LazyWorker<Task>>,
    pub obs: HashMap<u64, CdcObserver>,
    tikv_cli: HashMap<u64, TikvClient>,
    cdc_cli: HashMap<u64, ChangeDataClient>,
    concurrency_managers: HashMap<u64, ConcurrencyManager>,

    env: Arc<Environment>,
}

impl Default for TestSuiteBuilder {
    fn default() -> Self {
        Self::new()
    }
}

impl TestSuite {
    pub fn new(count: usize, api_version: ApiVersion) -> TestSuite {
        let mut cluster = new_server_cluster_with_api_ver(1, count, api_version);
        // Increase the Raft tick interval to make this test case running reliably.
        configure_for_lease_read(&mut cluster, Some(100), None);
        // Disable background renew to make timestamp predictable.
        configure_for_causal_ts(&mut cluster, "0s", 1);

        let builder = TestSuiteBuilder::new();
        builder.cluster(cluster).build()
    }

    pub fn stop(mut self) {
        for (_, worker) in self.endpoints.drain() {
            worker.stop_worker();
        }
        self.cluster.shutdown();
    }

    pub fn new_changedata_request(&mut self, region_id: u64) -> ChangeDataRequest {
        let mut req = ChangeDataRequest {
            region_id,
            ..Default::default()
        };
        req.set_region_epoch(self.get_context(region_id).take_region_epoch());
        // Enable batch resolved ts feature.
        req.mut_header()
            .set_ticdc_version(FeatureGate::batch_resolved_ts().to_string());
        req
    }

    pub fn must_kv_prewrite(
        &mut self,
        region_id: u64,
        muts: Vec<Mutation>,
        pk: Vec<u8>,
        ts: TimeStamp,
    ) {
        let mut prewrite_req = PrewriteRequest::default();
        prewrite_req.set_context(self.get_context(region_id));
        prewrite_req.set_mutations(muts.into_iter().collect());
        prewrite_req.primary_lock = pk;
        prewrite_req.start_version = ts.into_inner();
        prewrite_req.lock_ttl = prewrite_req.start_version + 1;
        let prewrite_resp = self
            .get_tikv_client(region_id)
            .kv_prewrite(&prewrite_req)
            .unwrap();
        assert!(
            !prewrite_resp.has_region_error(),
            "{:?}",
            prewrite_resp.get_region_error()
        );
        assert!(
            prewrite_resp.errors.is_empty(),
            "{:?}",
            prewrite_resp.get_errors()
        );
    }

    pub fn must_kv_put(&mut self, region_id: u64, key: Vec<u8>, value: Vec<u8>) {
        let mut rawkv_req = RawPutRequest::default();
        rawkv_req.set_context(self.get_context(region_id));
        rawkv_req.set_key(key);
        rawkv_req.set_value(value);
        rawkv_req.set_ttl(u64::MAX);

        let rawkv_resp = self.get_tikv_client(region_id).raw_put(&rawkv_req).unwrap();
        assert!(
            !rawkv_resp.has_region_error(),
            "{:?}",
            rawkv_resp.get_region_error()
        );
        assert!(rawkv_resp.error.is_empty(), "{:?}", rawkv_resp.get_error());
    }

    pub fn must_kv_commit(
        &mut self,
        region_id: u64,
        keys: Vec<Vec<u8>>,
        start_ts: TimeStamp,
        commit_ts: TimeStamp,
    ) {
        let mut commit_req = CommitRequest::default();
        commit_req.set_context(self.get_context(region_id));
        commit_req.start_version = start_ts.into_inner();
        commit_req.set_keys(keys.into_iter().collect());
        commit_req.commit_version = commit_ts.into_inner();
        let commit_resp = self
            .get_tikv_client(region_id)
            .kv_commit(&commit_req)
            .unwrap();
        assert!(
            !commit_resp.has_region_error(),
            "{:?}",
            commit_resp.get_region_error()
        );
        assert!(!commit_resp.has_error(), "{:?}", commit_resp.get_error());
    }

    pub fn must_kv_rollback(&mut self, region_id: u64, keys: Vec<Vec<u8>>, start_ts: TimeStamp) {
        let mut rollback_req = BatchRollbackRequest::default();
        rollback_req.set_context(self.get_context(region_id));
        rollback_req.start_version = start_ts.into_inner();
        rollback_req.set_keys(keys.into_iter().collect());
        let rollback_resp = self
            .get_tikv_client(region_id)
            .kv_batch_rollback(&rollback_req)
            .unwrap();
        assert!(
            !rollback_resp.has_region_error(),
            "{:?}",
            rollback_resp.get_region_error()
        );
        assert!(
            !rollback_resp.has_error(),
            "{:?}",
            rollback_resp.get_error()
        );
    }

    pub fn must_check_txn_status(
        &mut self,
        region_id: u64,
        primary_key: Vec<u8>,
        lock_ts: TimeStamp,
        caller_start_ts: TimeStamp,
        current_ts: TimeStamp,
        rollback_if_not_exist: bool,
    ) -> Action {
        let mut req = CheckTxnStatusRequest::default();
        req.set_context(self.get_context(region_id));
        req.set_primary_key(primary_key);
        req.set_lock_ts(lock_ts.into_inner());
        req.set_caller_start_ts(caller_start_ts.into_inner());
        req.set_current_ts(current_ts.into_inner());
        req.set_rollback_if_not_exist(rollback_if_not_exist);
        let resp = self
            .get_tikv_client(region_id)
            .kv_check_txn_status(&req)
            .unwrap();
        assert!(!resp.has_region_error(), "{:?}", resp.get_region_error());
        assert!(!resp.has_error(), "{:?}", resp.get_error());
        resp.get_action()
    }

    pub fn must_acquire_pessimistic_lock(
        &mut self,
        region_id: u64,
        muts: Vec<Mutation>,
        pk: Vec<u8>,
        start_ts: TimeStamp,
        for_update_ts: TimeStamp,
    ) {
        let mut lock_req = PessimisticLockRequest::default();
        lock_req.set_context(self.get_context(region_id));
        lock_req.set_mutations(muts.into_iter().collect());
        lock_req.start_version = start_ts.into_inner();
        lock_req.for_update_ts = for_update_ts.into_inner();
        lock_req.primary_lock = pk;
        let lock_resp = self
            .get_tikv_client(region_id)
            .kv_pessimistic_lock(&lock_req)
            .unwrap();
        assert!(
            !lock_resp.has_region_error(),
            "{:?}",
            lock_resp.get_region_error()
        );
        assert!(
            lock_resp.get_errors().is_empty(),
            "{:?}",
            lock_resp.get_errors()
        );
    }

    pub fn must_kv_pessimistic_prewrite(
        &mut self,
        region_id: u64,
        muts: Vec<Mutation>,
        pk: Vec<u8>,
        ts: TimeStamp,
        for_update_ts: TimeStamp,
    ) {
        let mut prewrite_req = PrewriteRequest::default();
        prewrite_req.set_context(self.get_context(region_id));
        prewrite_req.set_mutations(muts.into_iter().collect());
        prewrite_req.primary_lock = pk;
        prewrite_req.start_version = ts.into_inner();
        prewrite_req.lock_ttl = prewrite_req.start_version + 1;
        prewrite_req.for_update_ts = for_update_ts.into_inner();
        prewrite_req
            .mut_pessimistic_actions()
            .push(DoPessimisticCheck);
        let prewrite_resp = self
            .get_tikv_client(region_id)
            .kv_prewrite(&prewrite_req)
            .unwrap();
        assert!(
            !prewrite_resp.has_region_error(),
            "{:?}",
            prewrite_resp.get_region_error()
        );
        assert!(
            prewrite_resp.errors.is_empty(),
            "{:?}",
            prewrite_resp.get_errors()
        );
    }

    pub fn async_kv_commit(
        &mut self,
        region_id: u64,
        keys: Vec<Vec<u8>>,
        start_ts: TimeStamp,
        commit_ts: TimeStamp,
    ) -> ClientUnaryReceiver<CommitResponse> {
        let mut commit_req = CommitRequest::default();
        commit_req.set_context(self.get_context(region_id));
        commit_req.start_version = start_ts.into_inner();
        commit_req.set_keys(keys.into_iter().collect());
        commit_req.commit_version = commit_ts.into_inner();
        self.get_tikv_client(region_id)
            .kv_commit_async(&commit_req)
            .unwrap()
    }

    pub fn get_context(&mut self, region_id: u64) -> Context {
        let epoch = self.cluster.get_region_epoch(region_id);
        let leader = self.cluster.leader_of_region(region_id).unwrap();
        let api_version = self.cluster.cfg.storage.api_version();
        let mut context = Context::default();
        context.set_region_id(region_id);
        context.set_peer(leader);
        context.set_region_epoch(epoch);
        context.set_api_version(api_version);
        context
    }

    pub fn get_tikv_client(&mut self, region_id: u64) -> &TikvClient {
        let leader = self.cluster.leader_of_region(region_id).unwrap();
        let store_id = leader.get_store_id();
        let addr = self.cluster.sim.rl().get_addr(store_id);
        let env = self.env.clone();
        self.tikv_cli
            .entry(leader.get_store_id())
            .or_insert_with(|| {
                let channel = ChannelBuilder::new(env).connect(&addr);
                TikvClient::new(channel)
            })
    }

    pub fn get_region_cdc_client(&mut self, region_id: u64) -> &ChangeDataClient {
        let leader = self.cluster.leader_of_region(region_id).unwrap();
        let store_id = leader.get_store_id();
        let addr = self.cluster.sim.rl().get_addr(store_id);
        let env = self.env.clone();
        self.cdc_cli.entry(store_id).or_insert_with(|| {
            let channel = ChannelBuilder::new(env)
                .max_receive_message_len(i32::MAX)
                .connect(&addr);
            ChangeDataClient::new(channel)
        })
    }

    pub fn get_store_cdc_client(&mut self, store_id: u64) -> &ChangeDataClient {
        let addr = self.cluster.sim.rl().get_addr(store_id);
        let env = self.env.clone();
        self.cdc_cli.entry(store_id).or_insert_with(|| {
            let channel = ChannelBuilder::new(env).connect(&addr);
            ChangeDataClient::new(channel)
        })
    }

    pub fn get_txn_concurrency_manager(&self, store_id: u64) -> Option<ConcurrencyManager> {
        self.concurrency_managers.get(&store_id).cloned()
    }

    pub fn set_tso(&self, ts: impl Into<TimeStamp>) {
        self.cluster.pd_client.set_tso(ts.into());
    }

    pub fn flush_causal_timestamp_for_region(&mut self, region_id: u64) {
        let leader = self.cluster.leader_of_region(region_id).unwrap();
<<<<<<< HEAD
        self.cluster
            .sim
            .rl()
            .get_causal_ts_provider(leader.get_store_id())
            .unwrap()
            .flush()
            .unwrap();
=======
        block_on(
            self.cluster
                .sim
                .rl()
                .get_causal_ts_provider(leader.get_store_id())
                .unwrap()
                .async_flush(),
        )
        .unwrap();
>>>>>>> b448214b
    }
}<|MERGE_RESOLUTION|>--- conflicted
+++ resolved
@@ -158,7 +158,7 @@
                 Arc::new(cdc::CdcTxnExtraScheduler::new(worker.scheduler().clone())),
             );
             let scheduler = worker.scheduler();
-            let cdc_ob = cdc::CdcObserver::new(scheduler.clone(), ApiVersion::V1);
+            let cdc_ob = cdc::CdcObserver::new(scheduler.clone());
             obs.insert(id, cdc_ob.clone());
             sim.coprocessor_hooks.entry(id).or_default().push(Box::new(
                 move |host: &mut CoprocessorHost<RocksEngine>| {
@@ -190,11 +190,7 @@
                 env,
                 sim.security_mgr.clone(),
                 MemoryQuota::new(usize::MAX),
-<<<<<<< HEAD
-                None,
-=======
                 sim.get_causal_ts_provider(*id),
->>>>>>> b448214b
             );
             let mut updated_cfg = cfg.clone();
             updated_cfg.min_ts_interval = ReadableDuration::millis(100);
@@ -517,15 +513,6 @@
 
     pub fn flush_causal_timestamp_for_region(&mut self, region_id: u64) {
         let leader = self.cluster.leader_of_region(region_id).unwrap();
-<<<<<<< HEAD
-        self.cluster
-            .sim
-            .rl()
-            .get_causal_ts_provider(leader.get_store_id())
-            .unwrap()
-            .flush()
-            .unwrap();
-=======
         block_on(
             self.cluster
                 .sim
@@ -535,6 +522,5 @@
                 .async_flush(),
         )
         .unwrap();
->>>>>>> b448214b
     }
 }