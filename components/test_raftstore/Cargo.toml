[package]
name = "test_raftstore"
version = "0.0.1"
edition = "2018"
publish = false

[features]
default = ["test-engines-rocksdb", "cloud-aws", "cloud-gcp", "cloud-azure"]
cloud-aws = [ "encryption_export/cloud-aws" ]
cloud-gcp = [ "encryption_export/cloud-gcp" ]
cloud-azure = [ "encryption_export/cloud-azure" ]
test-engines-rocksdb = [
  "raftstore/test-engines-rocksdb",
]
test-engines-panic = [
  "raftstore/test-engines-panic",
]
test-raftstore-proxy = ["raftstore/test-raftstore-proxy"]

[dependencies]
backtrace = "0.3"
crossbeam = "0.8"
engine_traits = { path = "../engine_traits", default-features = false }
engine_rocks = { path = "../engine_rocks", default-features = false }
file_system = { path = "../file_system" }
futures = "0.3"
grpcio = { version = "0.10",  default-features = false, features = ["openssl-vendored", "protobuf-codec"] }
lazy_static = "1.3"
log_wrappers = { path = "../log_wrappers" }
keys = { path = "../keys", default-features = false }
kvproto = { git = "https://github.com/pingcap/kvproto.git" }
pd_client = { path = "../pd_client", default-features = false }
protobuf = { version = "2.8", features = ["bytes"] }
raft = { version = "0.7.0", default-features = false, features = ["protobuf-codec"] }
raftstore = { path = "../raftstore", default-features = false }
rand = "0.8"
resolved_ts = { path = "../resolved_ts" }
security = { path = "../security", default-features = false }
slog = { version = "2.3", features = ["max_level_trace", "release_max_level_debug"] }
# better to not use slog-global, but pass in the logger
slog-global = { version = "0.1", git = "https://github.com/breeswish/slog-global.git", rev = "d592f88e4dbba5eb439998463054f1a44fbf17b9" }
tempfile = "3.0"
test_util = { path = "../test_util", default-features = false }
tikv = { path = "../../", default-features = false }
tikv_util = { path = "../tikv_util", default-features = false }
collections = { path = "../collections" }
tokio-timer = { git = "https://github.com/tikv/tokio", branch = "tokio-timer-hotfix" }
txn_types = { path = "../txn_types", default-features = false }
encryption_export = { path = "../encryption/export", default-features = false }
tokio = { version = "1.5", features = ["rt-multi-thread"]}
concurrency_manager = { path = "../concurrency_manager", default-features = false }
<<<<<<< HEAD
fail = "0.4"
mock-engine-store = { path = "../../mock-engine-store", default-features = false }
=======
fail = "0.5"
resource_metering = { path = "../resource_metering" }
>>>>>>> caf3514c
<|MERGE_RESOLUTION|>--- conflicted
+++ resolved
@@ -49,10 +49,6 @@
 encryption_export = { path = "../encryption/export", default-features = false }
 tokio = { version = "1.5", features = ["rt-multi-thread"]}
 concurrency_manager = { path = "../concurrency_manager", default-features = false }
-<<<<<<< HEAD
-fail = "0.4"
 mock-engine-store = { path = "../../mock-engine-store", default-features = false }
-=======
 fail = "0.5"
-resource_metering = { path = "../resource_metering" }
->>>>>>> caf3514c
+resource_metering = { path = "../resource_metering" }