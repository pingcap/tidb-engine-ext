// Copyright 2020 TiKV Project Authors. Licensed under Apache-2.0.

//! This is the core implementation of a batch system. Generally there will be two
//! different kind of FSMs in TiKV's FSM system. One is normal FSM, which usually
//! represents a peer, the other is control FSM, which usually represents something
//! that controls how the former is created or metrics are collected.

// #[PerformanceCriticalPath]
<<<<<<< HEAD
use crate::config::Config;
use crate::fsm::{Fsm, FsmScheduler, Priority};
use crate::mailbox::BasicMailbox;
use crate::router::Router;
use crossbeam::channel::TryRecvError;
=======
use std::{
    borrow::Cow,
    ops::{Deref, DerefMut},
    sync::{atomic::AtomicUsize, Arc, Mutex},
    thread::{self, current, JoinHandle, ThreadId},
    time::Duration,
};

>>>>>>> 080d0868
use crossbeam::channel::{self, SendError};
use fail::fail_point;
use file_system::{set_io_type, IOType};
use tikv_util::{debug, error, info, mpsc, safe_panic, thd_name, time::Instant, warn};

use crate::{
    config::Config,
    fsm::{Fsm, FsmScheduler, Priority},
    mailbox::BasicMailbox,
    router::Router,
};

/// A unify type for FSMs so that they can be sent to channel easily.
pub enum FsmTypes<N, C> {
    Normal(Box<N>),
    Control(Box<C>),
    // Used as a signal that scheduler should be shutdown.
    Empty,
}

// A macro to introduce common definition of scheduler.
macro_rules! impl_sched {
    ($name:ident, $ty:path, Fsm = $fsm:tt) => {
        pub struct $name<N, C> {
            sender: channel::Sender<FsmTypes<N, C>>,
            low_sender: channel::Sender<FsmTypes<N, C>>,
        }

        impl<N, C> Clone for $name<N, C> {
            #[inline]
            fn clone(&self) -> $name<N, C> {
                $name {
                    sender: self.sender.clone(),
                    low_sender: self.low_sender.clone(),
                }
            }
        }

        impl<N, C> FsmScheduler for $name<N, C>
        where
            $fsm: Fsm,
        {
            type Fsm = $fsm;

            #[inline]
            fn schedule(&self, fsm: Box<Self::Fsm>) {
                let sender = match fsm.get_priority() {
                    Priority::Normal => &self.sender,
                    Priority::Low => &self.low_sender,
                };
                match sender.send($ty(fsm)) {
                    Ok(()) => {}
                    // TODO: use debug instead.
                    Err(SendError($ty(fsm))) => warn!("failed to schedule fsm {:p}", fsm),
                    _ => unreachable!(),
                }
            }

            fn shutdown(&self) {
                // TODO: close it explicitly once it's supported.
                // Magic number, actually any number greater than poll pool size works.
                for _ in 0..256 {
                    let _ = self.sender.send(FsmTypes::Empty);
                    let _ = self.low_sender.send(FsmTypes::Empty);
                }
            }
        }
    };
}

impl_sched!(NormalScheduler, FsmTypes::Normal, Fsm = N);
impl_sched!(ControlScheduler, FsmTypes::Control, Fsm = C);

pub struct NormalFsm<N> {
    fsm: Box<N>,
    timer: Instant,
    policy: Option<ReschedulePolicy>,
}

impl<N> NormalFsm<N> {
    #[inline]
    fn new(fsm: Box<N>) -> NormalFsm<N> {
        NormalFsm {
            fsm,
            timer: Instant::now_coarse(),
            policy: None,
        }
    }
}

impl<N> Deref for NormalFsm<N> {
    type Target = N;

    #[inline]
    fn deref(&self) -> &N {
        &self.fsm
    }
}

impl<N> DerefMut for NormalFsm<N> {
    #[inline]
    fn deref_mut(&mut self) -> &mut N {
        &mut self.fsm
    }
}

/// A basic struct for a round of polling.
#[allow(clippy::vec_box)]
pub struct Batch<N, C> {
    normals: Vec<Option<NormalFsm<N>>>,
    control: Option<Box<C>>,
}

impl<N: Fsm, C: Fsm> Batch<N, C> {
    /// Create a a batch with given batch size.
    pub fn with_capacity(cap: usize) -> Batch<N, C> {
        Batch {
            normals: Vec::with_capacity(cap),
            control: None,
        }
    }

    fn push(&mut self, fsm: FsmTypes<N, C>) -> bool {
        match fsm {
            FsmTypes::Normal(n) => {
                self.normals.push(Some(NormalFsm::new(n)));
            }
            FsmTypes::Control(c) => {
                assert!(self.control.is_none());
                self.control = Some(c);
            }
            FsmTypes::Empty => return false,
        }
        true
    }

    fn is_empty(&self) -> bool {
        self.normals.is_empty() && self.control.is_none()
    }

    fn clear(&mut self) {
        self.normals.clear();
        self.control.take();
    }

    /// Put back the FSM located at index.
    ///
    /// Only when channel length is larger than `checked_len` will trigger
    /// further notification. This function may fail if channel length is
    /// larger than the given value before FSM is released.
    fn release(&mut self, mut fsm: NormalFsm<N>, checked_len: usize) -> Option<NormalFsm<N>> {
        let mailbox = fsm.take_mailbox().unwrap();
        mailbox.release(fsm.fsm);
        if mailbox.len() == checked_len {
            None
        } else {
            match mailbox.take_fsm() {
                // It's rescheduled by other thread.
                None => None,
                Some(mut s) => {
                    s.set_mailbox(Cow::Owned(mailbox));
                    fsm.fsm = s;
                    Some(fsm)
                }
            }
        }
    }

    /// Remove the normal FSM located at `index`.
    ///
    /// This method should only be called when the FSM is stopped.
    /// If there are still messages in channel, the FSM is untouched and
    /// the function will return false to let caller to keep polling.
    fn remove(&mut self, mut fsm: NormalFsm<N>) -> Option<NormalFsm<N>> {
        let mailbox = fsm.take_mailbox().unwrap();
        if mailbox.is_empty() {
            // It will be removed only when it's already closed, so no new messages can
            // be scheduled, hence don't need to consider rescheduling.
            mailbox.release(fsm.fsm);
            None
        } else {
            fsm.set_mailbox(Cow::Owned(mailbox));
            Some(fsm)
        }
    }

    /// Schedule the normal FSM located at `index`.
    ///
    /// If `inplace`, the relative position of all fsm will not be changed; otherwise, the fsm
    /// will be popped and the last fsm will be swap in to reduce memory copy.
    pub fn schedule(&mut self, router: &BatchRouter<N, C>, index: usize, inplace: bool) {
        let to_schedule = match self.normals[index].take() {
            Some(f) => f,
            None => {
                if !inplace {
                    self.normals.swap_remove(index);
                }
                return;
            }
        };
        let mut res = match to_schedule.policy {
            Some(ReschedulePolicy::Release(l)) => self.release(to_schedule, l),
            Some(ReschedulePolicy::Remove) => self.remove(to_schedule),
            Some(ReschedulePolicy::Schedule) => {
                router.normal_scheduler.schedule(to_schedule.fsm);
                None
            }
            None => Some(to_schedule),
        };
        if let Some(f) = &mut res {
            // failed to reschedule
            f.policy.take();
            self.normals[index] = res;
        } else if !inplace {
            self.normals.swap_remove(index);
        }
    }

    /// Same as `release`, but working on control FSM.
    pub fn release_control(&mut self, control_box: &BasicMailbox<C>, checked_len: usize) -> bool {
        let s = self.control.take().unwrap();
        control_box.release(s);
        if control_box.len() == checked_len {
            true
        } else {
            match control_box.take_fsm() {
                None => true,
                Some(s) => {
                    self.control = Some(s);
                    false
                }
            }
        }
    }

    /// Same as `remove`, but working on control FSM.
    pub fn remove_control(&mut self, control_box: &BasicMailbox<C>) {
        if control_box.is_empty() {
            let s = self.control.take().unwrap();
            control_box.release(s);
        }
    }
}

/// The result for `PollHandler::handle_control`.
pub enum HandleResult {
    /// The Fsm still needs to be processed.
    KeepProcessing,
    /// The Fsm should stop at the progress.
    StopAt {
        /// The count of messages that have been acknowledged by handler. The fsm should be
        /// released until new messages arrive.
        progress: usize,
        /// Whether the fsm should be released before `end`.
        skip_end: bool,
    },
}

impl HandleResult {
    #[inline]
    pub fn stop_at(progress: usize, skip_end: bool) -> HandleResult {
        HandleResult::StopAt { progress, skip_end }
    }
}

/// A handler that poll all FSM in ready.
///
/// A General process works like following:
/// ```text
/// loop {
///     begin
///     if control is ready:
///         handle_control
///     foreach ready normal:
///         handle_normal
///     end
/// }
/// ```
///
/// Note that, every poll thread has its own handler, which doesn't have to be
/// Sync.
pub trait PollHandler<N, C>: Send + 'static {
    /// This function is called at the very beginning of every round.
    fn begin<F>(&mut self, _batch_size: usize, update_cfg: F)
    where
        for<'a> F: FnOnce(&'a Config);

    /// This function is called when handling readiness for control FSM.
    ///
    /// If returned value is Some, then it represents a length of channel. This
    /// function will only be called for the same fsm after channel's lengh is
    /// larger than the value. If it returns None, then this function will
    /// still be called for the same FSM in the next loop unless the FSM is
    /// stopped.
    fn handle_control(&mut self, control: &mut C) -> Option<usize>;

    /// This function is called when handling readiness for normal FSM.
    ///
    /// The returned value is handled in the same way as `handle_control`.
    fn handle_normal(&mut self, normal: &mut impl DerefMut<Target = N>) -> HandleResult;

    /// This function is called after `handle_normal` is called for all fsm and before calling
    /// `end`. The function is expected to run lightweight work.
    fn light_end(&mut self, _batch: &mut [Option<impl DerefMut<Target = N>>]) {}

    /// This function is called at the end of every round.
    fn end(&mut self, batch: &mut [Option<impl DerefMut<Target = N>>]);

    /// This function is called when batch system is going to sleep.
    fn pause(&mut self) {}

    fn batch_retry_recv_timeout(&self) -> Option<Duration> {
        None
    }

    /// This function returns the priority of this handler.
    fn get_priority(&self) -> Priority {
        Priority::Normal
    }
}

/// Internal poller that fetches batch and call handler hooks for readiness.
pub struct Poller<N: Fsm, C: Fsm, Handler> {
    pub router: Router<N, C, NormalScheduler<N, C>, ControlScheduler<N, C>>,
    pub fsm_receiver: channel::Receiver<FsmTypes<N, C>>,
    pub handler: Handler,
    pub max_batch_size: usize,
    pub reschedule_duration: Duration,
    pub joinable_workers: Option<Arc<Mutex<Vec<ThreadId>>>>,
}

impl<N, C, Handler> Drop for Poller<N, C, Handler>
where
    N: Fsm,
    C: Fsm,
{
    fn drop(&mut self) {
        if let Some(joinable_workers) = &self.joinable_workers {
            joinable_workers.lock().unwrap().push(current().id());
        }
    }
}

enum ReschedulePolicy {
    Release(usize),
    Remove,
    Schedule,
}

impl<N: Fsm, C: Fsm, Handler: PollHandler<N, C>> Poller<N, C, Handler> {
    fn fetch_fsm(&mut self, batch: &mut Batch<N, C>) -> bool {
        if batch.control.is_some() {
            return true;
        }

        if let Ok(fsm) = self.fsm_receiver.try_recv() {
            return batch.push(fsm);
        }

        if batch.is_empty() {
            self.handler.pause();
            if let Ok(fsm) = self.fsm_receiver.recv() {
                return batch.push(fsm);
            }
        }
        !batch.is_empty()
    }

    // Poll for readiness and forward to handler. Remove stale peer if necessary.
    pub fn poll(&mut self) {
        fail_point!("poll");
        let mut batch = Batch::with_capacity(self.max_batch_size);
        let mut reschedule_fsms = Vec::with_capacity(self.max_batch_size);
        let mut to_skip_end = Vec::with_capacity(self.max_batch_size);

        // Fetch batch after every round is finished. It's helpful to protect regions
        // from becoming hungry if some regions are hot points. Since we fetch new fsm every time
        // calling `poll`, we do not need to configure a large value for `self.max_batch_size`.
        let mut run = true;
        while run && self.fetch_fsm(&mut batch) {
            // If there is some region wait to be deal, we must deal with it even if it has overhead
            // max size of batch. It's helpful to protect regions from becoming hungry
            // if some regions are hot points.
            let mut max_batch_size = std::cmp::max(self.max_batch_size, batch.normals.len());
            // update some online config if needed.
            {
                // TODO: rust 2018 does not support capture disjoint field within a closure.
                // See https://github.com/rust-lang/rust/issues/53488 for more details.
                // We can remove this once we upgrade to rust 2021 or later edition.
                let batch_size = &mut self.max_batch_size;
                self.handler.begin(max_batch_size, |cfg| {
                    *batch_size = cfg.max_batch_size();
                });
            }
            max_batch_size = std::cmp::max(self.max_batch_size, batch.normals.len());

            if batch.control.is_some() {
                let len = self.handler.handle_control(batch.control.as_mut().unwrap());
                if batch.control.as_ref().unwrap().is_stopped() {
                    batch.remove_control(&self.router.control_box);
                } else if let Some(len) = len {
                    batch.release_control(&self.router.control_box, len);
                }
            }

            let mut hot_fsm_count = 0;
            for (i, p) in batch.normals.iter_mut().enumerate() {
                let p = p.as_mut().unwrap();
                let res = self.handler.handle_normal(p);
                if p.is_stopped() {
                    p.policy = Some(ReschedulePolicy::Remove);
                    reschedule_fsms.push(i);
                } else if p.get_priority() != self.handler.get_priority() {
                    p.policy = Some(ReschedulePolicy::Schedule);
                    reschedule_fsms.push(i);
                } else {
                    if p.timer.saturating_elapsed() >= self.reschedule_duration {
                        hot_fsm_count += 1;
                        // We should only reschedule a half of the hot regions, otherwise,
                        // it's possible all the hot regions are fetched in a batch the
                        // next time.
                        if hot_fsm_count % 2 == 0 {
                            p.policy = Some(ReschedulePolicy::Schedule);
                            reschedule_fsms.push(i);
                            continue;
                        }
                    }
                    if let HandleResult::StopAt { progress, skip_end } = res {
                        p.policy = Some(ReschedulePolicy::Release(progress));
                        reschedule_fsms.push(i);
                        if skip_end {
                            to_skip_end.push(i);
                        }
                    }
                }
            }
            let mut fsm_cnt = batch.normals.len();
            while batch.normals.len() < max_batch_size {
                match self.fsm_receiver.try_recv() {
                    Ok(fsm) => run = batch.push(fsm),
                    Err(TryRecvError::Empty) => {
                        if let Some(t) = self.handler.batch_retry_recv_timeout() {
                            match self.fsm_receiver.recv_timeout(t) {
                                Ok(fsm) => run = batch.push(fsm),
                                _ => {}
                            }
                        }
                    }
                    _ => {}
                };

                // If we receive a ControlFsm, break this cycle and call `end`. Because ControlFsm
                // may change state of the handler, we shall deal with it immediately after
                // calling `begin` of `Handler`.
                if !run || fsm_cnt >= batch.normals.len() {
                    break;
                }
                let p = batch.normals[fsm_cnt].as_mut().unwrap();
                let res = self.handler.handle_normal(p);
                if p.is_stopped() {
                    p.policy = Some(ReschedulePolicy::Remove);
                    reschedule_fsms.push(fsm_cnt);
                } else if let HandleResult::StopAt { progress, skip_end } = res {
                    p.policy = Some(ReschedulePolicy::Release(progress));
                    reschedule_fsms.push(fsm_cnt);
                    if skip_end {
                        to_skip_end.push(fsm_cnt);
                    }
                }
                fsm_cnt += 1;
            }
            self.handler.light_end(&mut batch.normals);
            for offset in &to_skip_end {
                batch.schedule(&self.router, *offset, true);
            }
            to_skip_end.clear();
            self.handler.end(&mut batch.normals);

            // Because release use `swap_remove` internally, so using pop here
            // to remove the correct FSM.
            while let Some(r) = reschedule_fsms.pop() {
                batch.schedule(&self.router, r, false);
            }
        }
        if let Some(fsm) = batch.control.take() {
            self.router.control_scheduler.schedule(fsm);
            info!("poller will exit, release the left ControlFsm");
        }
        let left_fsm_cnt = batch.normals.len();
        if left_fsm_cnt > 0 {
            info!(
                "poller will exit, schedule {} left NormalFsms",
                left_fsm_cnt
            );
            for i in 0..left_fsm_cnt {
                let to_schedule = match batch.normals[i].take() {
                    Some(f) => f,
                    None => continue,
                };
                self.router.normal_scheduler.schedule(to_schedule.fsm);
            }
        }
        batch.clear();
    }
}

/// A builder trait that can build up poll handlers.
pub trait HandlerBuilder<N, C> {
    type Handler: PollHandler<N, C>;

    fn build(&mut self, priority: Priority) -> Self::Handler;
}

/// A system that can poll FSMs concurrently and in batch.
///
/// To use the system, two type of FSMs and their PollHandlers need
/// to be defined: Normal and Control. Normal FSM handles the general
/// task while Control FSM creates normal FSM instances.
pub struct BatchSystem<N: Fsm, C: Fsm> {
    name_prefix: Option<String>,
    router: BatchRouter<N, C>,
    receiver: channel::Receiver<FsmTypes<N, C>>,
    low_receiver: channel::Receiver<FsmTypes<N, C>>,
    pool_size: usize,
    max_batch_size: usize,
    workers: Arc<Mutex<Vec<JoinHandle<()>>>>,
    joinable_workers: Arc<Mutex<Vec<ThreadId>>>,
    reschedule_duration: Duration,
    low_priority_pool_size: usize,
    pool_state_builder: Option<PoolStateBuilder<N, C>>,
}

impl<N, C> BatchSystem<N, C>
where
    N: Fsm + Send + 'static,
    C: Fsm + Send + 'static,
{
    pub fn router(&self) -> &BatchRouter<N, C> {
        &self.router
    }

    pub fn build_pool_state<H: HandlerBuilder<N, C>>(
        &mut self,
        handler_builder: H,
    ) -> PoolState<N, C, H> {
        let pool_state_builder = self.pool_state_builder.take().unwrap();
        pool_state_builder.build(
            self.name_prefix.as_ref().unwrap().clone(),
            self.low_priority_pool_size,
            self.workers.clone(),
            self.joinable_workers.clone(),
            handler_builder,
            self.pool_size,
        )
    }

    fn start_poller<B>(&mut self, name: String, priority: Priority, builder: &mut B)
    where
        B: HandlerBuilder<N, C>,
        B::Handler: Send + 'static,
    {
        let handler = builder.build(priority);
        let receiver = match priority {
            Priority::Normal => self.receiver.clone(),
            Priority::Low => self.low_receiver.clone(),
        };
        let mut poller = Poller {
            router: self.router.clone(),
            fsm_receiver: receiver,
            handler,
            max_batch_size: self.max_batch_size,
            reschedule_duration: self.reschedule_duration,
            joinable_workers: if priority == Priority::Normal {
                Some(Arc::clone(&self.joinable_workers))
            } else {
                None
            },
        };
        let props = tikv_util::thread_group::current_properties();
        let t = thread::Builder::new()
            .name(name)
            .spawn(move || {
                tikv_util::thread_group::set_properties(props);
                set_io_type(IOType::ForegroundWrite);
                poller.poll();
            })
            .unwrap();
        self.workers.lock().unwrap().push(t);
    }

    /// Start the batch system.
    pub fn spawn<B>(&mut self, name_prefix: String, mut builder: B)
    where
        B: HandlerBuilder<N, C>,
        B::Handler: Send + 'static,
    {
        for i in 0..self.pool_size {
            self.start_poller(
                thd_name!(format!("{}-{}", name_prefix, i)),
                Priority::Normal,
                &mut builder,
            );
        }
        for i in 0..self.low_priority_pool_size {
            self.start_poller(
                thd_name!(format!("{}-low-{}", name_prefix, i)),
                Priority::Low,
                &mut builder,
            );
        }
        self.name_prefix = Some(name_prefix);
    }

    /// Shutdown the batch system and wait till all background threads exit.
    pub fn shutdown(&mut self) {
        if self.name_prefix.is_none() {
            return;
        }
        let name_prefix = self.name_prefix.take().unwrap();
        info!("shutdown batch system {}", name_prefix);
        self.router.broadcast_shutdown();
        let mut last_error = None;
        for h in self.workers.lock().unwrap().drain(..) {
            debug!("waiting for {}", h.thread().name().unwrap());
            if let Err(e) = h.join() {
                error!("failed to join worker thread: {:?}", e);
                last_error = Some(e);
            }
        }
        if let Some(e) = last_error {
            safe_panic!("failed to join worker thread: {:?}", e);
        }
        info!("batch system {} is stopped.", name_prefix);
    }
}

struct PoolStateBuilder<N, C> {
    max_batch_size: usize,
    reschedule_duration: Duration,
    fsm_receiver: channel::Receiver<FsmTypes<N, C>>,
    fsm_sender: channel::Sender<FsmTypes<N, C>>,
    pool_size: usize,
}

impl<N, C> PoolStateBuilder<N, C> {
    fn build<H: HandlerBuilder<N, C>>(
        self,
        name_prefix: String,
        low_priority_pool_size: usize,
        workers: Arc<Mutex<Vec<JoinHandle<()>>>>,
        joinable_workers: Arc<Mutex<Vec<ThreadId>>>,
        handler_builder: H,
        id_base: usize,
    ) -> PoolState<N, C, H> {
        PoolState {
            name_prefix,
            handler_builder,
            fsm_receiver: self.fsm_receiver,
            fsm_sender: self.fsm_sender,
            low_priority_pool_size,
            workers,
            joinable_workers,
            expected_pool_size: self.pool_size,
            max_batch_size: self.max_batch_size,
            reschedule_duration: self.reschedule_duration,
            id_base,
        }
    }
}

pub struct PoolState<N, C, H: HandlerBuilder<N, C>> {
    pub name_prefix: String,
    pub handler_builder: H,
    pub fsm_receiver: channel::Receiver<FsmTypes<N, C>>,
    pub fsm_sender: channel::Sender<FsmTypes<N, C>>,
    pub low_priority_pool_size: usize,
    pub expected_pool_size: usize,
    pub workers: Arc<Mutex<Vec<JoinHandle<()>>>>,
    pub joinable_workers: Arc<Mutex<Vec<ThreadId>>>,
    pub max_batch_size: usize,
    pub reschedule_duration: Duration,
    pub id_base: usize,
}

pub type BatchRouter<N, C> = Router<N, C, NormalScheduler<N, C>, ControlScheduler<N, C>>;

/// Create a batch system with the given thread name prefix and pool size.
///
/// `sender` and `controller` should be paired.
pub fn create_system<N: Fsm, C: Fsm>(
    cfg: &Config,
    sender: mpsc::LooseBoundedSender<C::Message>,
    controller: Box<C>,
) -> (BatchRouter<N, C>, BatchSystem<N, C>) {
    let state_cnt = Arc::new(AtomicUsize::new(0));
    let control_box = BasicMailbox::new(sender, controller, state_cnt.clone());
    let (tx, rx) = channel::unbounded();
    let (tx2, rx2) = channel::unbounded();
    let normal_scheduler = NormalScheduler {
        sender: tx.clone(),
        low_sender: tx2.clone(),
    };
    let control_scheduler = ControlScheduler {
        sender: tx.clone(),
        low_sender: tx2,
    };
    let pool_state_builder = PoolStateBuilder {
        max_batch_size: cfg.max_batch_size(),
        reschedule_duration: cfg.reschedule_duration.0,
        fsm_receiver: rx.clone(),
        fsm_sender: tx,
        pool_size: cfg.pool_size,
    };
    let router = Router::new(control_box, normal_scheduler, control_scheduler, state_cnt);
    let system = BatchSystem {
        name_prefix: None,
        router: router.clone(),
        receiver: rx,
        low_receiver: rx2,
        pool_size: cfg.pool_size,
        max_batch_size: cfg.max_batch_size(),
        workers: Arc::new(Mutex::new(Vec::new())),
        joinable_workers: Arc::new(Mutex::new(Vec::new())),
        reschedule_duration: cfg.reschedule_duration.0,
        low_priority_pool_size: cfg.low_priority_pool_size,
        pool_state_builder: Some(pool_state_builder),
    };
    (router, system)
}<|MERGE_RESOLUTION|>--- conflicted
+++ resolved
@@ -6,13 +6,6 @@
 //! that controls how the former is created or metrics are collected.
 
 // #[PerformanceCriticalPath]
-<<<<<<< HEAD
-use crate::config::Config;
-use crate::fsm::{Fsm, FsmScheduler, Priority};
-use crate::mailbox::BasicMailbox;
-use crate::router::Router;
-use crossbeam::channel::TryRecvError;
-=======
 use std::{
     borrow::Cow,
     ops::{Deref, DerefMut},
@@ -21,7 +14,6 @@
     time::Duration,
 };
 
->>>>>>> 080d0868
 use crossbeam::channel::{self, SendError};
 use fail::fail_point;
 use file_system::{set_io_type, IOType};
@@ -332,10 +324,6 @@
 
     /// This function is called when batch system is going to sleep.
     fn pause(&mut self) {}
-
-    fn batch_retry_recv_timeout(&self) -> Option<Duration> {
-        None
-    }
 
     /// This function returns the priority of this handler.
     fn get_priority(&self) -> Priority {
@@ -460,19 +448,9 @@
             }
             let mut fsm_cnt = batch.normals.len();
             while batch.normals.len() < max_batch_size {
-                match self.fsm_receiver.try_recv() {
-                    Ok(fsm) => run = batch.push(fsm),
-                    Err(TryRecvError::Empty) => {
-                        if let Some(t) = self.handler.batch_retry_recv_timeout() {
-                            match self.fsm_receiver.recv_timeout(t) {
-                                Ok(fsm) => run = batch.push(fsm),
-                                _ => {}
-                            }
-                        }
-                    }
-                    _ => {}
-                };
-
+                if let Ok(fsm) = self.fsm_receiver.try_recv() {
+                    run = batch.push(fsm);
+                }
                 // If we receive a ControlFsm, break this cycle and call `end`. Because ControlFsm
                 // may change state of the handler, we shall deal with it immediately after
                 // calling `begin` of `Handler`.
