--- conflicted
+++ resolved
@@ -94,11 +94,7 @@
                     } else {
                         format!("{}/memory.limit_in_bytes", path.to_str().unwrap())
                     };
-<<<<<<< HEAD
-                    return read_to_string(&path)
-=======
                     return read_to_string(path)
->>>>>>> 616b4402
                         .map(|x| parse_memory_max(x.trim()))
                         .ok()
                         .flatten();
@@ -116,11 +112,7 @@
             if let Some((root, mount_point)) = self.mount_points.get(component) {
                 if let Some(path) = build_path(group, root, mount_point) {
                     let path = format!("{}/cpuset.cpus", path.to_str().unwrap());
-<<<<<<< HEAD
-                    if let Ok(s) = read_to_string(&path) {
-=======
                     if let Ok(s) = read_to_string(path) {
->>>>>>> 616b4402
                         return parse_cpu_cores(s.trim());
                     }
                 }
@@ -139,22 +131,14 @@
                 if let Some(path) = build_path(group, root, mount_point) {
                     if self.is_v2 {
                         let path = format!("{}/cpu.max", path.to_str().unwrap());
-<<<<<<< HEAD
-                        if let Ok(buffer) = read_to_string(&path) {
-=======
                         if let Ok(buffer) = read_to_string(path) {
->>>>>>> 616b4402
                             return parse_cpu_quota_v2(buffer.trim());
                         }
                     } else {
                         let path1 = format!("{}/cpu.cfs_quota_us", path.to_str().unwrap());
                         let path2 = format!("{}/cpu.cfs_period_us", path.to_str().unwrap());
                         if let (Ok(buffer1), Ok(buffer2)) =
-<<<<<<< HEAD
-                            (read_to_string(&path1), read_to_string(&path2))
-=======
                             (read_to_string(path1), read_to_string(path2))
->>>>>>> 616b4402
                         {
                             return parse_cpu_quota_v1(buffer1.trim(), buffer2.trim());
                         }
@@ -477,20 +461,12 @@
     fn test_conflicting_mountinfo() {
         let temp = tempfile::TempDir::new().unwrap();
         let dir = temp.path().to_str().unwrap();
-<<<<<<< HEAD
-        std::fs::copy("/proc/self/stat", &format!("{}/stat", dir)).unwrap();
-=======
         std::fs::copy("/proc/self/stat", format!("{}/stat", dir)).unwrap();
->>>>>>> 616b4402
 
         let mut f = OpenOptions::new()
             .create(true)
             .write(true)
-<<<<<<< HEAD
-            .open(&format!("{}/mountinfo", dir))
-=======
             .open(format!("{}/mountinfo", dir))
->>>>>>> 616b4402
             .unwrap();
         f.write_all(b"1663 1661 0:27 /../../../../../.. /sys/fs/cgroup rw,nosuid,nodev,noexec,relatime - cgroup2 cgroup2 rw
         1663 1661 0:27 /../../../../../.. /sys/fs/cgroup rw,nosuid,nodev,noexec,relatime - cgroup2 cgroup2 rw").unwrap();
