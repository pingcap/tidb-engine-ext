// Copyright 2019 TiKV Project Authors. Licensed under Apache-2.0.
use std::fs::{File, OpenOptions};
use std::io::{self, BufReader, Read, Write};
use std::sync::Arc;
use std::{fs, usize};

use encryption::{
    encryption_method_from_db_encryption_method, DataKeyManager, DecrypterReader, EncrypterWriter,
    Iv,
};
use engine_traits::{
<<<<<<< HEAD
    CfName, EncryptionKeyManager, Error as EngineError, ImportExt, IngestExternalFileOptions,
    Iterable, KvEngine, Mutable, SstWriter, SstWriterBuilder, WriteBatch,
=======
    CfName, EncryptionKeyManager, Error as EngineError, Iterable, KvEngine, Mutable,
    SstCompressionType, SstWriter, SstWriterBuilder, WriteBatch,
>>>>>>> ecc2549e
};
use kvproto::encryptionpb::EncryptionMethod;
use tikv_util::codec::bytes::{BytesEncoder, CompactBytesFromFileDecoder};
use tikv_util::time::Limiter;
use tikv_util::{box_try, debug};

use super::{Error, IO_LIMITER_CHUNK_SIZE};

/// Used to check a procedure is stale or not.
pub trait StaleDetector {
    fn is_stale(&self) -> bool;
}

#[derive(Clone, Copy, Default)]
pub struct BuildStatistics {
    pub key_count: usize,
    pub total_size: usize,
}

/// Build a snapshot file for the given column family in plain format.
/// If there are no key-value pairs fetched, no files will be created at `path`,
/// otherwise the file will be created and synchronized.
pub fn build_plain_cf_file<E>(
    path: &str,
    key_mgr: Option<&Arc<DataKeyManager>>,
    snap: &E::Snapshot,
    cf: &str,
    start_key: &[u8],
    end_key: &[u8],
) -> Result<BuildStatistics, Error>
where
    E: KvEngine,
{
    let mut file = Some(box_try!(
        OpenOptions::new().write(true).create_new(true).open(path)
    ));
    let mut encrypted_file: Option<EncrypterWriter<File>> = None;
    let mut should_encrypt = false;

    if let Some(key_mgr) = key_mgr {
        let enc_info = box_try!(key_mgr.new_file(path));
        let mthd = encryption_method_from_db_encryption_method(enc_info.method);
        if mthd != EncryptionMethod::Plaintext {
            let writer = box_try!(EncrypterWriter::new(
                file.take().unwrap(),
                mthd,
                &enc_info.key,
                box_try!(Iv::from_slice(&enc_info.iv)),
            ));
            encrypted_file = Some(writer);
            should_encrypt = true;
        }
    }

    let mut writer = if !should_encrypt {
        file.as_mut().unwrap() as &mut dyn Write
    } else {
        encrypted_file.as_mut().unwrap() as &mut dyn Write
    };

    let mut stats = BuildStatistics::default();
    box_try!(snap.scan_cf(cf, start_key, end_key, false, |key, value| {
        stats.key_count += 1;
        stats.total_size += key.len() + value.len();
        box_try!(BytesEncoder::encode_compact_bytes(&mut writer, key));
        box_try!(BytesEncoder::encode_compact_bytes(&mut writer, value));
        Ok(true)
    }));

    if stats.key_count > 0 {
        box_try!(BytesEncoder::encode_compact_bytes(&mut writer, b""));
        let file = if !should_encrypt {
            file.unwrap()
        } else {
            encrypted_file.unwrap().finalize()
        };
        box_try!(file.sync_all());
    } else {
        drop(file);
        box_try!(fs::remove_file(path));
    }

    Ok(stats)
}

/// Build a snapshot file for the given column family in sst format.
/// If there are no key-value pairs fetched, no files will be created at `path`,
/// otherwise the file will be created and synchronized.
pub fn build_sst_cf_file<E>(
    path: &str,
    engine: &E,
    snap: &E::Snapshot,
    cf: CfName,
    start_key: &[u8],
    end_key: &[u8],
    io_limiter: &Limiter,
) -> Result<BuildStatistics, Error>
where
    E: KvEngine,
{
    let mut sst_writer = create_sst_file_writer::<E>(engine, cf, path)?;
    let mut stats = BuildStatistics::default();
    let mut remained_quota = 0;
    box_try!(snap.scan_cf(cf, start_key, end_key, false, |key, value| {
        let entry_len = key.len() + value.len();
        while entry_len > remained_quota {
            // It's possible to acquire more than necessary, but let it be.
            io_limiter.blocking_consume(IO_LIMITER_CHUNK_SIZE);
            remained_quota += IO_LIMITER_CHUNK_SIZE;
        }
        remained_quota -= entry_len;

        stats.key_count += 1;
        stats.total_size += entry_len;
        if let Err(e) = sst_writer.put(key, value) {
            let io_error = io::Error::new(io::ErrorKind::Other, e);
            return Err(io_error.into());
        }
        Ok(true)
    }));
    if stats.key_count > 0 {
        box_try!(sst_writer.finish());
        box_try!(File::open(path).and_then(|f| f.sync_all()));
    } else {
        box_try!(fs::remove_file(path));
    }
    Ok(stats)
}

/// Apply the given snapshot file into a column family. `callback` will be invoked after each batch of
/// key value pairs written to db.
pub fn apply_plain_cf_file<E, F>(
    path: &str,
    key_mgr: Option<&Arc<DataKeyManager>>,
    stale_detector: &impl StaleDetector,
    db: &E,
    cf: &str,
    batch_size: usize,
    mut callback: F,
) -> Result<(), Error>
where
    E: KvEngine,
    F: for<'r> FnMut(&'r [(Vec<u8>, Vec<u8>)]),
{
    let file = box_try!(File::open(path));
    let mut decoder = if let Some(key_mgr) = key_mgr {
        let reader = get_decrypter_reader(path, key_mgr)?;
        BufReader::new(reader)
    } else {
        BufReader::new(Box::new(file) as Box<dyn Read + Send>)
    };

    let mut wb = db.write_batch();
    let mut write_to_db = |batch: &mut Vec<(Vec<u8>, Vec<u8>)>| -> Result<(), EngineError> {
        batch.iter().try_for_each(|(k, v)| wb.put_cf(cf, k, v))?;
        wb.write()?;
        wb.clear();
        callback(batch);
        batch.clear();
        Ok(())
    };

    // Collect keys to a vec rather than wb so that we can invoke the callback less times.
    let mut batch = Vec::with_capacity(1024);
    let mut batch_data_size = 0;

    loop {
        if stale_detector.is_stale() {
            return Err(Error::Abort);
        }
        let key = box_try!(decoder.decode_compact_bytes());
        if key.is_empty() {
            if !batch.is_empty() {
                box_try!(write_to_db(&mut batch));
            }
            return Ok(());
        }
        let value = box_try!(decoder.decode_compact_bytes());
        batch_data_size += key.len() + value.len();
        batch.push((key, value));
        if batch_data_size >= batch_size {
            box_try!(write_to_db(&mut batch));
            batch_data_size = 0;
        }
    }
}

pub fn apply_sst_cf_file<E>(path: &str, db: &E, cf: &str) -> Result<(), Error>
where
    E: KvEngine,
{
    box_try!(db.ingest_external_file_cf(cf, &[path]));
    Ok(())
}

fn create_sst_file_writer<E>(engine: &E, cf: CfName, path: &str) -> Result<E::SstWriter, Error>
where
    E: KvEngine,
{
<<<<<<< HEAD
    let builder = E::SstWriterBuilder::new().set_db(&engine).set_cf(cf);
=======
    let builder = E::SstWriterBuilder::new()
        .set_db(engine)
        .set_cf(cf)
        .set_compression_type(Some(SstCompressionType::Zstd));
>>>>>>> ecc2549e
    let writer = box_try!(builder.build(path));
    Ok(writer)
}

// TODO: Use DataKeyManager::open_file_for_read() instead.
pub fn get_decrypter_reader(
    file: &str,
    encryption_key_manager: &DataKeyManager,
) -> Result<Box<dyn Read + Send>, Error> {
    let enc_info = box_try!(encryption_key_manager.get_file(file));
    let mthd = encryption_method_from_db_encryption_method(enc_info.method);
    debug!(
        "get_decrypter_reader gets enc_info for {:?}, method: {:?}",
        file, mthd
    );
    if mthd == EncryptionMethod::Plaintext {
        let f = box_try!(File::open(file));
        return Ok(Box::new(f) as Box<dyn Read + Send>);
    }
    let iv = box_try!(Iv::from_slice(&enc_info.iv));
    let f = box_try!(File::open(file));
    let r = box_try!(DecrypterReader::new(f, mthd, &enc_info.key, iv));
    Ok(Box::new(r) as Box<dyn Read + Send>)
}

#[cfg(test)]
mod tests {
    use std::collections::HashMap;
    use std::f64::INFINITY;

    use super::*;
    use crate::store::snap::tests::*;
    use crate::store::snap::SNAPSHOT_CFS;
    use engine_test::kv::KvTestEngine;
    use engine_traits::CF_DEFAULT;
    use tempfile::Builder;
    use tikv_util::time::Limiter;

    struct TestStaleDetector;
    impl StaleDetector for TestStaleDetector {
        fn is_stale(&self) -> bool {
            false
        }
    }

    #[test]
    fn test_cf_build_and_apply_plain_files() {
        let db_creaters = &[open_test_empty_db, open_test_db];
        for db_creater in db_creaters {
            for db_opt in vec![None, Some(gen_db_options_with_encryption())] {
                let dir = Builder::new().prefix("test-snap-cf-db").tempdir().unwrap();
                let db: KvTestEngine = db_creater(dir.path(), db_opt.clone(), None).unwrap();
                // Collect keys via the key_callback into a collection.
                let mut applied_keys: HashMap<_, Vec<_>> = HashMap::new();
                let dir1 = Builder::new()
                    .prefix("test-snap-cf-db-apply")
                    .tempdir()
                    .unwrap();
                let db1: KvTestEngine = open_test_empty_db(dir1.path(), db_opt, None).unwrap();

                let snap = db.snapshot();
                for cf in SNAPSHOT_CFS {
                    let snap_cf_dir = Builder::new().prefix("test-snap-cf").tempdir().unwrap();
                    let plain_file_path = snap_cf_dir.path().join("plain");
                    let stats = build_plain_cf_file::<KvTestEngine>(
                        plain_file_path.to_str().unwrap(),
                        None,
                        &snap,
                        cf,
                        &keys::data_key(b"a"),
                        &keys::data_end_key(b"z"),
                    )
                    .unwrap();
                    if stats.key_count == 0 {
                        assert_eq!(
                            fs::metadata(&plain_file_path).unwrap_err().kind(),
                            io::ErrorKind::NotFound
                        );
                        continue;
                    }

                    let detector = TestStaleDetector {};
                    apply_plain_cf_file(
                        plain_file_path.to_str().unwrap(),
                        None,
                        &detector,
                        &db1,
                        cf,
                        16,
                        |v| {
                            v.to_owned()
                                .into_iter()
                                .for_each(|pair| applied_keys.entry(cf).or_default().push(pair))
                        },
                    )
                    .unwrap();
                }

                assert_eq_db(&db, &db1);

                // Scan keys from db
                let mut keys_in_db: HashMap<_, Vec<_>> = HashMap::new();
                for cf in SNAPSHOT_CFS {
                    snap.scan_cf(
                        cf,
                        &keys::data_key(b"a"),
                        &keys::data_end_key(b"z"),
                        true,
                        |k, v| {
                            keys_in_db
                                .entry(cf)
                                .or_default()
                                .push((k.to_owned(), v.to_owned()));
                            Ok(true)
                        },
                    )
                    .unwrap();
                }
                assert_eq!(applied_keys, keys_in_db);
            }
        }
    }

    #[test]
    fn test_cf_build_and_apply_sst_files() {
        let db_creaters = &[open_test_empty_db, open_test_db];
        let limiter = Limiter::new(INFINITY);
        for db_creater in db_creaters {
            for db_opt in vec![None, Some(gen_db_options_with_encryption())] {
                let dir = Builder::new().prefix("test-snap-cf-db").tempdir().unwrap();
                let db = db_creater(dir.path(), db_opt.clone(), None).unwrap();

                let snap_cf_dir = Builder::new().prefix("test-snap-cf").tempdir().unwrap();
                let sst_file_path = snap_cf_dir.path().join("sst");
                let stats = build_sst_cf_file::<KvTestEngine>(
                    sst_file_path.to_str().unwrap(),
                    &db,
                    &db.snapshot(),
                    CF_DEFAULT,
                    b"a",
                    b"z",
                    &limiter,
                )
                .unwrap();
                if stats.key_count == 0 {
                    assert_eq!(
                        fs::metadata(&sst_file_path).unwrap_err().kind(),
                        io::ErrorKind::NotFound
                    );
                    continue;
                }

                let dir1 = Builder::new()
                    .prefix("test-snap-cf-db-apply")
                    .tempdir()
                    .unwrap();
                let db1: KvTestEngine = open_test_empty_db(dir1.path(), db_opt, None).unwrap();
                apply_sst_cf_file(sst_file_path.to_str().unwrap(), &db1, CF_DEFAULT).unwrap();
                assert_eq_db(&db, &db1);
            }
        }
    }
}<|MERGE_RESOLUTION|>--- conflicted
+++ resolved
@@ -9,13 +9,8 @@
     Iv,
 };
 use engine_traits::{
-<<<<<<< HEAD
-    CfName, EncryptionKeyManager, Error as EngineError, ImportExt, IngestExternalFileOptions,
-    Iterable, KvEngine, Mutable, SstWriter, SstWriterBuilder, WriteBatch,
-=======
     CfName, EncryptionKeyManager, Error as EngineError, Iterable, KvEngine, Mutable,
     SstCompressionType, SstWriter, SstWriterBuilder, WriteBatch,
->>>>>>> ecc2549e
 };
 use kvproto::encryptionpb::EncryptionMethod;
 use tikv_util::codec::bytes::{BytesEncoder, CompactBytesFromFileDecoder};
@@ -215,14 +210,10 @@
 where
     E: KvEngine,
 {
-<<<<<<< HEAD
-    let builder = E::SstWriterBuilder::new().set_db(&engine).set_cf(cf);
-=======
     let builder = E::SstWriterBuilder::new()
         .set_db(engine)
         .set_cf(cf)
         .set_compression_type(Some(SstCompressionType::Zstd));
->>>>>>> ecc2549e
     let writer = box_try!(builder.build(path));
     Ok(writer)
 }
