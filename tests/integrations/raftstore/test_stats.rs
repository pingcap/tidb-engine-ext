// Copyright 2016 TiKV Project Authors. Licensed under Apache-2.0.

use std::{
    sync::{Arc, *},
    thread,
    time::Duration,
};

use api_version::{test_kv_format_impl, KvFormat};
use engine_traits::MiscExt;
use futures::{executor::block_on, SinkExt, StreamExt};
use grpcio::*;
use kvproto::{kvrpcpb::*, pdpb::QueryKind, tikvpb::*, tikvpb_grpc::TikvClient};
use pd_client::PdClient;
use test_raftstore::*;
use tikv_util::{config::*, store::QueryStats};
use txn_types::Key;

fn check_available<T: Simulator>(cluster: &mut Cluster<T>) {
    let pd_client = Arc::clone(&cluster.pd_client);
    let engine = cluster.get_engine(1);

    let stats = pd_client.get_store_stats(1).unwrap();
    assert_eq!(stats.get_region_count(), 2);

    let value = vec![0; 1024];
    for i in 0..1000 {
        let last_available = stats.get_available();
        cluster.must_put(format!("k{}", i).as_bytes(), &value);
<<<<<<< HEAD
        engine.flush_cfs(true).unwrap();
=======
        engine.flush_cfs(&[], true).unwrap();
>>>>>>> 25261c8a
        sleep_ms(20);

        let stats = pd_client.get_store_stats(1).unwrap();
        // Because the available is for disk size, even we add data
        // other process may reduce data too. so here we try to
        // check available size changed.
        if stats.get_available() != last_available {
            return;
        }
    }

    panic!("available not changed")
}

fn test_simple_store_stats<T: Simulator>(cluster: &mut Cluster<T>) {
    let pd_client = Arc::clone(&cluster.pd_client);

    cluster.cfg.raft_store.pd_store_heartbeat_tick_interval = ReadableDuration::millis(20);
    cluster.run();

    // wait store reports stats.
    for _ in 0..100 {
        sleep_ms(20);

        if pd_client.get_store_stats(1).is_some() {
            break;
        }
    }

    let engine = cluster.get_engine(1);
<<<<<<< HEAD
    engine.flush_cfs(true).unwrap();
=======
    engine.flush_cfs(&[], true).unwrap();
>>>>>>> 25261c8a
    let last_stats = pd_client.get_store_stats(1).unwrap();
    assert_eq!(last_stats.get_region_count(), 1);

    cluster.must_put(b"k1", b"v1");
    cluster.must_put(b"k3", b"v3");

    let region = pd_client.get_region(b"").unwrap();
    cluster.must_split(&region, b"k2");
<<<<<<< HEAD
    engine.flush_cfs(true).unwrap();
=======
    engine.flush_cfs(&[], true).unwrap();
>>>>>>> 25261c8a

    // wait report region count after split
    for _ in 0..100 {
        sleep_ms(20);

        let stats = pd_client.get_store_stats(1).unwrap();
        if stats.get_region_count() == 2 {
            break;
        }
    }

    let stats = pd_client.get_store_stats(1).unwrap();
    assert_eq!(stats.get_region_count(), 2);

    check_available(cluster);
}

#[test]
fn test_node_simple_store_stats() {
    let mut cluster = new_node_cluster(0, 1);
    test_simple_store_stats(&mut cluster);
}

#[test]
fn test_store_heartbeat_report_hotspots() {
    fail::cfg("mock_hotspot_threshold", "return(0)").unwrap();
    fail::cfg("mock_tick_interval", "return(0)").unwrap();
    let (mut cluster, client, _) = must_new_and_configure_cluster_and_kv_client(|cluster| {
        cluster.cfg.raft_store.pd_store_heartbeat_tick_interval = ReadableDuration::millis(10);
    });
    let (k1, v1) = (b"k1".to_vec(), b"v1".to_vec());
    let (k3, v3) = (b"k3".to_vec(), b"v3".to_vec());
    let region = cluster.get_region(b"");
    cluster.must_split(&region, b"k2");
    cluster.must_put(b"k1", b"v1");
    cluster.must_put(b"k3", b"v3");
    let left = cluster.get_region(b"k1");
    let mut left_ctx = Context::default();
    left_ctx.set_region_id(left.id);
    left_ctx.set_peer(left.get_peers()[0].clone());
    left_ctx.set_region_epoch(cluster.get_region_epoch(left.id));
    let right = cluster.get_region(b"k3");
    let mut right_ctx = Context::default();
    right_ctx.set_region_id(right.id);
    right_ctx.set_peer(right.get_peers()[0].clone());
    right_ctx.set_region_epoch(cluster.get_region_epoch(right.id));

    // raw get k1 100 times
    for _i in 0..100 {
        let mut get_req = RawGetRequest::default();
        get_req.set_context(left_ctx.clone());
        get_req.key = k1.clone();
        let get_resp = client.raw_get(&get_req).unwrap();
        assert_eq!(get_resp.value, v1);
    }
    // raw get k3 10 times
    for _i in 0..10 {
        let mut get_req = RawGetRequest::default();
        get_req.set_context(right_ctx.clone());
        get_req.key = k3.clone();
        let get_resp = client.raw_get(&get_req).unwrap();
        assert_eq!(get_resp.value, v3);
    }
    sleep_ms(50);
    let store_id = 1;
    let hot_peers = cluster.pd_client.get_store_hotspots(store_id).unwrap();
    let peer_stat = hot_peers.get(&left.id).unwrap();
    assert!(peer_stat.get_read_keys() > 0);
    assert!(peer_stat.get_read_bytes() > 0);
    fail::remove("mock_tick_interval");
    fail::remove("mock_hotspot_threshold");
}

type Query = dyn Fn(Context, &Cluster<ServerCluster>, TikvClient, u64, u64, Vec<u8>);

#[test]
fn test_query_stats() {
    test_kv_format_impl!(test_raw_query_stats_tmpl);

    test_kv_format_impl!(test_txn_query_stats_tmpl<ApiV1  ApiV2>);
}

fn test_raw_query_stats_tmpl<F: KvFormat>() {
    let raw_get: Box<Query> = Box::new(|ctx, cluster, client, store_id, region_id, start_key| {
        let mut req = RawGetRequest::default();
        req.set_context(ctx);
        req.key = start_key.clone();
        client.raw_get(&req).unwrap();
        assert!(check_query_num_read(
            cluster,
            store_id,
            region_id,
            QueryKind::Get,
            1
        ));
        assert!(check_split_key(
            cluster,
            F::encode_raw_key_owned(start_key, None).into_encoded(),
            None
        ));
    });
    let raw_batch_get: Box<Query> =
        Box::new(|ctx, cluster, client, store_id, region_id, start_key| {
            let mut req = RawBatchGetRequest::default();
            req.set_context(ctx);
            req.set_keys(protobuf::RepeatedField::from(vec![start_key.clone()]));
            client.raw_batch_get(&req).unwrap();
            assert!(check_query_num_read(
                cluster,
                store_id,
                region_id,
                QueryKind::Get,
                1
            ));
            assert!(check_split_key(
                cluster,
                F::encode_raw_key_owned(start_key, None).into_encoded(),
                None
            ));
        });
    let raw_scan: Box<Query> = Box::new(|ctx, cluster, client, store_id, region_id, start_key| {
        let mut req = RawScanRequest::default();
        let end_key = vec![b'r' + 1];
        req.set_context(ctx);
        req.start_key = start_key.clone();
        req.end_key = end_key.clone();
        client.raw_scan(&req).unwrap();
        assert!(check_query_num_read(
            cluster,
            store_id,
            region_id,
            QueryKind::Scan,
            1
        ));
        assert!(check_split_key(
            cluster,
            F::encode_raw_key_owned(start_key, None).into_encoded(),
            Some(F::encode_raw_key_owned(end_key, None).into_encoded())
        ));
    });
    let raw_batch_scan: Box<Query> =
        Box::new(|ctx, cluster, client, store_id, region_id, start_key| {
            let mut req = RawBatchScanRequest::default();
            let mut key_range = KeyRange::default();
            let end_key = vec![b'r' + 1];
            key_range.set_start_key(start_key.clone());
            key_range.set_end_key(end_key.clone());
            req.set_context(ctx);
            req.set_ranges(protobuf::RepeatedField::from(vec![key_range]));
            client.raw_batch_scan(&req).unwrap();
            assert!(check_query_num_read(
                cluster,
                store_id,
                region_id,
                QueryKind::Scan,
                1
            ));
            assert!(check_split_key(
                cluster,
                F::encode_raw_key_owned(start_key, None).into_encoded(),
                Some(F::encode_raw_key_owned(end_key, None).into_encoded())
            ));
        });
    let raw_get_key_ttl: Box<Query> =
        Box::new(|ctx, cluster, client, store_id, region_id, start_key| {
            let mut req = RawGetKeyTtlRequest::default();
            req.set_context(ctx);
            req.key = start_key.clone();
            client.raw_get_key_ttl(&req).unwrap();
            assert!(check_query_num_read(
                cluster,
                store_id,
                region_id,
                QueryKind::Get,
                1
            ));
            assert!(check_split_key(
                cluster,
                F::encode_raw_key_owned(start_key, None).into_encoded(),
                None
            ));
        });
    let raw_batch_get_command: Box<Query> =
        Box::new(|ctx, cluster, client, store_id, region_id, start_key| {
            let mut flag = false;
            for i in 0..3 {
                let get_command: Box<GenRequest> = Box::new(|ctx, start_key| {
                    let mut get_req = RawGetRequest::default();
                    get_req.set_context(ctx.clone());
                    get_req.key = start_key;
                    let mut req = BatchCommandsRequestRequest::new();
                    req.set_raw_get(get_req);
                    req
                });
                batch_commands(&ctx, &client, get_command, &start_key);
                assert!(check_split_key(
                    cluster,
                    F::encode_raw_key_owned(start_key.clone(), None).into_encoded(),
                    None
                ));
                if check_query_num_read(
                    cluster,
                    store_id,
                    region_id,
                    QueryKind::Get,
                    (i + 1) * 1000,
                ) {
                    flag = true;
                    break;
                }
            }
            assert!(flag);
        });
    fail::cfg("mock_hotspot_threshold", "return(0)").unwrap();
    fail::cfg("mock_tick_interval", "return(0)").unwrap();
    fail::cfg("mock_collect_tick_interval", "return(0)").unwrap();
    test_query_num::<F>(raw_get, true);
    test_query_num::<F>(raw_batch_get, true);
    test_query_num::<F>(raw_scan, true);
    test_query_num::<F>(raw_batch_scan, true);
    if F::IS_TTL_ENABLED {
        test_query_num::<F>(raw_get_key_ttl, true);
    }
    test_query_num::<F>(raw_batch_get_command, true);
    test_raw_delete_query::<F>();
    fail::remove("mock_tick_interval");
    fail::remove("mock_hotspot_threshold");
    fail::remove("mock_collect_tick_interval");
}

fn test_txn_query_stats_tmpl<F: KvFormat>() {
    let get: Box<Query> = Box::new(|ctx, cluster, client, store_id, region_id, start_key| {
        let mut req = GetRequest::default();
        req.set_context(ctx);
        req.key = start_key.clone();
        client.kv_get(&req).unwrap();
        assert!(check_query_num_read(
            cluster,
            store_id,
            region_id,
            QueryKind::Get,
            1
        ));
        assert!(check_split_key(
            cluster,
            Key::from_raw(&start_key).as_encoded().to_vec(),
            None
        ));
    });
    let batch_get: Box<Query> = Box::new(|ctx, cluster, client, store_id, region_id, start_key| {
        let mut req = BatchGetRequest::default();
        req.set_context(ctx);
        req.set_keys(protobuf::RepeatedField::from(vec![start_key.clone()]));
        client.kv_batch_get(&req).unwrap();
        assert!(check_query_num_read(
            cluster,
            store_id,
            region_id,
            QueryKind::Get,
            1
        ));
        assert!(check_split_key(
            cluster,
            Key::from_raw(&start_key).as_encoded().to_vec(),
            None
        ));
    });
    let scan: Box<Query> = Box::new(|ctx, cluster, client, store_id, region_id, start_key| {
        let mut req = ScanRequest::default();
        req.set_context(ctx);
        req.start_key = start_key.clone();
        req.end_key = vec![];
        client.kv_scan(&req).unwrap();
        assert!(check_query_num_read(
            cluster,
            store_id,
            region_id,
            QueryKind::Scan,
            1
        ));
        assert!(check_split_key(
            cluster,
            Key::from_raw(&start_key).as_encoded().to_vec(),
            None
        ));
    });
    let scan_lock: Box<Query> = Box::new(|ctx, cluster, client, store_id, region_id, start_key| {
        let mut req = ScanLockRequest::default();
        req.set_context(ctx);
        req.start_key = start_key.clone();
        req.end_key = vec![];
        client.kv_scan_lock(&req).unwrap();
        assert!(check_query_num_read(
            cluster,
            store_id,
            region_id,
            QueryKind::Scan,
            1
        ));
        assert!(check_split_key(
            cluster,
            Key::from_raw(&start_key).as_encoded().to_vec(),
            None
        ));
    });
    let batch_get_command: Box<Query> =
        Box::new(|ctx, cluster, client, store_id, region_id, start_key| {
            let mut flag = false;
            for i in 0..3 {
                let get_command: Box<GenRequest> = Box::new(|ctx, start_key| {
                    let mut get_req = GetRequest::default();
                    get_req.set_context(ctx.clone());
                    get_req.key = start_key;
                    let mut req = BatchCommandsRequestRequest::new();
                    req.set_get(get_req);
                    req
                });
                batch_commands(&ctx, &client, get_command, &start_key);
                assert!(check_split_key(
                    cluster,
                    Key::from_raw(&start_key).as_encoded().to_vec(),
                    None
                ));
                if check_query_num_read(
                    cluster,
                    store_id,
                    region_id,
                    QueryKind::Get,
                    (i + 1) * 1000,
                ) {
                    flag = true;
                    break;
                }
            }
            assert!(flag);
        });
    fail::cfg("mock_hotspot_threshold", "return(0)").unwrap();
    fail::cfg("mock_tick_interval", "return(0)").unwrap();
    fail::cfg("mock_collect_tick_interval", "return(0)").unwrap();
    test_query_num::<F>(get, false);
    test_query_num::<F>(batch_get, false);
    test_query_num::<F>(scan, false);
    test_query_num::<F>(scan_lock, false);
    test_query_num::<F>(batch_get_command, false);
    test_txn_delete_query::<F>();
    test_pessimistic_lock();
    test_rollback();
    fail::remove("mock_tick_interval");
    fail::remove("mock_hotspot_threshold");
    fail::remove("mock_collect_tick_interval");
}

fn raw_put<F: KvFormat>(
    _cluster: &Cluster<ServerCluster>,
    client: &TikvClient,
    ctx: &Context,
    _store_id: u64,
    key: Vec<u8>,
) {
    let mut put_req = RawPutRequest::default();
    put_req.set_context(ctx.clone());
    put_req.key = key;
    put_req.value = b"v2".to_vec();
    let put_resp = client.raw_put(&put_req).unwrap();
    assert!(!put_resp.has_region_error());
    assert!(put_resp.error.is_empty());
    // todo support raw kv write query statistic
    // skip raw kv write query check
}

fn put(
    cluster: &Cluster<ServerCluster>,
    client: &TikvClient,
    ctx: &Context,
    store_id: u64,
    key: Vec<u8>,
) {
    // Prewrite
    let start_ts = block_on(cluster.pd_client.get_tso()).unwrap();
    {
        let mut mutation = Mutation::default();
        mutation.set_op(Op::Put);
        mutation.key = key.clone();
        mutation.value = b"v2".to_vec();
        let mut prewrite_req = PrewriteRequest::default();
        prewrite_req.set_context(ctx.clone());
        prewrite_req.set_mutations(vec![mutation].into_iter().collect());
        prewrite_req.primary_lock = key.clone();
        prewrite_req.start_version = start_ts.into_inner();
        prewrite_req.lock_ttl = prewrite_req.start_version + 1;
        let prewrite_resp = client.kv_prewrite(&prewrite_req).unwrap();
        assert!(
            !prewrite_resp.has_region_error(),
            "{:?}",
            prewrite_resp.get_region_error()
        );
        assert!(
            prewrite_resp.errors.is_empty(),
            "{:?}",
            prewrite_resp.get_errors()
        );
    }
    assert!(check_query_num_write(
        cluster,
        store_id,
        QueryKind::Prewrite,
        1
    ));
    // Commit
    {
        let commit_ts = block_on(cluster.pd_client.get_tso()).unwrap();
        let mut commit_req = CommitRequest::default();
        commit_req.set_context(ctx.clone());
        commit_req.start_version = start_ts.into_inner();
        commit_req.set_keys(vec![key].into_iter().collect());
        commit_req.commit_version = commit_ts.into_inner();
        let commit_resp = client.kv_commit(&commit_req).unwrap();
        assert!(
            !commit_resp.has_region_error(),
            "{:?}",
            commit_resp.get_region_error()
        );
        assert!(!commit_resp.has_error(), "{:?}", commit_resp.get_error());
    }
    assert!(check_query_num_write(
        cluster,
        store_id,
        QueryKind::Commit,
        1
    ));
}

fn test_pessimistic_lock() {
    let (cluster, client, ctx) = must_new_and_configure_cluster_and_kv_client(|cluster| {
        cluster.cfg.raft_store.pd_store_heartbeat_tick_interval = ReadableDuration::millis(50);
    });

    let key = b"key2".to_vec();
    let store_id = 1;
    put(&cluster, &client, &ctx, store_id, key.clone());

    let start_ts = block_on(cluster.pd_client.get_tso()).unwrap();
    let mut mutation = Mutation::default();
    mutation.set_op(Op::PessimisticLock);
    mutation.key = key.clone();
    mutation.value = b"v2".to_vec();

    let mut lock_req = PessimisticLockRequest::default();
    lock_req.set_context(ctx);
    lock_req.set_mutations(vec![mutation].into_iter().collect());
    lock_req.start_version = start_ts.into_inner();
    lock_req.for_update_ts = start_ts.into_inner();
    lock_req.primary_lock = key;
    let lock_resp = client.kv_pessimistic_lock(&lock_req).unwrap();
    assert!(
        !lock_resp.has_region_error(),
        "{:?}",
        lock_resp.get_region_error()
    );
    assert!(
        lock_resp.get_errors().is_empty(),
        "{:?}",
        lock_resp.get_errors()
    );
    assert!(check_query_num_write(
        &cluster,
        store_id,
        QueryKind::AcquirePessimisticLock,
        1
    ));
}

pub fn test_rollback() {
    let (cluster, client, ctx) = must_new_and_configure_cluster_and_kv_client(|cluster| {
        cluster.cfg.raft_store.pd_store_heartbeat_tick_interval = ReadableDuration::millis(50);
    });
    let key = b"key2".to_vec();
    let store_id = 1;
    put(&cluster, &client, &ctx, store_id, key.clone());
    let start_ts = block_on(cluster.pd_client.get_tso()).unwrap();

    let mut rollback_req = BatchRollbackRequest::default();
    rollback_req.set_context(ctx);
    rollback_req.start_version = start_ts.into_inner();
    rollback_req.set_keys(vec![key].into_iter().collect());
    let rollback_resp = client.kv_batch_rollback(&rollback_req).unwrap();
    assert!(
        !rollback_resp.has_region_error(),
        "{:?}",
        rollback_resp.get_region_error()
    );
    assert!(
        !rollback_resp.has_error(),
        "{:?}",
        rollback_resp.get_error()
    );
    assert!(check_query_num_write(
        &cluster,
        store_id,
        QueryKind::Rollback,
        1
    ));
}

fn test_query_num<F: KvFormat>(query: Box<Query>, is_raw_kv: bool) {
    let (mut cluster, client, mut ctx) = must_new_and_configure_cluster_and_kv_client(|cluster| {
        cluster.cfg.raft_store.pd_store_heartbeat_tick_interval = ReadableDuration::millis(50);
        cluster.cfg.split.qps_threshold = 0;
        cluster.cfg.split.split_balance_score = 2.0;
        cluster.cfg.split.split_contained_score = 2.0;
        cluster.cfg.split.detect_times = 1;
        cluster.cfg.split.sample_threshold = 0;
        cluster.cfg.storage.set_api_version(F::TAG);
    });
    ctx.set_api_version(F::CLIENT_TAG);

    let mut k = b"key".to_vec();
    // When a peer becomes leader, it can't read before committing to current term.
    // Force a successful read to wait for the correct timing.
    cluster.must_get(&k);
    let store_id = 1;
    if is_raw_kv {
        k = b"r_key".to_vec(); // "r" is key prefix of RawKV.
        raw_put::<F>(&cluster, &client, &ctx, store_id, k.clone());
    } else {
        k = b"x_key".to_vec(); // "x" is key prefix of TxnKV.
        put(&cluster, &client, &ctx, store_id, k.clone());
    }
    let region_id = cluster.get_region_id(&k);
    query(ctx, &cluster, client, store_id, region_id, k.clone());
}

fn test_raw_delete_query<F: KvFormat>() {
    let k = b"r_key".to_vec();
    let store_id = 1;

    {
        let (cluster, client, mut ctx) = must_new_and_configure_cluster_and_kv_client(|cluster| {
            cluster.cfg.raft_store.pd_store_heartbeat_tick_interval = ReadableDuration::millis(50);
            cluster.cfg.storage.set_api_version(F::TAG);
        });
        ctx.set_api_version(F::CLIENT_TAG);

        raw_put::<F>(&cluster, &client, &ctx, store_id, k.clone());
        // Raw Delete
        let mut delete_req = RawDeleteRequest::default();
        delete_req.set_context(ctx.clone());
        delete_req.key = k.clone();
        client.raw_delete(&delete_req).unwrap();
        // skip raw kv write query check

        raw_put::<F>(&cluster, &client, &ctx, store_id, k.clone());
        // Raw DeleteRange
        let mut delete_req = RawDeleteRangeRequest::default();
        delete_req.set_context(ctx);
        delete_req.set_start_key(k);
        delete_req.set_end_key(vec![]);
        client.raw_delete_range(&delete_req).unwrap();
        // skip raw kv write query check
    }
}

fn test_txn_delete_query<F: KvFormat>() {
    let k = b"t_key".to_vec();
    let store_id = 1;

    {
        let (cluster, client, ctx) = must_new_and_configure_cluster_and_kv_client(|cluster| {
            cluster.cfg.raft_store.pd_store_heartbeat_tick_interval = ReadableDuration::millis(50);
        });

        put(&cluster, &client, &ctx, store_id, k.clone());
        // DeleteRange
        let mut delete_req = DeleteRangeRequest::default();
        delete_req.set_context(ctx);
        delete_req.set_start_key(k);
        delete_req.set_end_key(vec![]);
        client.kv_delete_range(&delete_req).unwrap();
        // skip kv write query check
    }
}

fn check_query_num_read(
    cluster: &Cluster<ServerCluster>,
    store_id: u64,
    region_id: u64,
    kind: QueryKind,
    expect: u64,
) -> bool {
    let start = std::time::SystemTime::now();
    let mut num = 0;
    loop {
        sleep_ms(10);
        if let Some(hot_peers) = cluster.pd_client.get_store_hotspots(store_id) {
            let peer_stat = hot_peers.get(&region_id).unwrap();
            let query_stat = peer_stat.get_query_stats();
            num = QueryStats::get_query_num(query_stat, kind);
            if num == expect {
                return true;
            }
        }
        if start.elapsed().unwrap().as_secs() > 10 {
            println!("real query {}", num);
            return false;
        }
    }
}

fn check_query_num_write(
    cluster: &Cluster<ServerCluster>,
    store_id: u64,
    kind: QueryKind,
    expect: u64,
) -> bool {
    let start = std::time::SystemTime::now();
    loop {
        sleep_ms(10);
        if let Some(hb) = cluster.pd_client.get_store_stats(store_id) {
            if QueryStats::get_query_num(hb.get_query_stats(), kind) >= expect {
                return true;
            }
        }
        if start.elapsed().unwrap().as_secs() > 5 {
            return false;
        }
    }
}

fn check_split_key(
    cluster: &Cluster<ServerCluster>,
    start_key: Vec<u8>,
    end_key: Option<Vec<u8>>,
) -> bool {
    let start = std::time::SystemTime::now();
    loop {
        sleep_ms(10);
        let region_num = cluster.pd_client.get_regions_number();
        if region_num == 2 {
            let region = cluster.pd_client.get_region(&start_key).unwrap();
            assert!(
                start_key == region.get_start_key()
                    || end_key
                        .as_ref()
                        .map_or(false, |k| k == region.get_end_key()),
                "region: {:?}, start_key: {:?}, end_key: {:?}",
                region,
                start_key,
                end_key
            );
            return true;
        }
        if start.elapsed().unwrap().as_secs() > 5 {
            return false;
        }
    }
}

type GenRequest = dyn Fn(&Context, Vec<u8>) -> BatchCommandsRequestRequest;

fn batch_commands(
    ctx: &Context,
    client: &TikvClient,
    gen_request: Box<GenRequest>,
    start_key: &[u8],
) {
    let (mut sender, receiver) = client.batch_commands().unwrap();
    for _ in 0..100 {
        let mut batch_req = BatchCommandsRequest::default();
        for i in 0..10 {
            let req = gen_request(ctx, start_key.to_owned());
            batch_req.mut_requests().push(req);
            batch_req.mut_request_ids().push(i);
        }
        block_on(sender.send((batch_req, WriteFlags::default()))).unwrap();
    }
    block_on(sender.close()).unwrap();

    let (tx, rx) = mpsc::sync_channel(1);
    thread::spawn(move || {
        // We have send 10k requests to the server, so we should get 10k responses.
        let mut count = 0;
        for x in block_on(
            receiver
                .map(move |b| b.unwrap().get_responses().len())
                .collect::<Vec<usize>>(),
        ) {
            count += x;
            if count == 1000 {
                tx.send(1).unwrap();
                return;
            }
        }
    });
    rx.recv_timeout(Duration::from_secs(10)).unwrap();
}<|MERGE_RESOLUTION|>--- conflicted
+++ resolved
@@ -27,11 +27,7 @@
     for i in 0..1000 {
         let last_available = stats.get_available();
         cluster.must_put(format!("k{}", i).as_bytes(), &value);
-<<<<<<< HEAD
-        engine.flush_cfs(true).unwrap();
-=======
         engine.flush_cfs(&[], true).unwrap();
->>>>>>> 25261c8a
         sleep_ms(20);
 
         let stats = pd_client.get_store_stats(1).unwrap();
@@ -62,11 +58,7 @@
     }
 
     let engine = cluster.get_engine(1);
-<<<<<<< HEAD
-    engine.flush_cfs(true).unwrap();
-=======
     engine.flush_cfs(&[], true).unwrap();
->>>>>>> 25261c8a
     let last_stats = pd_client.get_store_stats(1).unwrap();
     assert_eq!(last_stats.get_region_count(), 1);
 
@@ -75,11 +67,7 @@
 
     let region = pd_client.get_region(b"").unwrap();
     cluster.must_split(&region, b"k2");
-<<<<<<< HEAD
-    engine.flush_cfs(true).unwrap();
-=======
     engine.flush_cfs(&[], true).unwrap();
->>>>>>> 25261c8a
 
     // wait report region count after split
     for _ in 0..100 {
