--- conflicted
+++ resolved
@@ -65,11 +65,7 @@
 futures-util = { version = "0.3", default-features = false, features = ["io"] }
 gcp = { optional = true, workspace = true }
 grpcio = { workspace = true, optional = true }
-<<<<<<< HEAD
-kvproto = { git = "https://github.com/pingcap/kvproto.git" }
-=======
 kvproto = { workspace = true }
->>>>>>> 7a3764fc
 lazy_static = { optional = true, version = "1.3" }
 libloading = { optional = true, version = "0.7.0" }
 once_cell = { optional = true, version = "1.3.1" }
