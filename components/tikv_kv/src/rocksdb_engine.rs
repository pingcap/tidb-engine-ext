// Copyright 2016 TiKV Project Authors. Licensed under Apache-2.0.

use std::{
    fmt::{self, Debug, Display, Formatter},
    pin::Pin,
    sync::{
        atomic::{AtomicBool, Ordering},
        Arc, Mutex,
    },
    task::Poll,
    time::Duration,
};

use collections::HashMap;
pub use engine_rocks::RocksSnapshot;
use engine_rocks::{
    get_env, RocksCfOptions, RocksDbOptions, RocksEngine as BaseRocksEngine, RocksEngineIterator,
};
use engine_traits::{
    CfName, Engines, IterOptions, Iterable, Iterator, KvEngine, Peekable, ReadOptions,
};
use file_system::IoRateLimiter;
use futures::{
    channel::{mpsc, oneshot},
    stream, Future, Stream,
};
use kvproto::{kvrpcpb::Context, metapb, raft_cmdpb};
use raftstore::coprocessor::CoprocessorHost;
use tempfile::{Builder, TempDir};
use tikv_util::worker::{Runnable, Scheduler, Worker};
use txn_types::{Key, Value};

use super::{
    write_modifies, Callback, DummySnapshotExt, Engine, Error, ErrorInner,
    Iterator as EngineIterator, Modify, Result, SnapContext, Snapshot, WriteData,
};
use crate::{FakeExtension, OnAppliedCb, RaftExtension, WriteEvent};

// Duplicated in test_engine_builder
const TEMP_DIR: &str = "";

enum Task {
    Write(Vec<Modify>, Callback<()>),
    Snapshot(oneshot::Sender<Arc<RocksSnapshot>>),
    Pause(Duration),
}

impl Display for Task {
    fn fmt(&self, f: &mut Formatter<'_>) -> fmt::Result {
        match *self {
            Task::Write(..) => write!(f, "write task"),
            Task::Snapshot(_) => write!(f, "snapshot task"),
            Task::Pause(_) => write!(f, "pause"),
        }
    }
}

struct Runner(Engines<BaseRocksEngine, BaseRocksEngine>);

impl Runnable for Runner {
    type Task = Task;

    fn run(&mut self, t: Task) {
        match t {
            Task::Write(modifies, cb) => cb(write_modifies(&self.0.kv, modifies)),
            Task::Snapshot(sender) => {
                let _ = sender.send(Arc::new(self.0.kv.snapshot()));
            }
            Task::Pause(dur) => std::thread::sleep(dur),
        }
    }
}

struct RocksEngineCore {
    // only use for memory mode
    temp_dir: Option<TempDir>,
    worker: Worker,
}

impl Drop for RocksEngineCore {
    fn drop(&mut self) {
        self.worker.stop();
    }
}

/// The RocksEngine is based on `RocksDB`.
///
/// This is intended for **testing use only**.
#[derive(Clone)]
pub struct RocksEngine<RE = FakeExtension> {
    core: Arc<Mutex<RocksEngineCore>>,
    sched: Scheduler<Task>,
    engines: Engines<BaseRocksEngine, BaseRocksEngine>,
    not_leader: Arc<AtomicBool>,
    coprocessor: CoprocessorHost<BaseRocksEngine>,
    ext: RE,
}

impl<RE> RocksEngine<RE> {
    pub fn with_raft_extension<NRE>(self, ext: NRE) -> RocksEngine<NRE> {
        RocksEngine {
            core: self.core,
            sched: self.sched,
            engines: self.engines,
            not_leader: self.not_leader,
            coprocessor: self.coprocessor,
            ext,
        }
    }
}

impl RocksEngine {
    pub fn new(
        path: &str,
        db_opts: Option<RocksDbOptions>,
        cfs_opts: Vec<(CfName, RocksCfOptions)>,
<<<<<<< HEAD
        shared_block_cache: bool,
=======
>>>>>>> 25261c8a
        io_rate_limiter: Option<Arc<IoRateLimiter>>,
    ) -> Result<RocksEngine> {
        info!("RocksEngine: creating for path"; "path" => path);
        let (path, temp_dir) = match path {
            TEMP_DIR => {
                let td = Builder::new().prefix("temp-rocksdb").tempdir().unwrap();
                (td.path().to_str().unwrap().to_owned(), Some(td))
            }
            _ => (path.to_owned(), None),
        };
        let worker = Worker::new("engine-rocksdb");
        let mut db_opts = db_opts.unwrap_or_default();
        if io_rate_limiter.is_some() {
            db_opts.set_env(get_env(None /* key_manager */, io_rate_limiter).unwrap());
        }

        let db = engine_rocks::util::new_engine_opt(&path, db_opts, cfs_opts)?;
        // It does not use the raft_engine, so it is ok to fill with the same
        // rocksdb.
<<<<<<< HEAD
        let mut kv_engine = db.clone();
        let mut raft_engine = db;
        kv_engine.set_shared_block_cache(shared_block_cache);
        raft_engine.set_shared_block_cache(shared_block_cache);
        let engines = Engines::new(kv_engine, raft_engine);
=======
        let engines = Engines::new(db.clone(), db);
>>>>>>> 25261c8a
        let sched = worker.start("engine-rocksdb", Runner(engines.clone()));
        Ok(RocksEngine {
            sched,
            core: Arc::new(Mutex::new(RocksEngineCore { temp_dir, worker })),
            not_leader: Arc::new(AtomicBool::new(false)),
            engines,
            coprocessor: CoprocessorHost::default(),
            ext: FakeExtension,
        })
    }
}

impl<RE> RocksEngine<RE> {
    pub fn trigger_not_leader(&self) {
        self.not_leader.store(true, Ordering::SeqCst);
    }

    fn not_leader_error(&self) -> Error {
        let not_leader = {
            let mut header = kvproto::errorpb::Error::default();
            header.mut_not_leader().set_region_id(100);
            header
        };
        Error::from(ErrorInner::Request(not_leader))
    }

    pub fn pause(&self, dur: Duration) {
        self.sched.schedule(Task::Pause(dur)).unwrap();
    }

    pub fn engines(&self) -> Engines<BaseRocksEngine, BaseRocksEngine> {
        self.engines.clone()
    }

    pub fn get_rocksdb(&self) -> BaseRocksEngine {
        self.engines.kv.clone()
    }

    pub fn stop(&self) {
        let core = self.core.lock().unwrap();
        core.worker.stop();
    }

    pub fn register_observer(&mut self, f: impl FnOnce(&mut CoprocessorHost<BaseRocksEngine>)) {
        f(&mut self.coprocessor);
    }

    /// `pre_propose` is called before propose.
    /// It's used to trigger "pre_propose_query" observers for RawKV API V2 by
    /// now.
    fn pre_propose(&self, mut batch: WriteData) -> Result<WriteData> {
        let requests = batch
            .modifies
            .into_iter()
            .map(Into::into)
            .collect::<Vec<_>>();
        let mut cmd_req = raft_cmdpb::RaftCmdRequest::default();
        cmd_req.set_requests(requests.into());

        let mut region = metapb::Region::default();
        region.set_id(1);
        self.coprocessor
            .pre_propose(&region, &mut cmd_req)
            .map_err(|err| Error::from(ErrorInner::Other(box_err!(err))))?;

        batch.modifies = cmd_req
            .take_requests()
            .into_iter()
            .map(Into::into)
            .collect::<Vec<_>>();
        Ok(batch)
    }
}

impl<RE> Display for RocksEngine<RE> {
    fn fmt(&self, f: &mut Formatter<'_>) -> fmt::Result {
        write!(f, "RocksDB")
    }
}

impl<RE> Debug for RocksEngine<RE> {
    fn fmt(&self, f: &mut Formatter<'_>) -> fmt::Result {
        write!(
            f,
            "RocksDB [is_temp: {}]",
            self.core.lock().unwrap().temp_dir.is_some()
        )
    }
}

impl<RE: RaftExtension + 'static> Engine for RocksEngine<RE> {
    type Snap = Arc<RocksSnapshot>;
    type Local = BaseRocksEngine;

    fn kv_engine(&self) -> Option<BaseRocksEngine> {
        Some(self.engines.kv.clone())
    }

    type RaftExtension = RE;
<<<<<<< HEAD
    fn raft_extension(&self) -> &Self::RaftExtension {
        &self.ext
=======
    fn raft_extension(&self) -> Self::RaftExtension {
        self.ext.clone()
>>>>>>> 25261c8a
    }

    fn modify_on_kv_engine(&self, region_modifies: HashMap<u64, Vec<Modify>>) -> Result<()> {
        let modifies = region_modifies.into_values().flatten().collect();
        write_modifies(&self.engines.kv, modifies)
    }

    fn precheck_write_with_ctx(&self, _ctx: &Context) -> Result<()> {
        if self.not_leader.load(Ordering::SeqCst) {
            return Err(self.not_leader_error());
        }
        Ok(())
    }

    type WriteRes = impl Stream<Item = crate::WriteEvent> + Send + 'static;
    fn async_write(
        &self,
        _ctx: &Context,
        batch: WriteData,
        subscribed: u8,
        on_applied: Option<OnAppliedCb>,
    ) -> Self::WriteRes {
        let (mut tx, mut rx) = mpsc::channel::<WriteEvent>(WriteEvent::event_capacity(subscribed));
        let res = (move || {
            fail_point!("rockskv_async_write", |_| Err(box_err!("write failed")));

            if batch.modifies.is_empty() {
                return Err(Error::from(ErrorInner::EmptyRequest));
            }

            let batch = self.pre_propose(batch)?;

            if WriteEvent::subscribed_proposed(subscribed) {
                let _ = tx.try_send(WriteEvent::Proposed);
            }
            if WriteEvent::subscribed_committed(subscribed) {
                let _ = tx.try_send(WriteEvent::Committed);
            }
            let cb = Box::new(move |mut res| {
                if let Some(cb) = on_applied {
                    cb(&mut res);
                }
                let _ = tx.try_send(WriteEvent::Finished(res));
            });
            box_try!(self.sched.schedule(Task::Write(batch.modifies, cb)));
            Ok(())
        })();
        let mut res = Some(res);
        stream::poll_fn(move |cx| {
            if res.as_ref().map_or(false, |r| r.is_err()) {
                return Poll::Ready(res.take().map(WriteEvent::Finished));
            }
            // If it's none, it means an error is returned, it should not be polled again.
            assert!(res.is_some());
            Pin::new(&mut rx).poll_next(cx)
        })
    }

    type SnapshotRes = impl Future<Output = Result<Self::Snap>> + Send;
    fn async_snapshot(&mut self, _: SnapContext<'_>) -> Self::SnapshotRes {
        let res = (|| {
            fail_point!("rockskv_async_snapshot", |_| Err(box_err!(
                "snapshot failed"
            )));
            if self.not_leader.load(Ordering::SeqCst) {
                return Err(self.not_leader_error());
            }
            let (tx, rx) = oneshot::channel();
            if self.sched.schedule(Task::Snapshot(tx)).is_err() {
                return Err(box_err!("failed to schedule snapshot"));
            }
            Ok(rx)
        })();

        async move { Ok(res?.await.unwrap()) }
    }
}

impl Snapshot for Arc<RocksSnapshot> {
    type Iter = RocksEngineIterator;
    type Ext<'a> = DummySnapshotExt;

    fn get(&self, key: &Key) -> Result<Option<Value>> {
        trace!("RocksSnapshot: get"; "key" => %key);
        let v = self.get_value(key.as_encoded())?;
        Ok(v.map(|v| v.to_vec()))
    }

    fn get_cf(&self, cf: CfName, key: &Key) -> Result<Option<Value>> {
        trace!("RocksSnapshot: get_cf"; "cf" => cf, "key" => %key);
        let v = self.get_value_cf(cf, key.as_encoded())?;
        Ok(v.map(|v| v.to_vec()))
    }

    fn get_cf_opt(&self, opts: ReadOptions, cf: CfName, key: &Key) -> Result<Option<Value>> {
        trace!("RocksSnapshot: get_cf"; "cf" => cf, "key" => %key);
        let v = self.get_value_cf_opt(&opts, cf, key.as_encoded())?;
        Ok(v.map(|v| v.to_vec()))
    }

    fn iter(&self, cf: CfName, iter_opt: IterOptions) -> Result<Self::Iter> {
        trace!("RocksSnapshot: create cf iterator");
        Ok(self.iterator_opt(cf, iter_opt)?)
    }

    fn ext(&self) -> DummySnapshotExt {
        DummySnapshotExt
    }
}

impl EngineIterator for RocksEngineIterator {
    fn next(&mut self) -> Result<bool> {
        Iterator::next(self).map_err(Error::from)
    }

    fn prev(&mut self) -> Result<bool> {
        Iterator::prev(self).map_err(Error::from)
    }

    fn seek(&mut self, key: &Key) -> Result<bool> {
        Iterator::seek(self, key.as_encoded()).map_err(Error::from)
    }

    fn seek_for_prev(&mut self, key: &Key) -> Result<bool> {
        Iterator::seek_for_prev(self, key.as_encoded()).map_err(Error::from)
    }

    fn seek_to_first(&mut self) -> Result<bool> {
        Iterator::seek_to_first(self).map_err(Error::from)
    }

    fn seek_to_last(&mut self) -> Result<bool> {
        Iterator::seek_to_last(self).map_err(Error::from)
    }

    fn valid(&self) -> Result<bool> {
        Iterator::valid(self).map_err(Error::from)
    }

    fn key(&self) -> &[u8] {
        Iterator::key(self)
    }

    fn value(&self) -> &[u8] {
        Iterator::value(self)
    }
}<|MERGE_RESOLUTION|>--- conflicted
+++ resolved
@@ -114,10 +114,6 @@
         path: &str,
         db_opts: Option<RocksDbOptions>,
         cfs_opts: Vec<(CfName, RocksCfOptions)>,
-<<<<<<< HEAD
-        shared_block_cache: bool,
-=======
->>>>>>> 25261c8a
         io_rate_limiter: Option<Arc<IoRateLimiter>>,
     ) -> Result<RocksEngine> {
         info!("RocksEngine: creating for path"; "path" => path);
@@ -137,15 +133,7 @@
         let db = engine_rocks::util::new_engine_opt(&path, db_opts, cfs_opts)?;
         // It does not use the raft_engine, so it is ok to fill with the same
         // rocksdb.
-<<<<<<< HEAD
-        let mut kv_engine = db.clone();
-        let mut raft_engine = db;
-        kv_engine.set_shared_block_cache(shared_block_cache);
-        raft_engine.set_shared_block_cache(shared_block_cache);
-        let engines = Engines::new(kv_engine, raft_engine);
-=======
         let engines = Engines::new(db.clone(), db);
->>>>>>> 25261c8a
         let sched = worker.start("engine-rocksdb", Runner(engines.clone()));
         Ok(RocksEngine {
             sched,
@@ -245,13 +233,8 @@
     }
 
     type RaftExtension = RE;
-<<<<<<< HEAD
-    fn raft_extension(&self) -> &Self::RaftExtension {
-        &self.ext
-=======
     fn raft_extension(&self) -> Self::RaftExtension {
         self.ext.clone()
->>>>>>> 25261c8a
     }
 
     fn modify_on_kv_engine(&self, region_modifies: HashMap<u64, Vec<Modify>>) -> Result<()> {
