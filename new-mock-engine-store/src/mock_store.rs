--- conflicted
+++ resolved
@@ -717,7 +717,6 @@
         fn_set_pb_msg_by_bytes: Some(ffi_set_pb_msg_by_bytes),
         fn_handle_safe_ts_update: Some(ffi_handle_safe_ts_update),
         fn_fast_add_peer: Some(ffi_fast_add_peer),
-<<<<<<< HEAD
         fn_create_write_batch: None,
         fn_write_batch_put_page: None,
         fn_write_batch_del_page: None,
@@ -732,8 +731,6 @@
         fn_handle_scan_page: None,
         fn_handle_seek_ps_key: None,
         fn_ps_is_empty: None,
-=======
->>>>>>> ddb67594
     }
 }
 
@@ -1329,146 +1326,6 @@
         });
         0
     })() != 0;
-<<<<<<< HEAD
-    debug!("recover from remote peer: enter from {} to {}", from_store, store_id; "region_id" => region_id);
-
-    for retry in 0..300 {
-        if retry > 0 {
-            std::thread::sleep(std::time::Duration::from_millis(30));
-        }
-
-        let lock = cluster.ffi_helper_set.lock();
-        let mut guard = match lock {
-            Ok(e) => e,
-            Err(_) => {
-                error!("ffi_debug_func failed to lock");
-                return failed_add_peer_res(ffi_interfaces::FastAddPeerStatus::OtherError);
-            }
-        };
-        debug!("recover from remote peer: preparing from {} to {}, persist and check source", from_store, store_id; "region_id" => region_id);
-        let source_server = match guard.get_mut(&from_store) {
-            Some(s) => &mut s.engine_store_server,
-            None => {
-                return failed_add_peer_res(ffi_interfaces::FastAddPeerStatus::NoSuitable);
-            }
-        };
-        let source_engines = match source_server.engines.clone() {
-            Some(s) => s,
-            None => {
-                error!("recover from remote peer: failed get source engine"; "region_id" => region_id);
-                return failed_add_peer_res(ffi_interfaces::FastAddPeerStatus::BadData);
-            }
-        };
-
-        // TODO We must ask the remote peer to persist before get a snapshot.
-
-        let source_region = match source_server.kvstore.get(&region_id) {
-            Some(s) => s,
-            None => {
-                error!("recover from remote peer: failed read source region info"; "region_id" => region_id);
-                return failed_add_peer_res(ffi_interfaces::FastAddPeerStatus::BadData);
-            }
-        };
-        let region_local_state: RegionLocalState = match general_get_region_local_state(
-            &source_engines.kv,
-            region_id,
-        ) {
-            Some(x) => x,
-            None => {
-                debug!("recover from remote peer: preparing from {} to {}:{}, not region state", from_store, store_id, new_peer_id; "region_id" => region_id);
-                // We don't return BadData here, since the data may not be persisted.
-                if block_wait {
-                    continue;
-                }
-                return failed_add_peer_res(ffi_interfaces::FastAddPeerStatus::WaitForData);
-            }
-        };
-        let new_region_meta = region_local_state.get_region();
-        let peer_state = region_local_state.get_state();
-
-        // Validation
-        match peer_state {
-            PeerState::Tombstone | PeerState::Applying => {
-                // Note in real implementation, we will avoid selecting this peer.
-                error!("recover from remote peer: preparing from {} to {}:{}, error peer state {:?}", from_store, store_id, new_peer_id, peer_state; "region_id" => region_id);
-                return failed_add_peer_res(ffi_interfaces::FastAddPeerStatus::BadData);
-            }
-            _ => {
-                info!("recover from remote peer: preparing from {} to {}:{}, ok peer state {:?}", from_store, store_id, new_peer_id, peer_state; "region_id" => region_id);
-            }
-        };
-        if !engine_store_ffi::observer::validate_remote_peer_region(
-            new_region_meta,
-            store_id,
-            new_peer_id,
-        ) {
-            debug!("recover from remote peer: preparing from {} to {}, not applied conf change {}", from_store, store_id, new_peer_id; "region_id" => region_id);
-            if block_wait {
-                continue;
-            }
-            return failed_add_peer_res(ffi_interfaces::FastAddPeerStatus::WaitForData);
-        }
-        // TODO check commit_index and applied_index here
-
-        debug!("recover from remote peer: preparing from {} to {}, check target", from_store, store_id; "region_id" => region_id);
-        let new_region = make_new_region(
-            Some(new_region_meta.clone()),
-            Some((*store.engine_store_server).id),
-        );
-        (*store.engine_store_server)
-            .kvstore
-            .insert(region_id, Box::new(new_region));
-        let target_engines = match (*store.engine_store_server).engines.clone() {
-            Some(s) => s,
-            None => {
-                return failed_add_peer_res(ffi_interfaces::FastAddPeerStatus::OtherError);
-            }
-        };
-        let target_region = match (*store.engine_store_server).kvstore.get_mut(&region_id) {
-            Some(s) => s,
-            None => {
-                return failed_add_peer_res(ffi_interfaces::FastAddPeerStatus::BadData);
-            }
-        };
-        debug!("recover from remote peer: meta from {} to {}", from_store, store_id; "region_id" => region_id);
-        // Must first dump meta then data, otherwise data may lag behind.
-        // We can see a raft log hole at applied_index otherwise.
-        let apply_state: RaftApplyState = match general_get_apply_state(
-            &source_engines.kv,
-            region_id,
-        ) {
-            Some(x) => x,
-            None => {
-                error!("recover from remote peer: failed read apply state"; "region_id" => region_id);
-                return failed_add_peer_res(ffi_interfaces::FastAddPeerStatus::BadData);
-            }
-        };
-
-        debug!("recover from remote peer: data from {} to {}", from_store, store_id; "region_id" => region_id);
-        if let Err(e) = copy_data_from(
-            &source_engines,
-            &target_engines,
-            &source_region,
-            target_region,
-        ) {
-            error!("recover from remote peer: inject error {:?}", e; "region_id" => region_id);
-            return failed_add_peer_res(ffi_interfaces::FastAddPeerStatus::FailedInject);
-        }
-
-        let apply_state_bytes = apply_state.write_to_bytes().unwrap();
-        let region_bytes = region_local_state.get_region().write_to_bytes().unwrap();
-        let apply_state_ptr = create_cpp_str(Some(apply_state_bytes));
-        let region_ptr = create_cpp_str(Some(region_bytes));
-
-        // Check if we have commit_index.
-
-        debug!("recover from remote peer: ok from {} to {}", from_store, store_id; "region_id" => region_id);
-        return ffi_interfaces::FastAddPeerRes {
-            status: ffi_interfaces::FastAddPeerStatus::Ok,
-            apply_state: apply_state_ptr,
-            region: region_ptr,
-        };
-=======
     let fail_after_write: bool = (|| {
         fail::fail_point!("ffi_fast_add_peer_fail_after_write", |t| {
             let t = t.unwrap().parse::<u64>().unwrap();
@@ -1637,7 +1494,6 @@
                 _ => return r,
             }
         }
->>>>>>> ddb67594
     }
     error!("recover from remote peer: failed after retry"; "region_id" => region_id);
     failed_add_peer_res(ffi_interfaces::FastAddPeerStatus::BadData)
