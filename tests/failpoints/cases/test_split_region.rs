--- conflicted
+++ resolved
@@ -988,8 +988,6 @@
     fail::remove("txn_before_process_write");
     let resp = resp.join().unwrap();
     assert!(resp.get_region_error().has_epoch_not_match(), "{:?}", resp);
-<<<<<<< HEAD
-=======
 
     fail::remove("on_split_invalidate_locks");
 }
@@ -1064,7 +1062,6 @@
     // Check store 3 is still working correctly.
     cluster.must_put(b"k4", b"v4");
     must_get_equal(&cluster.get_engine(2), b"k4", b"v4");
->>>>>>> b5329ee0
 }
 
 #[test]
@@ -1102,4 +1099,41 @@
     let region = pd_client.get_region(b"k1").unwrap();
     assert_ne!(region.id, 1);
     fail::remove(sender_fp);
+}
+
+#[test]
+fn test_split_store_channel_full() {
+    let mut cluster = new_node_cluster(0, 1);
+    cluster.cfg.raft_store.notify_capacity = 10;
+    cluster.cfg.raft_store.store_batch_system.max_batch_size = Some(1);
+    cluster.cfg.raft_store.messages_per_tick = 1;
+    let pd_client = cluster.pd_client.clone();
+    pd_client.disable_default_operator();
+    cluster.run();
+    cluster.must_put(b"k1", b"v1");
+    cluster.must_put(b"k2", b"v2");
+    let region = pd_client.get_region(b"k2").unwrap();
+    let apply_fp = "before_nofity_apply_res";
+    fail::cfg(apply_fp, "pause").unwrap();
+    let (tx, rx) = mpsc::channel();
+    cluster.split_region(
+        &region,
+        b"k2",
+        Callback::write(Box::new(move |_| tx.send(()).unwrap())),
+    );
+    rx.recv().unwrap();
+    let sender_fp = "loose_bounded_sender_check_interval";
+    fail::cfg(sender_fp, "return").unwrap();
+    let store_fp = "begin_raft_poller";
+    fail::cfg(store_fp, "pause").unwrap();
+    let raft_router = cluster.sim.read().unwrap().get_router(1).unwrap();
+    for _ in 0..50 {
+        raft_router.force_send(1, PeerMsg::Noop).unwrap();
+    }
+    fail::remove(apply_fp);
+    fail::remove(store_fp);
+    sleep_ms(300);
+    let region = pd_client.get_region(b"k1").unwrap();
+    assert_ne!(region.id, 1);
+    fail::remove(sender_fp);
 }