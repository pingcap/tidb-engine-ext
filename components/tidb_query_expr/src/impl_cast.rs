// Copyright 2019 TiKV Project Authors. Licensed under Apache-2.0.

use std::{
    borrow::Cow,
    convert::{TryFrom, TryInto},
    num::IntErrorKind,
};

use byteorder::{BigEndian, ByteOrder};
use num_traits::identities::Zero;
use tidb_query_codegen::rpn_fn;
use tidb_query_common::Result;
use tidb_query_datatype::{
    codec::{
        collation::Encoding,
        convert::*,
        data_type::*,
        error::{ERR_DATA_OUT_OF_RANGE, ERR_TRUNCATE_WRONG_VALUE},
        mysql::{
            binary_literal,
            time::{MAX_YEAR, MIN_YEAR},
            Time,
        },
        Error,
    },
    expr::EvalContext,
    *,
};
use tipb::{Expr, FieldType};

use crate::{
    types::RpnExpressionBuilder, RpnExpressionNode, RpnFnCallExtra, RpnFnMeta, RpnStackNode,
};

fn get_cast_fn_rpn_meta(
    is_from_constant: bool,
    from_field_type: &FieldType,
    to_field_type: &FieldType,
) -> Result<RpnFnMeta> {
    let from = box_try!(EvalType::try_from(from_field_type.as_accessor().tp()));
    let to = box_try!(EvalType::try_from(to_field_type.as_accessor().tp()));
    let func_meta = match (from, to) {
        // any as int
        (EvalType::Int, EvalType::Int) => {
            if !from_field_type.is_unsigned() && to_field_type.is_unsigned() {
                cast_signed_int_as_unsigned_int_fn_meta()
            } else {
                cast_int_as_int_others_fn_meta()
            }
        }
        (EvalType::Real, EvalType::Int) => {
            if to_field_type.is_unsigned() {
                cast_real_as_uint_fn_meta()
            } else {
                cast_any_as_any_fn_meta::<Real, Int>()
            }
        }
        (EvalType::Bytes, EvalType::Int) => {
            if is_from_constant && from_field_type.is_binary_string_like() {
                cast_binary_string_as_int_fn_meta()
            } else {
                cast_string_as_int_fn_meta()
            }
        }
        (EvalType::Decimal, EvalType::Int) => {
            if to_field_type.is_unsigned() {
                cast_decimal_as_uint_fn_meta()
            } else {
                cast_any_as_any_fn_meta::<Decimal, Int>()
            }
        }
        (EvalType::DateTime, EvalType::Int) => cast_any_as_any_fn_meta::<DateTime, Int>(),
        (EvalType::Duration, EvalType::Int) => cast_any_as_any_fn_meta::<Duration, Int>(),
        (EvalType::Json, EvalType::Int) => {
            if to_field_type.is_unsigned() {
                cast_json_as_uint_fn_meta()
            } else {
                cast_json_as_any_fn_meta::<Int>()
            }
        }
        (EvalType::Enum, EvalType::Int) => cast_enum_as_int_fn_meta(),

        //  any as real
        (EvalType::Int, EvalType::Real) => {
            let fu = from_field_type.is_unsigned();
            let ru = to_field_type.is_unsigned();
            match (fu, ru) {
                (true, _) => cast_unsigned_int_as_signed_or_unsigned_real_fn_meta(),
                (false, false) => cast_signed_int_as_signed_real_fn_meta(),
                (false, true) => cast_signed_int_as_unsigned_real_fn_meta(),
            }
        }
        (EvalType::Real, EvalType::Real) => {
            if to_field_type.is_unsigned() {
                cast_real_as_unsigned_real_fn_meta()
            } else {
                cast_real_as_signed_real_fn_meta()
            }
        }
        (EvalType::Bytes, EvalType::Real) => {
            match (
                is_from_constant && from_field_type.is_binary_string_like(),
                to_field_type.is_unsigned(),
            ) {
                (true, true) => cast_binary_string_as_unsigned_real_fn_meta(),
                (true, false) => cast_binary_string_as_signed_real_fn_meta(),
                (false, true) => cast_string_as_unsigned_real_fn_meta(),
                (false, false) => cast_string_as_signed_real_fn_meta(),
            }
        }
        (EvalType::Decimal, EvalType::Real) => {
            if to_field_type.is_unsigned() {
                cast_decimal_as_unsigned_real_fn_meta()
            } else {
                cast_any_as_any_fn_meta::<Decimal, Real>()
            }
        }
        (EvalType::DateTime, EvalType::Real) => cast_any_as_any_fn_meta::<DateTime, Real>(),
        (EvalType::Duration, EvalType::Real) => cast_any_as_any_fn_meta::<Duration, Real>(),
        (EvalType::Json, EvalType::Real) => cast_json_as_any_fn_meta::<Real>(),
        (EvalType::Enum, EvalType::Real) => cast_enum_as_real_fn_meta(),

        // any as string
        (EvalType::Int, EvalType::Bytes) => {
            if FieldTypeAccessor::tp(from_field_type) == FieldTypeTp::Year {
                cast_year_as_string_fn_meta()
            } else if FieldTypeAccessor::tp(from_field_type) == FieldTypeTp::Bit {
                cast_bit_as_string_fn_meta()
            } else if from_field_type.is_unsigned() {
                cast_uint_as_string_fn_meta()
            } else {
                cast_any_as_string_fn_meta::<Int>()
            }
        }
        (EvalType::Real, EvalType::Bytes) => {
            if FieldTypeAccessor::tp(from_field_type) == FieldTypeTp::Float {
                cast_float_real_as_string_fn_meta()
            } else {
                cast_any_as_string_fn_meta::<Real>()
            }
        }
        (EvalType::Bytes, EvalType::Bytes) => cast_string_as_string_fn_meta(),
        (EvalType::Decimal, EvalType::Bytes) => cast_any_as_string_fn_meta::<Decimal>(),
        (EvalType::DateTime, EvalType::Bytes) => cast_any_as_string_fn_meta::<DateTime>(),
        (EvalType::Duration, EvalType::Bytes) => cast_any_as_string_fn_meta::<Duration>(),
        (EvalType::Json, EvalType::Bytes) => cast_json_as_bytes_fn_meta(),
        (EvalType::Enum, EvalType::Bytes) => cast_enum_as_bytes_fn_meta(),

        // any as decimal
        (EvalType::Int, EvalType::Decimal) => {
            let fu = from_field_type.is_unsigned();
            let ru = to_field_type.is_unsigned();
            match (fu, ru) {
                (true, _) => cast_unsigned_int_as_signed_or_unsigned_decimal_fn_meta(),
                (false, true) => cast_signed_int_as_unsigned_decimal_fn_meta(),
                (false, false) => cast_any_as_decimal_fn_meta::<Int>(),
            }
        }
        (EvalType::Real, EvalType::Decimal) => cast_real_as_decimal_fn_meta(),
        (EvalType::Bytes, EvalType::Decimal) => {
            if to_field_type.is_unsigned() {
                cast_string_as_unsigned_decimal_fn_meta()
            } else {
                cast_bytes_as_decimal_fn_meta()
            }
        }
        (EvalType::Decimal, EvalType::Decimal) => {
            if to_field_type.is_unsigned() {
                cast_decimal_as_unsigned_decimal_fn_meta()
            } else {
                cast_decimal_as_signed_decimal_fn_meta()
            }
        }
        (EvalType::DateTime, EvalType::Decimal) => cast_any_as_decimal_fn_meta::<DateTime>(),
        (EvalType::Duration, EvalType::Decimal) => cast_any_as_decimal_fn_meta::<Duration>(),
        (EvalType::Json, EvalType::Decimal) => cast_json_as_decimal_fn_meta(),
        (EvalType::Enum, EvalType::Decimal) => cast_enum_as_decimal_fn_meta(),

        // any as duration
        (EvalType::Int, EvalType::Duration) => cast_int_as_duration_fn_meta(),
        (EvalType::Real, EvalType::Duration) => cast_real_as_duration_fn_meta(),
        (EvalType::Bytes, EvalType::Duration) => cast_bytes_as_duration_fn_meta(),
        (EvalType::Decimal, EvalType::Duration) => cast_decimal_as_duration_fn_meta(),
        (EvalType::DateTime, EvalType::Duration) => cast_time_as_duration_fn_meta(),
        (EvalType::Duration, EvalType::Duration) => cast_duration_as_duration_fn_meta(),
        (EvalType::Json, EvalType::Duration) => cast_json_as_duration_fn_meta(),
        (EvalType::Enum, EvalType::Duration) => cast_enum_as_duration_fn_meta(),

        (EvalType::Int, EvalType::DateTime) => {
            if FieldTypeAccessor::tp(from_field_type) == FieldTypeTp::Year {
                cast_year_as_time_fn_meta()
            } else {
                cast_int_as_time_fn_meta()
            }
        }
        (EvalType::Real, EvalType::DateTime) => cast_real_as_time_fn_meta(),
        (EvalType::Bytes, EvalType::DateTime) => cast_string_as_time_fn_meta(),
        (EvalType::Decimal, EvalType::DateTime) => cast_decimal_as_time_fn_meta(),
        (EvalType::DateTime, EvalType::DateTime) => cast_time_as_time_fn_meta(),
        (EvalType::Duration, EvalType::DateTime) => cast_duration_as_time_fn_meta(),
        (EvalType::Enum, EvalType::DateTime) => cast_enum_as_time_fn_meta(),
        (EvalType::Json, EvalType::DateTime) => cast_json_as_time_fn_meta(),

        // any as json
        (EvalType::Int, EvalType::Json) => {
            if from_field_type.is_bool() {
                cast_bool_as_json_fn_meta()
            } else if from_field_type.is_unsigned() {
                cast_uint_as_json_fn_meta()
            } else {
                cast_any_as_json_fn_meta::<Int>()
            }
        }
        (EvalType::Real, EvalType::Json) => cast_any_as_json_fn_meta::<Real>(),
        (EvalType::Bytes, EvalType::Json) => cast_string_as_json_fn_meta(),
        (EvalType::Decimal, EvalType::Json) => cast_any_as_json_fn_meta::<Decimal>(),
        (EvalType::DateTime, EvalType::Json) => cast_any_as_json_fn_meta::<DateTime>(),
        (EvalType::Duration, EvalType::Json) => cast_any_as_json_fn_meta::<Duration>(),
        (EvalType::Json, EvalType::Json) => cast_json_as_json_fn_meta(),
        (EvalType::Enum, EvalType::Json) => cast_enum_as_json_fn_meta(),

        _ => return Err(other_err!("Unsupported cast from {} to {}", from, to)),
    };
    Ok(func_meta)
}

/// Gets the cast function between specified data types.
///
/// TODO: This function supports some internal casts performed by TiKV. However
/// it would be better to be done in TiDB.
pub fn get_cast_fn_rpn_node(
    is_from_constant: bool,
    from_field_type: &FieldType,
    to_field_type: FieldType,
) -> Result<RpnExpressionNode> {
    let func_meta = get_cast_fn_rpn_meta(is_from_constant, from_field_type, &to_field_type)?;
    // This cast function is inserted by `Coprocessor` automatically,
    // the `inUnion` flag always false in this situation. Ideally,
    // the cast function should be inserted by TiDB and pushed down
    // with all implicit arguments.
    Ok(RpnExpressionNode::FnCall {
        func_meta,
        args_len: 1,
        field_type: to_field_type,
        metadata: Box::<tipb::InUnionMetadata>::default(),
    })
}

/// Gets the RPN function meta
pub fn map_cast_func(expr: &Expr) -> Result<RpnFnMeta> {
    let children = expr.get_children();
    if children.len() != 1 {
        return Err(other_err!(
            "Unexpected arguments: sig {:?} with {} args",
            expr.get_sig(),
            children.len()
        ));
    }
    get_cast_fn_rpn_meta(
        RpnExpressionBuilder::is_expr_eval_to_scalar(&children[0])?,
        children[0].get_field_type(),
        expr.get_field_type(),
    )
}

// cast any as int/uint, some cast functions reuse `cast_any_as_any`
//
// - cast_real_as_int -> cast_any_as_any<Real, Int>
// - cast_decimal_as_int -> cast_any_as_any<Decimal, Int>
// - cast_time_as_int_or_uint -> cast_any_as_any<Time, Int>
// - cast_duration_as_int_or_uint -> cast_any_as_any<Duration, Int>
// - cast_json_as_int -> cast_any_as_any<Json, Int>

#[rpn_fn(nullable, capture = [metadata], metadata_type = tipb::InUnionMetadata)]
#[inline]
fn cast_signed_int_as_unsigned_int(
    metadata: &tipb::InUnionMetadata,
    val: Option<&Int>,
) -> Result<Option<Int>> {
    match val {
        None => Ok(None),
        Some(val) => {
            let val = *val;
            if metadata.get_in_union() && val < 0i64 {
                Ok(Some(0))
            } else {
                Ok(Some(val))
            }
        }
    }
}

#[rpn_fn(nullable)]
#[inline]
fn cast_int_as_int_others(val: Option<&Int>) -> Result<Option<Int>> {
    match val {
        None => Ok(None),
        Some(val) => Ok(Some(*val)),
    }
}

#[rpn_fn(nullable, capture = [ctx, metadata], metadata_type = tipb::InUnionMetadata)]
#[inline]
fn cast_real_as_uint(
    ctx: &mut EvalContext,
    metadata: &tipb::InUnionMetadata,
    val: Option<&Real>,
) -> Result<Option<Int>> {
    match val {
        None => Ok(None),
        Some(val) => {
            let val = val.into_inner();
            if metadata.get_in_union() && val < 0f64 {
                Ok(Some(0))
            } else {
                // FIXME: mysql's double to unsigned is very special,
                //  it **seems** that if the float num bigger than i64::MAX,
                //  then return i64::MAX always.
                //  This may be the bug of mysql.
                //  So I don't change ours' behavior here.
                let val: u64 = val.convert(ctx)?;
                Ok(Some(val as i64))
            }
        }
    }
}

#[rpn_fn(nullable, capture = [ctx, extra, metadata], metadata_type = tipb::InUnionMetadata)]
#[inline]
fn cast_string_as_int(
    ctx: &mut EvalContext,
    extra: &RpnFnCallExtra,
    metadata: &tipb::InUnionMetadata,
    val: Option<BytesRef>,
) -> Result<Option<Int>> {
    match val {
        None => Ok(None),
        Some(val) => {
            // TODO: in TiDB, if `b.args[0].GetType().Hybrid()` ||
            // `IsBinaryLiteral(b.args[0])`,  then it will return res from
            // EvalInt() directly.
            let is_unsigned = extra.ret_field_type.is_unsigned();
            let val = get_valid_utf8_prefix(ctx, val)?;
            let val = val.trim();
            let is_str_neg = val.starts_with('-');
            if metadata.get_in_union() && is_unsigned && is_str_neg {
                Ok(Some(0))
            } else {
                // FIXME: if the err get_valid_int_prefix returned is overflow err,
                //  it should be ERR_TRUNCATE_WRONG_VALUE but not others.
                let valid_int_prefix = get_valid_int_prefix_helper(ctx, val, true)?;
                let parse_res = if !is_str_neg {
                    valid_int_prefix.parse::<u64>().map(|x| x as i64)
                } else {
                    valid_int_prefix.parse::<i64>()
                };
                // The `OverflowAsWarning` is true just if in `SELECT` statement context, e.g:
                // 1. SELECT * FROM t  => OverflowAsWarning = true
                // 2. INSERT INTO t VALUE (...) => OverflowAsWarning = false
                // 3. INSERT INTO t SELECT * FROM t2 => OverflowAsWarning = false
                // (according to https://github.com/pingcap/tidb/blob/e173c7f5c1041b3c7e67507889d50a7bdbcdfc01/executor/executor.go#L1452)
                //
                // NOTE: if this flag(OverflowAsWarning)'s setting had changed,
                // then here's behavior should be changed to keep consistent with TiDB.
                match parse_res {
                    Ok(x) => {
                        if !is_str_neg {
                            if !is_unsigned && x as u64 > i64::MAX as u64 {
                                ctx.warnings
                                    .append_warning(Error::cast_as_signed_overflow())
                            }
                        } else if is_unsigned {
                            ctx.warnings
                                .append_warning(Error::cast_neg_int_as_unsigned());
                        }
                        Ok(Some(x))
                    }
                    Err(err) => match *err.kind() {
                        IntErrorKind::PosOverflow | IntErrorKind::NegOverflow => {
                            let err = if is_str_neg {
                                Error::overflow("BIGINT UNSIGNED", valid_int_prefix)
                            } else {
                                Error::overflow("BIGINT", valid_int_prefix)
                            };
                            let warn_err = Error::truncated_wrong_val("INTEGER", val);
                            ctx.handle_overflow_err(warn_err).map_err(|_| err)?;
                            let val = if is_str_neg {
                                i64::MIN
                            } else {
                                u64::MAX as i64
                            };
                            Ok(Some(val))
                        }
                        _ => Err(other_err!("parse string to int failed: {}", err)),
                    },
                }
            }
        }
    }
}

#[rpn_fn(nullable, capture = [ctx])]
fn cast_binary_string_as_int(ctx: &mut EvalContext, val: Option<BytesRef>) -> Result<Option<Int>> {
    match val {
        None => Ok(None),
        Some(val) => {
            let r = binary_literal::to_uint(ctx, val)? as i64;
            Ok(Some(r))
        }
    }
}

#[rpn_fn]
#[inline]
fn cast_set_as_int(val: SetRef) -> Result<Option<Int>> {
    Ok(Some(val.value() as Int))
}

#[rpn_fn(nullable, capture = [ctx, metadata], metadata_type = tipb::InUnionMetadata)]
#[inline]
fn cast_decimal_as_uint(
    ctx: &mut EvalContext,
    metadata: &tipb::InUnionMetadata,
    val: Option<&Decimal>,
) -> Result<Option<Int>> {
    match val {
        None => Ok(None),
        Some(val) => {
            // TODO: here TiDB round before call `val.is_negative()`
            if metadata.get_in_union() && val.is_negative() {
                Ok(Some(0))
            } else {
                let r: u64 = val.convert(ctx)?;
                Ok(Some(r as i64))
            }
        }
    }
}

#[rpn_fn(nullable, capture = [ctx])]
#[inline]
fn cast_json_as_uint(ctx: &mut EvalContext, val: Option<JsonRef>) -> Result<Option<Int>> {
    match val {
        None => Ok(None),
        Some(j) => {
            let r: u64 = j.convert(ctx)?;
            Ok(Some(r as i64))
        }
    }
}

// cast any as real, some cast functions reuse `cast_any_as_any`
//
// cast_decimal_as_signed_real -> cast_any_as_any<Decimal, Real>
// cast_time_as_real -> cast_any_as_any<Time, Real>
// cast_duration_as_real -> cast_any_as_any<Duration, Real>
// cast_json_as_real -> by cast_any_as_any<Json, Real>

#[rpn_fn(nullable)]
#[inline]
fn cast_signed_int_as_signed_real(val: Option<&Int>) -> Result<Option<Real>> {
    match val {
        None => Ok(None),
        Some(val) => Ok(Real::new(*val as f64).ok()),
    }
}

#[rpn_fn(nullable, capture = [metadata], metadata_type = tipb::InUnionMetadata)]
#[inline]
fn cast_signed_int_as_unsigned_real(
    metadata: &tipb::InUnionMetadata,
    val: Option<&Int>,
) -> Result<Option<Real>> {
    match val {
        None => Ok(None),
        Some(val) => {
            if metadata.get_in_union() && *val < 0 {
                Ok(Some(Real::zero()))
            } else {
                // FIXME: negative number to unsigned real's logic may be wrong here.
                Ok(Real::new(*val as u64 as f64).ok())
            }
        }
    }
}

// because we needn't to consider if uint overflow upper boundary of signed
// real, so we can merge uint to signed/unsigned real in one function
#[rpn_fn(nullable)]
#[inline]
fn cast_unsigned_int_as_signed_or_unsigned_real(val: Option<&Int>) -> Result<Option<Real>> {
    match val {
        None => Ok(None),
        Some(val) => Ok(Real::new(*val as u64 as f64).ok()),
    }
}

#[rpn_fn(nullable)]
#[inline]
fn cast_real_as_signed_real(val: Option<&Real>) -> Result<Option<Real>> {
    Ok(val.cloned())
}

#[rpn_fn(nullable, capture = [metadata], metadata_type = tipb::InUnionMetadata)]
#[inline]
fn cast_real_as_unsigned_real(
    metadata: &tipb::InUnionMetadata,
    val: Option<&Real>,
) -> Result<Option<Real>> {
    match val {
        None => Ok(None),
        Some(val) => {
            if metadata.get_in_union() && val.into_inner() < 0f64 {
                Ok(Some(Real::zero()))
            } else {
                // FIXME: negative number to unsigned real's logic may be wrong here.
                Ok(Some(*val))
            }
        }
    }
}

#[rpn_fn(nullable, capture = [ctx, extra])]
#[inline]
fn cast_string_as_signed_real(
    ctx: &mut EvalContext,
    extra: &RpnFnCallExtra,
    val: Option<BytesRef>,
) -> Result<Option<Real>> {
    match val {
        None => Ok(None),
        Some(val) => {
            let r = if val.is_empty() {
                0.0
            } else {
                val.convert(ctx)?
            };
            let r = produce_float_with_specified_tp(ctx, extra.ret_field_type, r)?;
            Ok(Real::new(r).ok())
        }
    }
}

#[rpn_fn(nullable, capture = [ctx, extra])]
#[inline]
fn cast_binary_string_as_signed_real(
    ctx: &mut EvalContext,
    extra: &RpnFnCallExtra,
    val: Option<BytesRef>,
) -> Result<Option<Real>> {
    match val {
        None => Ok(None),
        Some(val) => {
            let r = binary_literal::to_uint(ctx, val)? as i64 as f64;
            let r = produce_float_with_specified_tp(ctx, extra.ret_field_type, r)?;
            Ok(Real::new(r).ok())
        }
    }
}

#[rpn_fn(nullable, capture = [ctx, extra, metadata], metadata_type = tipb::InUnionMetadata)]
#[inline]
fn cast_string_as_unsigned_real(
    ctx: &mut EvalContext,
    extra: &RpnFnCallExtra,
    metadata: &tipb::InUnionMetadata,
    val: Option<BytesRef>,
) -> Result<Option<Real>> {
    match val {
        None => Ok(None),
        Some(val) => {
            let mut r: f64 = val.convert(ctx)?;
            if metadata.get_in_union() && r < 0f64 {
                r = 0f64;
            }
            let r = produce_float_with_specified_tp(ctx, extra.ret_field_type, r)?;
            Ok(Real::new(r).ok())
        }
    }
}

#[rpn_fn(nullable, capture = [ctx, extra])]
#[inline]
fn cast_binary_string_as_unsigned_real(
    ctx: &mut EvalContext,
    extra: &RpnFnCallExtra,
    val: Option<BytesRef>,
) -> Result<Option<Real>> {
    match val {
        None => Ok(None),
        Some(val) => {
            let r = binary_literal::to_uint(ctx, val)? as f64;
            let r = produce_float_with_specified_tp(ctx, extra.ret_field_type, r)?;
            Ok(Real::new(r).ok())
        }
    }
}

#[rpn_fn(nullable, capture = [ctx, metadata], metadata_type = tipb::InUnionMetadata)]
#[inline]
fn cast_decimal_as_unsigned_real(
    ctx: &mut EvalContext,
    metadata: &tipb::InUnionMetadata,
    val: Option<&Decimal>,
) -> Result<Option<Real>> {
    match val {
        None => Ok(None),
        Some(val) => {
            if metadata.get_in_union() && val.is_negative() {
                Ok(Some(Real::zero()))
            } else {
                // FIXME: negative number to unsigned real's logic may be wrong here.
                Ok(Some(val.convert(ctx)?))
            }
        }
    }
}

// cast any as string, some cast functions reuse `cast_any_as_any`
//
// cast_int_as_string -> cast_any_as_string_fn_meta::<Int>
// cast_real_as_string -> cast_any_as_string_fn_meta::<Real>
// cast_decimal_as_string -> cast_any_as_string_fn_meta::<Decimal>
// cast_datetime_as_string -> cast_any_as_string_fn_meta::<DateTime>
// cast_duration_as_string -> cast_any_as_string_fn_meta::<Duration>
// cast_json_as_string -> by cast_any_as_any<Json, String>

#[rpn_fn(nullable, capture = [ctx, extra])]
#[inline]
fn cast_any_as_string<T: ConvertTo<Bytes> + Evaluable + EvaluableRet>(
    ctx: &mut EvalContext,
    extra: &RpnFnCallExtra,
    val: Option<&T>,
) -> Result<Option<Bytes>> {
    match val {
        None => Ok(None),
        Some(val) => {
            let val: Bytes = val.convert(ctx)?;
            cast_as_string_helper(ctx, extra, val)
        }
    }
}

#[rpn_fn(capture = [ctx, extra])]
#[inline]
fn cast_year_as_string(
    ctx: &mut EvalContext,
    extra: &RpnFnCallExtra,
    val: &Int,
) -> Result<Option<Bytes>> {
    let cast = if *val == 0 {
        b"0000".to_vec()
    } else {
        val.to_string().into_bytes()
    };
    cast_as_string_helper(ctx, extra, cast)
}

#[rpn_fn(nullable, capture = [ctx, extra])]
#[inline]
fn cast_bit_as_string(
    _ctx: &mut EvalContext,
    extra: &RpnFnCallExtra,
    val: Option<&Int>,
) -> Result<Option<Bytes>> {
    match val {
        None => Ok(None),
        Some(val) => {
            let mut buf = [0; 8];
            BigEndian::write_u64(&mut buf, *val as u64);
            let flen = extra.ret_field_type.as_accessor().flen();
            if flen > 0 && flen <= 8 {
                let start_idx: usize = (8 - flen) as usize;
                let buf = &buf[start_idx..8];
                Ok(Some(buf.to_vec()))
            } else {
                // The length of casting bit to string should between 0 and 8.
                Err(other_err!("Unsupported ret_field_type.Flen {:?}", flen))
            }
        }
    }
}

#[rpn_fn(nullable, capture = [ctx, extra])]
#[inline]
fn cast_uint_as_string(
    ctx: &mut EvalContext,
    extra: &RpnFnCallExtra,
    val: Option<&Int>,
) -> Result<Option<Bytes>> {
    match val {
        None => Ok(None),
        Some(val) => {
            let val = (*val as u64).to_string().into_bytes();
            cast_as_string_helper(ctx, extra, val)
        }
    }
}

#[rpn_fn(nullable, capture = [ctx, extra])]
#[inline]
fn cast_float_real_as_string(
    ctx: &mut EvalContext,
    extra: &RpnFnCallExtra,
    val: Option<&Real>,
) -> Result<Option<Bytes>> {
    match val {
        None => Ok(None),
        Some(val) => {
            let val = val.into_inner() as f32;
            let val = val.to_string().into_bytes();
            cast_as_string_helper(ctx, extra, val)
        }
    }
}

// FIXME: We cannot use specialization in current Rust version, so impl
// ConvertTo<Bytes> for Bytes cannot  pass compile because of we have impl
// Convert<Bytes> for T where T: ToString + Evaluable
// Refactor this part after https://github.com/rust-lang/rust/issues/31844 closed
#[rpn_fn(nullable, capture = [ctx, extra])]
#[inline]
fn cast_string_as_string(
    ctx: &mut EvalContext,
    extra: &RpnFnCallExtra,
    val: Option<BytesRef>,
) -> Result<Option<Bytes>> {
    match val {
        None => Ok(None),
        Some(val) => {
            let val = val.to_vec();
            cast_as_string_helper(ctx, extra, val)
        }
    }
}

#[inline]
fn cast_as_string_helper(
    ctx: &mut EvalContext,
    extra: &RpnFnCallExtra,
    val: Vec<u8>,
) -> Result<Option<Bytes>> {
    let res = produce_str_with_specified_tp(
        ctx,
        Cow::Borrowed(val.as_slice()),
        extra.ret_field_type,
        false,
    )?;
    let mut res = match res {
        Cow::Borrowed(_) => val,
        Cow::Owned(x) => x.to_vec(),
    };
    pad_zero_for_binary_type(&mut res, extra.ret_field_type);
    Ok(Some(res))
}

// cast any as decimal, some cast functions reuse `cast_any_as_decimal`
//
// - cast_signed_int_as_signed_decimal -> cast_any_as_decimal<Int>
// - cast_string_as_signed_decimal -> cast_any_as_decimal<Bytes>
// - cast_time_as_decimal -> cast_any_as_decimal<Time>
// - cast_duration_as_decimal -> cast_any_as_decimal<Duration>
// - cast_json_as_decimal -> cast_any_as_decimal<Json>

#[rpn_fn(nullable, capture = [ctx, extra])]
#[inline]
fn cast_unsigned_int_as_signed_or_unsigned_decimal(
    ctx: &mut EvalContext,
    extra: &RpnFnCallExtra,
    val: Option<&i64>,
) -> Result<Option<Decimal>> {
    match val {
        None => Ok(None),
        Some(val) => {
            // because uint's upper bound is smaller than signed decimal's upper bound
            // so we can merge cast uint as signed/unsigned decimal in this function
            let dec = Decimal::from(*val as u64);
            Ok(Some(produce_dec_with_specified_tp(
                ctx,
                dec,
                extra.ret_field_type,
            )?))
        }
    }
}

#[rpn_fn(nullable, capture = [ctx, extra, metadata], metadata_type = tipb::InUnionMetadata)]
#[inline]
fn cast_signed_int_as_unsigned_decimal(
    ctx: &mut EvalContext,
    extra: &RpnFnCallExtra,
    metadata: &tipb::InUnionMetadata,
    val: Option<&i64>,
) -> Result<Option<Decimal>> {
    match val {
        None => Ok(None),
        Some(val) => {
            let dec = if metadata.get_in_union() && *val < 0 {
                Decimal::zero()
            } else {
                Decimal::from(*val as u64)
            };
            Ok(Some(produce_dec_with_specified_tp(
                ctx,
                dec,
                extra.ret_field_type,
            )?))
        }
    }
}

#[rpn_fn(nullable, capture = [ctx, extra, metadata], metadata_type = tipb::InUnionMetadata)]
#[inline]
fn cast_real_as_decimal(
    ctx: &mut EvalContext,
    extra: &RpnFnCallExtra,
    metadata: &tipb::InUnionMetadata,
    val: Option<&Real>,
) -> Result<Option<Decimal>> {
    match val {
        None => Ok(None),
        Some(val) => {
            let val = val.into_inner();
            let res = if metadata.get_in_union() && val < 0f64 {
                Decimal::zero()
            } else {
                Decimal::from_f64(val)?
            };
            Ok(Some(produce_dec_with_specified_tp(
                ctx,
                res,
                extra.ret_field_type,
            )?))
        }
    }
}

#[rpn_fn(nullable, capture = [ctx, extra, metadata], metadata_type = tipb::InUnionMetadata)]
#[inline]
fn cast_string_as_unsigned_decimal(
    ctx: &mut EvalContext,
    extra: &RpnFnCallExtra,
    metadata: &tipb::InUnionMetadata,
    val: Option<BytesRef>,
) -> Result<Option<Decimal>> {
    match val {
        None => Ok(None),
        Some(val) => {
            // FIXME: in TiDB, if the param IsBinaryLiteral, then return the result of
            // `evalDecimal` directly
            let d: Decimal = val.convert(ctx)?;
            let d = if metadata.get_in_union() && d.is_negative() {
                Decimal::zero()
            } else {
                d
            };
            Ok(Some(produce_dec_with_specified_tp(
                ctx,
                d,
                extra.ret_field_type,
            )?))
        }
    }
}

#[rpn_fn(nullable, capture = [ctx, extra])]
#[inline]
fn cast_decimal_as_signed_decimal(
    ctx: &mut EvalContext,
    extra: &RpnFnCallExtra,
    val: Option<&Decimal>,
) -> Result<Option<Decimal>> {
    match val {
        None => Ok(None),
        Some(val) => Ok(Some(produce_dec_with_specified_tp(
            ctx,
            *val,
            extra.ret_field_type,
        )?)),
    }
}

#[rpn_fn(nullable, capture = [ctx, extra, metadata], metadata_type = tipb::InUnionMetadata)]
#[inline]
fn cast_decimal_as_unsigned_decimal(
    ctx: &mut EvalContext,
    extra: &RpnFnCallExtra,
    metadata: &tipb::InUnionMetadata,
    val: Option<&Decimal>,
) -> Result<Option<Decimal>> {
    match val {
        None => Ok(None),
        Some(val) => {
            let res = if metadata.get_in_union() && val.is_negative() {
                Decimal::zero()
            } else {
                *val
            };
            Ok(Some(produce_dec_with_specified_tp(
                ctx,
                res,
                extra.ret_field_type,
            )?))
        }
    }
}

#[rpn_fn(nullable, capture = [ctx, extra])]
#[inline]
fn cast_any_as_decimal<From: Evaluable + EvaluableRet + ConvertTo<Decimal>>(
    ctx: &mut EvalContext,
    extra: &RpnFnCallExtra,
    val: Option<&From>,
) -> Result<Option<Decimal>> {
    match val {
        None => Ok(None),
        Some(val) => {
            let dec: Decimal = val.convert(ctx)?;
            Ok(Some(produce_dec_with_specified_tp(
                ctx,
                dec,
                extra.ret_field_type,
            )?))
        }
    }
}

#[rpn_fn(nullable, capture = [ctx, extra])]
#[inline]
fn cast_json_as_decimal(
    ctx: &mut EvalContext,
    extra: &RpnFnCallExtra,
    val: Option<JsonRef>,
) -> Result<Option<Decimal>> {
    match val {
        None => Ok(None),
        Some(val) => {
            let dec: Decimal = val.convert(ctx)?;
            Ok(Some(produce_dec_with_specified_tp(
                ctx,
                dec,
                extra.ret_field_type,
            )?))
        }
    }
}

#[rpn_fn(nullable, capture = [ctx, extra])]
#[inline]
fn cast_bytes_as_decimal(
    ctx: &mut EvalContext,
    extra: &RpnFnCallExtra,
    val: Option<BytesRef>,
) -> Result<Option<Decimal>> {
    match val {
        None => Ok(None),
        Some(val) => {
            let dec: Decimal = val.convert(ctx)?;
            Ok(Some(produce_dec_with_specified_tp(
                ctx,
                dec,
                extra.ret_field_type,
            )?))
        }
    }
}

// cast any as duration, no cast functions reuse `cast_any_as_any`

#[rpn_fn(nullable, capture = [ctx, extra])]
#[inline]
fn cast_int_as_duration(
    ctx: &mut EvalContext,
    extra: &RpnFnCallExtra,
    val: Option<&Int>,
) -> Result<Option<Duration>> {
    match val {
        None => Ok(None),
        Some(val) => {
            let fsp = extra.ret_field_type.get_decimal() as i8;
            Duration::from_i64(ctx, *val, fsp).map(Some).or_else(|err| {
                if err.is_overflow() {
                    ctx.handle_overflow_err(err)?;
                    Ok(None)
                } else if err.is_truncated() {
                    ctx.handle_truncate_err(err)?;
                    Ok(None)
                } else {
                    Err(err.into())
                }
            })
        }
    }
}

#[rpn_fn(nullable, capture = [ctx, extra])]
#[inline]
fn cast_time_as_duration(
    ctx: &mut EvalContext,
    extra: &RpnFnCallExtra,
    val: Option<&DateTime>,
) -> Result<Option<Duration>> {
    match val {
        None => Ok(None),
        Some(val) => {
            let dur: Duration = val.convert(ctx)?;
            Ok(Some(dur.round_frac(extra.ret_field_type.decimal() as i8)?))
        }
    }
}

#[rpn_fn(nullable, capture = [extra])]
#[inline]
fn cast_duration_as_duration(
    extra: &RpnFnCallExtra,
    val: Option<&Duration>,
) -> Result<Option<Duration>> {
    match val {
        None => Ok(None),
        Some(val) => Ok(Some(val.round_frac(extra.ret_field_type.decimal() as i8)?)),
    }
}

// TODO: use this macro to simplify all other place
macro_rules! skip_none {
    ($val:expr) => {
        match $val {
            None => return Ok(None),
            Some(v) => v,
        }
    };
}

#[inline]
fn cast_bytes_like_as_duration(
    ctx: &mut EvalContext,
    extra: &RpnFnCallExtra,
    val: &[u8],
    overflow_as_null: bool,
) -> Result<Option<Duration>> {
    let val = std::str::from_utf8(val).map_err(Error::Encoding)?;
    let result = Duration::parse_consider_overflow(
        ctx,
        val,
        extra.ret_field_type.get_decimal() as i8,
        overflow_as_null,
    );
    match result {
        Ok(dur) => Ok(Some(dur)),
        Err(e) => match e.code() {
            ERR_DATA_OUT_OF_RANGE => {
                ctx.handle_overflow_err(e)?;
                Ok(None)
            }
            ERR_TRUNCATE_WRONG_VALUE => {
                ctx.handle_truncate_err(e)?;
                Ok(None)
            }
            _ => Err(e.into()),
        },
    }
}

#[inline]
fn cast_bytes_like_as_time(
    ctx: &mut EvalContext,
    extra: &RpnFnCallExtra,
    val: &[u8],
) -> Result<Option<Time>> {
    let val = std::str::from_utf8(val).map_err(Error::Encoding)?;
    let result = Time::parse(
        ctx,
        val,
        extra.ret_field_type.as_accessor().tp().try_into()?,
        extra.ret_field_type.get_decimal() as i8,
        true,
    );
    match result {
        Ok(time) => Ok(Some(time)),
        Err(e) => match e.code() {
            ERR_DATA_OUT_OF_RANGE => {
                ctx.handle_overflow_err(e)?;
                Ok(None)
            }
            ERR_TRUNCATE_WRONG_VALUE => {
                ctx.handle_truncate_err(e)?;
                Ok(None)
            }
            _ => Err(e.into()),
        },
    }
}

#[rpn_fn(nullable, capture = [ctx, extra])]
#[inline]
pub fn cast_real_as_duration(
    ctx: &mut EvalContext,
    extra: &RpnFnCallExtra,
    val: Option<&Real>,
) -> Result<Option<Duration>> {
    let v = skip_none!(val).into_inner().to_string();
    cast_bytes_like_as_duration(ctx, extra, v.as_bytes(), true)
}

#[rpn_fn(nullable, capture = [ctx, extra])]
#[inline]
pub fn cast_bytes_as_duration(
    ctx: &mut EvalContext,
    extra: &RpnFnCallExtra,
    val: Option<BytesRef>,
) -> Result<Option<Duration>> {
    let v = skip_none!(val);
    cast_bytes_like_as_duration(ctx, extra, v, false)
}

#[rpn_fn(nullable, capture = [ctx, extra])]
#[inline]
pub fn cast_decimal_as_duration(
    ctx: &mut EvalContext,
    extra: &RpnFnCallExtra,
    val: Option<&Decimal>,
) -> Result<Option<Duration>> {
    let v = skip_none!(val).to_string();
    cast_bytes_like_as_duration(ctx, extra, v.as_bytes(), true)
}

#[rpn_fn(nullable, capture = [ctx, extra])]
#[inline]
pub fn cast_json_as_duration(
    ctx: &mut EvalContext,
    extra: &RpnFnCallExtra,
    val: Option<JsonRef>,
) -> Result<Option<Duration>> {
    let v = skip_none!(val);
    match v.get_type() {
        JsonType::Date | JsonType::Datetime | JsonType::Timestamp => {
            let time = v.get_time()?;
            let dur: Duration = time.convert(ctx)?;

            Ok(Some(dur.round_frac(extra.ret_field_type.decimal() as i8)?))
        }
        JsonType::Time => Ok(Some(v.get_duration()?)),
        JsonType::String => cast_bytes_like_as_duration(ctx, extra, v.unquote()?.as_bytes(), false),
        _ => {
            ctx.handle_truncate_err(Error::truncated_wrong_val("TIME", v.to_string()))?;
            Ok(None)
        }
    }
}

#[rpn_fn(nullable, capture = [ctx, extra])]
fn cast_int_as_time(
    ctx: &mut EvalContext,
    extra: &RpnFnCallExtra,
    val: Option<&Int>,
) -> Result<Option<Time>> {
    if let Some(val) = val {
        // Parse `val` as a `u64`
        Time::parse_from_i64(
            ctx,
            *val,
            extra.ret_field_type.as_accessor().tp().try_into()?,
            extra.ret_field_type.get_decimal() as i8,
        )
        .map(Some)
        .or_else(|_| {
            Ok(ctx
                .handle_invalid_time_error(Error::incorrect_datetime_value(val))
                .map(|_| None)?)
        })
    } else {
        Ok(None)
    }
}

#[rpn_fn(capture = [ctx, extra])]
fn cast_year_as_time(
    ctx: &mut EvalContext,
    extra: &RpnFnCallExtra,
    year: &Int,
) -> Result<Option<Time>> {
    let year = *year;
    if year != 0 && (year < MIN_YEAR.into() || year > MAX_YEAR.into()) {
        ctx.handle_truncate_err(Error::truncated_wrong_val("YEAR", year))?;
        return Ok(None);
    }
    let time_type = FieldTypeAccessor::tp(extra.ret_field_type).try_into()?;
    let fsp = extra.ret_field_type.decimal() as i8;
    let time = Time::from_year(ctx, year as u32, fsp, time_type)?;

    Ok(Some(time))
}

// NOTE: in MySQL, casting `Real` to `Time` should cast `Real` to `Int` first,
// However, TiDB cast `Real` to `String` and then parse it into a `Time`
#[rpn_fn(nullable, capture = [ctx, extra])]
fn cast_real_as_time(
    ctx: &mut EvalContext,
    extra: &RpnFnCallExtra,
    val: Option<&Real>,
) -> Result<Option<Time>> {
    if let Some(val) = val {
        if val.is_zero() {
            Time::zero(
                ctx,
                extra.ret_field_type.get_decimal() as i8,
                extra.ret_field_type.as_accessor().tp().try_into()?,
            )
        } else {
            // Convert `val` to a string first and then parse it as a float string.
            Time::parse_from_real(
                ctx,
                val,
                extra.ret_field_type.as_accessor().tp().try_into()?,
                extra.ret_field_type.get_decimal() as i8,
                // Enable round
                true,
            )
        }
        .map(Some)
        .or_else(|e| Ok(ctx.handle_invalid_time_error(e).map(|_| None)?))
    } else {
        Ok(None)
    }
}

#[rpn_fn(nullable, capture = [ctx, extra])]
fn cast_string_as_time(
    ctx: &mut EvalContext,
    extra: &RpnFnCallExtra,
    val: Option<BytesRef>,
) -> Result<Option<Time>> {
    if let Some(val) = val {
        // Convert `val` to a string first and then parse it as a float string.
        let val = String::from_utf8_lossy(val);
        Time::parse(
            ctx,
            &val,
            extra.ret_field_type.as_accessor().tp().try_into()?,
            extra.ret_field_type.get_decimal() as i8,
            // Enable round
            true,
        )
        .map(Some)
        .or_else(|e| Ok(ctx.handle_invalid_time_error(e).map(|_| None)?))
    } else {
        Ok(None)
    }
}

#[rpn_fn(nullable, capture = [ctx, extra])]
fn cast_decimal_as_time(
    ctx: &mut EvalContext,
    extra: &RpnFnCallExtra,
    val: Option<&Decimal>,
) -> Result<Option<Time>> {
    if let Some(val) = val {
        // Convert `val` to a string first and then parse it as a string.
        Time::parse_from_decimal(
            ctx,
            val,
            extra.ret_field_type.as_accessor().tp().try_into()?,
            extra.ret_field_type.get_decimal() as i8,
            // Enable round
            true,
        )
        .map(Some)
        .or_else(|e| Ok(ctx.handle_invalid_time_error(e).map(|_| None)?))
    } else {
        Ok(None)
    }
}

#[rpn_fn(nullable, capture = [ctx, extra])]
fn cast_time_as_time(
    ctx: &mut EvalContext,
    extra: &RpnFnCallExtra,
    val: Option<&Time>,
) -> Result<Option<Time>> {
    if let Some(val) = val {
        let mut val = *val;
        val.set_time_type(extra.ret_field_type.as_accessor().tp().try_into()?)?;
        val.round_frac(ctx, extra.ret_field_type.get_decimal() as i8)
            .map(Some)
            .or_else(|e| Ok(ctx.handle_invalid_time_error(e).map(|_| None)?))
    } else {
        Ok(None)
    }
}

#[rpn_fn(nullable, capture = [ctx, extra])]
fn cast_duration_as_time(
    ctx: &mut EvalContext,
    extra: &RpnFnCallExtra,
    val: Option<&Duration>,
) -> Result<Option<Time>> {
    if let Some(val) = val {
        Time::from_duration(
            ctx,
            *val,
            extra.ret_field_type.as_accessor().tp().try_into()?,
        )
        .and_then(|now| now.round_frac(ctx, extra.ret_field_type.get_decimal() as i8))
        .map(Some)
        .or_else(|e| Ok(ctx.handle_invalid_time_error(e).map(|_| None)?))
    } else {
        Ok(None)
    }
}

#[rpn_fn(nullable, capture = [ctx, extra])]
#[inline]
pub fn cast_json_as_time(
    ctx: &mut EvalContext,
    extra: &RpnFnCallExtra,
    val: Option<JsonRef>,
) -> Result<Option<Time>> {
    let v = skip_none!(val);
    match v.get_type() {
        JsonType::Date | JsonType::Datetime | JsonType::Timestamp => {
            let mut time = v.get_time()?;

            time.set_time_type(extra.ret_field_type.as_accessor().tp().try_into()?)?;
            Ok(Some(time))
        }
        JsonType::Time => {
            let duration = v.get_duration()?;
            let time = Time::from_duration(
                ctx,
                duration,
                extra.ret_field_type.as_accessor().tp().try_into()?,
            )?;
            Ok(Some(
                time.round_frac(ctx, extra.ret_field_type.decimal() as i8)?,
            ))
        }
        JsonType::String => cast_bytes_like_as_time(ctx, extra, v.unquote()?.as_bytes()),
        _ => {
            ctx.handle_truncate_err(Error::truncated_wrong_val("DURATION", v.to_string()))?;
            Ok(None)
        }
    }
}

// cast any as json, some cast functions reuse `cast_any_as_any`
//
// - cast_int_as_json -> cast_any_as_any<Int, Json>
// - cast_real_as_json -> cast_any_as_any<Real, Json>
// - cast_decimal_as_json -> cast_any_as_any<Decimal, Json>
// - cast_time_as_json -> cast_any_as_any<Time, Json>
// - cast_duration_as_json -> cast_any_as_any<Duration, Json>

#[rpn_fn(nullable)]
#[inline]
fn cast_bool_as_json(val: Option<&Int>) -> Result<Option<Json>> {
    match val {
        None => Ok(None),
        Some(val) => Ok(Some(Json::from_bool(*val != 0)?)),
    }
}

#[rpn_fn(nullable)]
#[inline]
fn cast_uint_as_json(val: Option<&Int>) -> Result<Option<Json>> {
    match val {
        None => Ok(None),
        Some(val) => Ok(Some(Json::from_u64(*val as u64)?)),
    }
}

#[rpn_fn(nullable, capture = [args, extra])]
#[inline]
fn cast_string_as_json(
    args: &[RpnStackNode<'_>],
    extra: &RpnFnCallExtra<'_>,
    val: Option<BytesRef>,
) -> Result<Option<Json>> {
    match val {
        None => Ok(None),
        Some(val) => {
            let typ = args[0].field_type();
            if typ.is_binary_string_like() {
                let mut buf = val;

                let mut vec;
                if typ.tp() == FieldTypeTp::String {
                    vec = (*val).to_owned();
                    // the `flen` of string is always greater than zero
                    vec.resize(typ.flen().try_into().unwrap(), 0);
                    buf = &vec;
                }

                Ok(Some(Json::from_opaque(typ.tp(), buf)?))
            } else if extra
                .ret_field_type
                .as_accessor()
                .flag()
                .contains(FieldTypeFlag::PARSE_TO_JSON)
            {
                // if failed, is it because of bug?
                let s: String = box_try!(String::from_utf8(val.to_owned()));
                let val: Json = s.parse()?;
                Ok(Some(val))
            } else {
                // FIXME: port `JSONBinary` from TiDB to adapt if the bytes is not a valid utf8
                // string
                let val = unsafe { String::from_utf8_unchecked(val.to_owned()) };
                Ok(Some(Json::from_string(val)?))
            }
        }
    }
}

#[rpn_fn(nullable)]
#[inline]
fn cast_json_as_json(val: Option<JsonRef>) -> Result<Option<Json>> {
    match val {
        None => Ok(None),
        Some(val) => Ok(Some(val.to_owned())),
    }
}

#[rpn_fn(nullable, capture = [ctx])]
#[inline]
fn cast_any_as_any<From: ConvertTo<To> + Evaluable + EvaluableRet, To: Evaluable + EvaluableRet>(
    ctx: &mut EvalContext,
    val: Option<&From>,
) -> Result<Option<To>> {
    match val {
        None => Ok(None),
        Some(val) => {
            let val = val.convert(ctx)?;
            Ok(Some(val))
        }
    }
}

#[rpn_fn(nullable, capture = [ctx])]
#[inline]
fn cast_json_as_any<To: Evaluable + EvaluableRet + ConvertFrom<Json>>(
    ctx: &mut EvalContext,
    val: Option<JsonRef>,
) -> Result<Option<To>> {
    match val {
        None => Ok(None),
        Some(val) => {
            let val = To::convert_from(ctx, val.to_owned())?;
            Ok(Some(val))
        }
    }
}

#[rpn_fn(nullable, capture = [ctx])]
#[inline]
fn cast_any_as_json<From: ConvertTo<Json> + Evaluable + EvaluableRet>(
    ctx: &mut EvalContext,
    val: Option<&From>,
) -> Result<Option<Json>> {
    match val {
        None => Ok(None),
        Some(val) => {
            let val = val.convert(ctx)?;
            Ok(Some(val))
        }
    }
}

#[rpn_fn(nullable, capture = [ctx])]
#[inline]
fn cast_any_as_bytes<From: ConvertTo<Bytes> + Evaluable + EvaluableRet>(
    ctx: &mut EvalContext,
    val: Option<&From>,
) -> Result<Option<Bytes>> {
    match val {
        None => Ok(None),
        Some(val) => {
            let val = val.convert(ctx)?;
            Ok(Some(val))
        }
    }
}

#[rpn_fn(nullable, capture = [ctx])]
#[inline]
fn cast_json_as_bytes(ctx: &mut EvalContext, val: Option<JsonRef>) -> Result<Option<Bytes>> {
    match val {
        None => Ok(None),
        Some(val) => {
            let val = val.convert(ctx)?;
            Ok(Some(val))
        }
    }
}

#[rpn_fn(nullable, capture = [ctx])]
#[inline]
fn cast_enum_as_int(ctx: &mut EvalContext, val: Option<EnumRef>) -> Result<Option<Int>> {
    match val {
        None => Ok(None),
        Some(val) => {
            let val: Int = val.convert(ctx)?;
            Ok(Some(val))
        }
    }
}

#[rpn_fn(nullable, capture = [ctx])]
#[inline]
fn cast_enum_as_real(ctx: &mut EvalContext, val: Option<EnumRef>) -> Result<Option<Real>> {
    let val = cast_enum_as_int(ctx, val)?;
    cast_signed_int_as_signed_real(val.as_ref())
}

#[rpn_fn(nullable, capture = [ctx, extra])]
#[inline]
fn cast_enum_as_bytes(
    ctx: &mut EvalContext,
    extra: &RpnFnCallExtra,
    val: Option<EnumRef>,
) -> Result<Option<Bytes>> {
    match val {
        None => Ok(None),
        Some(val) => {
            let val = val.convert(ctx)?;
            cast_as_string_helper(ctx, extra, val)
        }
    }
}

#[rpn_fn(nullable, capture = [ctx, extra])]
#[inline]
fn cast_enum_as_decimal(
    ctx: &mut EvalContext,
    extra: &RpnFnCallExtra,
    val: Option<EnumRef>,
) -> Result<Option<Decimal>> {
    let val = cast_enum_as_int(ctx, val)?;
    cast_any_as_decimal(ctx, extra, val.as_ref())
}

#[rpn_fn(nullable, capture = [ctx, extra])]
#[inline]
fn cast_enum_as_duration(
    ctx: &mut EvalContext,
    extra: &RpnFnCallExtra,
    val: Option<EnumRef>,
) -> Result<Option<Duration>> {
    match val {
        None => Ok(None),
        Some(val) => cast_bytes_as_duration(ctx, extra, Some(val.name())),
    }
}

#[rpn_fn(nullable, capture = [ctx, extra])]
#[inline]
fn cast_enum_as_time(
    ctx: &mut EvalContext,
    extra: &RpnFnCallExtra,
    val: Option<EnumRef>,
) -> Result<Option<DateTime>> {
    match val {
        None => Ok(None),
        Some(val) => cast_string_as_time(ctx, extra, Some(val.name())),
    }
}

#[rpn_fn(nullable, capture = [args, extra])]
#[inline]
fn cast_enum_as_json(
    args: &[RpnStackNode<'_>],
    extra: &RpnFnCallExtra,
    val: Option<EnumRef>,
) -> Result<Option<Json>> {
    match val {
        None => Ok(None),
        Some(val) => cast_string_as_json(args, extra, Some(val.name())),
    }
}

#[rpn_fn]
#[inline]
fn to_binary<E: Encoding>(val: BytesRef) -> Result<Option<Bytes>> {
    Ok(Some(E::encode(val)?))
}

#[rpn_fn]
#[inline]
fn from_binary<E: Encoding>(val: BytesRef) -> Result<Option<Bytes>> {
    Ok(Some(E::decode(val)?))
}

#[cfg(test)]
mod tests {
    use std::{
        collections::BTreeMap,
        f32, f64,
        fmt::{Debug, Display},
        i64,
        sync::Arc,
        u64,
    };

    use tidb_query_datatype::{
        builder::FieldTypeBuilder,
        codec::{
            convert::produce_dec_with_specified_tp,
            data_type::{Bytes, Int, Real},
            error::{
                ERR_DATA_OUT_OF_RANGE, ERR_DATA_TOO_LONG, ERR_TRUNCATE_WRONG_VALUE, ERR_UNKNOWN,
                WARN_DATA_TRUNCATED,
            },
            mysql::{
                charset::*,
                decimal::{max_decimal, max_or_min_dec},
                Decimal, Duration, Json, RoundMode, Time, TimeType, MAX_FSP, MIN_FSP,
            },
        },
        expr::{EvalConfig, EvalContext, Flag},
        Collation, FieldTypeFlag, FieldTypeTp, UNSPECIFIED_LENGTH,
    };
    use tikv_util::buffer_vec::BufferVec;
    use tipb::ScalarFuncSig;

    use super::Result;
    use crate::{impl_cast::*, types::test_util::RpnFnScalarEvaluator, RpnFnCallExtra};

    fn test_none_with_ctx_and_extra<F, Input, Ret>(func: F)
    where
        F: Fn(&mut EvalContext, &RpnFnCallExtra, Option<Input>) -> Result<Option<Ret>>,
    {
        let mut ctx = EvalContext::default();
        let ret_field_type: FieldType = FieldType::default();
        let extra = RpnFnCallExtra {
            ret_field_type: &ret_field_type,
        };
        let r = func(&mut ctx, &extra, None).unwrap();
        assert!(r.is_none());
    }

    fn test_none_with_ctx<F, Input, Ret>(func: F)
    where
        F: Fn(&mut EvalContext, Option<Input>) -> Result<Option<Ret>>,
    {
        let mut ctx = EvalContext::default();
        let r = func(&mut ctx, None).unwrap();
        assert!(r.is_none());
    }

    fn test_none_with_extra<F, Input, Ret>(func: F)
    where
        F: Fn(&RpnFnCallExtra, Option<Input>) -> Result<Option<Ret>>,
    {
        let ret_field_type: FieldType = FieldType::default();
        let extra = RpnFnCallExtra {
            ret_field_type: &ret_field_type,
        };
        let r = func(&extra, None).unwrap();
        assert!(r.is_none());
    }

    fn test_none_with_args_and_extra<F, Input, Ret>(func: F)
    where
        F: Fn(&[RpnStackNode<'_>], &RpnFnCallExtra, Option<Input>) -> Result<Option<Ret>>,
    {
        let value = ScalarValue::Bytes(None);
        let field_type = FieldType::default();
        let args: [RpnStackNode<'_>; 1] = [RpnStackNode::Scalar {
            value: &value,
            field_type: &field_type,
        }];
        let ret_field_type: FieldType = FieldType::default();
        let extra = RpnFnCallExtra {
            ret_field_type: &ret_field_type,
        };
        let r = func(&args, &extra, None).unwrap();
        assert!(r.is_none());
    }

    fn test_none_with_metadata<F, Input, Ret>(func: F)
    where
        F: Fn(&tipb::InUnionMetadata, Option<Input>) -> Result<Option<Ret>>,
    {
        let metadata = make_metadata(true);
        let r = func(&metadata, None).unwrap();
        assert!(r.is_none());
    }

    fn test_none_with_ctx_and_metadata<F, Input, Ret>(func: F)
    where
        F: Fn(&mut EvalContext, &tipb::InUnionMetadata, Option<Input>) -> Result<Option<Ret>>,
    {
        let mut ctx = EvalContext::default();
        let metadata = make_metadata(true);
        let r = func(&mut ctx, &metadata, None).unwrap();
        assert!(r.is_none());
    }

    fn test_none_with_ctx_and_extra_and_metadata<F, Input, Ret>(func: F)
    where
        F: Fn(
            &mut EvalContext,
            &RpnFnCallExtra,
            &tipb::InUnionMetadata,
            Option<Input>,
        ) -> Result<Option<Ret>>,
    {
        let mut ctx = EvalContext::default();
        let ret_field_type: FieldType = FieldType::default();
        let extra = RpnFnCallExtra {
            ret_field_type: &ret_field_type,
        };
        let metadata = make_metadata(true);
        let r = func(&mut ctx, &extra, &metadata, None).unwrap();
        assert!(r.is_none());
    }

    fn test_none_with_nothing<F, Input, Ret>(func: F)
    where
        F: Fn(Option<Input>) -> Result<Option<Ret>>,
    {
        let r = func(None).unwrap();
        assert!(r.is_none());
    }

    #[derive(Default)]
    struct CtxConfig {
        overflow_as_warning: bool,
        truncate_as_warning: bool,
        should_clip_to_zero: bool,
        in_insert_stmt: bool,
        in_update_or_delete_stmt: bool,
    }

    impl From<CtxConfig> for EvalContext {
        fn from(config: CtxConfig) -> Self {
            let mut flag: Flag = Flag::empty();
            if config.overflow_as_warning {
                flag |= Flag::OVERFLOW_AS_WARNING;
            }
            if config.truncate_as_warning {
                flag |= Flag::TRUNCATE_AS_WARNING;
            }
            if config.should_clip_to_zero {
                flag |= Flag::IN_INSERT_STMT;
            }
            if config.in_insert_stmt {
                flag |= Flag::IN_INSERT_STMT;
            }
            if config.in_update_or_delete_stmt {
                flag |= Flag::IN_UPDATE_OR_DELETE_STMT;
            }
            let cfg = Arc::new(EvalConfig::from_flag(flag));
            EvalContext::new(cfg)
        }
    }

    fn make_metadata(in_union: bool) -> tipb::InUnionMetadata {
        let mut metadata = tipb::InUnionMetadata::default();
        metadata.set_in_union(in_union);
        metadata
    }

    struct FieldTypeConfig {
        unsigned: bool,
        flen: isize,
        decimal: isize,
        charset: Option<&'static str>,
        tp: Option<FieldTypeTp>,
        collation: Option<Collation>,
    }

    impl Default for FieldTypeConfig {
        fn default() -> Self {
            FieldTypeConfig {
                unsigned: false,
                flen: UNSPECIFIED_LENGTH,
                decimal: UNSPECIFIED_LENGTH,
                charset: None,
                tp: None,
                collation: None,
            }
        }
    }

    impl From<FieldTypeConfig> for FieldType {
        fn from(config: FieldTypeConfig) -> Self {
            let mut ft = FieldType::default();
            if let Some(c) = config.charset {
                ft.set_charset(String::from(c));
            }
            let fta = ft.as_mut_accessor();
            if config.unsigned {
                fta.set_flag(FieldTypeFlag::UNSIGNED);
            }
            fta.set_flen(config.flen);
            fta.set_decimal(config.decimal);
            if let Some(tp) = config.tp {
                fta.set_tp(tp);
            }
            if let Some(c) = config.collation {
                fta.set_collation(c);
            }
            ft
        }
    }

    fn make_extra(ret_field_type: &FieldType) -> RpnFnCallExtra {
        RpnFnCallExtra { ret_field_type }
    }

    fn make_log<P: Display, R: Display + Debug>(
        input: &P,
        expect: &R,
        result: &Result<Option<R>>,
    ) -> String {
        format!(
            "input: {}, expect: {:?}, output: {:?}",
            input, expect, result
        )
    }

    fn check_overflow(ctx: &EvalContext, overflow: bool, log: &str) {
        if overflow {
            check_warning(ctx, Some(ERR_DATA_OUT_OF_RANGE), log)
        }
    }

    fn check_truncate(ctx: &EvalContext, truncate: bool, log: &str) {
        if truncate {
            check_warning(ctx, Some(ERR_TRUNCATE_WRONG_VALUE), log)
        }
    }

    fn check_warning(ctx: &EvalContext, err_code: Option<i32>, log: &str) {
        if let Some(x) = err_code {
            assert_eq!(
                ctx.warnings.warning_cnt, 1,
                "log: {}, warnings: {:?}",
                log, ctx.warnings.warnings
            );
            assert_eq!(ctx.warnings.warnings[0].get_code(), x, "{}", log);
        }
    }

    fn check_result<R: Debug + PartialEq>(expect: Option<&R>, res: &Result<Option<R>>, log: &str) {
        assert!(res.is_ok(), "{}", log);
        let res = res.as_ref().unwrap();
        if res.is_none() {
            assert!(expect.is_none(), "{}", log);
        } else {
            let res = res.as_ref().unwrap();
            assert_eq!(res, expect.unwrap(), "{}", log);
        }
    }

    // comment for all test below:
    // if there should not be any overflow/truncate,
    // then should not set ctx with overflow_as_warning/truncated_as_warning flag,
    // and then if there is unexpected overflow/truncate,
    // then we will find them in `unwrap`
    #[test]
    fn test_int_as_int_others() {
        test_none_with_nothing(cast_int_as_int_others);
        let cs = vec![
            (i64::MAX, i64::MAX),
            (i64::MIN, i64::MIN),
            (u64::MAX as i64, u64::MAX as i64),
        ];
        for (input, expect) in cs {
            let r = cast_int_as_int_others(Some(&input));
            let log = make_log(&input, &expect, &r);
            check_result(Some(&expect), &r, log.as_str());
        }
    }

    #[test]
    fn test_signed_int_as_unsigned_int() {
        test_none_with_metadata(cast_signed_int_as_unsigned_int);

        let cs = vec![
            // (origin, result, in_union)
            // in union
            (-10, 0u64, true),
            (10, 10u64, true),
            (i64::MIN, 0u64, true),
            (i64::MAX, i64::MAX as u64, true),
            // not in union
            (-10, (-10i64) as u64, false),
            (10, 10u64, false),
            (i64::MIN, i64::MIN as u64, false),
            (i64::MAX, i64::MAX as u64, false),
        ];
        for (input, expect, in_union) in cs {
            let metadata = make_metadata(in_union);
            let r = cast_signed_int_as_unsigned_int(&metadata, Some(&input));
            let r = r.map(|x| x.map(|x| x as u64));
            let log = make_log(&input, &expect, &r);
            check_result(Some(&expect), &r, log.as_str());
        }
    }

    #[test]
    fn test_real_as_int() {
        test_none_with_ctx(cast_any_as_any::<Real, Int>);

        let cs = vec![
            // (origin, result, overflow)
            (-10.4, -10i64, false),
            (-10.5, -11, false),
            (10.4, 10, false),
            (10.5, 11, false),
            (i64::MAX as f64, i64::MAX, false),
            ((1u64 << 63) as f64, i64::MAX, false),
            (i64::MIN as f64, i64::MIN, false),
            ((1u64 << 63) as f64 + (1u64 << 62) as f64, i64::MAX, true),
            ((i64::MIN as f64) * 2f64, i64::MIN, true),
        ];

        for (input, result, overflow) in cs {
            let mut ctx = CtxConfig {
                overflow_as_warning: true,
                ..CtxConfig::default()
            }
            .into();
            let r = cast_any_as_any::<Real, Int>(&mut ctx, Real::new(input).as_ref().ok());
            let log = make_log(&input, &result, &r);
            check_result(Some(&result), &r, log.as_str());
            check_overflow(&ctx, overflow, log.as_str());
        }
    }

    #[test]
    fn test_enum_as_int() {
        test_none_with_ctx(cast_enum_as_int);

        let cs = vec![
            // (input, expect)
            (EnumRef::new("enum".as_bytes(), &0), 0),
            (EnumRef::new("int".as_bytes(), &1), 1),
            (EnumRef::new("real".as_bytes(), &2), 2),
            (EnumRef::new("string".as_bytes(), &3), 3),
        ];

        for (input, expect) in cs {
            let mut ctx = EvalContext::default();
            let r = cast_enum_as_int(&mut ctx, Some(input));
            let r = r.map(|x| x.map(|x| x as u64));
            let log = make_log(&input, &expect, &r);
            check_result(Some(&expect), &r, log.as_str());
        }
    }

    #[test]
    fn test_enum_as_real() {
        test_none_with_ctx(cast_enum_as_real);

        let cs = vec![
            // (input, expect)
            (EnumRef::new("enum".as_bytes(), &0), Real::new(0.).unwrap()),
            (EnumRef::new("int".as_bytes(), &1), Real::new(1.).unwrap()),
            (EnumRef::new("real".as_bytes(), &2), Real::new(2.).unwrap()),
            (
                EnumRef::new("string".as_bytes(), &3),
                Real::new(3.).unwrap(),
            ),
        ];

        for (input, expect) in cs {
            let mut ctx = EvalContext::default();
            let r = cast_enum_as_real(&mut ctx, Some(input));
            let log = make_log(&input, &expect, &r);
            check_result(Some(&expect), &r, log.as_str());
        }
    }

    #[test]
    fn test_enum_as_bytes() {
        test_none_with_ctx_and_extra(cast_enum_as_bytes);

        let cs = vec![
            // (input, expect)
            (
                EnumRef::new("enum".as_bytes(), &0),
                Bytes::from(""),
                String::from(""),
            ),
            (
                EnumRef::new("int".as_bytes(), &1),
                Bytes::from("int"),
                String::from("int"),
            ),
            (
                EnumRef::new("real".as_bytes(), &2),
                Bytes::from("real"),
                String::from("real"),
            ),
            (
                EnumRef::new("string".as_bytes(), &3),
                Bytes::from("string"),
                String::from("string"),
            ),
        ];

        test_as_string_helper(cs, cast_enum_as_bytes, "cast_enum_as_bytes");
    }

    #[test]
    fn test_cast_enum_as_decimal() {
        test_none_with_ctx_and_extra(cast_enum_as_decimal);

        let cs = vec![
            (
                EnumRef::new("enum0".as_bytes(), &0),
                false,
                false,
                Decimal::from(0),
            ),
            (
                EnumRef::new("enum1".as_bytes(), &1),
                false,
                false,
                Decimal::from(1),
            ),
            (
                EnumRef::new("enum2".as_bytes(), &2),
                false,
                false,
                Decimal::from(2),
            ),
            (
                EnumRef::new("enum3".as_bytes(), &3),
                false,
                false,
                Decimal::from(3),
            ),
        ];
        test_as_decimal_helper(
            cs,
            |ctx, extra, _, val| {
                let val = val.map(|x| EnumRef::new(x.name(), x.value_ref()));
                cast_enum_as_decimal(ctx, extra, val)
            },
            |x| x.to_string(),
            "cast_real_as_decimal",
        );
    }

    #[test]
    fn test_cast_enum_as_duration() {
        test_none_with_ctx_and_extra(cast_enum_as_duration);
        let cs: Vec<EnumRef> = vec![
            EnumRef::new("17:51:04.78".as_bytes(), &0),
            EnumRef::new("17:51:04.78".as_bytes(), &1),
            EnumRef::new("-17:51:04.78".as_bytes(), &2),
            EnumRef::new("20000:20:20".as_bytes(), &3),
            EnumRef::new("-20000:20:20".as_bytes(), &4),
            EnumRef::new("abcdefg".as_bytes(), &5),
        ];
        test_as_duration_helper(
            cs,
            |x| String::from_utf8_lossy(x.name()).to_string(),
            |x| String::from_utf8_lossy(x.name()).to_string(),
            cast_enum_as_duration,
            "cast_enum_as_duration",
        );
    }

    #[test]
    fn test_cast_enum_as_time() {
        test_none_with_ctx_and_extra(cast_enum_as_time);
        let mut ctx = EvalContext::default();
        let cs = vec![
            // (input, expect, fsp)
            (
                EnumRef::new("20190916101112".as_bytes(), &1),
                Time::parse(
                    &mut ctx,
                    "2019-09-16 10:11:12",
                    TimeType::DateTime,
                    0,
                    false,
                )
                .unwrap(),
                0,
            ),
            (
                EnumRef::new("190916101112.111".as_bytes(), &2),
                Time::parse(
                    &mut ctx,
                    "2019-09-16 10:11:12.111",
                    TimeType::DateTime,
                    3,
                    false,
                )
                .unwrap(),
                3,
            ),
            (
                EnumRef::new("20190916101112.111".as_bytes(), &3),
                Time::parse(
                    &mut ctx,
                    "2019-09-16 10:11:12.111",
                    TimeType::DateTime,
                    3,
                    false,
                )
                .unwrap(),
                3,
            ),
            (
                EnumRef::new("2019-12-31 23:59:59.99".as_bytes(), &3),
                Time::parse(
                    &mut ctx,
                    "2020-01-01 00:00:00.0",
                    TimeType::DateTime,
                    1,
                    false,
                )
                .unwrap(),
                1,
            ),
        ];
        for (input, expect, fsp) in cs {
            let rft = FieldTypeConfig {
                decimal: fsp as isize,
                ..FieldTypeConfig::default()
            }
            .into();
            let extra = make_extra(&rft);
            let r = cast_enum_as_time(&mut ctx, &extra, Some(input));
            let log = make_log(&input, &expect, &r);
            check_result(Some(&expect), &r, log.as_str());
        }

        let cs = vec![
            EnumRef::new("2019-12-31 23:59:59.99".as_bytes(), &0),
            EnumRef::new("abcdefg".as_bytes(), &0),
            EnumRef::new("20199999-12-31 23:59:59.99".as_bytes(), &0),
        ];
        for input in cs {
            let rft = FieldTypeConfig::default().into();
            let extra = make_extra(&rft);
            let r = cast_enum_as_time(&mut ctx, &extra, Some(input));
            assert_eq!(r.unwrap().is_none(), true)
        }
    }

    #[test]
    fn test_enum_as_json() {
        test_none_with_args_and_extra(cast_enum_as_json);

        let mut jo1: BTreeMap<String, Json> = BTreeMap::new();
        jo1.insert(
            String::from("a"),
            Json::from_string(String::from("b")).unwrap(),
        );
        // HasParseToJSONFlag

        let cs = vec![
            (
                EnumRef::new("{\"a\": \"b\"}".as_bytes(), &1),
                Json::from_object(jo1).unwrap(),
                true,
            ),
            (
                EnumRef::new("{}".as_bytes(), &1),
                Json::from_object(BTreeMap::new()).unwrap(),
                true,
            ),
            (
                EnumRef::new("[1, 2, 3]".as_bytes(), &1),
                Json::from_array(vec![
                    Json::from_i64(1).unwrap(),
                    Json::from_i64(2).unwrap(),
                    Json::from_i64(3).unwrap(),
                ])
                .unwrap(),
                true,
            ),
            (
                EnumRef::new("[]".as_bytes(), &1),
                Json::from_array(Vec::new()).unwrap(),
                true,
            ),
            (
                EnumRef::new("9223372036854775807".as_bytes(), &1),
                Json::from_i64(9223372036854775807).unwrap(),
                true,
            ),
            (
                EnumRef::new("-9223372036854775808".as_bytes(), &1),
                Json::from_i64(-9223372036854775808).unwrap(),
                true,
            ),
            (
                EnumRef::new("18446744073709551615".as_bytes(), &1),
                Json::from_f64(18446744073709552000.0).unwrap(),
                true,
            ),
            // FIXME: f64::MAX.to_string() to json should success
            // (f64::MAX.to_string(), Json::from_f64(f64::MAX), true),
            (
                EnumRef::new("0.0".as_bytes(), &1),
                Json::from_f64(0.0).unwrap(),
                true,
            ),
            (
                EnumRef::new("\"abcde\"".as_bytes(), &1),
                Json::from_string("abcde".to_string()).unwrap(),
                true,
            ),
            (
                EnumRef::new("\"\"".as_bytes(), &1),
                Json::from_string("".to_string()).unwrap(),
                true,
            ),
            (
                EnumRef::new("true".as_bytes(), &1),
                Json::from_bool(true).unwrap(),
                true,
            ),
            (
                EnumRef::new("false".as_bytes(), &1),
                Json::from_bool(false).unwrap(),
                true,
            ),
        ];
        for (input, expect, parse_to_json) in cs {
            let arg_type = FieldType::default();
            let arg_value = ScalarValue::Enum(Some(input.to_owned()));
            let args = [RpnStackNode::Scalar {
                value: &arg_value,
                field_type: &arg_type,
            }];

            let mut rft = FieldType::default();
            if parse_to_json {
                let fta = rft.as_mut_accessor();
                fta.set_flag(FieldTypeFlag::PARSE_TO_JSON);
            }
            let extra = make_extra(&rft);
            let result = cast_enum_as_json(&args, &extra, Some(input));
            let result_str = result.as_ref().map(|x| x.as_ref().map(|x| x.to_string()));
            let log = format!(
                "input: {}, parse_to_json: {}, expect: {:?}, result: {:?}",
                input, parse_to_json, expect, result_str
            );
            check_result(Some(&expect), &result, log.as_str());
        }
    }

    #[test]
    fn test_set_as_int() {
        // TODO: we need to test None case here.

        let mut buf = BufferVec::new();
        buf.push("我好强啊");
        buf.push("我太强啦");

        let cs = vec![
            // (input, expect)
            (SetRef::new(&buf, 0b01), 1),
            (SetRef::new(&buf, 0b11), 3),
        ];

        for (input, expect) in cs {
            let r = cast_set_as_int(input);
            let r = r.map(|x| x.map(|x| x as u64));
            let log = make_log(&input, &expect, &r);
            check_result(Some(&expect), &r, log.as_str());
        }
    }

    #[test]
    fn test_real_as_uint() {
        test_none_with_ctx_and_metadata(cast_real_as_uint);

        // in_union
        let cs = vec![
            // (input, expect)
            (-10.0, 0u64),
            (i64::MIN as f64, 0),
            (10.0, 10u64),
            (i64::MAX as f64, (1u64 << 63)),
        ];

        for (input, expect) in cs {
            let mut ctx = EvalContext::default();
            let metadata = make_metadata(true);
            let r = cast_real_as_uint(
                &mut ctx,
                &metadata,
                Some(Real::new(input).as_ref().unwrap()),
            );
            let r = r.map(|x| x.map(|x| x as u64));
            let log = make_log(&input, &expect, &r);
            check_result(Some(&expect), &r, log.as_str());
        }

        // no clip to zero
        let cs = vec![
            // (origin, expect, overflow)
            (10.5, 11u64, false),
            (10.4, 10u64, false),
            (
                ((1u64 << 63) + (1u64 << 62)) as f64,
                ((1u64 << 63) + (1u64 << 62)),
                false,
            ),
            (u64::MAX as f64, u64::MAX, false),
            ((u64::MAX as f64) * 2f64, u64::MAX, true),
            (-1f64, -1f64 as i64 as u64, true),
        ];

        for (input, expect, overflow) in cs {
            let mut ctx = CtxConfig {
                overflow_as_warning: true,
                ..CtxConfig::default()
            }
            .into();
            let metadata = make_metadata(false);
            let r = cast_real_as_uint(&mut ctx, &metadata, Real::new(input).as_ref().ok());
            let r = r.map(|x| x.map(|x| x as u64));
            let log = make_log(&input, &expect, &r);
            check_result(Some(&expect), &r, log.as_str());
            check_overflow(&ctx, overflow, log.as_str())
        }

        // should clip to zero
        let cs: Vec<(f64, u64, bool)> = vec![
            // (origin, expect, overflow)
            (-1f64, 0, true),
            (i64::MIN as f64, 0, true),
        ];

        for (input, expect, overflow) in cs {
            let mut ctx = CtxConfig {
                overflow_as_warning: true,
                should_clip_to_zero: true,
                ..CtxConfig::default()
            }
            .into();
            let metadata = make_metadata(false);
            let r = cast_real_as_uint(
                &mut ctx,
                &metadata,
                Some(Real::new(input).as_ref().unwrap()),
            );
            let r = r.map(|x| x.map(|x| x as u64));
            let log = make_log(&input, &expect, &r);
            check_result(Some(&expect), &r, log.as_str());
            check_overflow(&ctx, overflow, log.as_str())
        }
    }

    #[test]
    fn test_cast_string_as_int() {
        // None
        {
            let output: Option<Int> = RpnFnScalarEvaluator::new()
                .push_param(ScalarValue::Bytes(None))
                .evaluate(ScalarFuncSig::CastStringAsInt)
                .unwrap();
            assert_eq!(output, None);
        }

        #[derive(Debug)]
        enum Cond {
            None,
            Unsigned,
            InUnionAndUnsigned,
        }
        impl Cond {
            fn in_union(&self) -> bool {
                matches!(self, Cond::InUnionAndUnsigned)
            }

            fn is_unsigned(&self) -> bool {
                matches!(self, Cond::InUnionAndUnsigned | Cond::Unsigned)
            }
        }

        let cs: Vec<(&str, i64, Vec<i32>, Cond)> = vec![
            // (origin, expect, err_code, condition)

            // has no prefix `-`
            (
                " 9223372036854775807  ",
                9223372036854775807i64,
                vec![],
                Cond::None,
            ),
            (
                "9223372036854775807",
                9223372036854775807i64,
                vec![],
                Cond::None,
            ),
            (
                "9223372036854775808",
                9223372036854775808u64 as i64,
                vec![ERR_UNKNOWN],
                Cond::None,
            ),
            (
                "9223372036854775808",
                9223372036854775808u64 as i64,
                vec![],
                Cond::Unsigned,
            ),
            (
                " 9223372036854775807abc  ",
                9223372036854775807i64,
                vec![ERR_TRUNCATE_WRONG_VALUE],
                Cond::None,
            ),
            (
                "9223372036854775807abc",
                9223372036854775807i64,
                vec![ERR_TRUNCATE_WRONG_VALUE],
                Cond::None,
            ),
            (
                "9223372036854775808abc",
                9223372036854775808u64 as i64,
                vec![ERR_TRUNCATE_WRONG_VALUE, ERR_UNKNOWN],
                Cond::None,
            ),
            (
                "9223372036854775808abc",
                9223372036854775808u64 as i64,
                vec![ERR_TRUNCATE_WRONG_VALUE],
                Cond::Unsigned,
            ),
            // TODO: there are some cases that has not be covered.

            // FIXME: in mysql, this case will return 18446744073709551615
            //  and `show warnings` will show
            //  `| Warning | 1292 | Truncated incorrect INTEGER value: '18446744073709551616'`
            //  fix this cast_string_as_int after fix TiDB's
            // ("18446744073709551616", 18446744073709551615 as i64, Some(ERR_TRUNCATE_WRONG_VALUE)
            // , Cond::Unsigned) FIXME: our cast_string_as_int's err handle is not
            // exactly same as TiDB's ("18446744073709551616", 18446744073709551615u64
            // as i64, Some(ERR_TRUNCATE_WRONG_VALUE), Cond::InSelectStmt),

            // has prefix `-` and in_union and unsigned
            ("-10", 0, vec![], Cond::InUnionAndUnsigned),
            ("-9223372036854775808", 0, vec![], Cond::InUnionAndUnsigned),
            // has prefix `-` and not in_union or not unsigned
            ("-10", -10i64, vec![], Cond::None),
            (
                "-9223372036854775808",
                -9223372036854775808i64,
                vec![],
                Cond::None,
            ),
            // FIXME: our cast_string_as_int's err handle is not exactly same as TiDB's
            (
                "-9223372036854775809",
                -9223372036854775808i64,
                vec![ERR_TRUNCATE_WRONG_VALUE],
                Cond::None,
            ),
            ("-10", -10i64, vec![ERR_UNKNOWN], Cond::Unsigned),
            (
                "-9223372036854775808",
                -9223372036854775808i64,
                vec![ERR_UNKNOWN],
                Cond::Unsigned,
            ),
            (
                "-9223372036854775809",
                -9223372036854775808i64,
                vec![ERR_TRUNCATE_WRONG_VALUE],
                Cond::Unsigned,
            ),
            ("0.5", 0_i64, vec![ERR_TRUNCATE_WRONG_VALUE], Cond::None),
        ];

        for (input, expected, mut err_code, cond) in cs {
            let (result, ctx) = RpnFnScalarEvaluator::new()
                .context(CtxConfig {
                    overflow_as_warning: true,
                    truncate_as_warning: true,
                    ..CtxConfig::default()
                })
                .metadata(Box::new(make_metadata(cond.in_union())))
                .push_param(ScalarValue::Bytes(Some(input.as_bytes().to_owned())))
                .evaluate_raw(
                    FieldTypeConfig {
                        tp: Some(FieldTypeTp::LongLong),
                        unsigned: cond.is_unsigned(),
                        ..FieldTypeConfig::default()
                    },
                    ScalarFuncSig::CastStringAsInt,
                );
            let output: Option<Int> = result.unwrap().into();
            assert_eq!(
                output.unwrap(),
                expected,
                "input:{:?}, expected:{:?}, cond:{:?}",
                input,
                expected,
                cond,
            );
            let mut got_warnings = ctx
                .warnings
                .warnings
                .iter()
                .map(|w| w.get_code())
                .collect::<Vec<i32>>();
            got_warnings.sort_unstable();
            err_code.sort_unstable();
            assert_eq!(
                ctx.warnings.warning_cnt,
                err_code.len(),
                "input:{:?}, expected:{:?}, warnings:{:?}",
                input,
                expected,
                got_warnings,
            );
            assert_eq!(got_warnings, err_code);
        }

        // binary literal
        let cases = vec![
            (vec![0x01, 0x02, 0x03], Some(0x010203_i64)),
            (vec![0x01, 0x02, 0x03, 0x4], Some(0x01020304_i64)),
            (
                vec![0x01, 0x02, 0x03, 0x4, 0x05, 0x06, 0x06, 0x06, 0x06],
                None,
            ),
        ];
        for (input, expected) in cases {
            let output: Result<Option<Int>> = RpnFnScalarEvaluator::new()
                .return_field_type(FieldTypeConfig {
                    tp: Some(FieldTypeTp::LongLong),
                    ..FieldTypeConfig::default()
                })
                .push_param_with_field_type(
                    input.clone(),
                    FieldTypeConfig {
                        tp: Some(FieldTypeTp::VarString),
                        collation: Some(Collation::Binary),
                        ..FieldTypeConfig::default()
                    },
                )
                .evaluate(ScalarFuncSig::CastStringAsInt);

            if let Some(exp) = expected {
                assert!(output.is_ok(), "input: {:?}", input);
                assert_eq!(output.unwrap().unwrap(), exp, "input={:?}", input);
            } else {
                output.unwrap_err();
            }
        }
    }

    #[test]
    fn test_decimal_as_int() {
        test_none_with_ctx(cast_any_as_any::<Decimal, Int>);

        let cs: Vec<(Decimal, i64, Option<i32>)> = vec![
            // (origin, expect, overflow)
            (
                Decimal::from_bytes(b"9223372036854775807")
                    .unwrap()
                    .unwrap(),
                9223372036854775807,
                None,
            ),
            (
                Decimal::from_bytes(b"-9223372036854775808")
                    .unwrap()
                    .unwrap(),
                -9223372036854775808,
                None,
            ),
            (
                Decimal::from_bytes(b"9223372036854775808")
                    .unwrap()
                    .unwrap(),
                9223372036854775807,
                Some(ERR_TRUNCATE_WRONG_VALUE),
            ),
            (
                Decimal::from_bytes(b"-9223372036854775809")
                    .unwrap()
                    .unwrap(),
                -9223372036854775808,
                Some(ERR_TRUNCATE_WRONG_VALUE),
            ),
        ];

        for (input, expect, err_code) in cs {
            let mut ctx = CtxConfig {
                overflow_as_warning: true,
                ..CtxConfig::default()
            }
            .into();
            let r = cast_any_as_any::<Decimal, Int>(&mut ctx, Some(&input));
            let log = make_log(&input, &expect, &r);
            check_result(Some(&expect), &r, log.as_str());
            check_warning(&ctx, err_code, log.as_str());
        }
    }

    #[test]
    fn test_decimal_as_uint() {
        test_none_with_ctx_and_metadata(cast_decimal_as_uint);
        // in_union
        let cs: Vec<(Decimal, u64)> = vec![
            (
                Decimal::from_bytes(b"-9223372036854775808")
                    .unwrap()
                    .unwrap(),
                0,
            ),
            (
                Decimal::from_bytes(b"-9223372036854775809")
                    .unwrap()
                    .unwrap(),
                0,
            ),
            (
                Decimal::from_bytes(b"9223372036854775808")
                    .unwrap()
                    .unwrap(),
                9223372036854775808,
            ),
            (
                Decimal::from_bytes(b"18446744073709551615")
                    .unwrap()
                    .unwrap(),
                18446744073709551615,
            ),
        ];

        for (input, expect) in cs {
            let mut ctx = EvalContext::default();
            let metadata = make_metadata(true);

            let r = cast_decimal_as_uint(&mut ctx, &metadata, Some(&input));
            let r = r.map(|x| x.map(|x| x as u64));
            let log = make_log(&input, &expect, &r);
            check_result(Some(&expect), &r, log.as_str());
        }

        let cs: Vec<(Decimal, u64, Option<i32>)> = vec![
            // (input, expect, err_code)
            (Decimal::from_bytes(b"10").unwrap().unwrap(), 10, None),
            (
                Decimal::from_bytes(b"1844674407370955161")
                    .unwrap()
                    .unwrap(),
                1844674407370955161,
                None,
            ),
            (
                Decimal::from_bytes(b"-10").unwrap().unwrap(),
                0,
                Some(ERR_TRUNCATE_WRONG_VALUE),
            ),
            (
                Decimal::from_bytes(b"18446744073709551616")
                    .unwrap()
                    .unwrap(),
                u64::MAX,
                Some(ERR_TRUNCATE_WRONG_VALUE),
            ),
        ];

        for (input, expect, err_code) in cs {
            let mut ctx = CtxConfig {
                overflow_as_warning: true,
                ..CtxConfig::default()
            }
            .into();
            let metadata = make_metadata(false);

            let r = cast_decimal_as_uint(&mut ctx, &metadata, Some(&input));
            let r = r.map(|x| x.map(|x| x as u64));
            let log = make_log(&input, &expect, &r);
            check_result(Some(&expect), &r, log.as_str());
            check_warning(&ctx, err_code, log.as_str());
        }
    }

    #[test]
    fn test_time_as_int_and_uint() {
        let mut ctx = EvalContext::default();
        // TODO: add more test case
        // TODO: add test that make cast_any_as_any::<Time, Int> returning truncated
        // error
        let cs: Vec<(Time, i64)> = vec![
            (
                Time::parse_datetime(&mut ctx, "2000-01-01T12:13:14", 0, true).unwrap(),
                20000101121314,
            ),
            (
                Time::parse_datetime(&mut ctx, "2000-01-01T12:13:14.6666", 0, true).unwrap(),
                20000101121315,
            ),
            // FiXME
            // ```
            // Time::parse_utc_datetime("2000-01-01T12:13:14.6666", 4)
            //     .unwrap()
            //     .round_frac(DEFAULT_FSP)
            // ```
            // will get 2000-01-01T12:13:14, this is a bug
            // (
            //     Time::parse_utc_datetime("2000-01-01T12:13:14.6666", 4).unwrap(),
            //     20000101121315,
            // ),
        ];

        for (input, expect) in cs {
            let r = cast_any_as_any::<Time, Int>(&mut ctx, Some(&input));
            let log = make_log(&input, &expect, &r);
            check_result(Some(&expect), &r, log.as_str());
        }
    }

    #[test]
    fn test_cast_int_as_time() {
        let should_pass = vec![
            ("0000-00-00 00:00:00", 0),
            ("2000-01-01 00:00:00", 101),
            ("2045-00-00 00:00:00", 450_000),
            ("2059-12-31 00:00:00", 591_231),
            ("1970-01-01 00:00:00", 700_101),
            ("1999-12-31 00:00:00", 991_231),
            ("1000-01-00 00:00:00", 10_000_100),
            ("2000-01-01 00:00:00", 101_000_000),
            ("2069-12-31 23:59:59", 691_231_235_959),
            ("1970-01-01 00:00:00", 700_101_000_000),
            ("1999-12-31 23:59:59", 991_231_235_959),
            ("0100-00-00 00:00:00", 1_000_000_000_000),
            ("1000-01-01 00:00:00", 10_000_101_000_000),
            ("1999-01-01 00:00:00", 19_990_101_000_000),
        ];

        for (expected, input) in should_pass {
            let actual: Time = RpnFnScalarEvaluator::new()
                .push_param(input)
                .return_field_type(FieldTypeBuilder::new().tp(FieldTypeTp::DateTime).build())
                .evaluate(ScalarFuncSig::CastIntAsTime)
                // `Result<Option<_>>`
                .unwrap()
                .unwrap();
            assert_eq!(actual.to_string(), expected);
        }

        let should_fail = vec![
            -11111,
            1,
            100,
            700_100,
            100_000_000,
            100_000_101_000_000,
            73,
        ];

        for case in should_fail {
            let actual = RpnFnScalarEvaluator::new()
                .push_param(case)
                .return_field_type(FieldTypeBuilder::new().tp(FieldTypeTp::Date).build())
                .evaluate::<Time>(ScalarFuncSig::CastIntAsTime)
                .unwrap();
            assert!(actual.is_none());
        }
    }

    #[test]
    fn test_cast_year_as_time() {
        let normal_cases = vec![
            ("2020-00-00 00:00:00", 2020),
            ("2000-00-00 00:00:00", 2000),
            ("1999-00-00 00:00:00", 1999),
            ("2077-00-00 00:00:00", 2077),
            ("1901-00-00 00:00:00", 1901),
            ("2155-00-00 00:00:00", 2155),
            ("0000-00-00 00:00:00", 0),
        ];

        for (expected, input) in normal_cases {
            let actual = RpnFnScalarEvaluator::new()
                .push_param_with_field_type(input, FieldTypeTp::Year)
                .return_field_type(FieldTypeBuilder::new().tp(FieldTypeTp::DateTime).build())
                .evaluate::<Time>(ScalarFuncSig::CastIntAsTime)
                .unwrap()
                .unwrap();
            assert_eq!(actual.to_string(), expected);
        }

        let null_cases = vec![
            None,
            Some(10086),
            Some(1900),
            Some(2156),
            Some(i64::MAX),
            Some(i64::MIN),
        ];

        for input in null_cases {
            let actual = RpnFnScalarEvaluator::new()
                .push_param_with_field_type(input, FieldTypeTp::Year)
                .return_field_type(FieldTypeBuilder::new().tp(FieldTypeTp::DateTime).build())
                .context(EvalContext::new(Arc::new(EvalConfig::from_flag(
                    Flag::TRUNCATE_AS_WARNING,
                ))))
                .evaluate::<Time>(ScalarFuncSig::CastIntAsTime)
                .unwrap();
            assert!(actual.is_none());
        }
    }

    #[test]
    #[allow(clippy::excessive_precision)]
    fn test_cast_real_time() {
        let cases = vec![
            ("2019-09-16 10:11:12", 190916101112.111, 0),
            ("2019-09-16 10:11:12", 20190916101112.111, 0),
            ("2019-09-16 10:11:12", 20190916101112.123, 0),
            ("2019-09-16 10:11:13", 20190916101112.999, 0),
            ("0000-00-00 00:00:00", 0.0, 0),
        ];

        for (expected, input, fsp) in cases {
            let actual: Time = RpnFnScalarEvaluator::new()
                .push_param(input)
                .return_field_type(
                    FieldTypeBuilder::new()
                        .tp(FieldTypeTp::DateTime)
                        .decimal(fsp)
                        .build(),
                )
                .evaluate::<Time>(ScalarFuncSig::CastRealAsTime)
                // `Result<Option<_>>`
                .unwrap()
                .unwrap();
            assert_eq!(actual.to_string(), expected);
        }
    }

    #[test]
    fn test_cast_string_as_time() {
        let cases = vec![
            ("2019-09-16 10:11:12", "20190916101112", 0),
            ("2019-09-16 10:11:12", "190916101112", 0),
            ("2019-09-16 10:11:01", "19091610111", 0),
            ("2019-09-16 10:11:00", "1909161011", 0),
            ("2019-09-16 10:01:00", "190916101", 0),
            ("1909-12-10 00:00:00", "19091210", 0),
            ("2020-02-29 10:00:00", "20200229100000", 0),
            ("2019-09-16 01:00:00", "1909161", 0),
            ("2019-09-16 00:00:00", "190916", 0),
            ("2019-09-01 00:00:00", "19091", 0),
            ("2019-09-16 10:11:12.111", "190916101112.111", 3),
            ("2019-09-16 10:11:12.111", "20190916101112.111", 3),
            ("2019-09-16 10:11:12.67", "20190916101112.666", 2),
            ("2019-09-16 10:11:13.0", "20190916101112.999", 1),
            ("2019-09-16 00:00:00", "2019-09-16", 0),
            ("2019-09-16 10:11:12", "2019-09-16 10:11:12", 0),
            ("2019-09-16 10:11:12", "2019-09-16T10:11:12", 0),
            ("2019-09-16 10:11:12.7", "2019-09-16T10:11:12.66", 1),
            ("2019-09-16 10:11:13.0", "2019-09-16T10:11:12.99", 1),
            ("2020-01-01 00:00:00.0", "2019-12-31 23:59:59.99", 1),
        ];

        for (expected, input, fsp) in cases {
            let actual: Time = RpnFnScalarEvaluator::new()
                .push_param(input.as_bytes().to_vec())
                .return_field_type(
                    FieldTypeBuilder::new()
                        .tp(FieldTypeTp::DateTime)
                        .decimal(fsp)
                        .build(),
                )
                .evaluate::<Time>(ScalarFuncSig::CastStringAsTime)
                // `Result<Option<_>>`
                .unwrap()
                .unwrap();
            assert_eq!(actual.to_string(), expected);
        }

        // If the input is invalid UTF-8 bytes, it should return error.
        let (res, ctx) = RpnFnScalarEvaluator::new()
            .push_param(vec![0, 159, 146, 150])
            .evaluate_raw(
                FieldTypeBuilder::new().tp(FieldTypeTp::DateTime).build(),
                ScalarFuncSig::CastStringAsTime,
            );
        assert!(matches!(res.unwrap(), ScalarValue::DateTime(None)));
        check_warning(
            &ctx,
            Some(ERR_TRUNCATE_WRONG_VALUE),
            "should have warning when casting invalid utf-8 to time",
        );
    }

    #[test]
    fn test_time_as_time() {
        let cases = vec![
            // (Timestamp, DateTime)
            ("2020-02-29 10:00:00.999", "2020-02-29 10:00:01.0", 1),
            ("2019-09-16 01:00:00.999", "2019-09-16 01:00:01.00", 2),
            ("2019-09-16 00:00:00.9999", "2019-09-16 00:00:01.0", 1),
        ];

        for (input, expected, fsp) in cases {
            let mut ctx = EvalContext::default();
            let time =
                Time::parse_timestamp(&mut ctx, input, MAX_FSP, /* Enable round */ true).unwrap();

            let actual: Time = RpnFnScalarEvaluator::new()
                .push_param(time)
                .return_field_type(
                    FieldTypeBuilder::new()
                        .tp(FieldTypeTp::DateTime)
                        .decimal(fsp)
                        .build(),
                )
                .evaluate::<Time>(ScalarFuncSig::CastTimeAsTime)
                // `Result<Option<_>>`
                .unwrap()
                .unwrap();
            assert_eq!(actual.to_string(), expected);
        }
    }

    #[test]
    fn test_cast_duration_as_time() {
        use chrono::Datelike;

        let cases = vec!["11:30:45.123456", "-35:30:46"];

        for case in cases {
            let mut ctx = EvalContext::default();

            let duration = Duration::parse(&mut ctx, case, MAX_FSP).unwrap();
            let now = RpnFnScalarEvaluator::new()
                .push_param(duration)
                .return_field_type(
                    FieldTypeBuilder::new()
                        .tp(FieldTypeTp::DateTime)
                        .decimal(MAX_FSP as isize)
                        .build(),
                )
                .evaluate::<Time>(ScalarFuncSig::CastDurationAsTime)
                .unwrap()
                .unwrap();
            let chrono_today = chrono::Utc::now();
            let today = now.checked_sub(&mut ctx, duration).unwrap();

            assert_eq!(today.year(), chrono_today.year() as u32);
            assert_eq!(today.month(), chrono_today.month());
            assert_eq!(today.day(), chrono_today.day());
            assert_eq!(today.hour(), 0);
            assert_eq!(today.minute(), 0);
            assert_eq!(today.second(), 0);
            assert_eq!(today.micro(), 0);
        }
    }

    #[test]
    fn test_cast_decimal_as_time() {
        let cases = vec![
            ("2019-09-16 10:11:12", "20190916101112", 0),
            ("2019-09-16 10:11:12", "190916101112", 0),
            ("1909-12-10 00:00:00", "19091210", 0),
            ("2020-02-29 10:00:00", "20200229100000", 0),
            ("2019-09-16 00:00:00", "190916", 0),
            ("2019-09-16 10:11:12.111", "190916101112.111", 3),
            ("2019-09-16 10:11:12.111", "20190916101112.111", 3),
            ("2019-09-16 10:11:12.67", "20190916101112.666", 2),
            ("2019-09-16 10:11:13.0", "20190916101112.999", 1),
            ("2001-11-11 00:00:00.0000", "11111.1111", 4),
            ("0102-11-21 14:11:05.4324", "1021121141105.4324", 4),
            ("2002-11-21 14:11:05.101", "21121141105.101", 3),
            ("2000-11-21 14:11:05.799055", "1121141105.799055", 6),
            ("2000-01-21 14:11:05.123", "121141105.123", 3),
            ("0114-11-05 00:00:00", "1141105", 0),
            ("2004-11-05 00:00:00.00", "41105.11", 2),
            ("2000-11-05 00:00:00.0", "1105.3", 1),
            ("2000-01-05 00:00:00", "105", 0),
        ];

        for (expected, decimal, fsp) in cases {
            let decimal: Decimal = decimal.parse().unwrap();
            let actual: Time = RpnFnScalarEvaluator::new()
                .push_param(decimal)
                .return_field_type(
                    FieldTypeBuilder::new()
                        .tp(FieldTypeTp::DateTime)
                        .decimal(fsp)
                        .build(),
                )
                .evaluate(ScalarFuncSig::CastDecimalAsTime)
                // `Result<Option<_>>`
                .unwrap()
                .unwrap();
            assert_eq!(actual.to_string(), expected);
        }

        let should_fail = vec![
            "19091610111",
            "1909161011",
            "190916101",
            "1909161",
            "19091",
            "201705051315111.22",
            "2011110859.1111",
            "2011110859.1111",
            "191203081.1111",
            "43128.121105",
        ];

        for case in should_fail {
            let case: Decimal = case.parse().unwrap();
            let actual = RpnFnScalarEvaluator::new()
                .push_param(case)
                .return_field_type(FieldTypeBuilder::new().tp(FieldTypeTp::DateTime).build())
                .evaluate::<Time>(ScalarFuncSig::CastDecimalAsTime)
                .unwrap();
            assert!(actual.is_none());
        }
    }

    #[test]
    fn test_duration_as_int() {
        let mut ctx = EvalContext::default();
        // TODO: add more test case
        let cs: Vec<(Duration, i64)> = vec![
            (Duration::parse(&mut ctx, "17:51:04.78", 2).unwrap(), 175105),
            (
                Duration::parse(&mut ctx, "-17:51:04.78", 2).unwrap(),
                -175105,
            ),
            (Duration::parse(&mut ctx, "17:51:04.78", 0).unwrap(), 175105),
            (
                Duration::parse(&mut ctx, "-17:51:04.78", 0).unwrap(),
                -175105,
            ),
        ];

        for (input, expect) in cs {
            let mut ctx = CtxConfig {
                overflow_as_warning: true,
                ..CtxConfig::default()
            }
            .into();
            let r = cast_any_as_any::<Duration, Int>(&mut ctx, Some(&input));
            let log = make_log(&input, &expect, &r);
            check_result(Some(&expect), &r, log.as_str());
        }
    }

    #[test]
    fn test_json_as_int() {
        test_none_with_ctx(cast_json_as_any::<Int>);

        // no overflow
        let cs = vec![
            // (origin, expect, overflow, truncate)
            (
                Json::from_object(BTreeMap::default()).unwrap(),
                0,
                false,
                true,
            ),
            (Json::from_array(vec![]).unwrap(), 0, false, true),
            (Json::from_i64(10).unwrap(), 10i64, false, false),
            (Json::from_i64(i64::MAX).unwrap(), i64::MAX, false, false),
            (Json::from_i64(i64::MIN).unwrap(), i64::MIN, false, false),
            (Json::from_u64(0).unwrap(), 0, false, false),
            (
                Json::from_u64(u64::MAX).unwrap(),
                u64::MAX as i64,
                false,
                false,
            ),
            (
                Json::from_f64(i64::MIN as u64 as f64).unwrap(),
                i64::MAX,
                false,
                false,
            ),
            (
                Json::from_f64(i64::MAX as u64 as f64).unwrap(),
                i64::MAX,
                false,
                false,
            ),
            (
                Json::from_f64(i64::MIN as u64 as f64).unwrap(),
                i64::MAX,
                false,
                false,
            ),
            (
                Json::from_f64(i64::MIN as f64).unwrap(),
                i64::MIN,
                false,
                false,
            ),
            (Json::from_f64(10.5).unwrap(), 11, false, false),
            (Json::from_f64(10.4).unwrap(), 10, false, false),
            (Json::from_f64(-10.4).unwrap(), -10, false, false),
            (Json::from_f64(-10.5).unwrap(), -11, false, false),
            (
                Json::from_string(String::from("10.0")).unwrap(),
                10,
                false,
                false,
            ),
            (Json::from_bool(true).unwrap(), 1, false, false),
            (Json::from_bool(false).unwrap(), 0, false, false),
            (Json::none().unwrap(), 0, false, false),
            (
                Json::from_f64(((1u64 << 63) + (1u64 << 62)) as f64).unwrap(),
                i64::MAX,
                true,
                false,
            ),
            (
                Json::from_f64(-((1u64 << 63) as f64 + (1u64 << 62) as f64)).unwrap(),
                i64::MIN,
                true,
                false,
            ),
        ];

        for (input, expect, overflow, truncate) in cs {
            let mut ctx = CtxConfig {
                overflow_as_warning: true,
                truncate_as_warning: true,
                ..CtxConfig::default()
            }
            .into();
            let r = cast_json_as_any::<Int>(&mut ctx, Some(input.as_ref()));
            let log = make_log(&input, &expect, &r);
            check_result(Some(&expect), &r, log.as_str());
            check_overflow(&ctx, overflow, log.as_str());
            check_truncate(&ctx, truncate, log.as_str())
        }
    }

    #[test]
    fn test_json_as_uint() {
        test_none_with_ctx(cast_json_as_uint);

        // no clip to zero
        let cs: Vec<(Json, u64, Option<i32>)> = vec![
            // (origin, expect, error_code)
            (Json::from_f64(-1.0).unwrap(), -1.0f64 as i64 as u64, None),
            (Json::from_string(String::from("10")).unwrap(), 10, None),
            (
                Json::from_string(String::from("+10abc")).unwrap(),
                10,
                Some(ERR_TRUNCATE_WRONG_VALUE),
            ),
            (
                Json::from_string(String::from("9999999999999999999999999")).unwrap(),
                u64::MAX,
                Some(ERR_DATA_OUT_OF_RANGE),
            ),
            (
                Json::from_f64(2f64 * (u64::MAX as f64)).unwrap(),
                u64::MAX,
                Some(ERR_DATA_OUT_OF_RANGE),
            ),
        ];

        for (input, expect, error_code) in cs {
            let mut ctx = CtxConfig {
                overflow_as_warning: true,
                truncate_as_warning: true,
                ..CtxConfig::default()
            }
            .into();
            let r = cast_json_as_uint(&mut ctx, Some(input.as_ref()));
            let r = r.map(|x| x.map(|x| x as u64));
            let log = make_log(&input, &expect, &r);
            check_result(Some(&expect), &r, log.as_str());
            check_warning(&ctx, error_code, log.as_str());
        }

        // should clip to zero
        let cs: Vec<(Json, u64, Option<i32>)> = vec![
            // (origin, expect, err_code)
            (Json::from_f64(-1.0).unwrap(), 0, None),
            (
                Json::from_string(String::from("-10")).unwrap(),
                0,
                Some(ERR_DATA_OUT_OF_RANGE),
            ),
            (Json::from_string(String::from("10")).unwrap(), 10, None),
            (
                Json::from_string(String::from("+10abc")).unwrap(),
                10,
                Some(ERR_TRUNCATE_WRONG_VALUE),
            ),
            (
                Json::from_string(String::from("9999999999999999999999999")).unwrap(),
                u64::MAX,
                Some(ERR_DATA_OUT_OF_RANGE),
            ),
            (
                Json::from_f64(2f64 * (u64::MAX as f64)).unwrap(),
                u64::MAX,
                Some(ERR_DATA_OUT_OF_RANGE),
            ),
        ];

        for (input, expect, err_code) in cs {
            let mut ctx = CtxConfig {
                overflow_as_warning: true,
                truncate_as_warning: true,
                should_clip_to_zero: true,
                ..CtxConfig::default()
            }
            .into();
            let r = cast_json_as_uint(&mut ctx, Some(input.as_ref()));
            let r = r.map(|x| x.map(|x| x as u64));
            let log = make_log(&input, &expect, &r);
            check_result(Some(&expect), &r, log.as_str());
            check_warning(&ctx, err_code, log.as_str());
        }
    }

    #[test]
    fn test_signed_int_as_signed_real() {
        test_none_with_nothing(cast_signed_int_as_signed_real);

        let cs: Vec<(i64, f64)> = vec![
            // (input, expect)
            (i64::MIN, i64::MIN as f64),
            (0, 0f64),
            (i64::MAX, i64::MAX as f64),
        ];

        for (input, expect) in cs {
            let r = cast_signed_int_as_signed_real(Some(&input));
            let r = r.map(|x| x.map(|x| x.into_inner()));
            let log = make_log(&input, &expect, &r);
            check_result(Some(&expect), &r, log.as_str());
        }
    }

    #[test]
    fn test_signed_int_as_unsigned_real() {
        test_none_with_metadata(cast_signed_int_as_unsigned_real);

        let cs: Vec<(i64, f64, bool)> = vec![
            // (input, expect, in_union)

            // TODO: add test case of negative int to unsigned real without in_union
            // (i64::MIN, i64::MIN as u64 as f64, false),

            // not in union
            (i64::MAX, i64::MAX as f64, false),
            (0, 0f64, false),
            // in union
            (i64::MIN, 0f64, true),
            (-1, 0f64, true),
            (i64::MAX, i64::MAX as f64, true),
            (0, 0f64, true),
        ];
        for (input, expect, in_union) in cs {
            let metadata = make_metadata(in_union);
            let r = cast_signed_int_as_unsigned_real(&metadata, Some(&input));
            let r = r.map(|x| x.map(|x| x.into_inner()));
            let log = format!(
                "input: {}, expect: {}, in_union: {}",
                input, expect, in_union
            );
            check_result(Some(&expect), &r, log.as_str());
        }
    }

    #[test]
    fn test_unsigned_int_as_signed_or_unsigned_real() {
        test_none_with_nothing(cast_unsigned_int_as_signed_or_unsigned_real);

        let cs = vec![
            // (input, expect)
            (0, 0f64),
            (u64::MAX, u64::MAX as f64),
            (i64::MAX as u64, i64::MAX as u64 as f64),
        ];
        for (input, expect) in cs {
            let r = cast_unsigned_int_as_signed_or_unsigned_real(Some(&(input as i64)));
            let r = r.map(|x| x.map(|x| x.into_inner()));
            let log = make_log(&input, &expect, &r);
            check_result(Some(&expect), &r, log.as_str());
        }
    }

    #[test]
    fn test_real_as_signed_real() {
        test_none_with_nothing(cast_real_as_signed_real);

        let cs = vec![
            // (input, expect)
            (f64::from(f32::MIN), f64::from(f32::MIN)),
            (f64::from(f32::MAX), f64::from(f32::MAX)),
            (f64::MIN, f64::MIN),
            (0f64, 0f64),
            (f64::MAX, f64::MAX),
            (i64::MIN as f64, i64::MIN as f64),
            (i64::MAX as f64, i64::MAX as f64),
            (u64::MAX as f64, u64::MAX as f64),
        ];
        for (input, expect) in cs {
            let r = cast_real_as_signed_real(Some(Real::new(input).as_ref().unwrap()));
            let r = r.map(|x| x.map(|x| x.into_inner()));
            let log = make_log(&input, &expect, &r);
            check_result(Some(&expect), &r, log.as_str());
        }
    }

    #[test]
    fn test_real_as_unsigned_real() {
        let cs = vec![
            // (input, expect, in_union)
            // not in union
            // TODO: add test case of negative real to unsigned real
            // (-1.0, -1.0, false),
            // (i64::MIN as f64, i64::MIN as f64, false),
            // (f64::MIN, f64::MIN, false),
            (u64::MIN as f64, u64::MIN as f64, false),
            (1.0, 1.0, false),
            (i64::MAX as f64, i64::MAX as f64, false),
            (u64::MAX as f64, u64::MAX as f64, false),
            (f64::MAX, f64::MAX, false),
            // in union
            (-1.0, 0.0, true),
            (i64::MIN as f64, 0.0, true),
            (u64::MIN as f64, 0.0, true),
            (f64::MIN, 0.0, true),
            (1.0, 1.0, true),
            (i64::MAX as f64, i64::MAX as f64, true),
            (u64::MAX as f64, u64::MAX as f64, true),
            (f64::MAX, f64::MAX, true),
        ];

        for (input, expect, in_union) in cs {
            let metadata = make_metadata(in_union);
            let r = cast_real_as_unsigned_real(&metadata, Some(Real::new(input).as_ref().unwrap()));
            let r = r.map(|x| x.map(|x| x.into_inner()));
            let log = format!(
                "input: {}, expect: {}, in_union: {}",
                input, expect, in_union
            );
            check_result(Some(&expect), &r, log.as_str());
        }
    }

    #[test]
    fn test_cast_string_as_real() {
        // None
        {
            let output: Option<Real> = RpnFnScalarEvaluator::new()
                .push_param(ScalarValue::Bytes(None))
                .evaluate(ScalarFuncSig::CastStringAsReal)
                .unwrap();
            assert_eq!(output, None);
        }

        // signed
        let ul = UNSPECIFIED_LENGTH;
        let cs: Vec<(String, f64, isize, isize, bool, bool)> = vec![
            // (input, expect, flen, decimal, truncated, overflow)
            // no special flen and decimal
            (String::from("99999999"), 99999999f64, ul, ul, false, false),
            (String::from("1234abc"), 1234f64, ul, ul, true, false),
            (String::from("-1234abc"), -1234f64, ul, ul, true, false),
            (
                (0..400).map(|_| '9').collect::<String>(),
                f64::MAX,
                ul,
                ul,
                true,
                false,
            ),
            (
                (0..401)
                    .map(|x| if x == 0 { '-' } else { '9' })
                    .collect::<String>(),
                f64::MIN,
                ul,
                ul,
                true,
                false,
            ),
            // with special flen and decimal
            (String::from("99999999"), 99999999f64, 8, 0, false, false),
            (String::from("99999999"), 99999999f64, 9, 0, false, false),
            (String::from("99999999"), 9999999f64, 7, 0, false, true),
            (String::from("99999999"), 999999.99, 8, 2, false, true),
            (String::from("1234abc"), 0.9f64, 1, 1, true, true),
            (String::from("-1234abc"), -0.9f64, 1, 1, true, true),
            (String::from(""), 0f64, 1, 0, false, false),
        ];

        for (input, expected, flen, decimal, truncated, overflow) in cs {
            let (result, ctx) = RpnFnScalarEvaluator::new()
                .context(CtxConfig {
                    overflow_as_warning: true,
                    truncate_as_warning: true,
                    ..CtxConfig::default()
                })
                .push_param(input.clone().into_bytes())
                .evaluate_raw(
                    FieldTypeConfig {
                        unsigned: false,
                        flen,
                        decimal,
                        tp: Some(FieldTypeTp::Double),
                        ..FieldTypeConfig::default()
                    },
                    ScalarFuncSig::CastStringAsReal,
                );
            let output: Option<Real> = result.unwrap().into();
            assert!(
                (output.unwrap().into_inner() - expected).abs() < f64::EPSILON,
                "input={:?}",
                input
            );
            let (warning_cnt, warnings) = match (truncated, overflow) {
                (true, true) => (2, vec![ERR_TRUNCATE_WRONG_VALUE, ERR_DATA_OUT_OF_RANGE]),
                (true, false) => (1, vec![ERR_TRUNCATE_WRONG_VALUE]),
                (false, true) => (1, vec![ERR_DATA_OUT_OF_RANGE]),
                _ => (0, vec![]),
            };
            assert_eq!(ctx.warnings.warning_cnt, warning_cnt);
            let mut got_warnings = ctx
                .warnings
                .warnings
                .iter()
                .map(|w| w.get_code())
                .collect::<Vec<i32>>();
            got_warnings.sort_unstable();
            assert_eq!(got_warnings, warnings);
        }

        // unsigned
        let cs: Vec<(String, f64, isize, isize, bool, bool, bool)> = vec![
            // (input, expect, flen, decimal, truncated, overflow, in_union)

            // not in union
            (
                String::from("99999999"),
                99999999f64,
                ul,
                ul,
                false,
                false,
                false,
            ),
            (String::from("1234abc"), 1234f64, ul, ul, true, false, false),
            (
                (0..400).map(|_| '9').collect::<String>(),
                f64::MAX,
                ul,
                ul,
                true,
                false,
                false,
            ),
            (
                String::from("99999999"),
                99999999f64,
                8,
                0,
                false,
                false,
                false,
            ),
            (
                String::from("99999999"),
                9999999.9,
                8,
                1,
                false,
                true,
                false,
            ),
            (
                String::from("99999999"),
                999999.99,
                8,
                2,
                false,
                true,
                false,
            ),
            (String::from("99999999"), 999999.9, 7, 1, false, true, false),
            (String::from("1234abc"), 1234.0, 4, 0, true, false, false),
            (String::from("1234abc"), 999.9, 4, 1, true, true, false),
            (String::from("1234abc"), 99.99, 4, 2, true, true, false),
            (String::from("1234abc"), 99.9, 3, 1, true, true, false),
            (String::from("1234abc"), 9.999, 4, 3, true, true, false),
            (
                String::from("99999999"),
                99999999f64,
                8,
                0,
                false,
                false,
                false,
            ),
            (
                String::from("99999999"),
                9999999.9,
                8,
                1,
                false,
                true,
                false,
            ),
            (
                String::from("99999999"),
                999999.99,
                8,
                2,
                false,
                true,
                false,
            ),
            (String::from("99999999"), 999999.9, 7, 1, false, true, false),
            (String::from("1234abc"), 1234.0, 4, 0, true, false, false),
            (String::from("1234abc"), 999.9, 4, 1, true, true, false),
            (String::from("1234abc"), 99.99, 4, 2, true, true, false),
            (String::from("1234abc"), 99.9, 3, 1, true, true, false),
            (String::from("1234abc"), 9.999, 4, 3, true, true, false),
            (
                (0..400).map(|_| '9').collect::<String>(),
                f64::MAX,
                ul,
                ul,
                true,
                false,
                false,
            ),
            (
                (0..400).map(|_| '9').collect::<String>(),
                9999999999.0,
                10,
                0,
                true,
                true,
                false,
            ),
            (
                (0..400).map(|_| '9').collect::<String>(),
                999999999.9,
                10,
                1,
                true,
                true,
                false,
            ),
            // TODO
            // (
            //     (0..401)
            //         .map(|x| if x == 0 { '-' } else { '9' })
            //         .collect::<String>(),
            //     0f64, ul, ul, true, true, false,
            // ),
            // (
            //     String::from("-1234abc"), 0f64, ul, ul,
            //     true, true, false,
            // ),
            // (String::from("-1234abc"), 0.0, 4, 0, true, true, false),
            // (String::from("-1234abc"), 0.0, 4, 1, true, true, false),
            // (String::from("-1234abc"), 0.0, 4, 2, true, true, false),
            // (String::from("-1234abc"), 0.0, 3, 1, true, true, false),
            // (String::from("-1234abc"), 0.0, 4, 3, true, true, false),

            // in union
            // in union and neg
            (String::from("-190"), 0f64, ul, ul, false, false, true),
            (String::from("-10abc"), 0f64, ul, ul, true, false, true),
            (String::from("-1234abc"), 0.0, ul, ul, true, false, true),
        ];

        for (input, expected, flen, decimal, truncated, overflow, in_union) in cs {
            let (result, ctx) = RpnFnScalarEvaluator::new()
                .context(CtxConfig {
                    overflow_as_warning: true,
                    truncate_as_warning: true,
                    ..CtxConfig::default()
                })
                .metadata(Box::new(make_metadata(in_union)))
                .push_param(input.clone().into_bytes())
                .evaluate_raw(
                    FieldTypeConfig {
                        unsigned: true,
                        flen,
                        decimal,
                        tp: Some(FieldTypeTp::Double),
                        ..FieldTypeConfig::default()
                    },
                    ScalarFuncSig::CastStringAsReal,
                );
            let output: Option<Real> = result.unwrap().into();
            assert!(
                (output.unwrap().into_inner() - expected).abs() < f64::EPSILON,
                "input:{:?}, expected:{:?}, flen:{:?}, decimal:{:?}, truncated:{:?}, overflow:{:?}, in_union:{:?}",
                input,
                expected,
                flen,
                decimal,
                truncated,
                overflow,
                in_union
            );
            let (warning_cnt, warnings) = match (truncated, overflow) {
                (true, true) => (2, vec![ERR_TRUNCATE_WRONG_VALUE, ERR_DATA_OUT_OF_RANGE]),
                (true, false) => (1, vec![ERR_TRUNCATE_WRONG_VALUE]),
                (false, true) => (1, vec![ERR_DATA_OUT_OF_RANGE]),
                _ => (0, vec![]),
            };
            let mut got_warnings = ctx
                .warnings
                .warnings
                .iter()
                .map(|w| w.get_code())
                .collect::<Vec<i32>>();
            got_warnings.sort_unstable();
            assert_eq!(
                ctx.warnings.warning_cnt, warning_cnt,
                "input:{:?}, expected:{:?}, flen:{:?}, decimal:{:?}, truncated:{:?}, overflow:{:?}, in_union:{:?}, warnings:{:?}",
                input, expected, flen, decimal, truncated, overflow, in_union, got_warnings,
            );
            assert_eq!(got_warnings, warnings);
        }

        // not in union, neg
        let cs: Vec<(String, f64, isize, isize, Vec<i32>)> = vec![
            (
                (0..401)
                    .map(|x| if x == 0 { '-' } else { '9' })
                    .collect::<String>(),
                0f64,
                ul,
                ul,
                vec![ERR_TRUNCATE_WRONG_VALUE, ERR_DATA_OUT_OF_RANGE],
            ),
            (
                String::from("-1234abc"),
                0f64,
                ul,
                ul,
                vec![ERR_TRUNCATE_WRONG_VALUE, ERR_DATA_OUT_OF_RANGE],
            ),
            (
                String::from("-1234abc"),
                0.0,
                4,
                0,
                vec![ERR_TRUNCATE_WRONG_VALUE, ERR_DATA_OUT_OF_RANGE],
            ),
            // the case below has 3 warning
            // - from getValidFloatPrefix, because of `-1234abc`'s `abc`,
            //   (ERR_TRUNCATE_WRONG_VALUE)
            // - from ProduceFloatWithSpecifiedTp, because of TruncateFloat (ERR_DATA_OUT_OF_RANGE)
            // - from ProduceFloatWithSpecifiedTp, because of unsigned but negative
            //   (ERR_DATA_OUT_OF_RANGE)
            (
                String::from("-1234abc"),
                0.0,
                4,
                1,
                vec![
                    ERR_TRUNCATE_WRONG_VALUE,
                    ERR_DATA_OUT_OF_RANGE,
                    ERR_DATA_OUT_OF_RANGE,
                ],
            ),
            (
                String::from("-1234abc"),
                0.0,
                4,
                2,
                vec![
                    ERR_TRUNCATE_WRONG_VALUE,
                    ERR_DATA_OUT_OF_RANGE,
                    ERR_DATA_OUT_OF_RANGE,
                ],
            ),
            (
                String::from("-1234abc"),
                0.0,
                3,
                1,
                vec![
                    ERR_TRUNCATE_WRONG_VALUE,
                    ERR_DATA_OUT_OF_RANGE,
                    ERR_DATA_OUT_OF_RANGE,
                ],
            ),
            (
                String::from("-1234abc"),
                0.0,
                4,
                3,
                vec![
                    ERR_TRUNCATE_WRONG_VALUE,
                    ERR_DATA_OUT_OF_RANGE,
                    ERR_DATA_OUT_OF_RANGE,
                ],
            ),
        ];
        for (input, expected, flen, decimal, err_codes) in cs {
            let (result, ctx) = RpnFnScalarEvaluator::new()
                .context(CtxConfig {
                    overflow_as_warning: true,
                    truncate_as_warning: true,
                    ..CtxConfig::default()
                })
                .metadata(Box::new(make_metadata(false)))
                .push_param(input.clone().into_bytes())
                .evaluate_raw(
                    FieldTypeConfig {
                        unsigned: true,
                        flen,
                        decimal,
                        tp: Some(FieldTypeTp::Double),
                        ..FieldTypeConfig::default()
                    },
                    ScalarFuncSig::CastStringAsReal,
                );
            let output: Option<Real> = result.unwrap().into();
            assert!(
                (output.unwrap().into_inner() - expected).abs() < f64::EPSILON,
                "input={:?}",
                input
            );

            assert_eq!(ctx.warnings.warning_cnt, err_codes.len());
            for (idx, err) in err_codes.iter().enumerate() {
                assert_eq!(
                    ctx.warnings.warnings[idx].get_code(),
                    *err,
                    "input: {:?}",
                    input
                );
            }
        }

        // binary literal
        let cases = vec![
            (vec![0x01, 0x02, 0x03], Some(f64::from(0x010203))),
            (vec![0x01, 0x02, 0x03, 0x4], Some(f64::from(0x01020304))),
            (
                vec![0x01, 0x02, 0x03, 0x4, 0x05, 0x06, 0x06, 0x06, 0x06],
                None,
            ),
        ];
        for (input, expected) in cases {
            let output: Result<Option<Real>> = RpnFnScalarEvaluator::new()
                .metadata(Box::new(make_metadata(false)))
                .return_field_type(FieldTypeConfig {
                    flen: tidb_query_datatype::UNSPECIFIED_LENGTH,
                    decimal: tidb_query_datatype::UNSPECIFIED_LENGTH,
                    tp: Some(FieldTypeTp::Double),
                    ..FieldTypeConfig::default()
                })
                .push_param_with_field_type(
                    input.clone(),
                    FieldTypeConfig {
                        tp: Some(FieldTypeTp::VarString),
                        collation: Some(Collation::Binary),
                        ..FieldTypeConfig::default()
                    },
                )
                .evaluate(ScalarFuncSig::CastStringAsReal);

            if let Some(exp) = expected {
                assert!(output.is_ok(), "input: {:?}", input);
                assert!(
                    (output.unwrap().unwrap().into_inner() - exp).abs() < f64::EPSILON,
                    "input={:?}",
                    input
                );
            } else {
                output.unwrap_err();
            }
        }
    }

    #[test]
    fn test_decimal_as_signed_real() {
        test_none_with_ctx(cast_any_as_any::<Decimal, Int>);

        // because decimal can always be represent by signed real,
        // so we needn't to check whether get truncated err.
        let cs = vec![
            // (input, expect)
            (Decimal::from_f64(-10.0).unwrap(), -10.0),
            (Decimal::from_f64(i64::MIN as f64).unwrap(), i64::MIN as f64),
            (Decimal::from_f64(i64::MAX as f64).unwrap(), i64::MAX as f64),
            (Decimal::from_f64(u64::MAX as f64).unwrap(), u64::MAX as f64),
        ];
        for (input, expect) in cs {
            let mut ctx = EvalContext::default();
            let r = cast_any_as_any::<Decimal, Real>(&mut ctx, Some(&input));
            let r = r.map(|x| x.map(|x| x.into_inner()));
            let log = make_log(&input, &expect, &r);
            check_result(Some(&expect), &r, log.as_str());
        }
    }

    #[test]
    fn test_decimal_as_unsigned_real() {
        test_none_with_ctx_and_metadata(cast_decimal_as_unsigned_real);

        let cs: Vec<(Decimal, f64, bool, bool)> = vec![
            // (origin, expect, in_union, overflow)
            // not in union
            (Decimal::from(0), 0.0, false, false),
            (
                Decimal::from(9223372036854775807u64),
                9223372036854775807.0,
                false,
                false,
            ),
            (
                Decimal::from_bytes(b"9223372036854775809")
                    .unwrap()
                    .unwrap(),
                9223372036854775809.0,
                false,
                false,
            ),
            // TODO: add test case for negative decimal to unsigned real

            // in union
            (Decimal::from(-1023), 0f64, true, false),
            (Decimal::from(-10), 0f64, true, false),
            (Decimal::from(i64::MIN), 0f64, true, false),
            (Decimal::from(1023), 1023.0, true, false),
            (Decimal::from(10), 10.0, true, false),
            (Decimal::from(i64::MAX), i64::MAX as f64, true, false),
            (Decimal::from(u64::MAX), u64::MAX as f64, true, false),
            (
                Decimal::from(1844674407370955161u64),
                1844674407370955161u64 as f64,
                true,
                false,
            ),
            (
                Decimal::from_bytes(b"18446744073709551616")
                    .unwrap()
                    .unwrap(),
                // 18446744073709551616 - u64::MAX==1,
                // but u64::MAX as f64 == 18446744073709551616
                u64::MAX as f64,
                true,
                false,
            ),
        ];

        for (input, expect, in_union, overflow) in cs {
            let mut ctx = CtxConfig {
                overflow_as_warning: true,
                ..CtxConfig::default()
            }
            .into();
            let metadata = make_metadata(in_union);
            let r = cast_decimal_as_unsigned_real(&mut ctx, &metadata, Some(&input));
            let r = r.map(|x| x.map(|x| x.into_inner()));
            let log = format!(
                "input: {}, expect: {}, in_union: {}, expect_overflow: {}, result: {:?}",
                input, expect, in_union, overflow, r
            );
            check_result(Some(&expect), &r, log.as_str());
            check_overflow(&ctx, overflow, log.as_str());
        }
    }

    #[test]
    #[allow(clippy::excessive_precision)]
    fn test_time_as_real() {
        let mut ctx = EvalContext::default();
        test_none_with_ctx(cast_any_as_any::<Time, Real>);

        // TODO: add more test case
        let cs = vec![
            (
                Time::parse_datetime(&mut ctx, "2000-01-01T12:13:14.6666", 6, true).unwrap(),
                20000101121314.666600,
            ),
            (
                Time::parse_datetime(&mut ctx, "2000-01-01T12:13:14.6666", 0, true).unwrap(),
                20000101121315.0,
            ),
            (
                Time::parse_datetime(&mut ctx, "2000-01-01T12:13:14.6666", 3, true).unwrap(),
                20000101121314.667,
            ),
            (
                Time::parse_datetime(&mut ctx, "2000-01-01T12:13:14.6666", 4, true).unwrap(),
                20000101121314.6666,
            ),
        ];

        for (input, expect) in cs {
            let mut ctx = EvalContext::default();
            let r = cast_any_as_any::<Time, Real>(&mut ctx, Some(&input));
            let r = r.map(|x| x.map(|x| x.into_inner()));
            let log = make_log(&input, &expect, &r);
            check_result(Some(&expect), &r, log.as_str());
        }
    }

    #[test]
    fn test_duration_as_real() {
        let mut ctx = EvalContext::default();
        // TODO: add more test case
        let cs = vec![
            // (input, expect)
            (
                Duration::parse(&mut ctx, "17:51:04.78", 2).unwrap(),
                175104.78,
            ),
            (
                Duration::parse(&mut ctx, "-17:51:04.78", 2).unwrap(),
                -175104.78,
            ),
            (
                Duration::parse(&mut ctx, "17:51:04.78", 0).unwrap(),
                175105.0,
            ),
            (
                Duration::parse(&mut ctx, "-17:51:04.78", 0).unwrap(),
                -175105.0,
            ),
        ];
        for (input, expect) in cs {
            let mut ctx = EvalContext::default();
            let r = cast_any_as_any::<Duration, Real>(&mut ctx, Some(&input));
            let r = r.map(|x| x.map(|x| x.into_inner()));
            let log = make_log(&input, &expect, &r);
            check_result(Some(&expect), &r, log.as_str());
        }
    }

    #[test]
    fn test_json_as_real() {
        let cs: Vec<(Json, f64, Option<i32>)> = vec![
            // (input, expect, err_code)
            (Json::from_object(BTreeMap::default()).unwrap(), 0f64, None),
            (Json::from_array(vec![]).unwrap(), 0f64, None),
            (Json::from_i64(10).unwrap(), 10f64, None),
            (Json::from_i64(i64::MAX).unwrap(), i64::MAX as f64, None),
            (Json::from_i64(i64::MIN).unwrap(), i64::MIN as f64, None),
            (Json::from_u64(0).unwrap(), 0f64, None),
            (Json::from_u64(u64::MAX).unwrap(), u64::MAX as f64, None),
            (Json::from_f64(f64::MAX).unwrap(), f64::MAX, None),
            (Json::from_f64(f64::MIN).unwrap(), f64::MIN, None),
            (Json::from_string(String::from("10.0")).unwrap(), 10.0, None),
            (
                Json::from_string(String::from("-10.0")).unwrap(),
                -10.0,
                None,
            ),
            (Json::from_bool(true).unwrap(), 1f64, None),
            (Json::from_bool(false).unwrap(), 0f64, None),
            (Json::none().unwrap(), 0f64, None),
            (
                Json::from_string((0..500).map(|_| '9').collect::<String>()).unwrap(),
                f64::MAX,
                Some(ERR_TRUNCATE_WRONG_VALUE),
            ),
            (
                Json::from_string(
                    (0..500)
                        .map(|x| if x == 0 { '-' } else { '9' })
                        .collect::<String>(),
                )
                .unwrap(),
                f64::MIN,
                Some(ERR_TRUNCATE_WRONG_VALUE),
            ),
        ];

        for (input, expect, err_code) in cs {
            let mut ctx = CtxConfig {
                truncate_as_warning: true,
                ..CtxConfig::default()
            }
            .into();
            let r = cast_json_as_any::<Real>(&mut ctx, Some(input.as_ref()));
            let r = r.map(|x| x.map(|x| x.into_inner()));
            let log = make_log(&input, &expect, &r);
            check_result(Some(&expect), &r, log.as_str());
            check_warning(&ctx, err_code, log.as_str());
        }
    }

    /// base_cs:
    /// vector of (T, T to bytes(without any other handle do by
    /// cast_as_string_helper), T to string for debug output),
    /// the object should not be zero len.
    #[allow(clippy::type_complexity)]
    fn test_as_string_helper<T: Clone, FnCast>(
        base_cs: Vec<(T, Vec<u8>, String)>,
        cast_func: FnCast,
        func_name: &str,
    ) where
        FnCast: Fn(&mut EvalContext, &RpnFnCallExtra, Option<T>) -> Result<Option<Bytes>>,
    {
        #[derive(Clone, Copy)]
        enum FlenType {
            Eq,
            LessOne,
            ExtraOne,
            Unspecified,
        }
        let cs: Vec<(FlenType, bool, &str, FieldTypeTp, Collation, Option<i32>)> = vec![
            // (flen_type, pad_zero, charset, tp, collation, err_code)

            // normal, flen==str.len
            (
                FlenType::Eq,
                false,
                CHARSET_BIN,
                FieldTypeTp::String,
                Collation::Binary,
                None,
            ),
            (
                FlenType::Eq,
                false,
                CHARSET_UTF8,
                FieldTypeTp::String,
                Collation::Binary,
                None,
            ),
            (
                FlenType::Eq,
                false,
                CHARSET_UTF8MB4,
                FieldTypeTp::String,
                Collation::Binary,
                None,
            ),
            (
                FlenType::Eq,
                false,
                CHARSET_ASCII,
                FieldTypeTp::String,
                Collation::Binary,
                None,
            ),
            (
                FlenType::Eq,
                false,
                CHARSET_LATIN1,
                FieldTypeTp::String,
                Collation::Binary,
                None,
            ),
            // normal, flen==UNSPECIFIED_LENGTH
            (
                FlenType::Unspecified,
                false,
                CHARSET_BIN,
                FieldTypeTp::String,
                Collation::Binary,
                None,
            ),
            (
                FlenType::Unspecified,
                false,
                CHARSET_UTF8,
                FieldTypeTp::String,
                Collation::Binary,
                None,
            ),
            (
                FlenType::Unspecified,
                false,
                CHARSET_UTF8MB4,
                FieldTypeTp::String,
                Collation::Binary,
                None,
            ),
            (
                FlenType::Unspecified,
                false,
                CHARSET_ASCII,
                FieldTypeTp::String,
                Collation::Binary,
                None,
            ),
            (
                FlenType::Unspecified,
                false,
                CHARSET_LATIN1,
                FieldTypeTp::String,
                Collation::Binary,
                None,
            ),
            // branch 1 of ProduceStrWithSpecifiedTp
            // not bin_str, so no pad_zero
            (
                FlenType::LessOne,
                false,
                CHARSET_UTF8,
                FieldTypeTp::String,
                Collation::Utf8Mb4BinNoPadding,
                Some(ERR_DATA_TOO_LONG),
            ),
            (
                FlenType::LessOne,
                false,
                CHARSET_UTF8MB4,
                FieldTypeTp::String,
                Collation::Utf8Mb4BinNoPadding,
                Some(ERR_DATA_TOO_LONG),
            ),
            (
                FlenType::Eq,
                false,
                CHARSET_UTF8,
                FieldTypeTp::String,
                Collation::Utf8Mb4BinNoPadding,
                None,
            ),
            (
                FlenType::Eq,
                false,
                CHARSET_UTF8MB4,
                FieldTypeTp::String,
                Collation::Utf8Mb4BinNoPadding,
                None,
            ),
            (
                FlenType::ExtraOne,
                false,
                CHARSET_UTF8,
                FieldTypeTp::String,
                Collation::Utf8Mb4BinNoPadding,
                None,
            ),
            (
                FlenType::ExtraOne,
                false,
                CHARSET_UTF8MB4,
                FieldTypeTp::String,
                Collation::Utf8Mb4BinNoPadding,
                None,
            ),
            (
                FlenType::ExtraOne,
                false,
                CHARSET_UTF8,
                FieldTypeTp::String,
                Collation::Utf8Mb4BinNoPadding,
                None,
            ),
            (
                FlenType::ExtraOne,
                false,
                CHARSET_UTF8MB4,
                FieldTypeTp::String,
                Collation::Utf8Mb4BinNoPadding,
                None,
            ),
            // bin_str, so need pad_zero
            (
                FlenType::ExtraOne,
                true,
                CHARSET_UTF8,
                FieldTypeTp::String,
                Collation::Binary,
                None,
            ),
            (
                FlenType::ExtraOne,
                true,
                CHARSET_UTF8MB4,
                FieldTypeTp::String,
                Collation::Binary,
                None,
            ),
            // branch 2 of ProduceStrWithSpecifiedTp
            // branch 2 need s.len>flen, so never need pad_zero
            (
                FlenType::LessOne,
                false,
                CHARSET_ASCII,
                FieldTypeTp::String,
                Collation::Utf8Mb4BinNoPadding,
                Some(ERR_DATA_TOO_LONG),
            ),
            (
                FlenType::LessOne,
                false,
                CHARSET_LATIN1,
                FieldTypeTp::String,
                Collation::Utf8Mb4BinNoPadding,
                Some(ERR_DATA_TOO_LONG),
            ),
            (
                FlenType::LessOne,
                false,
                CHARSET_BIN,
                FieldTypeTp::String,
                Collation::Utf8Mb4BinNoPadding,
                Some(ERR_DATA_TOO_LONG),
            ),
            // branch 3 of ProduceStrWithSpecifiedTp ,
            // will never be reached,
            // because padZero param is always false
        ];
        for (input, bytes, debug_str) in base_cs {
            for (flen_type, pad_zero, charset, tp, collation, err_code) in cs.iter() {
                let mut ctx = CtxConfig {
                    truncate_as_warning: true,
                    ..CtxConfig::default()
                }
                .into();
                let res_len = bytes.len();
                let flen = match flen_type {
                    FlenType::Eq => res_len as isize,
                    FlenType::LessOne => {
                        if res_len == 0 {
                            continue;
                        } else {
                            (res_len - 1) as isize
                        }
                    }
                    FlenType::ExtraOne => (res_len + 1) as isize,
                    FlenType::Unspecified => UNSPECIFIED_LENGTH,
                };
                let rft = FieldTypeConfig {
                    flen,
                    charset: Some(charset),
                    tp: Some(*tp),
                    collation: Some(*collation),
                    ..FieldTypeConfig::default()
                }
                .into();
                let extra = make_extra(&rft);

                let r = cast_func(&mut ctx, &extra, Some(input.clone()));

                let mut expect = bytes.clone();
                if *pad_zero && flen > expect.len() as isize {
                    expect.extend((expect.len()..flen as usize).map(|_| 0u8));
                } else if flen != UNSPECIFIED_LENGTH {
                    expect.truncate(flen as usize);
                }

                let log = format!(
                    "func: {:?}, input: {}, expect: {:?}, flen: {}, \
                     charset: {}, field_type: {}, collation: {}, output: {:?}",
                    func_name, debug_str, &expect, flen, charset, tp, collation, &r
                );
                check_result(Some(&expect), &r, log.as_str());
                check_warning(&ctx, *err_code, log.as_str());
            }
        }
    }

    #[test]
    fn test_int_as_string() {
        test_none_with_ctx_and_extra(cast_any_as_string::<Int>);

        let cs: Vec<(&i64, Vec<u8>, String)> = vec![
            (
                &i64::MAX,
                i64::MAX.to_string().into_bytes(),
                i64::MAX.to_string(),
            ),
            (
                &i64::MIN,
                i64::MIN.to_string().into_bytes(),
                i64::MIN.to_string(),
            ),
        ];
        test_as_string_helper(cs, cast_any_as_string::<Int>, "cast_any_as_string::<Int>");
    }

    fn helper_get_cs_ref<U, V: Clone, W: Clone>(cs: &[(U, V, W)]) -> Vec<(&U, V, W)> {
        cs.iter()
            .map(|(u, v, w)| (u, v.clone(), w.clone()))
            .collect()
    }

    #[test]
    fn test_uint_as_string() {
        test_none_with_ctx_and_extra(cast_uint_as_string);

        let cs: Vec<(u64, Vec<u8>, String)> = vec![
            (
                i64::MAX as u64,
                (i64::MAX as u64).to_string().into_bytes(),
                (i64::MAX as u64).to_string(),
            ),
            (
                i64::MIN as u64,
                (i64::MIN as u64).to_string().into_bytes(),
                (i64::MIN as u64).to_string(),
            ),
            (
                u64::MAX,
                u64::MAX.to_string().into_bytes(),
                u64::MAX.to_string(),
            ),
            (0u64, 0u64.to_string().into_bytes(), 0u64.to_string()),
        ];

        let ref_cs = helper_get_cs_ref(&cs);

        test_as_string_helper(
            ref_cs,
            |ctx, extra, val| {
                let val = val.map(|x| *x as i64);
                cast_uint_as_string(ctx, extra, val.as_ref())
            },
            "cast_uint_as_string",
        );
    }

    #[test]
    fn test_year_as_string() {
        let cs: Vec<(i64, Vec<u8>, String)> = vec![
            (0, b"0000".to_vec(), "0000".to_string()),
            (2000, b"2000".to_vec(), "2000".to_string()),
        ];

        let ref_cs = helper_get_cs_ref(&cs);

        test_as_string_helper(
            ref_cs,
            |ctx, extra, val| {
                let val = val.copied();
                cast_year_as_string(ctx, extra, &val.unwrap())
            },
            "cast_year_as_string",
        );
    }

    #[test]
    fn test_float_real_as_string() {
        test_none_with_ctx_and_extra(cast_float_real_as_string);

        let cs: Vec<(f32, Vec<u8>, String)> = vec![
            (
                f32::MAX,
                f32::MAX.to_string().into_bytes(),
                f32::MAX.to_string(),
            ),
            (1.0f32, 1.0f32.to_string().into_bytes(), 1.0f32.to_string()),
            (
                1.1113f32,
                1.1113f32.to_string().into_bytes(),
                1.1113f32.to_string(),
            ),
            (0.1f32, 0.1f32.to_string().into_bytes(), 0.1f32.to_string()),
        ];

        let ref_cs = helper_get_cs_ref(&cs);

        test_as_string_helper(
            ref_cs,
            |ctx, extra, val| {
                cast_float_real_as_string(
                    ctx,
                    extra,
                    val.map(|x| Real::new(f64::from(*x)).unwrap()).as_ref(),
                )
            },
            "cast_float_real_as_string",
        );
    }

    #[test]
    fn test_double_real_as_string() {
        test_none_with_ctx_and_extra(cast_any_as_string::<Real>);

        let cs: Vec<(f64, Vec<u8>, String)> = vec![
            (
                f64::from(f32::MAX),
                (f64::from(f32::MAX)).to_string().into_bytes(),
                f64::from(f32::MAX).to_string(),
            ),
            (
                f64::from(f32::MIN),
                (f64::from(f32::MIN)).to_string().into_bytes(),
                f64::from(f32::MIN).to_string(),
            ),
            (
                f64::MIN,
                f64::MIN.to_string().into_bytes(),
                f64::MIN.to_string(),
            ),
            (
                f64::MAX,
                f64::MAX.to_string().into_bytes(),
                f64::MAX.to_string(),
            ),
            (1.0f64, 1.0f64.to_string().into_bytes(), 1.0f64.to_string()),
            (
                1.1113f64,
                1.1113f64.to_string().into_bytes(),
                1.1113f64.to_string(),
            ),
            (0.1f64, 0.1f64.to_string().into_bytes(), 0.1f64.to_string()),
        ];

        let ref_cs = helper_get_cs_ref(&cs);

        test_as_string_helper(
            ref_cs,
            |ctx, extra, val| {
                cast_any_as_string::<Real>(ctx, extra, val.map(|x| Real::new(*x).unwrap()).as_ref())
            },
            "cast_any_as_string::<Real>",
        );
    }

    #[test]
    fn test_string_as_string() {
        test_none_with_ctx_and_extra(cast_string_as_string);

        let test_vec_1 = Vec::from(b"".as_ref());
        let test_vec_2 = (0..1024).map(|_| b'0').collect::<Vec<u8>>();

        let cs: Vec<(BytesRef, Vec<u8>, String)> = vec![
            (
                test_vec_1.as_slice(),
                Vec::from(b"".as_ref()),
                String::from("<empty-str>"),
            ),
            (
                test_vec_2.as_slice(),
                (0..1024).map(|_| b'0').collect::<Vec<u8>>(),
                String::from("1024 zeros('0')"),
            ),
        ];

        test_as_string_helper(cs, cast_string_as_string, "cast_string_as_string");
    }

    #[test]
    fn test_to_binary() {
        let cases = vec![
            ("a".as_bytes().to_vec(), "utf8mb4", Some(vec![0x61])),
            ("a".as_bytes().to_vec(), "gbk", Some(vec![0x61])),
            (
                "一".as_bytes().to_vec(),
                "utf8mb4",
                Some(vec![0xe4, 0xb8, 0x80]),
            ),
            ("一".as_bytes().to_vec(), "gbk", Some(vec![0xd2, 0xbb])),
        ];

        for (v, charset, expected) in cases {
            let result = RpnFnScalarEvaluator::new()
                .push_param_with_field_type(
                    v,
                    FieldTypeBuilder::new()
                        .tp(FieldTypeTp::String)
                        .charset(charset)
                        .build(),
                )
                .evaluate(ScalarFuncSig::ToBinary)
                .unwrap();
            assert_eq!(expected, result);
        }
    }

    #[test]
    fn test_from_binary() {
        let cases = vec![
            (vec![0x61], "utf8mb4", Some("a".as_bytes().to_vec())),
            (vec![0x61], "gbk", Some("a".as_bytes().to_vec())),
            (
                vec![0xe4, 0xb8, 0x80],
                "utf8mb4",
                Some("一".as_bytes().to_vec()),
            ),
            (vec![0xd2, 0xbb], "gbk", Some("一".as_bytes().to_vec())),
        ];

        for (v, charset, expected) in cases {
            let result = RpnFnScalarEvaluator::new()
                .push_param_with_field_type(
                    v,
                    FieldTypeBuilder::new().tp(FieldTypeTp::String).build(),
                )
                .return_field_type(
                    FieldTypeBuilder::new()
                        .tp(FieldTypeTp::String)
                        .charset(charset)
                        .build(),
                )
                .evaluate(ScalarFuncSig::FromBinary)
                .unwrap();
            assert_eq!(expected, result);
        }
    }

    #[test]
    fn test_decimal_as_string() {
        test_none_with_ctx_and_extra(cast_any_as_string::<Decimal>);

        let cs: Vec<(Decimal, Vec<u8>, String)> = vec![
            (
                Decimal::from(i64::MAX),
                i64::MAX.to_string().into_bytes(),
                i64::MAX.to_string(),
            ),
            (
                Decimal::from(i64::MIN),
                i64::MIN.to_string().into_bytes(),
                i64::MIN.to_string(),
            ),
            (
                Decimal::from(u64::MAX),
                u64::MAX.to_string().into_bytes(),
                u64::MAX.to_string(),
            ),
            (
                Decimal::from_f64(0.0).unwrap(),
                0.0.to_string().into_bytes(),
                0.0.to_string(),
            ),
            (
                Decimal::from_f64(i64::MAX as f64).unwrap(),
                (i64::MAX as f64).to_string().into_bytes(),
                (i64::MAX as f64).to_string(),
            ),
            (
                Decimal::from_f64(i64::MIN as f64).unwrap(),
                (i64::MIN as f64).to_string().into_bytes(),
                (i64::MIN as f64).to_string(),
            ),
            (
                Decimal::from_f64(u64::MAX as f64).unwrap(),
                (u64::MAX as f64).to_string().into_bytes(),
                (u64::MAX as f64).to_string(),
            ),
            (
                Decimal::from_bytes(b"999999999999999999999999")
                    .unwrap()
                    .unwrap(),
                Vec::from(b"999999999999999999999999".as_ref()),
                String::from("999999999999999999999999"),
            ),
        ];

        let ref_cs = helper_get_cs_ref(&cs);

        test_as_string_helper(
            ref_cs,
            cast_any_as_string::<Decimal>,
            "cast_any_as_string::<Decimal>",
        );
    }

    #[test]
    fn test_time_as_string() {
        test_none_with_ctx_and_extra(cast_any_as_string::<Time>);

        let mut ctx = EvalContext::default();
        // TODO: add more test case
        let cs: Vec<(Time, Vec<u8>, String)> = vec![
            (
                Time::parse_datetime(&mut ctx, "2000-01-01T12:13:14", 0, true).unwrap(),
                "2000-01-01 12:13:14".to_string().into_bytes(),
                "2000-01-01 12:13:14".to_string(),
            ),
            (
                Time::parse_datetime(&mut ctx, "2000-01-01T12:13:14.6666", 0, true).unwrap(),
                "2000-01-01 12:13:15".to_string().into_bytes(),
                "2000-01-01 12:13:15".to_string(),
            ),
            (
                Time::parse_datetime(&mut ctx, "2000-01-01T12:13:14.6666", 3, true).unwrap(),
                "2000-01-01 12:13:14.667".to_string().into_bytes(),
                "2000-01-01 12:13:14.667".to_string(),
            ),
            (
                Time::parse_datetime(&mut ctx, "2000-01-01T12:13:14.6666", 4, true).unwrap(),
                "2000-01-01 12:13:14.6666".to_string().into_bytes(),
                "2000-01-01 12:13:14.6666".to_string(),
            ),
            (
                Time::parse_datetime(&mut ctx, "2000-01-01T12:13:14.6666", 6, true).unwrap(),
                "2000-01-01 12:13:14.666600".to_string().into_bytes(),
                "2000-01-01 12:13:14.666600".to_string(),
            ),
        ];

        let ref_cs = helper_get_cs_ref(&cs);

        test_as_string_helper(
            ref_cs,
            cast_any_as_string::<Time>,
            "cast_any_as_string::<Time>",
        );
    }

    #[test]
    fn test_duration_as_string() {
        test_none_with_ctx_and_extra(cast_any_as_string::<Duration>);
        let mut ctx = EvalContext::default();
        let cs = vec![
            (
                Duration::parse(&mut ctx, "17:51:04.78", 2).unwrap(),
                "17:51:04.78".to_string().into_bytes(),
                "17:51:04.78".to_string(),
            ),
            (
                Duration::parse(&mut ctx, "-17:51:04.78", 2).unwrap(),
                "-17:51:04.78".to_string().into_bytes(),
                "-17:51:04.78".to_string(),
            ),
            (
                Duration::parse(&mut ctx, "17:51:04.78", 0).unwrap(),
                "17:51:05".to_string().into_bytes(),
                "17:51:05".to_string(),
            ),
            (
                Duration::parse(&mut ctx, "-17:51:04.78", 0).unwrap(),
                "-17:51:05".to_string().into_bytes(),
                "-17:51:05".to_string(),
            ),
        ];

        let ref_cs = helper_get_cs_ref(&cs);

        test_as_string_helper(
            ref_cs,
            cast_any_as_string::<Duration>,
            "cast_any_as_string::<Duration>",
        );
    }

    #[test]
    fn test_json_as_string() {
        test_none_with_ctx(cast_json_as_bytes);

        // FIXME: this case is not exactly same as TiDB's,
        //  such as(left is TiKV, right is TiDB)
        //  f64::MIN =>        "1.7976931348623157e308",  "1.7976931348623157e+308",
        //  f64::MAX =>        "-1.7976931348623157e308", "-1.7976931348623157e+308",
        //  f32::MIN as f64 => "3.4028234663852886e38",   "3.4028234663852886e+38",
        //  f32::MAX as f64 => "-3.4028234663852886e38",  "-3.4028234663852886e+38",
        //  i64::MIN as f64 => "-9.223372036854776e18", "-9223372036854776000",
        //  i64::MAX as f64 => "9.223372036854776e18",  "9223372036854776000",
        //  u64::MAX as f64 => "1.8446744073709552e19", "18446744073709552000",
        let cs = vec![
            (
                Json::from_object(BTreeMap::default()).unwrap(),
                "{}".to_string(),
            ),
            (Json::from_array(vec![]).unwrap(), "[]".to_string()),
            (Json::from_i64(10).unwrap(), "10".to_string()),
            (Json::from_i64(i64::MAX).unwrap(), i64::MAX.to_string()),
            (Json::from_i64(i64::MIN).unwrap(), i64::MIN.to_string()),
            (Json::from_u64(0).unwrap(), "0".to_string()),
            (Json::from_u64(u64::MAX).unwrap(), u64::MAX.to_string()),
            (Json::from_f64(f64::MIN).unwrap(), format!("{:e}", f64::MIN)),
            (Json::from_f64(f64::MAX).unwrap(), format!("{:e}", f64::MAX)),
            (
                Json::from_f64(f64::from(f32::MIN)).unwrap(),
                format!("{:e}", f64::from(f32::MIN)),
            ),
            (
                Json::from_f64(f64::from(f32::MAX)).unwrap(),
                format!("{:e}", f64::from(f32::MAX)),
            ),
            (
                Json::from_f64(i64::MIN as f64).unwrap(),
                format!("{:e}", i64::MIN as f64),
            ),
            (
                Json::from_f64(i64::MAX as f64).unwrap(),
                format!("{:e}", i64::MAX as f64),
            ),
            (
                Json::from_f64(u64::MAX as f64).unwrap(),
                format!("{:e}", u64::MAX as f64),
            ),
            (Json::from_f64(10.5).unwrap(), "10.5".to_string()),
            (Json::from_f64(10.4).unwrap(), "10.4".to_string()),
            (Json::from_f64(-10.4).unwrap(), "-10.4".to_string()),
            (Json::from_f64(-10.5).unwrap(), "-10.5".to_string()),
            (
                Json::from_string(String::from("10.0")).unwrap(),
                r#""10.0""#.to_string(),
            ),
            (Json::from_bool(true).unwrap(), "true".to_string()),
            (Json::from_bool(false).unwrap(), "false".to_string()),
            (Json::none().unwrap(), "null".to_string()),
        ];

        for (input, expect) in cs {
            let mut ctx = EvalContext::default();
            let r = cast_json_as_bytes(&mut ctx, Some(input.as_ref()));
            let r = r.map(|x| x.map(|x| unsafe { String::from_utf8_unchecked(x) }));
            let log = make_log(&input, &expect, &r);
            check_result(Some(&expect), &r, log.as_str());
        }
    }

    macro_rules! cast_closure_with_metadata {
        ($cast_fn:expr) => {
            |ctx, extra, _, val| $cast_fn(ctx, extra, val)
        };
    }

    /// base_cs
    ///   - (cast_func_input, in_union, is_res_unsigned, base_result)
    ///   - the base_result is the result **should** produce by
    /// the logic of cast func above `produce_dec_with_specified_tp`
    fn test_as_decimal_helper<T: Clone, FnCast, FnToStr>(
        base_cs: Vec<(T, bool, bool, Decimal)>,
        cast_func: FnCast,
        input_as_debug_str_func: FnToStr,
        func_name: &str,
    ) where
        FnCast: Fn(
            &mut EvalContext,
            &RpnFnCallExtra,
            &tipb::InUnionMetadata,
            Option<&T>,
        ) -> Result<Option<Decimal>>,
        FnToStr: Fn(&T) -> String,
    {
        #[derive(Clone, Copy, Debug)]
        #[allow(clippy::enum_variant_names)]
        enum Cond {
            TargetIntPartLenLessThanOriginIntPartLen,
            TargetDecimalBiggerThanOriginDecimal,
            TargetDecimalLessThanOriginDecimal,
        }

        #[derive(Clone, Copy, Debug)]
        enum Sign {
            Positive,
            Negative,
        }

        #[derive(Clone, Copy, Debug)]
        enum ResType {
            Zero,
            Same,
            TruncateToMax,
            TruncateToMin,
            Round,
        }

        let cs = vec![
            // (
            // origin, origin_flen, origin_decimal, res_flen, res_decimal, is_unsigned,
            // expect, warning_err_code,
            // (InInsertStmt || InUpdateStmt || InDeleteStmt), overflow_as_warning,
            // truncate_as_warning )
            //
            // The origin_flen, origin_decimal here is
            // to let the programmer clearly know what the flen and decimal of the decimal is.

            // res_flen and res_decimal isn't UNSPECIFIED_LENGTH
            // origin not zero, but res's int part len < origin's int part
            (
                Cond::TargetIntPartLenLessThanOriginIntPartLen,
                Sign::Positive,
                false,
                ResType::TruncateToMax,
                Some(ERR_DATA_OUT_OF_RANGE),
                false,
                true,
                false,
            ),
            (
                Cond::TargetIntPartLenLessThanOriginIntPartLen,
                Sign::Negative,
                false,
                ResType::TruncateToMin,
                Some(ERR_DATA_OUT_OF_RANGE),
                false,
                true,
                false,
            ),
            // origin_decimal < res_decimal
            (
                Cond::TargetDecimalBiggerThanOriginDecimal,
                Sign::Positive,
                false,
                ResType::Same,
                None,
                false,
                false,
                false,
            ),
            (
                Cond::TargetDecimalBiggerThanOriginDecimal,
                Sign::Positive,
                false,
                ResType::Same,
                None,
                true,
                false,
                false,
            ),
            (
                Cond::TargetDecimalBiggerThanOriginDecimal,
                Sign::Negative,
                false,
                ResType::Same,
                None,
                false,
                false,
                false,
            ),
            (
                Cond::TargetDecimalBiggerThanOriginDecimal,
                Sign::Positive,
                false,
                ResType::Same,
                None,
                true,
                false,
                false,
            ),
            (
                Cond::TargetDecimalBiggerThanOriginDecimal,
                Sign::Positive,
                true,
                ResType::Same,
                None,
                false,
                false,
                false,
            ),
            (
                Cond::TargetDecimalBiggerThanOriginDecimal,
                Sign::Positive,
                true,
                ResType::Same,
                None,
                true,
                false,
                false,
            ),
            (
                Cond::TargetDecimalBiggerThanOriginDecimal,
                Sign::Negative,
                true,
                ResType::Zero,
                None,
                false,
                false,
                false,
            ),
            (
                Cond::TargetDecimalBiggerThanOriginDecimal,
                Sign::Negative,
                true,
                ResType::Zero,
                None,
                true,
                false,
                false,
            ),
            // origin_decimal > res_decimal
            (
                Cond::TargetDecimalLessThanOriginDecimal,
                Sign::Positive,
                false,
                ResType::Round,
                Some(WARN_DATA_TRUNCATED),
                false,
                false,
                true,
            ),
            (
                Cond::TargetDecimalLessThanOriginDecimal,
                Sign::Positive,
                false,
                ResType::Round,
                Some(WARN_DATA_TRUNCATED),
                true,
                false,
                false,
            ),
            (
                Cond::TargetDecimalLessThanOriginDecimal,
                Sign::Negative,
                false,
                ResType::Round,
                Some(WARN_DATA_TRUNCATED),
                false,
                false,
                true,
            ),
            (
                Cond::TargetDecimalLessThanOriginDecimal,
                Sign::Negative,
                false,
                ResType::Round,
                Some(WARN_DATA_TRUNCATED),
                true,
                false,
                true,
            ),
            (
                Cond::TargetDecimalLessThanOriginDecimal,
                Sign::Positive,
                true,
                ResType::Round,
                Some(WARN_DATA_TRUNCATED),
                false,
                false,
                true,
            ),
            (
                Cond::TargetDecimalLessThanOriginDecimal,
                Sign::Positive,
                true,
                ResType::Round,
                Some(WARN_DATA_TRUNCATED),
                true,
                false,
                false,
            ),
            (
                Cond::TargetDecimalLessThanOriginDecimal,
                Sign::Negative,
                true,
                ResType::Zero,
                Some(WARN_DATA_TRUNCATED),
                false,
                false,
                true,
            ),
            (
                Cond::TargetDecimalLessThanOriginDecimal,
                Sign::Negative,
                true,
                ResType::Zero,
                Some(WARN_DATA_TRUNCATED),
                true,
                false,
                false,
            ),
            // TODO: add test case for Decimal::round failure
        ];

        for (input, in_union, is_res_unsigned, base_res) in base_cs {
            for (
                cond,
                sign,
                is_unsigned,
                res_type,
                mut warning_err_code,
                in_dml,
                mut overflow_as_warning,
                mut truncate_as_warning,
            ) in cs.clone()
            {
                let (origin_flen, origin_decimal) = base_res.prec_and_frac();

                // some test case in `cs` is just for unsigned result or signed result,
                // some is just for negative/positive base_res
                //
                // in the test case above, we have negative and positive for every test case,
                // so if the sign is different from base_res's sign, we can skip it.
                if is_res_unsigned != is_unsigned {
                    continue;
                }
                let base_res = match sign {
                    Sign::Positive => {
                        if base_res.is_negative() {
                            continue;
                        } else {
                            base_res
                        }
                    }
                    Sign::Negative => {
                        if base_res.is_negative() {
                            base_res
                        } else {
                            continue;
                        }
                    }
                };

                let (res_flen, res_decimal) = match cond {
                    Cond::TargetIntPartLenLessThanOriginIntPartLen => {
                        if origin_flen - origin_decimal == 0 || origin_flen <= 1 {
                            continue;
                        }
                        (origin_flen - 1, origin_decimal)
                    }
                    Cond::TargetDecimalBiggerThanOriginDecimal => {
                        (origin_flen + 1, origin_decimal + 1)
                    }
                    Cond::TargetDecimalLessThanOriginDecimal => {
                        if origin_decimal == 0 || origin_flen <= 1 {
                            continue;
                        }
                        // TODO: if add test case for Decimal::round failure,
                        //  then should check whether this setting is right.
                        let res = base_res.round((origin_decimal - 1) as i8, RoundMode::HalfEven);
                        if res.is_zero() {
                            truncate_as_warning = false;
                            overflow_as_warning = false;
                            warning_err_code = None;
                        }

                        (origin_flen - 1, origin_decimal - 1)
                    }
                };
                let expect = match res_type {
                    ResType::Zero => Decimal::zero(),
                    ResType::Same => base_res,
                    ResType::TruncateToMax => max_decimal(res_flen, res_decimal),
                    ResType::TruncateToMin => max_or_min_dec(true, res_flen, res_decimal),
                    ResType::Round => {
                        let r = base_res
                            .round(res_decimal as i8, RoundMode::HalfEven)
                            .unwrap();
                        if r == base_res {
                            overflow_as_warning = false;
                            truncate_as_warning = false;
                            warning_err_code = None;
                        }
                        r
                    }
                };

                let ctx_in_dml_flag = vec![Flag::IN_INSERT_STMT, Flag::IN_UPDATE_OR_DELETE_STMT];
                for in_dml_flag in ctx_in_dml_flag {
                    let (res_flen, res_decimal) = (res_flen as isize, res_decimal as isize);
                    let rft = FieldTypeConfig {
                        unsigned: is_unsigned,
                        flen: res_flen,
                        decimal: res_decimal,
                        ..FieldTypeConfig::default()
                    }
                    .into();
                    let metadata = make_metadata(in_union);
                    let extra = make_extra(&rft);

                    let mut ctx = CtxConfig {
                        overflow_as_warning,
                        truncate_as_warning,
                        in_insert_stmt: in_dml_flag == Flag::IN_INSERT_STMT,
                        in_update_or_delete_stmt: in_dml_flag == Flag::IN_UPDATE_OR_DELETE_STMT,
                        ..CtxConfig::default()
                    }
                    .into();
                    let cast_func_res =
                        cast_func(&mut ctx, &extra, &metadata, Some(&input.clone()));

                    let mut ctx = CtxConfig {
                        overflow_as_warning,
                        truncate_as_warning,
                        in_insert_stmt: in_dml_flag == Flag::IN_INSERT_STMT,
                        in_update_or_delete_stmt: in_dml_flag == Flag::IN_UPDATE_OR_DELETE_STMT,
                        ..CtxConfig::default()
                    }
                    .into();
                    let pd_res = produce_dec_with_specified_tp(&mut ctx, base_res, &rft);

                    // make log
                    let cast_func_res_log = cast_func_res
                        .as_ref()
                        .map(|x| x.as_ref().map(|x| x.to_string()));
                    let pd_res_log = pd_res.as_ref().map(|x| x.to_string());
                    let log = format!(
                        "test_func_name: {}, \
                         input: {}, base_res: {}, \
                         origin_flen: {}, origin_decimal: {}, \
                         res_flen: {}, res_decimal: {}, \
                         in_union: {}, is_unsigned: {}, in_dml: {}, in_dml_flag: {:?}, \
                         cond: {:?}, sign: {:?}, res_type: {:?}, \
                         overflow_as_warning: {}, truncate_as_warning: {}, expect_warning_err_code: {:?} \
                         expect: {}, expect_from_produce_dec_with_specified_tp(this is just for debug): {:?}, result: {:?}",
                        func_name,
                        input_as_debug_str_func(&input),
                        base_res,
                        origin_flen,
                        origin_decimal,
                        res_flen,
                        res_decimal,
                        in_union,
                        is_unsigned,
                        in_dml,
                        in_dml_flag,
                        cond,
                        sign,
                        res_type,
                        overflow_as_warning,
                        truncate_as_warning,
                        warning_err_code,
                        expect,
                        pd_res_log,
                        cast_func_res_log
                    );

                    check_result(Some(&expect), &cast_func_res, log.as_str());
                    check_warning(&ctx, warning_err_code, log.as_str());
                }
            }
        }
    }

    // These test depend on the correctness of
    // Decimal::from(u64), Decimal::from(i64), Decimal::from_f64(),
    // Decimal::from_bytes() Decimal::zero(), Decimal::round, max_or_min_dec,
    // max_decimal
    #[test]
    fn test_unsigned_int_as_signed_or_unsigned_decimal() {
        test_none_with_ctx_and_extra(cast_unsigned_int_as_signed_or_unsigned_decimal);

        let cs = vec![
            (10u64 as i64, false, true, Decimal::from(10)),
            (u64::MAX as i64, false, true, Decimal::from(u64::MAX)),
            (i64::MAX as u64 as i64, false, true, Decimal::from(i64::MAX)),
        ];
        test_as_decimal_helper(
            cs,
            cast_closure_with_metadata!(cast_unsigned_int_as_signed_or_unsigned_decimal),
            |x| x.to_string(),
            "cast_unsigned_int_as_signed_or_unsigned_decimal",
        );
    }

    #[test]
    fn test_signed_int_as_unsigned_decimal() {
        test_none_with_ctx_and_extra_and_metadata(cast_signed_int_as_unsigned_decimal);

        let cs = vec![
            // (input, in_union, is_res_unsigned, base_result)

            // negative, in_union
            (-1, true, true, Decimal::zero()),
            (-10, true, true, Decimal::zero()),
            (i64::MIN, true, true, Decimal::zero()),
            // not negative, in_union
            (1, true, true, Decimal::from(1)),
            (10, true, true, Decimal::from(10)),
            (i64::MAX, true, true, Decimal::from(i64::MAX)),
            // negative, not in_union
            // FIXME: fix these case(negative to unsigned decimal, without in_union)
            //  after fix the bug of this situation(negative to unsigned decimal, without in_union)
            (-1, false, true, Decimal::from(-1i64 as u64)),
            (-10, false, true, Decimal::from(-10i64 as u64)),
            (
                i64::MIN + 1,
                false,
                true,
                Decimal::from((i64::MIN + 1) as u64),
            ),
            // not negative, not in_union
            (1, false, true, Decimal::from(1)),
            (10, false, true, Decimal::from(10)),
            (i64::MAX, false, true, Decimal::from(i64::MAX)),
        ];
        test_as_decimal_helper(
            cs,
            cast_signed_int_as_unsigned_decimal,
            |x| x.to_string(),
            "cast_signed_int_as_unsigned_decimal",
        );
    }

    #[test]
    fn test_signed_int_as_signed_decimal() {
        test_none_with_ctx_and_extra(cast_any_as_decimal::<Int>);

        let cs: Vec<(i64, bool, bool, Decimal)> = vec![
            // (input, in_union, is_res_unsigned, base_result)
            (-1, false, false, Decimal::from(-1)),
            (-10, false, false, Decimal::from(-10)),
            (i64::MIN, false, false, Decimal::from(i64::MIN)),
            (1, false, false, Decimal::from(1)),
            (10, false, false, Decimal::from(10)),
            (i64::MAX, false, false, Decimal::from(i64::MAX)),
        ];
        test_as_decimal_helper(
            cs,
            cast_closure_with_metadata!(cast_any_as_decimal::<Int>),
            |x| x.to_string(),
            "cast_signed_int_as_signed_decimal",
        );
    }

    #[test]
    fn test_real_as_decimal() {
        test_none_with_ctx_and_extra_and_metadata(cast_real_as_decimal);

        // TODO: add test case that make Decimal::from_f64 return err
        let cs = vec![
            // (input, in_union, is_res_unsigned, base_result)
            // neg and in_union
            (-10.0, true, false, Decimal::zero()),
            (i64::MIN as f64, true, false, Decimal::zero()),
            (-1.0, true, false, Decimal::zero()),
            (-0.0001, true, false, Decimal::zero()),
            // not neg and in_union
            (10.0, true, false, Decimal::from_f64(10.0).unwrap()),
            (
                i64::MAX as f64,
                true,
                false,
                Decimal::from_f64(i64::MAX as f64).unwrap(),
            ),
            (1.0, true, false, Decimal::from_f64(1.0).unwrap()),
            (0.0001, true, false, Decimal::from_f64(0.0001).unwrap()),
            // neg and not in_union
            (-10.0, false, false, Decimal::from_f64(-10.0).unwrap()),
            (
                i64::MIN as f64,
                false,
                false,
                Decimal::from_f64(i64::MIN as f64).unwrap(),
            ),
            (-1.0, false, false, Decimal::from_f64(-1.0).unwrap()),
            (-0.0001, false, false, Decimal::from_f64(-0.0001).unwrap()),
            // not neg and not in_union
            (10.0, false, false, Decimal::from_f64(10.0).unwrap()),
            (
                i64::MAX as f64,
                false,
                false,
                Decimal::from_f64(i64::MAX as f64).unwrap(),
            ),
            (1.0, false, false, Decimal::from_f64(1.0).unwrap()),
            (0.0001, false, false, Decimal::from_f64(0.0001).unwrap()),
        ];
        test_as_decimal_helper(
            cs,
            |ctx, extra, metadata, val| {
                let val = val.map(|x| Real::new(*x).unwrap());
                cast_real_as_decimal(ctx, extra, metadata, val.as_ref())
            },
            |x| x.to_string(),
            "cast_real_as_decimal",
        );
    }

    #[test]
    fn test_string_as_signed_decimal() {
        test_none_with_ctx_and_extra(cast_bytes_as_decimal);

        // TODO: add test case that make Decimal::from_bytes return err.
        let cs = vec![
            // (input, in_union, is_res_unsigned, base_result)
            // neg and in_union
            ("-10", true, false, Decimal::from(-10)),
            ("-1", true, false, Decimal::from(-1)),
            (
                "-0.001",
                true,
                false,
                Decimal::from_bytes(b"-0.001").unwrap().unwrap(),
            ),
            (
                "-9223372036854775807",
                true,
                false,
                Decimal::from(-9223372036854775807i64),
            ),
            (
                "-9223372036854775808",
                true,
                false,
                Decimal::from(-9223372036854775808i64),
            ),
            (
                "-9223372036854775808.001",
                true,
                false,
                Decimal::from_bytes(b"-9223372036854775808.001")
                    .unwrap()
                    .unwrap(),
            ),
            (
                "-9223372036854775808.002",
                true,
                false,
                Decimal::from_bytes(b"-9223372036854775808.002")
                    .unwrap()
                    .unwrap(),
            ),
            (
                "-18446744073709551615",
                true,
                false,
                Decimal::from_bytes(b"-18446744073709551615")
                    .unwrap()
                    .unwrap(),
            ),
            (
                "-18446744073709551615.001",
                true,
                false,
                Decimal::from_bytes(b"-18446744073709551615.001")
                    .unwrap()
                    .unwrap(),
            ),
            (
                "-18446744073709551615.11",
                true,
                false,
                Decimal::from_bytes(b"-18446744073709551615.11")
                    .unwrap()
                    .unwrap(),
            ),
            // not neg and in_union
            ("10", true, false, Decimal::from(10)),
            ("1", true, false, Decimal::from(1)),
            ("0.001", true, false, Decimal::from_f64(0.001).unwrap()),
            (
                "9223372036854775807",
                true,
                false,
                Decimal::from(9223372036854775807u64),
            ),
            (
                "9223372036854775808",
                true,
                false,
                Decimal::from(9223372036854775808u64),
            ),
            (
                "9223372036854775808.001",
                true,
                false,
                Decimal::from_bytes(b"9223372036854775808.001")
                    .unwrap()
                    .unwrap(),
            ),
            (
                "9223372036854775808.002",
                true,
                false,
                Decimal::from_bytes(b"9223372036854775808.002")
                    .unwrap()
                    .unwrap(),
            ),
            (
                "18446744073709551615",
                true,
                false,
                Decimal::from(18446744073709551615u64),
            ),
            (
                "18446744073709551615.001",
                true,
                false,
                Decimal::from_bytes(b"18446744073709551615.001")
                    .unwrap()
                    .unwrap(),
            ),
            (
                "18446744073709551615.11",
                true,
                false,
                Decimal::from_bytes(b"18446744073709551615.11")
                    .unwrap()
                    .unwrap(),
            ),
            // neg and not in_union
            ("-10", false, false, Decimal::from(-10)),
            ("-1", false, false, Decimal::from(-1)),
            ("-0.001", false, false, Decimal::from_f64(-0.001).unwrap()),
            (
                "-9223372036854775807",
                false,
                true,
                Decimal::from(-9223372036854775807i64),
            ),
            (
                "-9223372036854775808",
                false,
                true,
                Decimal::from(-9223372036854775808i64),
            ),
            (
                "-9223372036854775808.001",
                false,
                true,
                Decimal::from_bytes(b"-9223372036854775808.001")
                    .unwrap()
                    .unwrap(),
            ),
            (
                "-9223372036854775808.002",
                false,
                true,
                Decimal::from_bytes(b"-9223372036854775808.002")
                    .unwrap()
                    .unwrap(),
            ),
            (
                "-18446744073709551615",
                false,
                true,
                Decimal::from_bytes(b"-18446744073709551615")
                    .unwrap()
                    .unwrap(),
            ),
            (
                "-18446744073709551615.001",
                false,
                true,
                Decimal::from_bytes(b"-18446744073709551615.001")
                    .unwrap()
                    .unwrap(),
            ),
            (
                "-18446744073709551615.11",
                false,
                true,
                Decimal::from_bytes(b"-18446744073709551615.11")
                    .unwrap()
                    .unwrap(),
            ),
            // not neg and not in_union
            ("10", false, false, Decimal::from(10)),
            ("1", false, false, Decimal::from(1)),
            ("0.001", false, false, Decimal::from_f64(0.001).unwrap()),
            (
                "9223372036854775807",
                false,
                true,
                Decimal::from(9223372036854775807u64),
            ),
            (
                "9223372036854775808",
                false,
                true,
                Decimal::from(9223372036854775808u64),
            ),
            (
                "9223372036854775808.001",
                false,
                true,
                Decimal::from_bytes(b"9223372036854775808.001")
                    .unwrap()
                    .unwrap(),
            ),
            (
                "9223372036854775808.002",
                false,
                true,
                Decimal::from_bytes(b"9223372036854775808.002")
                    .unwrap()
                    .unwrap(),
            ),
            (
                "18446744073709551615",
                false,
                true,
                Decimal::from(18446744073709551615u64),
            ),
            (
                "18446744073709551615.001",
                false,
                true,
                Decimal::from_bytes(b"18446744073709551615.001")
                    .unwrap()
                    .unwrap(),
            ),
            (
                "18446744073709551615.11",
                false,
                true,
                Decimal::from_bytes(b"18446744073709551615.11")
                    .unwrap()
                    .unwrap(),
            ),
            // can not convert to decimal
            ("abcde", false, false, Decimal::zero()),
            ("", false, false, Decimal::zero()),
            ("s", false, false, Decimal::zero()),
            ("abcde", true, false, Decimal::zero()),
            ("", true, false, Decimal::zero()),
            ("s", true, false, Decimal::zero()),
            ("abcde", false, true, Decimal::zero()),
            ("", false, true, Decimal::zero()),
            ("s", false, true, Decimal::zero()),
            ("abcde", true, true, Decimal::zero()),
            ("", true, true, Decimal::zero()),
            ("s", true, true, Decimal::zero()),
        ];

        test_as_decimal_helper(
            cs,
            |ctx, extra, _, val| {
                let val = val.map(|x| x.as_bytes());
                cast_bytes_as_decimal(ctx, extra, val)
            },
            |x| x.to_string(),
            "cast_string_as_signed_decimal",
        )
    }

    #[test]
    fn test_string_as_unsigned_decimal() {
        test_none_with_ctx_and_extra_and_metadata(cast_string_as_unsigned_decimal);

        let cs = vec![
            // (input, in_union, is_res_unsigned, base_result)
            // neg and in_union
            ("-10", true, true, Decimal::zero()),
            ("-1", true, true, Decimal::zero()),
            ("-0.001", true, true, Decimal::zero()),
            ("-9223372036854775807", true, true, Decimal::zero()),
            ("-9223372036854775808", true, true, Decimal::zero()),
            ("-9223372036854775808.001", true, true, Decimal::zero()),
            ("-9223372036854775808.002", true, true, Decimal::zero()),
            ("-18446744073709551615", true, true, Decimal::zero()),
            ("-18446744073709551615.001", true, true, Decimal::zero()),
            ("-18446744073709551615.11", true, true, Decimal::zero()),
            // not neg and in_union
            ("10", true, true, Decimal::from(10)),
            ("1", true, true, Decimal::from(1)),
            ("0.001", true, true, Decimal::from_f64(0.001).unwrap()),
            (
                "9223372036854775807",
                true,
                true,
                Decimal::from(9223372036854775807u64),
            ),
            (
                "9223372036854775808",
                true,
                true,
                Decimal::from(9223372036854775808u64),
            ),
            (
                "9223372036854775808.001",
                true,
                true,
                Decimal::from_bytes(b"9223372036854775808.001")
                    .unwrap()
                    .unwrap(),
            ),
            (
                "9223372036854775808.002",
                true,
                true,
                Decimal::from_bytes(b"9223372036854775808.002")
                    .unwrap()
                    .unwrap(),
            ),
            (
                "18446744073709551615",
                true,
                true,
                Decimal::from(18446744073709551615u64),
            ),
            (
                "18446744073709551615.001",
                true,
                true,
                Decimal::from_bytes(b"18446744073709551615.001")
                    .unwrap()
                    .unwrap(),
            ),
            (
                "18446744073709551615.11",
                true,
                true,
                Decimal::from_bytes(b"18446744073709551615.11")
                    .unwrap()
                    .unwrap(),
            ),
            // neg and not in_union
            ("-10", false, true, Decimal::from(-10)),
            ("-1", false, true, Decimal::from(-1)),
            ("-0.001", false, true, Decimal::from_f64(-0.001).unwrap()),
            (
                "-9223372036854775807",
                false,
                true,
                Decimal::from(-9223372036854775807i64),
            ),
            (
                "-9223372036854775808",
                false,
                true,
                Decimal::from(-9223372036854775808i64),
            ),
            (
                "-9223372036854775808.001",
                false,
                true,
                Decimal::from_bytes(b"-9223372036854775808.001")
                    .unwrap()
                    .unwrap(),
            ),
            (
                "-9223372036854775808.002",
                false,
                true,
                Decimal::from_bytes(b"-9223372036854775808.002")
                    .unwrap()
                    .unwrap(),
            ),
            (
                "-18446744073709551615",
                false,
                true,
                Decimal::from_bytes(b"-18446744073709551615")
                    .unwrap()
                    .unwrap(),
            ),
            (
                "-18446744073709551615.001",
                false,
                true,
                Decimal::from_bytes(b"-18446744073709551615.001")
                    .unwrap()
                    .unwrap(),
            ),
            (
                "-18446744073709551615.11",
                false,
                true,
                Decimal::from_bytes(b"-18446744073709551615.11")
                    .unwrap()
                    .unwrap(),
            ),
            // not neg and not in_union
            ("10", false, true, Decimal::from(10)),
            ("1", false, true, Decimal::from(1)),
            ("0.001", false, true, Decimal::from_f64(0.001).unwrap()),
            (
                "9223372036854775807",
                false,
                true,
                Decimal::from(9223372036854775807u64),
            ),
            (
                "9223372036854775808",
                false,
                true,
                Decimal::from(9223372036854775808u64),
            ),
            (
                "9223372036854775808.001",
                false,
                true,
                Decimal::from_bytes(b"9223372036854775808.001")
                    .unwrap()
                    .unwrap(),
            ),
            (
                "9223372036854775808.002",
                false,
                true,
                Decimal::from_bytes(b"9223372036854775808.002")
                    .unwrap()
                    .unwrap(),
            ),
            (
                "18446744073709551615",
                false,
                true,
                Decimal::from(18446744073709551615u64),
            ),
            (
                "18446744073709551615.001",
                false,
                true,
                Decimal::from_bytes(b"18446744073709551615.001")
                    .unwrap()
                    .unwrap(),
            ),
            (
                "18446744073709551615.11",
                false,
                true,
                Decimal::from_bytes(b"18446744073709551615.11")
                    .unwrap()
                    .unwrap(),
            ),
            // can not convert to decimal
            ("abcde", false, false, Decimal::zero()),
            ("", false, false, Decimal::zero()),
            ("s", false, false, Decimal::zero()),
            ("abcde", true, false, Decimal::zero()),
            ("", true, false, Decimal::zero()),
            ("s", true, false, Decimal::zero()),
            ("abcde", false, true, Decimal::zero()),
            ("", false, true, Decimal::zero()),
            ("s", false, true, Decimal::zero()),
            ("abcde", true, true, Decimal::zero()),
            ("", true, true, Decimal::zero()),
            ("s", true, true, Decimal::zero()),
        ];

        test_as_decimal_helper(
            cs,
            |ctx, extra, metadata, val| {
                let val = val.map(|x| x.as_bytes());
                cast_string_as_unsigned_decimal(ctx, extra, metadata, val)
            },
            |x| x.to_string(),
            "cast_string_as_unsigned_decimal",
        );
    }

    #[test]
    fn test_decimal_as_signed_decimal() {
        test_none_with_ctx_and_extra(cast_decimal_as_signed_decimal);

        // in_union and result is unsigned
        let cs = vec![
            // (input, in_union, is_res_unsigned, base_result)

            // in_union
            (Decimal::zero(), true, false, Decimal::zero()),
            (
                Decimal::from_f64(-10f64).unwrap(),
                true,
                false,
                Decimal::from_f64(-10f64).unwrap(),
            ),
            (
                Decimal::from(i64::MIN),
                true,
                false,
                Decimal::from(i64::MIN),
            ),
            (
                Decimal::from(i64::MAX),
                true,
                false,
                Decimal::from(i64::MAX),
            ),
            (
                Decimal::from(u64::MAX),
                true,
                false,
                Decimal::from(u64::MAX),
            ),
            // not in_union
            (Decimal::zero(), false, false, Decimal::zero()),
            (
                Decimal::from_f64(-10f64).unwrap(),
                false,
                false,
                Decimal::from_f64(-10f64).unwrap(),
            ),
            (
                Decimal::from(i64::MIN),
                false,
                false,
                Decimal::from(i64::MIN),
            ),
            (
                Decimal::from(i64::MAX),
                false,
                false,
                Decimal::from(i64::MAX),
            ),
            (
                Decimal::from(u64::MAX),
                false,
                false,
                Decimal::from(u64::MAX),
            ),
        ];

        test_as_decimal_helper(
            cs,
            cast_closure_with_metadata!(cast_decimal_as_signed_decimal),
            |x| x.to_string(),
            "cast_decimal_as_signed_decimal",
        );
    }

    #[test]
    fn test_decimal_as_unsigned_decimal() {
        test_none_with_ctx_and_extra_and_metadata(cast_decimal_as_unsigned_decimal);

        // in_union and result is unsigned
        let cs = vec![
            // (input, in_union, is_res_unsigned, base_result)

            // neg and in_union
            (
                Decimal::from_f64(-10f64).unwrap(),
                true,
                true,
                Decimal::zero(),
            ),
            (Decimal::from(i64::MIN), true, true, Decimal::zero()),
            // not neg and in_union
            (Decimal::zero(), true, true, Decimal::zero()),
            (
                Decimal::from_f64(10f64).unwrap(),
                true,
                true,
                Decimal::from_f64(10f64).unwrap(),
            ),
            (Decimal::from(i64::MAX), true, true, Decimal::from(i64::MAX)),
            (Decimal::from(u64::MAX), true, true, Decimal::from(u64::MAX)),
            // neg and not in_union
            (
                Decimal::from_f64(-10f64).unwrap(),
                false,
                true,
                Decimal::from_f64(-10f64).unwrap(),
            ),
            (
                Decimal::from(i64::MIN),
                false,
                true,
                Decimal::from(i64::MIN),
            ),
            // not neg and not in_union
            (Decimal::zero(), true, true, Decimal::zero()),
            (
                Decimal::from_f64(10f64).unwrap(),
                true,
                true,
                Decimal::from_f64(10f64).unwrap(),
            ),
            (Decimal::from(i64::MAX), true, true, Decimal::from(i64::MAX)),
            (Decimal::from(u64::MAX), true, true, Decimal::from(u64::MAX)),
        ];

        test_as_decimal_helper(
            cs,
            cast_decimal_as_unsigned_decimal,
            |x| x.to_string(),
            "cast_decimal_as_unsigned_decimal",
        );
    }

    #[test]
    fn test_time_as_decimal() {
        test_none_with_ctx_and_extra(cast_any_as_decimal::<Time>);
        let mut ctx = EvalContext::default();

        // TODO: add more test case
        let cs: Vec<(Time, bool, bool, Decimal)> = vec![
            // (cast_func_input, in_union, is_res_unsigned, base_result)
            (
                Time::parse_datetime(&mut ctx, "2000-01-01T12:13:14", 0, false).unwrap(),
                false,
                false,
                Decimal::from_bytes(b"20000101121314").unwrap().unwrap(),
            ),
            (
                Time::parse_datetime(&mut ctx, "2000-01-01T12:13:14.6666", 0, true).unwrap(),
                false,
                false,
                Decimal::from_bytes(b"20000101121315").unwrap().unwrap(),
            ),
        ];
        test_as_decimal_helper(
            cs,
            cast_closure_with_metadata!(cast_any_as_decimal::<Time>),
            |x| x.to_string(),
            "cast_time_as_decimal",
        )
    }

    #[test]
    fn test_duration_as_decimal() {
        test_none_with_ctx_and_extra(cast_any_as_decimal::<Duration>);
        let mut ctx = EvalContext::default();
        // TODO: add more test case
        let cs: Vec<(Duration, bool, bool, Decimal)> = vec![
            // (input, in_union, is_res_unsigned, base_result)
            (
                Duration::parse(&mut ctx, "17:51:04.78", 2).unwrap(),
                false,
                false,
                Decimal::from_f64(175104.78).unwrap(),
            ),
            (
                Duration::parse(&mut ctx, "-17:51:04.78", 2).unwrap(),
                false,
                false,
                Decimal::from_f64(-175104.78).unwrap(),
            ),
            (
                Duration::parse(&mut ctx, "17:51:04.78", 0).unwrap(),
                false,
                false,
                Decimal::from(175105),
            ),
            (
                Duration::parse(&mut ctx, "-17:51:04.78", 0).unwrap(),
                false,
                false,
                Decimal::from(-175105),
            ),
        ];
        test_as_decimal_helper(
            cs,
            cast_closure_with_metadata!(cast_any_as_decimal::<Duration>),
            |x| x.to_string(),
            "cast_duration_as_int",
        )
    }

    #[test]
    fn test_json_as_decimal() {
        test_none_with_ctx_and_extra(cast_json_as_decimal);

        // TODO: add test case that make Decimal::from_str failed
        let cs: Vec<(Json, bool, bool, Decimal)> = vec![
            (
                Json::from_i64(10).unwrap(),
                false,
                false,
                Decimal::from_f64(10f64).unwrap(),
            ),
            (
                Json::from_i64(i64::MAX).unwrap(),
                false,
                false,
                Decimal::from_f64(i64::MAX as f64).unwrap(),
            ),
            (
                Json::from_i64(i64::MIN).unwrap(),
                false,
                false,
                Decimal::from_f64(i64::MIN as f64).unwrap(),
            ),
            (Json::from_u64(0).unwrap(), false, false, Decimal::zero()),
            (
                Json::from_u64(i64::MAX as u64).unwrap(),
                false,
                false,
                Decimal::from_f64(i64::MAX as f64).unwrap(),
            ),
            (
                Json::from_u64(u64::MAX).unwrap(),
                false,
                false,
                Decimal::from_f64(u64::MAX as f64).unwrap(),
            ),
            (
                Json::from_f64(i64::MAX as f64).unwrap(),
                false,
                false,
                Decimal::from_f64(i64::MAX as f64).unwrap(),
            ),
            (
                Json::from_f64(i64::MIN as f64).unwrap(),
                false,
                false,
                Decimal::from_f64(i64::MIN as f64).unwrap(),
            ),
            (
                Json::from_f64(u64::MAX as f64).unwrap(),
                false,
                false,
                Decimal::from_f64(u64::MAX as f64).unwrap(),
            ),
            (
                Json::from_string("10.0".to_string()).unwrap(),
                false,
                false,
                Decimal::from_bytes(b"10.0").unwrap().unwrap(),
            ),
            (
                Json::from_string("-10.0".to_string()).unwrap(),
                false,
                false,
                Decimal::from_bytes(b"-10.0").unwrap().unwrap(),
            ),
            (
                Json::from_string("9999999999999999999".to_string()).unwrap(),
                false,
                false,
                Decimal::from_bytes(b"9999999999999999999")
                    .unwrap()
                    .unwrap(),
            ),
            (
                Json::from_string("-9999999999999999999".to_string()).unwrap(),
                false,
                false,
                Decimal::from_bytes(b"-9999999999999999999")
                    .unwrap()
                    .unwrap(),
            ),
            (
                Json::from_bool(true).unwrap(),
                false,
                false,
                Decimal::from_f64(1f64).unwrap(),
            ),
            (
                Json::from_bool(false).unwrap(),
                false,
                false,
                Decimal::zero(),
            ),
            (Json::none().unwrap(), false, false, Decimal::zero()),
        ];

        test_as_decimal_helper(
            cs,
            |ctx, extra, _, val| cast_json_as_decimal(ctx, extra, val.map(|x| x.as_ref())),
            |x| x.to_string(),
            "cast_json_as_decimal",
        );
    }

    #[test]
    fn test_truncate_when_cast_json_object_or_array_as_decimal() {
        test_none_with_ctx(cast_any_as_any::<Real, Int>);

        let cs = vec![
            // (origin, result, errcode)
            (
                Json::from_object(BTreeMap::default()).unwrap(),
                Decimal::zero(),
                ERR_TRUNCATE_WRONG_VALUE,
            ),
            (
                Json::from_array(vec![]).unwrap(),
                Decimal::zero(),
                ERR_TRUNCATE_WRONG_VALUE,
            ),
        ];

        for (input, result, errcode) in cs {
            let mut ctx = CtxConfig {
                truncate_as_warning: true,
                ..CtxConfig::default()
            }
            .into();

            let rft = FieldTypeConfig::default().into();
            let extra = make_extra(&rft);
            let r = cast_json_as_decimal(&mut ctx, &extra, Some(input.as_ref()));

            let log = make_log(&input, &result, &r);
            check_result(Some(&result), &r, log.as_str());
            check_warning(&ctx, Some(errcode), log.as_str());
        }
    }

    #[test]
    fn test_int_as_duration() {
        // None
        {
            let output: Option<Real> = RpnFnScalarEvaluator::new()
                .push_param(ScalarValue::Bytes(None))
                .evaluate(ScalarFuncSig::CastIntAsDuration)
                .unwrap();
            assert_eq!(output, None);
        }

        let mut ctx = EvalContext::default();

        struct TestCase(
            i64,
            isize,
            tidb_query_datatype::codec::Result<Option<Duration>>,
            bool,
            bool,
        );
        // This case copy from Duration.rs::tests::test_from_i64
        let cs: Vec<TestCase> = vec![
            // (input, fsp, expect, overflow, truncated)
            TestCase(
                101010,
                0,
                Ok(Some(Duration::parse(&mut ctx, "10:10:10", 0).unwrap())),
                false,
                false,
            ),
            TestCase(
                101010,
                5,
                Ok(Some(Duration::parse(&mut ctx, "10:10:10", 5).unwrap())),
                false,
                false,
            ),
            TestCase(
                8385959,
                0,
                Ok(Some(Duration::parse(&mut ctx, "838:59:59", 0).unwrap())),
                false,
                false,
            ),
            TestCase(
                8385959,
                6,
                Ok(Some(Duration::parse(&mut ctx, "838:59:59", 6).unwrap())),
                false,
                false,
            ),
            TestCase(
                -101010,
                0,
                Ok(Some(Duration::parse(&mut ctx, "-10:10:10", 0).unwrap())),
                false,
                false,
            ),
            TestCase(
                -101010,
                5,
                Ok(Some(Duration::parse(&mut ctx, "-10:10:10", 5).unwrap())),
                false,
                false,
            ),
            TestCase(
                -8385959,
                0,
                Ok(Some(Duration::parse(&mut ctx, "-838:59:59", 0).unwrap())),
                false,
                false,
            ),
            TestCase(
                -8385959,
                6,
                Ok(Some(Duration::parse(&mut ctx, "-838:59:59", 6).unwrap())),
                false,
                false,
            ),
            // overflow as warning
            TestCase(8385960, 0, Ok(None), true, false),
            TestCase(-8385960, 0, Ok(None), true, false),
            // will truncated
            TestCase(8376049, 0, Ok(None), false, true),
            TestCase(8375960, 0, Ok(None), false, true),
            TestCase(-8376049, 0, Ok(None), false, true),
            TestCase(2002073, 0, Ok(None), false, true),
            TestCase(2007320, 0, Ok(None), false, true),
            TestCase(-2002073, 0, Ok(None), false, true),
            TestCase(-2007320, 0, Ok(None), false, true),
            TestCase(
                10000000000,
                0,
                Ok(Some(Duration::parse(&mut ctx, "0:0:0", 0).unwrap())),
                false,
                false,
            ),
            TestCase(
                10000235959,
                0,
                Ok(Some(Duration::parse(&mut ctx, "23:59:59", 0).unwrap())),
                false,
                false,
            ),
            TestCase(-10000235959, 0, Ok(None), true, false),
        ];

        for TestCase(input, fsp, expected, overflow, truncated) in cs {
            let (result, ctx) = RpnFnScalarEvaluator::new()
                .context(CtxConfig {
                    overflow_as_warning: true,
                    truncate_as_warning: true,
                    ..CtxConfig::default()
                })
                .push_param(input)
                .evaluate_raw(
                    FieldTypeConfig {
                        tp: Some(FieldTypeTp::Duration),
                        decimal: fsp,
                        ..FieldTypeConfig::default()
                    },
                    ScalarFuncSig::CastIntAsDuration,
                );
            match expected {
                Ok(expected) => {
                    let result: Option<Duration> = result.unwrap().into();
                    assert_eq!(
                        result, expected,
                        "input:{:?}, expected:{:?}, got:{:?}",
                        input, expected, result,
                    );
                }
                Err(_) => {
                    assert!(
                        result.is_err(),
                        "input:{:?}, expected err:{:?}, got:{:?}",
                        input,
                        expected,
                        result
                    );
                }
            }
            if overflow {
                assert_eq!(ctx.warnings.warning_cnt, 1);
                assert_eq!(ctx.warnings.warnings[0].get_code(), ERR_DATA_OUT_OF_RANGE);
            }
            if truncated {
                assert_eq!(ctx.warnings.warning_cnt, 1);
                assert_eq!(
                    ctx.warnings.warnings[0].get_code(),
                    ERR_TRUNCATE_WRONG_VALUE
                );
            }
        }
    }

    fn test_as_duration_helper<T: Clone, FnCast>(
        base_cs: Vec<T>,
        func_to_cast_str: impl Fn(T) -> String,
        func_to_debug_str: impl Fn(T) -> String,
        func_cast: FnCast,
        func_name: &str,
    ) where
        FnCast: Fn(&mut EvalContext, &RpnFnCallExtra, Option<T>) -> Result<Option<Duration>>,
    {
        // cast_real_as_duration call `Duration::parse`, directly,
        // and `Duration::parse`, is test in duration.rs.
        // Our test here is to make sure that the result is same as calling
        // `Duration::parse`, no matter whether call_real_as_duration call
        // `Duration::parse`, directly.
        for val in base_cs {
            for fsp in MIN_FSP..=MAX_FSP {
                let mut ctx = CtxConfig {
                    overflow_as_warning: true,
                    truncate_as_warning: true,
                    ..CtxConfig::default()
                }
                .into();
                let rft = FieldTypeConfig {
                    decimal: fsp as isize,
                    ..FieldTypeConfig::default()
                }
                .into();
                let extra = make_extra(&rft);

                let result = func_cast(&mut ctx, &extra, Some(val.clone()));

                let val_str = func_to_cast_str(val.clone());
                let base_expect = Duration::parse(&mut ctx, &val_str, fsp);

                // make log
                let result_str = result.as_ref().map(|x| x.map(|x| x.to_string()));

                match base_expect {
                    Err(e) => match e.code() {
                        ERR_DATA_OUT_OF_RANGE => {
                            let log = format!(
                                "func_name:{}, input: {}, fsp: {}, output: {:?}, expect: {}, expect_warn: {}",
                                func_name,
                                func_to_debug_str(val.clone()),
                                fsp,
                                result_str,
                                Duration::zero(),
                                ERR_DATA_OUT_OF_RANGE
                            );
                            check_overflow(&ctx, true, log.as_str());
                            check_result(None, &result, log.as_str());
                        }
                        ERR_TRUNCATE_WRONG_VALUE => {
                            let log = format!(
                                "func_name:{}, input: {}, fsp: {}, output: {:?}, output_warn: {:?}, expect: {}, expect_warn: {}",
                                func_name,
                                func_to_debug_str(val.clone()),
                                fsp,
                                result_str,
                                ctx.warnings.warnings,
                                Duration::zero(),
                                WARN_DATA_TRUNCATED
                            );
                            check_warning(&ctx, Some(ERR_TRUNCATE_WRONG_VALUE), log.as_str());
                            check_result(None, &result, log.as_str());
                        }
                        _ => {
                            let expect_err: tidb_query_common::error::Error = e.into();
                            let log = format!(
                                "func_name:{}, input: {}, fsp: {}, output: {:?}, output_warn: {:?}, expect: {:?}",
                                func_name,
                                func_to_debug_str(val.clone()),
                                fsp,
                                result_str,
                                ctx.warnings.warnings,
                                expect_err
                            );
                            assert!(result.is_err(), "log: {}", log)
                        }
                    },
                    Ok(v) => {
                        let log = format!(
                            "func_name:{}, input: {}, fsp: {}, output: {:?}, output_warn: {:?}, expect: {:?}",
                            func_name,
                            func_to_debug_str(val.clone()),
                            fsp,
                            result_str,
                            ctx.warnings.warnings,
                            v
                        );
                        check_result(Some(&v), &result, log.as_str())
                    }
                }
            }
        }
    }

    fn test_as_duration_overflow_helper<T: Clone, FnCast>(
        func_name: &str,
        values: Vec<T>,
        func_val_cast: impl Fn(T) -> String,
        func_cast: FnCast,
        expect_max: bool,
    ) where
        FnCast: Fn(&mut EvalContext, &RpnFnCallExtra, Option<T>) -> Result<Option<Duration>>,
    {
        for val in values {
            for fsp in MIN_FSP..=MAX_FSP {
                let mut ctx = CtxConfig {
                    overflow_as_warning: true,
                    truncate_as_warning: true,
                    ..CtxConfig::default()
                }
                .into();
                let rft = FieldTypeConfig {
                    decimal: fsp as isize,
                    ..FieldTypeConfig::default()
                }
                .into();
                let extra = make_extra(&rft);

                let result = func_cast(&mut ctx, &extra, Some(val.clone()));
                let result_str = result.as_ref().map(|x| x.map(|x| x.to_string()));
                match result {
                    Ok(v) => match v {
                        Some(dur) => {
                            if expect_max {
                                let max_val_str = if dur.is_neg() {
                                    "-838:59:59"
                                } else {
                                    "838:59:59"
                                };
                                let max_expect = Duration::parse(&mut ctx, max_val_str, fsp);
                                let log = format!(
                                    "func_name: {}, input: {}, output: {:?}, output_warn: {:?}, expect: {:?}",
                                    func_name,
                                    func_val_cast(val.clone()),
                                    result_str,
                                    ctx.warnings.warnings,
                                    max_expect,
                                );
                                check_result(
                                    Some(max_expect.as_ref().unwrap()),
                                    &result,
                                    log.as_str(),
                                );
                            } else {
                                let log = format!(
                                    "func_name: {}, input: {}, output: {:?}, output_warn: {:?}, expect: {:?}",
                                    func_name,
                                    func_val_cast(val),
                                    result_str,
                                    ctx.warnings.warnings,
                                    "None",
                                );
                                panic!("{}", log.as_str());
                            }
                        }
                        None => {
                            if expect_max {
                                let log = format!(
                                    "func_name: {}, input: {}, output: {:?}, output_warn: {:?}, expect: {:?}",
                                    func_name,
                                    func_val_cast(val),
                                    result_str,
                                    ctx.warnings.warnings,
                                    "838:59:59 or -838:59:59",
                                );
                                panic!("{}", log.as_str());
                            }
                        }
                    },
                    _ => {
                        let log = format!(
                            "func_name: {}, input: {}, output: {:?}, output_warn: {:?}, expect: {}",
                            func_name,
                            func_val_cast(val),
                            result_str,
                            ctx.warnings.warnings,
                            "Not Error",
                        );
                        panic!("{}", log);
                    }
                }
            }
        }
    }

    #[test]
    fn test_real_as_duration() {
        test_none_with_ctx_and_extra(cast_real_as_duration);

        let cs: Vec<f64> = vec![
            101112.0,
            101112.123456,
            1112.0,
            12.0,
            -0.123,
            12345.0,
            -123.0,
            -23.0,
        ];

        test_as_duration_helper(
            cs,
            |x| x.to_string(),
            |x| x.to_string(),
            |ctx, extra, val| {
                let val = val.map(|x| Real::new(x).unwrap());
                cast_real_as_duration(ctx, extra, val.as_ref())
            },
            "cast_real_as_duration",
        );

        let values: Vec<f64> = vec![99999999.0, 9995959.0, -9995959.0];

        test_as_duration_overflow_helper(
            "cast_real_as_duration",
            values,
            |x| x.to_string(),
            |ctx, extra, val| {
                let val = val.map(|x| Real::new(x).unwrap());
                cast_real_as_duration(ctx, extra, val.as_ref())
            },
            false,
        )
    }

    #[test]
    fn test_bytes_as_duration() {
        test_none_with_ctx_and_extra(cast_bytes_as_duration);

        let cs: Vec<BytesRef> = vec![
            b"17:51:04.78",
            b"-17:51:04.78",
            b"17:51:04.78",
            b"-17:51:04.78",
        ];

        test_as_duration_helper(
            cs,
            |x| String::from_utf8_lossy(x).to_string(),
            |x| String::from_utf8_lossy(x).to_string(),
            cast_bytes_as_duration,
            "cast_bytes_as_duration",
        );

        let values: Vec<BytesRef> = vec![b"999:59:59.67", b"-999:59:59.67"];

        test_as_duration_overflow_helper(
            "cast_bytes_as_duration",
            values,
            |x| String::from_utf8_lossy(x).to_string(),
            cast_bytes_as_duration,
            true,
        )
    }

    #[test]
    fn test_decimal_as_duration() {
        test_none_with_ctx_and_extra(cast_decimal_as_duration);

        let cs = vec![
            Decimal::from(i64::MIN),
            Decimal::from(i64::MAX),
            Decimal::from(u64::MAX),
            Decimal::zero(),
            Decimal::from_bytes(b"-9223372036854775808")
                .unwrap()
                .unwrap(),
            Decimal::from_bytes(b"9223372036854775808")
                .unwrap()
                .unwrap(),
            Decimal::from_bytes(b"-9223372036854775809")
                .unwrap()
                .unwrap(),
            Decimal::from_bytes(b"9223372036854775809")
                .unwrap()
                .unwrap(),
            Decimal::from_bytes(b"-18446744073709551615")
                .unwrap()
                .unwrap(),
            Decimal::from_bytes(b"18446744073709551615")
                .unwrap()
                .unwrap(),
            Decimal::from_bytes(b"-18446744073709551616")
                .unwrap()
                .unwrap(),
            Decimal::from_bytes(b"18446744073709551616")
                .unwrap()
                .unwrap(),
            Decimal::from_bytes(b"-184467440737095516160")
                .unwrap()
                .unwrap(),
            Decimal::from_bytes(b"184467440737095516160")
                .unwrap()
                .unwrap(),
            Decimal::from_bytes(b"-99999999999999999999999999999999")
                .unwrap()
                .unwrap(),
            Decimal::from_bytes(b"99999999999999999999999999999999")
                .unwrap()
                .unwrap(),
        ];

        let cs_ref: Vec<&Decimal> = cs.iter().collect();

        test_as_duration_helper(
            cs_ref,
            |x| x.to_string(),
            |x| x.to_string(),
            cast_decimal_as_duration,
            "cast_decimal_as_duration",
        );

        let values = vec![
            Decimal::from_bytes(b"9995959").unwrap().unwrap(),
            Decimal::from_bytes(b"-9995959").unwrap().unwrap(),
        ];
        let values_ref: Vec<&Decimal> = values.iter().collect();
        test_as_duration_overflow_helper(
            "cast_decimal_as_duration",
            values_ref,
            |x| x.to_string(),
            cast_decimal_as_duration,
            false,
        )
    }

    #[test]
    fn test_time_as_duration() {
        test_none_with_ctx_and_extra(cast_time_as_duration);

        // copy from test_convert_to_duration
        let cs = vec![
            // (input, input's fsp, output's fsp, output)
            ("2012-12-31 11:30:45.123456", 4, 0, "11:30:45"),
            ("2012-12-31 11:30:45.123456", 4, 1, "11:30:45.1"),
            ("2012-12-31 11:30:45.123456", 4, 2, "11:30:45.12"),
            ("2012-12-31 11:30:45.123456", 4, 3, "11:30:45.124"),
            ("2012-12-31 11:30:45.123456", 4, 4, "11:30:45.1235"),
            ("2012-12-31 11:30:45.123456", 4, 5, "11:30:45.12350"),
            ("2012-12-31 11:30:45.123456", 4, 6, "11:30:45.123500"),
            ("2012-12-31 11:30:45.123456", 6, 0, "11:30:45"),
            ("2012-12-31 11:30:45.123456", 6, 1, "11:30:45.1"),
            ("2012-12-31 11:30:45.123456", 6, 2, "11:30:45.12"),
            ("2012-12-31 11:30:45.123456", 6, 3, "11:30:45.123"),
            ("2012-12-31 11:30:45.123456", 6, 4, "11:30:45.1235"),
            ("2012-12-31 11:30:45.123456", 6, 5, "11:30:45.12346"),
            ("2012-12-31 11:30:45.123456", 6, 6, "11:30:45.123456"),
            ("2012-12-31 11:30:45.123456", 0, 0, "11:30:45"),
            ("2012-12-31 11:30:45.123456", 0, 1, "11:30:45.0"),
            ("2012-12-31 11:30:45.123456", 0, 2, "11:30:45.00"),
            ("2012-12-31 11:30:45.123456", 0, 3, "11:30:45.000"),
            ("2012-12-31 11:30:45.123456", 0, 4, "11:30:45.0000"),
            ("2012-12-31 11:30:45.123456", 0, 5, "11:30:45.00000"),
            ("2012-12-31 11:30:45.123456", 0, 6, "11:30:45.000000"),
            ("0000-00-00 00:00:00", 6, 0, "00:00:00"),
            ("0000-00-00 00:00:00", 6, 1, "00:00:00.0"),
            ("0000-00-00 00:00:00", 6, 2, "00:00:00.00"),
            ("0000-00-00 00:00:00", 6, 3, "00:00:00.000"),
            ("0000-00-00 00:00:00", 6, 4, "00:00:00.0000"),
            ("0000-00-00 00:00:00", 6, 5, "00:00:00.00000"),
            ("0000-00-00 00:00:00", 6, 6, "00:00:00.000000"),
        ];
        for (s, fsp, expect_fsp, expect) in cs {
            let mut ctx = EvalContext::default();

            let rft = FieldTypeConfig {
                decimal: expect_fsp,
                ..FieldTypeConfig::default()
            }
            .into();
            let extra = make_extra(&rft);

            let input_time = Time::parse_datetime(&mut ctx, s, fsp, true).unwrap();
            let expect_time = Duration::parse(&mut ctx, expect, expect_fsp as i8).unwrap();
            let result = cast_time_as_duration(&mut ctx, &extra, Some(&input_time));
            let result_str = result.as_ref().map(|x| x.as_ref().map(|x| x.to_string()));
            let log = format!(
                "input: {}, fsp: {}, expect_fsp: {}, expect: {}, output: {:?}",
                s, fsp, expect_fsp, expect, result_str,
            );
            check_result(Some(&expect_time), &result, log.as_str());
        }
    }

    #[test]
    fn test_duration_as_duration() {
        test_none_with_extra(cast_duration_as_duration);

        let cs = vec![
            ("11:30:45.123456", 6, 0, "11:30:45"),
            ("11:30:45.123456", 6, 1, "11:30:45.1"),
            ("11:30:45.123456", 6, 2, "11:30:45.12"),
            ("11:30:45.123456", 6, 3, "11:30:45.123"),
            ("11:30:45.123456", 6, 4, "11:30:45.1235"),
            ("11:30:45.123456", 6, 5, "11:30:45.12346"),
            ("11:30:45.123456", 6, 6, "11:30:45.123456"),
        ];

        for (input, input_fsp, output_fsp, expect) in cs {
            let rft = FieldTypeConfig {
                decimal: output_fsp as isize,
                ..FieldTypeConfig::default()
            }
            .into();
            let extra = make_extra(&rft);

            let mut ctx = EvalContext::default();
            let dur = Duration::parse(&mut ctx, input, input_fsp).unwrap();
            let expect = Duration::parse(&mut ctx, expect, output_fsp).unwrap();
            let r = cast_duration_as_duration(&extra, Some(&dur));

            let result_str = r.as_ref().map(|x| x.map(|x| x.to_string()));
            let log = format!(
                "input: {}, input_fsp: {}, output_fsp: {}, expect: {}, output: {:?}",
                input, input_fsp, output_fsp, expect, result_str
            );
            check_result(Some(&expect), &r, log.as_str());
        }
    }

    #[test]
    fn test_json_as_duration() {
        test_none_with_ctx_and_extra(cast_json_as_duration);

        // the case that Json::unquote failed had be tested by test_json_unquote

        let mut ctx = EvalContext::default();
        let cs = vec![
            Json::from_object(BTreeMap::default()).unwrap(),
            Json::from_array(vec![]).unwrap(),
            Json::from_string(String::from("10.0")).unwrap(),
            Json::from_string(String::from(
                "999999999999999999999999999999999999999999999999",
            ))
            .unwrap(),
            Json::from_string(String::from(
                "-999999999999999999999999999999999999999999999999",
            ))
            .unwrap(),
            Json::from_string(String::from(
                "99999999999999999999999999999999999999999999999aabcde9",
            ))
            .unwrap(),
            Json::from_string(String::from(
                "-99999999999999999999999999999999999999999999999aabcde9",
            ))
            .unwrap(),
            Json::from_bool(true).unwrap(),
            Json::from_bool(false).unwrap(),
            Json::none().unwrap(),
            Json::from_duration(Duration::parse(&mut ctx, "12:13:14", 0).unwrap()).unwrap(),
        ];

        let cs_ref: Vec<JsonRef> = cs.iter().map(|x| x.as_ref()).collect();
        test_as_duration_helper(
            cs_ref,
            |x| x.unquote().unwrap(),
            |x| format!("{:?}", x),
            cast_json_as_duration,
            "cast_json_as_duration",
        );
    }

    #[test]
    fn test_json_as_duration_truncate_wrong_value() {
        let cs = vec![
            Json::from_i64(10).unwrap(),
            Json::from_i64(i64::MAX).unwrap(),
            Json::from_i64(i64::MIN).unwrap(),
            Json::from_u64(0).unwrap(),
            Json::from_u64(u64::MAX).unwrap(),
            Json::from_f64(10.5).unwrap(),
            Json::from_f64(10.4).unwrap(),
            Json::from_f64(-10.4).unwrap(),
            Json::from_f64(-10.5).unwrap(),
            Json::from_f64(i64::MIN as u64 as f64).unwrap(),
            Json::from_f64(i64::MAX as u64 as f64).unwrap(),
            Json::from_f64(i64::MIN as u64 as f64).unwrap(),
            Json::from_f64(i64::MIN as f64).unwrap(),
<<<<<<< HEAD
            Json::from_f64(((1u64 << 63) + (1u64 << 62)) as u64 as f64).unwrap(),
=======
            Json::from_f64(((1u64 << 63) + (1u64 << 62)) as f64).unwrap(),
>>>>>>> 616b4402
            Json::from_f64(-((1u64 << 63) as f64 + (1u64 << 62) as f64)).unwrap(),
            Json::from_f64(f64::from(f32::MIN)).unwrap(),
            Json::from_f64(f64::from(f32::MAX)).unwrap(),
            Json::from_f64(f64::MAX).unwrap(),
            Json::from_f64(f64::MAX).unwrap(),
        ];

        for val in cs {
            for fsp in MIN_FSP..MAX_FSP {
                let mut ctx = CtxConfig {
                    overflow_as_warning: true,
                    truncate_as_warning: true,
                    ..CtxConfig::default()
                }
                .into();
                let rft = FieldTypeConfig {
                    decimal: fsp as isize,
                    ..FieldTypeConfig::default()
                }
                .into();
                let extra = make_extra(&rft);
                let _result = cast_json_as_duration(&mut ctx, &extra, Some(val.as_ref()));

                let log = format!("input: {:?} should truncate wrong value", val,);
                check_warning(&ctx, Some(ERR_TRUNCATE_WRONG_VALUE), log.as_str());
            }
        }
    }

    #[test]
    fn test_json_as_time() {
        test_none_with_ctx_and_extra(cast_enum_as_time);
        let mut ctx = EvalContext::default();
        let cs = vec![
            // (input, expect, tp, fsp)
            (
                Json::from_time(
                    Time::parse(
                        &mut ctx,
                        "2019-09-16 10:11:12",
                        TimeType::DateTime,
                        0,
                        false,
                    )
                    .unwrap(),
                )
                .unwrap(),
                Time::parse(
                    &mut ctx,
                    "2019-09-16 10:11:12",
                    TimeType::DateTime,
                    0,
                    false,
                )
                .unwrap(),
                FieldTypeTp::DateTime,
                0,
            ),
            (
                Json::from_time(
                    Time::parse(
                        &mut ctx,
                        "2019-09-16 10:11:12.111",
                        TimeType::Timestamp,
                        3,
                        false,
                    )
                    .unwrap(),
                )
                .unwrap(),
                Time::parse(
                    &mut ctx,
                    "2019-09-16 10:11:12.111",
                    TimeType::Timestamp,
                    3,
                    false,
                )
                .unwrap(),
                FieldTypeTp::Timestamp,
                3,
            ),
            (
                Json::from_str_val("2019-09-16 10:11:12").unwrap(),
                Time::parse(
                    &mut ctx,
                    "2019-09-16 10:11:12",
                    TimeType::DateTime,
                    0,
                    false,
                )
                .unwrap(),
                FieldTypeTp::DateTime,
                0,
            ),
            (
                Json::from_str_val("2019-09-16 10:11:12.1111").unwrap(),
                Time::parse(
                    &mut ctx,
                    "2019-09-16 10:11:12.1111",
                    TimeType::DateTime,
                    4,
                    false,
                )
                .unwrap(),
                FieldTypeTp::DateTime,
                4,
            ),
        ];
        for (input, expect, tp, fsp) in cs {
            let rft = FieldTypeConfig {
                tp: Some(tp),
                decimal: fsp,
                ..FieldTypeConfig::default()
            }
            .into();
            let extra = make_extra(&rft);
            let r = cast_json_as_time(&mut ctx, &extra, Some(input.as_ref()));
            let log = make_log(&input, &expect, &r);
            check_result(Some(&expect), &r, log.as_str());
        }
    }

    #[test]
    fn test_int_as_json() {
        test_none_with_ctx(cast_any_as_json::<Int>);

        let cs = vec![
            (i64::MIN, Json::from_i64(i64::MIN).unwrap()),
            (0, Json::from_i64(0).unwrap()),
            (i64::MAX, Json::from_i64(i64::MAX).unwrap()),
        ];
        for (input, expect) in cs {
            let mut ctx = EvalContext::default();
            let r = cast_any_as_json::<Int>(&mut ctx, Some(&input));
            let log = make_log(&input, &expect, &r);
            check_result(Some(&expect), &r, log.as_str());
        }
    }

    #[test]
    fn test_uint_as_json() {
        test_none_with_nothing(cast_uint_as_json);

        let cs = vec![
            (u64::MAX, Json::from_u64(u64::MAX).unwrap()),
            (0, Json::from_u64(0).unwrap()),
            (i64::MAX as u64, Json::from_u64(i64::MAX as u64).unwrap()),
        ];
        for (input, expect) in cs {
            let r = cast_uint_as_json(Some(&(input as i64)));
            let log = make_log(&input, &expect, &r);
            check_result(Some(&expect), &r, log.as_str());
        }
    }

    #[test]
    fn test_bool_as_json() {
        test_none_with_nothing(cast_bool_as_json);

        let cs = vec![
            (0, Json::from_bool(false).unwrap()),
            (i64::MIN, Json::from_bool(true).unwrap()),
            (i64::MAX, Json::from_bool(true).unwrap()),
        ];
        for (input, expect) in cs {
            let result = cast_bool_as_json(Some(&input));
            let log = make_log(&input, &expect, &result);
            check_result(Some(&expect), &result, log.as_str());
        }
    }

    #[test]
    fn test_real_as_json() {
        test_none_with_ctx(cast_any_as_json::<Real>);

        let cs = vec![
            (
                f64::from(f32::MAX),
                Json::from_f64(f64::from(f32::MAX)).unwrap(),
            ),
            (
                f64::from(f32::MIN),
                Json::from_f64(f64::from(f32::MIN)).unwrap(),
            ),
            (f64::MAX, Json::from_f64(f64::MAX).unwrap()),
            (f64::MIN, Json::from_f64(f64::MIN).unwrap()),
        ];
        for (input, expect) in cs {
            let mut ctx = EvalContext::default();
            let r = cast_any_as_json::<Real>(&mut ctx, Real::new(input).as_ref().ok());
            let log = make_log(&input, &expect, &r);
            check_result(Some(&expect), &r, log.as_str());
        }
    }

    #[test]
    fn test_string_as_json() {
        test_none_with_args_and_extra(cast_string_as_json);

        let mut jo1: BTreeMap<String, Json> = BTreeMap::new();
        jo1.insert(
            String::from("a"),
            Json::from_string(String::from("b")).unwrap(),
        );
        // HasParseToJSONFlag
        let cs = vec![
            (
                FieldType::default(),
                "{\"a\": \"b\"}".to_string(),
                Json::from_object(jo1).unwrap(),
                true,
            ),
            (
                FieldType::default(),
                "{}".to_string(),
                Json::from_object(BTreeMap::new()).unwrap(),
                true,
            ),
            (
                FieldType::default(),
                "[1, 2, 3]".to_string(),
                Json::from_array(vec![
                    Json::from_i64(1).unwrap(),
                    Json::from_i64(2).unwrap(),
                    Json::from_i64(3).unwrap(),
                ])
                .unwrap(),
                true,
            ),
            (
                FieldType::default(),
                "[]".to_string(),
                Json::from_array(Vec::new()).unwrap(),
                true,
            ),
            (
                FieldType::default(),
                "9223372036854775807".to_string(),
                Json::from_i64(9223372036854775807).unwrap(),
                true,
            ),
            (
                FieldType::default(),
                "-9223372036854775808".to_string(),
                Json::from_i64(-9223372036854775808).unwrap(),
                true,
            ),
            (
                FieldType::default(),
                "18446744073709551615".to_string(),
                Json::from_f64(18446744073709552000.0).unwrap(),
                true,
            ),
            // FIXME: f64::MAX.to_string() to json should success
            // (f64::MAX.to_string(), Json::from_f64(f64::MAX), true),
            (
                FieldType::default(),
                "0.0".to_string(),
                Json::from_f64(0.0).unwrap(),
                true,
            ),
            (
                FieldType::default(),
                "\"abcde\"".to_string(),
                Json::from_string("abcde".to_string()).unwrap(),
                true,
            ),
            (
                FieldType::default(),
                "\"\"".to_string(),
                Json::from_string("".to_string()).unwrap(),
                true,
            ),
            (
                FieldType::default(),
                "true".to_string(),
                Json::from_bool(true).unwrap(),
                true,
            ),
            (
                FieldType::default(),
                "false".to_string(),
                Json::from_bool(false).unwrap(),
                true,
            ),
            (
                FieldTypeBuilder::new()
                    .tp(FieldTypeTp::String)
                    .flen(4)
                    .charset(CHARSET_BIN)
                    .collation(Collation::Binary)
                    .build(),
                "a".to_string(),
                Json::from_opaque(FieldTypeTp::String, &[97, 0, 0, 0]).unwrap(),
                true,
            ),
            (
                FieldTypeBuilder::new()
                    .tp(FieldTypeTp::String)
                    .flen(256)
                    .charset(CHARSET_BIN)
                    .collation(Collation::Binary)
                    .build(),
                "".to_string(),
                Json::from_opaque(FieldTypeTp::String, &[0; 256]).unwrap(),
                true,
            ),
            (
                FieldTypeBuilder::new()
                    .tp(FieldTypeTp::VarChar)
                    .flen(256)
                    .charset(CHARSET_BIN)
                    .collation(Collation::Binary)
                    .build(),
                "a".to_string(),
                Json::from_opaque(FieldTypeTp::String, &[97]).unwrap(),
                true,
            ),
        ];
        for (arg_type, input, expect, parse_to_json) in cs {
            let arg_value = ScalarValue::Bytes(Some(input.clone().into_bytes()));
            let args = [RpnStackNode::Scalar {
                value: &arg_value,
                field_type: &arg_type,
            }];

            let mut rft = FieldType::default();
            if parse_to_json {
                let fta = rft.as_mut_accessor();
                fta.set_flag(FieldTypeFlag::PARSE_TO_JSON);
            }
            let extra = make_extra(&rft);
            let result = cast_string_as_json(&args, &extra, Some(&input.clone().into_bytes()));
            let result_str = result.as_ref().map(|x| x.as_ref().map(|x| x.to_string()));
            let log = format!(
                "input: {}, parse_to_json: {}, expect: {:?}, result: {:?}",
                input, parse_to_json, expect, result_str
            );
            check_result(Some(&expect), &result, log.as_str());
        }
    }

    #[test]
    fn test_decimal_as_json() {
        test_none_with_ctx(cast_any_as_json::<Decimal>);
        let cs = vec![
            (
                Decimal::from_f64(i64::MIN as f64).unwrap(),
                Json::from_f64(i64::MIN as f64).unwrap(),
            ),
            (
                Decimal::from_f64(i64::MAX as f64).unwrap(),
                Json::from_f64(i64::MAX as f64).unwrap(),
            ),
            (
                Decimal::from_bytes(b"184467440737095516160")
                    .unwrap()
                    .unwrap(),
                Json::from_f64(184467440737095516160.0).unwrap(),
            ),
            (
                Decimal::from_bytes(b"-184467440737095516160")
                    .unwrap()
                    .unwrap(),
                Json::from_f64(-184467440737095516160.0).unwrap(),
            ),
        ];

        for (input, expect) in cs {
            let mut ctx = EvalContext::default();
            let r = cast_any_as_json::<Decimal>(&mut ctx, Some(&input));
            let log = make_log(&input, &expect, &r);
            check_result(Some(&expect), &r, log.as_str());
        }
    }

    #[test]
    fn test_time_as_json() {
        test_none_with_ctx(cast_any_as_json::<Time>);
        let mut ctx = EvalContext::default();

        // TODO: add more case for other TimeType
        let cs = vec![
            // Add time_type filed here is to make maintainer know clearly that what is the type of
            // the time.
            (
                Time::parse_datetime(&mut ctx, "2000-01-01T12:13:14", 0, true).unwrap(),
                TimeType::DateTime,
                Json::from_time(
                    Time::parse_datetime(&mut ctx, "2000-01-01T12:13:14", 0, true).unwrap(),
                )
                .unwrap(),
            ),
            (
                Time::parse_datetime(&mut ctx, "2000-01-01T12:13:14.6666", 0, true).unwrap(),
                TimeType::DateTime,
                Json::from_time(
                    Time::parse_datetime(&mut ctx, "2000-01-01T12:13:14.6666", 0, true).unwrap(),
                )
                .unwrap(),
            ),
            (
                Time::parse_datetime(&mut ctx, "2000-01-01T12:13:14", 6, true).unwrap(),
                TimeType::DateTime,
                Json::from_time(
                    Time::parse_datetime(&mut ctx, "2000-01-01T12:13:14", 6, true).unwrap(),
                )
                .unwrap(),
            ),
            (
                Time::parse_datetime(&mut ctx, "2000-01-01T12:13:14.6666", 6, true).unwrap(),
                TimeType::DateTime,
                Json::from_time(
                    Time::parse_datetime(&mut ctx, "2000-01-01T12:13:14.6666", 6, true).unwrap(),
                )
                .unwrap(),
            ),
            (
                Time::parse_datetime(&mut ctx, "2019-09-01", 0, true).unwrap(),
                TimeType::DateTime,
                Json::from_time(Time::parse_datetime(&mut ctx, "2019-09-01", 0, true).unwrap())
                    .unwrap(),
            ),
            (
                Time::parse_datetime(&mut ctx, "2019-09-01", 6, true).unwrap(),
                TimeType::DateTime,
                Json::from_time(Time::parse_datetime(&mut ctx, "2019-09-01", 6, true).unwrap())
                    .unwrap(),
            ),
        ];
        for (input, time_type, expect) in cs {
            let mut ctx = EvalContext::default();
            let result = cast_any_as_json::<Time>(&mut ctx, Some(&input));
            let result_str = result.as_ref().map(|x| x.as_ref().map(|x| x.to_string()));
            let log = format!(
                "input: {}, expect_time_type: {:?}, real_time_type: {:?}, expect: {}, result: {:?}",
                &input,
                time_type,
                input.get_time_type(),
                &expect,
                result_str
            );
            assert_eq!(input.get_time_type(), time_type, "{}", log);
            check_result(Some(&expect), &result, log.as_str());
        }
    }

    #[test]
    fn test_duration_as_json() {
        test_none_with_ctx(cast_any_as_json::<Duration>);

        // TODO: add more case
        let cs = vec![
            (
                Duration::zero(),
                Json::from_duration(Duration::zero()).unwrap(),
            ),
            (
                Duration::parse(&mut EvalContext::default(), "10:10:10", 0).unwrap(),
                Json::from_duration(
                    Duration::parse(&mut EvalContext::default(), "10:10:10", 0).unwrap(),
                )
                .unwrap(),
            ),
        ];

        for (input, expect) in cs {
            let mut ctx = EvalContext::default();
            let result = cast_any_as_json::<Duration>(&mut ctx, Some(&input));
            let log = make_log(&input, &expect, &result);
            check_result(Some(&expect), &result, log.as_str());
        }
    }

    #[test]
    fn test_json_as_json() {
        test_none_with_nothing(cast_json_as_json);

        let mut jo1: BTreeMap<String, Json> = BTreeMap::new();
        jo1.insert("a".to_string(), Json::from_string("b".to_string()).unwrap());
        let cs = vec![
            Json::from_object(jo1).unwrap(),
            Json::from_array(vec![
                Json::from_i64(1).unwrap(),
                Json::from_i64(3).unwrap(),
                Json::from_i64(4).unwrap(),
            ])
            .unwrap(),
            Json::from_i64(i64::MIN).unwrap(),
            Json::from_i64(i64::MAX).unwrap(),
            Json::from_u64(0u64).unwrap(),
            Json::from_u64(u64::MAX).unwrap(),
            Json::from_f64(f64::MIN).unwrap(),
            Json::from_f64(f64::MAX).unwrap(),
            Json::from_string("abcde".to_string()).unwrap(),
            Json::from_bool(true).unwrap(),
            Json::from_bool(false).unwrap(),
            Json::none().unwrap(),
        ];

        for input in cs {
            let expect = input.clone();
            let result = cast_json_as_json(Some(input.as_ref()));
            let log = make_log(&input, &expect, &result);
            check_result(Some(&expect), &result, log.as_str());
        }
    }
}<|MERGE_RESOLUTION|>--- conflicted
+++ resolved
@@ -6695,11 +6695,7 @@
             Json::from_f64(i64::MAX as u64 as f64).unwrap(),
             Json::from_f64(i64::MIN as u64 as f64).unwrap(),
             Json::from_f64(i64::MIN as f64).unwrap(),
-<<<<<<< HEAD
-            Json::from_f64(((1u64 << 63) + (1u64 << 62)) as u64 as f64).unwrap(),
-=======
             Json::from_f64(((1u64 << 63) + (1u64 << 62)) as f64).unwrap(),
->>>>>>> 616b4402
             Json::from_f64(-((1u64 << 63) as f64 + (1u64 << 62) as f64)).unwrap(),
             Json::from_f64(f64::from(f32::MIN)).unwrap(),
             Json::from_f64(f64::from(f32::MAX)).unwrap(),
