--- conflicted
+++ resolved
@@ -8,10 +8,7 @@
 use txn_types::{Key, Value};
 
 use crate::storage::{
-<<<<<<< HEAD
-=======
     errors::SharedError,
->>>>>>> 616b4402
     lock_manager::WaitTimeout,
     mvcc::{Lock, LockType, TimeStamp, Write, WriteType},
     txn::ProcessResult,
@@ -134,43 +131,7 @@
     pub one_pc_commit_ts: TimeStamp,
 }
 
-#[cfg_attr(test, derive(Default))]
-pub struct PessimisticLockParameters {
-    pub pb_ctx: kvrpcpb::Context,
-    pub primary: Vec<u8>,
-    pub start_ts: TimeStamp,
-    pub lock_ttl: u64,
-    pub for_update_ts: TimeStamp,
-    pub wait_timeout: Option<WaitTimeout>,
-    pub return_values: bool,
-    pub min_commit_ts: TimeStamp,
-    pub check_existence: bool,
-    pub is_first_lock: bool,
-
-    /// Whether it's allowed for an pessimistic lock request to acquire the lock
-    /// even there is write conflict (i.e. the latest version's `commit_ts` is
-    /// greater than the current request's `for_update_ts`.
-    ///
-    /// When this is true, it's also inferred that the request is resumable,
-    /// which means, if such a request encounters a lock of another
-    /// transaction and it waits for the lock, it can resume executing and
-    /// continue trying to acquire the lock when it's woken up. Also see:
-    /// [`super::lock_manager::lock_waiting_queue`]
-    pub allow_lock_with_conflict: bool,
-}
-
 #[derive(Clone, Debug, PartialEq)]
-<<<<<<< HEAD
-pub enum PessimisticLockRes {
-    /// The previous value is loaded while handling the `AcquirePessimisticLock`
-    /// command. The i-th item is the value of the i-th key in the
-    /// `AcquirePessimisticLock` command.
-    Values(Vec<Option<Value>>),
-    /// Checked whether the key exists while handling the
-    /// `AcquirePessimisticLock` command. The i-th item is true if the i-th key
-    /// in the `AcquirePessimisticLock` command exists.
-    Existence(Vec<bool>),
-=======
 #[cfg_attr(test, derive(Default))]
 pub struct PessimisticLockParameters {
     pub pb_ctx: kvrpcpb::Context,
@@ -201,7 +162,6 @@
 #[derive(Debug, Clone)]
 pub enum PessimisticLockKeyResult {
     /// The lock is acquired successfully, returning no additional information.
->>>>>>> 616b4402
     Empty,
     /// The lock is acquired successfully, and the previous value is read and
     /// returned.
