--- conflicted
+++ resolved
@@ -101,7 +101,6 @@
 }
 
 #[test]
-<<<<<<< HEAD
 fn test_config_addr() {
     let mut file = tempfile::NamedTempFile::new().unwrap();
     let text = "memory-usage-high-water=0.65\nsnap-handle-pool-size=4\n[nosense]\nfoo=2\n[rocksdb]\nmax-open-files = 111\nz=1";
@@ -127,7 +126,8 @@
         config.server.advertise_status_addr,
         TIFLASH_DEFAULT_STATUS_ADDR
     );
-=======
+}
+
 fn test_store_stats() {
     let (mut cluster, pd_client) = new_mock_cluster(0, 1);
 
@@ -153,7 +153,6 @@
     }
     // The same to mock-engine-store
     cluster.shutdown();
->>>>>>> 56761b71
 }
 
 #[test]
