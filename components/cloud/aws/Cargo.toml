--- conflicted
+++ resolved
@@ -38,16 +38,7 @@
 # better to not use slog-global, but pass in the logger
 tokio = { version = "1.5", features = ["time"] }
 url = "2.0"
-<<<<<<< HEAD
-thiserror = "1.0"
-lazy_static = "1.3"
-prometheus = { version = "0.13", default-features = false, features = ["nightly"] }
 uuid = "0.8"
-md5 = "0.7.0"
-base64 = "0.13.0"
-=======
-uuid = "0.8"
->>>>>>> 0f5058eb
 
 [dev-dependencies]
 futures = "0.3"
