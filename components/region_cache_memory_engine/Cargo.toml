[package]
name = "region_cache_memory_engine"
version = "0.0.1"
edition = "2021"
publish = false
license = "Apache-2.0"

[features]
testexport = []

[dependencies]
bytes = "1.0"
collections = { workspace = true }
engine_traits = { workspace = true }
skiplist-rs = { git = "https://github.com/tikv/skiplist-rs.git", branch = "main" }
<<<<<<< HEAD
tikv_util = { workspace = true }
=======
bytes = "1.0"
crossbeam = "0.8"
futures = { version = "0.3", features = ["compat"] }
tikv_util = { workspace = true }
txn_types = { workspace = true }
kvproto = { workspace = true }
log_wrappers = { workspace = true }
pd_client = { workspace = true }
dashmap = "5.1"
security = { workspace = true }
serde = "1.0"
serde_derive = "1.0"
serde_json = "1.0"
slog-global = { workspace = true }
slog = { workspace = true }
engine_rocks = { workspace = true }
fail = "0.5"
yatp = { workspace = true }
parking_lot = "0.12"
keys = { workspace = true }
prometheus = { version = "0.13", default-features = false, features = ["nightly"] }
prometheus-static-metric = "0.5"
lazy_static = "1.4.0"
hex = "0.4"

[dev-dependencies]
tempfile = "3.0"
test_pd = { workspace = true }
test_pd_client = { workspace = true }
>>>>>>> 002ebde1
<|MERGE_RESOLUTION|>--- conflicted
+++ resolved
@@ -11,38 +11,33 @@
 [dependencies]
 bytes = "1.0"
 collections = { workspace = true }
+crossbeam = "0.8"
+dashmap = "5.1"
+engine_rocks = { workspace = true }
 engine_traits = { workspace = true }
-skiplist-rs = { git = "https://github.com/tikv/skiplist-rs.git", branch = "main" }
-<<<<<<< HEAD
-tikv_util = { workspace = true }
-=======
-bytes = "1.0"
-crossbeam = "0.8"
+fail = "0.5"
 futures = { version = "0.3", features = ["compat"] }
-tikv_util = { workspace = true }
-txn_types = { workspace = true }
+hex = "0.4"
+keys = { workspace = true }
 kvproto = { workspace = true }
+lazy_static = "1.4.0"
 log_wrappers = { workspace = true }
+parking_lot = "0.12"
 pd_client = { workspace = true }
-dashmap = "5.1"
+prometheus = { version = "0.13", default-features = false, features = ["nightly"] }
+prometheus-static-metric = "0.5"
 security = { workspace = true }
 serde = "1.0"
 serde_derive = "1.0"
 serde_json = "1.0"
+skiplist-rs = { git = "https://github.com/tikv/skiplist-rs.git", branch = "main" }
+slog = { workspace = true }
 slog-global = { workspace = true }
-slog = { workspace = true }
-engine_rocks = { workspace = true }
-fail = "0.5"
+tikv_util = { workspace = true }
+txn_types = { workspace = true }
 yatp = { workspace = true }
-parking_lot = "0.12"
-keys = { workspace = true }
-prometheus = { version = "0.13", default-features = false, features = ["nightly"] }
-prometheus-static-metric = "0.5"
-lazy_static = "1.4.0"
-hex = "0.4"
 
 [dev-dependencies]
 tempfile = "3.0"
 test_pd = { workspace = true }
-test_pd_client = { workspace = true }
->>>>>>> 002ebde1
+test_pd_client = { workspace = true }