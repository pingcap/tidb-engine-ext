// Copyright 2017 TiKV Project Authors. Licensed under Apache-2.0.

use std::sync::atomic::{AtomicBool, Ordering};
use std::sync::*;
use std::thread;
use std::time::Duration;

use grpcio::{ChannelBuilder, Environment};
use kvproto::kvrpcpb::*;
use kvproto::raft_serverpb::{PeerState, RaftMessage, RegionLocalState};
use kvproto::tikvpb::TikvClient;
use raft::eraftpb::MessageType;

use engine_rocks::Compat;
use engine_traits::{Peekable, CF_RAFT};
use pd_client::PdClient;
use raftstore::store::*;
use test_raftstore::*;
use tikv::storage::kv::SnapshotExt;
use tikv::storage::Snapshot;
use tikv_util::config::*;
use tikv_util::time::Instant;
use tikv_util::HandyRwLock;
use txn_types::{Key, PessimisticLock};

/// Test if merge is rollback as expected.
#[test]
fn test_node_merge_rollback() {
    let mut cluster = new_node_cluster(0, 3);
    configure_for_merge(&mut cluster);
    let pd_client = Arc::clone(&cluster.pd_client);
    pd_client.disable_default_operator();

    cluster.run_conf_change();

    let region = pd_client.get_region(b"k1").unwrap();
    cluster.must_split(&region, b"k2");
    let left = pd_client.get_region(b"k1").unwrap();
    let right = pd_client.get_region(b"k2").unwrap();

    pd_client.must_add_peer(left.get_id(), new_peer(2, 2));
    pd_client.must_add_peer(right.get_id(), new_peer(2, 4));

    cluster.must_put(b"k1", b"v1");
    cluster.must_put(b"k3", b"v3");

    let region = pd_client.get_region(b"k1").unwrap();
    let target_region = pd_client.get_region(b"k3").unwrap();

    let schedule_merge_fp = "on_schedule_merge";
    fail::cfg(schedule_merge_fp, "return()").unwrap();

    // The call is finished when prepare_merge is applied.
    cluster.must_try_merge(region.get_id(), target_region.get_id());

    // Add a peer to trigger rollback.
    pd_client.must_add_peer(right.get_id(), new_peer(3, 5));
    cluster.must_put(b"k4", b"v4");
    must_get_equal(&cluster.get_engine(3), b"k4", b"v4");

    let mut region = pd_client.get_region(b"k1").unwrap();
    // After split and prepare_merge, version becomes 1 + 2 = 3;
    assert_eq!(region.get_region_epoch().get_version(), 3);
    // After ConfChange and prepare_merge, conf version becomes 1 + 2 = 3;
    assert_eq!(region.get_region_epoch().get_conf_ver(), 3);
    fail::remove(schedule_merge_fp);
    // Wait till rollback.
    cluster.must_put(b"k11", b"v11");

    // After rollback, version becomes 3 + 1 = 4;
    region.mut_region_epoch().set_version(4);
    for i in 1..3 {
        must_get_equal(&cluster.get_engine(i), b"k11", b"v11");
        let state_key = keys::region_state_key(region.get_id());
        let state: RegionLocalState = cluster
            .get_engine(i)
            .c()
            .get_msg_cf(CF_RAFT, &state_key)
            .unwrap()
            .unwrap();
        assert_eq!(state.get_state(), PeerState::Normal);
        assert_eq!(*state.get_region(), region);
    }

    pd_client.must_remove_peer(right.get_id(), new_peer(3, 5));
    fail::cfg(schedule_merge_fp, "return()").unwrap();

    let target_region = pd_client.get_region(b"k3").unwrap();
    cluster.must_try_merge(region.get_id(), target_region.get_id());
    let mut region = pd_client.get_region(b"k1").unwrap();

    // Split to trigger rollback.
    cluster.must_split(&right, b"k3");
    fail::remove(schedule_merge_fp);
    // Wait till rollback.
    cluster.must_put(b"k12", b"v12");

    // After premerge and rollback, conf_ver becomes 3 + 1 = 4, version becomes 4 + 2 = 6;
    region.mut_region_epoch().set_conf_ver(4);
    region.mut_region_epoch().set_version(6);
    for i in 1..3 {
        must_get_equal(&cluster.get_engine(i), b"k12", b"v12");
        let state_key = keys::region_state_key(region.get_id());
        let state: RegionLocalState = cluster
            .get_engine(i)
            .c()
            .get_msg_cf(CF_RAFT, &state_key)
            .unwrap()
            .unwrap();
        assert_eq!(state.get_state(), PeerState::Normal);
        assert_eq!(*state.get_region(), region);
    }
}

/// Test if merge is still working when restart a cluster during merge.
#[test]
fn test_node_merge_restart() {
    let mut cluster = new_node_cluster(0, 3);
    configure_for_merge(&mut cluster);
    cluster.run();

    let pd_client = Arc::clone(&cluster.pd_client);
    let region = pd_client.get_region(b"k1").unwrap();
    cluster.must_split(&region, b"k2");
    let left = pd_client.get_region(b"k1").unwrap();
    let right = pd_client.get_region(b"k2").unwrap();

    cluster.must_put(b"k1", b"v1");
    cluster.must_put(b"k3", b"v3");

    let schedule_merge_fp = "on_schedule_merge";
    fail::cfg(schedule_merge_fp, "return()").unwrap();

    cluster.must_try_merge(left.get_id(), right.get_id());
    let leader = cluster.leader_of_region(left.get_id()).unwrap();

    cluster.shutdown();
    let engine = cluster.get_engine(leader.get_store_id());
    let state_key = keys::region_state_key(left.get_id());
    let state: RegionLocalState = engine.c().get_msg_cf(CF_RAFT, &state_key).unwrap().unwrap();
    assert_eq!(state.get_state(), PeerState::Merging, "{:?}", state);
    let state_key = keys::region_state_key(right.get_id());
    let state: RegionLocalState = engine.c().get_msg_cf(CF_RAFT, &state_key).unwrap().unwrap();
    assert_eq!(state.get_state(), PeerState::Normal, "{:?}", state);
    fail::remove(schedule_merge_fp);
    cluster.start().unwrap();

    // Wait till merge is finished.
    pd_client.check_merged_timeout(left.get_id(), Duration::from_secs(5));

    cluster.must_put(b"k4", b"v4");

    for i in 1..4 {
        must_get_equal(&cluster.get_engine(i), b"k4", b"v4");
        let state_key = keys::region_state_key(left.get_id());
        let state: RegionLocalState = cluster
            .get_engine(i)
            .c()
            .get_msg_cf(CF_RAFT, &state_key)
            .unwrap()
            .unwrap();
        assert_eq!(state.get_state(), PeerState::Tombstone, "{:?}", state);
        let state_key = keys::region_state_key(right.get_id());
        let state: RegionLocalState = cluster
            .get_engine(i)
            .c()
            .get_msg_cf(CF_RAFT, &state_key)
            .unwrap()
            .unwrap();
        assert_eq!(state.get_state(), PeerState::Normal, "{:?}", state);
        assert!(state.get_region().get_start_key().is_empty());
        assert!(state.get_region().get_end_key().is_empty());
    }

    // Now test if cluster works fine when it crash after merge is applied
    // but before notifying raftstore thread.
    let region = pd_client.get_region(b"k1").unwrap();
    let peer_on_store1 = find_peer(&region, 1).unwrap().to_owned();
    cluster.must_transfer_leader(region.get_id(), peer_on_store1);
    cluster.must_split(&region, b"k2");
    let left = pd_client.get_region(b"k1").unwrap();
    let right = pd_client.get_region(b"k2").unwrap();
    let peer_on_store1 = find_peer(&left, 1).unwrap().to_owned();
    cluster.must_transfer_leader(left.get_id(), peer_on_store1);
    cluster.must_put(b"k11", b"v11");
    must_get_equal(&cluster.get_engine(3), b"k11", b"v11");
    let skip_destroy_fp = "raft_store_skip_destroy_peer";
    fail::cfg(skip_destroy_fp, "return()").unwrap();
    cluster.add_send_filter(IsolationFilterFactory::new(3));
    pd_client.must_merge(left.get_id(), right.get_id());
    let peer = find_peer(&right, 3).unwrap().to_owned();
    pd_client.must_remove_peer(right.get_id(), peer);
    cluster.shutdown();
    fail::remove(skip_destroy_fp);
    cluster.clear_send_filters();
    cluster.start().unwrap();
    must_get_none(&cluster.get_engine(3), b"k1");
    must_get_none(&cluster.get_engine(3), b"k3");
}

/// Test if merge is still working when restart a cluster during catching up logs for merge.
#[test]
fn test_node_merge_catch_up_logs_restart() {
    let mut cluster = new_node_cluster(0, 3);
    configure_for_merge(&mut cluster);
    cluster.run();

    cluster.must_put(b"k1", b"v1");
    cluster.must_put(b"k3", b"v3");

    let pd_client = Arc::clone(&cluster.pd_client);
    let region = pd_client.get_region(b"k1").unwrap();
    let peer_on_store1 = find_peer(&region, 1).unwrap().to_owned();
    cluster.must_transfer_leader(region.get_id(), peer_on_store1);
    cluster.must_split(&region, b"k2");
    let left = pd_client.get_region(b"k1").unwrap();
    let right = pd_client.get_region(b"k2").unwrap();

    // make sure the peer of left region on engine 3 has caught up logs.
    cluster.must_put(b"k0", b"v0");
    must_get_equal(&cluster.get_engine(3), b"k0", b"v0");

    cluster.add_send_filter(CloneFilterFactory(
        RegionPacketFilter::new(left.get_id(), 3)
            .direction(Direction::Recv)
            .msg_type(MessageType::MsgAppend),
    ));
    cluster.must_put(b"k11", b"v11");
    must_get_none(&cluster.get_engine(3), b"k11");

    // after source peer is applied but before set it to tombstone
    fail::cfg("after_handle_catch_up_logs_for_merge_1003", "return()").unwrap();
    pd_client.must_merge(left.get_id(), right.get_id());
    thread::sleep(Duration::from_millis(100));
    cluster.shutdown();

    fail::remove("after_handle_catch_up_logs_for_merge_1003");
    cluster.start().unwrap();
    must_get_equal(&cluster.get_engine(3), b"k11", b"v11");
}

/// Test if leader election is working properly when catching up logs for merge.
#[test]
fn test_node_merge_catch_up_logs_leader_election() {
    let mut cluster = new_node_cluster(0, 3);
    configure_for_merge(&mut cluster);
    cluster.cfg.raft_store.raft_base_tick_interval = ReadableDuration::millis(10);
    cluster.cfg.raft_store.raft_election_timeout_ticks = 25;
    cluster.cfg.raft_store.raft_log_gc_threshold = 12;
    cluster.cfg.raft_store.raft_log_gc_count_limit = 12;
    cluster.cfg.raft_store.raft_log_gc_tick_interval = ReadableDuration::millis(100);
    cluster.run();

    cluster.must_put(b"k1", b"v1");
    cluster.must_put(b"k3", b"v3");

    let pd_client = Arc::clone(&cluster.pd_client);
    let region = pd_client.get_region(b"k1").unwrap();
    let peer_on_store1 = find_peer(&region, 1).unwrap().to_owned();
    cluster.must_transfer_leader(region.get_id(), peer_on_store1);
    cluster.must_split(&region, b"k2");
    let left = pd_client.get_region(b"k1").unwrap();
    let right = pd_client.get_region(b"k2").unwrap();

    let state1 = cluster.truncated_state(1000, 1);
    // let the entries committed but not applied
    fail::cfg("on_handle_apply_1003", "pause").unwrap();
    for i in 2..20 {
        cluster.must_put(format!("k1{}", i).as_bytes(), b"v");
    }

    // wait to trigger compact raft log
    cluster.wait_log_truncated(1000, 1, state1.get_index() + 1);

    cluster.add_send_filter(CloneFilterFactory(
        RegionPacketFilter::new(left.get_id(), 3)
            .direction(Direction::Recv)
            .msg_type(MessageType::MsgAppend),
    ));
    cluster.must_put(b"k11", b"v11");
    must_get_none(&cluster.get_engine(3), b"k11");

    // let peer not destroyed before election timeout
    fail::cfg("before_peer_destroy_1003", "pause").unwrap();
    fail::remove("on_handle_apply_1003");
    pd_client.must_merge(left.get_id(), right.get_id());

    // wait election timeout
    thread::sleep(Duration::from_millis(500));
    fail::remove("before_peer_destroy_1003");

    must_get_equal(&cluster.get_engine(3), b"k11", b"v11");
}

// Test if merge is working properly if no need to catch up logs,
// also there may be a propose of compact log after prepare merge is proposed.
#[test]
fn test_node_merge_catch_up_logs_no_need() {
    let mut cluster = new_node_cluster(0, 3);
    configure_for_merge(&mut cluster);
    cluster.cfg.raft_store.raft_base_tick_interval = ReadableDuration::millis(10);
    cluster.cfg.raft_store.raft_election_timeout_ticks = 25;
    cluster.cfg.raft_store.raft_log_gc_threshold = 12;
    cluster.cfg.raft_store.raft_log_gc_count_limit = 12;
    cluster.cfg.raft_store.raft_log_gc_tick_interval = ReadableDuration::millis(100);
    cluster.run();

    cluster.must_put(b"k1", b"v1");
    cluster.must_put(b"k3", b"v3");

    let pd_client = Arc::clone(&cluster.pd_client);
    let region = pd_client.get_region(b"k1").unwrap();
    let peer_on_store1 = find_peer(&region, 1).unwrap().to_owned();
    cluster.must_transfer_leader(region.get_id(), peer_on_store1);
    cluster.must_split(&region, b"k2");
    let left = pd_client.get_region(b"k1").unwrap();
    let right = pd_client.get_region(b"k2").unwrap();

    // put some keys to trigger compact raft log
    for i in 2..20 {
        cluster.must_put(format!("k1{}", i).as_bytes(), b"v");
    }

    // let the peer of left region on store 3 falls behind.
    cluster.add_send_filter(CloneFilterFactory(
        RegionPacketFilter::new(left.get_id(), 3)
            .direction(Direction::Recv)
            .msg_type(MessageType::MsgAppend),
    ));

    // make sure the peer is isolated.
    cluster.must_put(b"k11", b"v11");
    must_get_none(&cluster.get_engine(3), b"k11");

    // propose merge but not let apply index make progress.
    fail::cfg("apply_after_prepare_merge", "pause").unwrap();
    pd_client.merge_region(left.get_id(), right.get_id());
    must_get_none(&cluster.get_engine(3), b"k11");

    // wait to trigger compact raft log
    thread::sleep(Duration::from_millis(100));

    // let source region not merged
    fail::cfg("before_handle_catch_up_logs_for_merge", "pause").unwrap();
    fail::cfg("after_handle_catch_up_logs_for_merge", "pause").unwrap();
    // due to `before_handle_catch_up_logs_for_merge` failpoint, we already pass `apply_index < catch_up_logs.merge.get_commit()`
    // so now can let apply index make progress.
    fail::remove("apply_after_prepare_merge");

    // make sure all the logs are committed, including the compact command
    cluster.clear_send_filters();
    thread::sleep(Duration::from_millis(50));

    // let merge process continue
    fail::remove("before_handle_catch_up_logs_for_merge");
    fail::remove("after_handle_catch_up_logs_for_merge");
    thread::sleep(Duration::from_millis(50));

    // the source region should be merged and the peer should be destroyed.
    assert!(pd_client.check_merged(left.get_id()));
    must_get_equal(&cluster.get_engine(3), b"k11", b"v11");
    cluster.must_region_not_exist(left.get_id(), 3);
}

/// Test if merging state will be removed after accepting a snapshot.
#[test]
fn test_node_merge_recover_snapshot() {
    let mut cluster = new_node_cluster(0, 3);
    configure_for_merge(&mut cluster);
    cluster.cfg.raft_store.raft_log_gc_threshold = 12;
    cluster.cfg.raft_store.raft_log_gc_count_limit = 12;
    let pd_client = Arc::clone(&cluster.pd_client);
    pd_client.disable_default_operator();

    // Start the cluster and evict the region leader from peer 3.
    cluster.run();
    cluster.must_transfer_leader(1, new_peer(1, 1));

    let region = pd_client.get_region(b"k1").unwrap();
    cluster.must_split(&region, b"k2");
    let left = pd_client.get_region(b"k1").unwrap();

    cluster.must_put(b"k1", b"v1");
    cluster.must_put(b"k3", b"v3");

    let region = pd_client.get_region(b"k3").unwrap();
    let target_region = pd_client.get_region(b"k1").unwrap();

    let schedule_merge_fp = "on_schedule_merge";
    fail::cfg(schedule_merge_fp, "return()").unwrap();

    cluster.must_try_merge(region.get_id(), target_region.get_id());

    // Remove a peer to trigger rollback.
    pd_client.must_remove_peer(left.get_id(), left.get_peers()[0].to_owned());
    must_get_none(&cluster.get_engine(3), b"k4");

    let step_store_3_region_1 = "step_message_3_1";
    fail::cfg(step_store_3_region_1, "return()").unwrap();
    fail::remove(schedule_merge_fp);

    for i in 0..100 {
        cluster.must_put(format!("k4{}", i).as_bytes(), b"v4");
    }
    fail::remove(step_store_3_region_1);
    must_get_equal(&cluster.get_engine(3), b"k40", b"v4");
    cluster.must_transfer_leader(1, new_peer(3, 3));
    cluster.must_put(b"k40", b"v5");
}

// Test if a merge handled properly when there are two different snapshots of one region arrive
// in one raftstore tick.
#[test]
fn test_node_merge_multiple_snapshots_together() {
    test_node_merge_multiple_snapshots(true)
}

// Test if a merge handled properly when there are two different snapshots of one region arrive
// in different raftstore tick.
#[test]
fn test_node_merge_multiple_snapshots_not_together() {
    test_node_merge_multiple_snapshots(false)
}

fn test_node_merge_multiple_snapshots(together: bool) {
    let mut cluster = new_node_cluster(0, 3);
    configure_for_merge(&mut cluster);
    ignore_merge_target_integrity(&mut cluster);
    let pd_client = Arc::clone(&cluster.pd_client);
    pd_client.disable_default_operator();
    // make it gc quickly to trigger snapshot easily
    cluster.cfg.raft_store.raft_log_gc_tick_interval = ReadableDuration::millis(20);
    cluster.cfg.raft_store.raft_base_tick_interval = ReadableDuration::millis(10);
    cluster.cfg.raft_store.raft_log_gc_count_limit = 10;
    cluster.cfg.raft_store.merge_max_log_gap = 9;
    cluster.run();

    cluster.must_put(b"k1", b"v1");
    cluster.must_put(b"k3", b"v3");

    let region = pd_client.get_region(b"k1").unwrap();
    cluster.must_split(&region, b"k2");
    let left = pd_client.get_region(b"k1").unwrap();
    let right = pd_client.get_region(b"k3").unwrap();

    let target_leader = right
        .get_peers()
        .iter()
        .find(|p| p.get_store_id() == 1)
        .unwrap()
        .clone();
    cluster.must_transfer_leader(right.get_id(), target_leader);
    let target_leader = left
        .get_peers()
        .iter()
        .find(|p| p.get_store_id() == 2)
        .unwrap()
        .clone();
    cluster.must_transfer_leader(left.get_id(), target_leader);
    must_get_equal(&cluster.get_engine(1), b"k3", b"v3");

    // So cluster becomes:
    //  left region: 1         2(leader) I 3
    // right region: 1(leader) 2         I 3
    // I means isolation.(here just means 3 can not receive append log)
    cluster.add_send_filter(CloneFilterFactory(
        RegionPacketFilter::new(right.get_id(), 3)
            .direction(Direction::Recv)
            .msg_type(MessageType::MsgAppend),
    ));
    cluster.add_send_filter(CloneFilterFactory(
        RegionPacketFilter::new(left.get_id(), 3)
            .direction(Direction::Recv)
            .msg_type(MessageType::MsgAppend),
    ));

    // Add a collect snapshot filter, it will delay snapshots until have collected multiple snapshots from different peers
    cluster.sim.wl().add_recv_filter(
        3,
        Box::new(LeadingDuplicatedSnapshotFilter::new(
            Arc::new(AtomicBool::new(false)),
            together,
        )),
    );
    // Write some data to trigger a snapshot of right region.
    for i in 200..210 {
        let key = format!("k{}", i);
        let value = format!("v{}", i);
        cluster.must_put(key.as_bytes(), value.as_bytes());
    }
    // Wait for snapshot to generate and send
    thread::sleep(Duration::from_millis(100));

    // Merge left and right region, due to isolation, the regions on store 3 are not merged yet.
    pd_client.must_merge(left.get_id(), right.get_id());
    thread::sleep(Duration::from_millis(200));

    // Let peer of right region on store 3 to make append response to trigger a new snapshot
    // one is snapshot before merge, the other is snapshot after merge.
    // Here blocks raftstore for a while to make it not to apply snapshot and receive new log now.
    fail::cfg("on_raft_ready", "sleep(100)").unwrap();
    cluster.clear_send_filters();
    thread::sleep(Duration::from_millis(200));
    // Filter message again to make sure peer on store 3 can not catch up CommitMerge log
    cluster.add_send_filter(CloneFilterFactory(
        RegionPacketFilter::new(left.get_id(), 3)
            .direction(Direction::Recv)
            .msg_type(MessageType::MsgAppend),
    ));
    cluster.add_send_filter(CloneFilterFactory(
        RegionPacketFilter::new(right.get_id(), 3)
            .direction(Direction::Recv)
            .msg_type(MessageType::MsgAppend),
    ));
    // Cause filter is added again, no need to block raftstore anymore
    fail::cfg("on_raft_ready", "off").unwrap();

    // Wait some time to let already merged peer on store 1 or store 2 to notify
    // the peer of left region on store 3 is stale.
    thread::sleep(Duration::from_millis(300));

    cluster.must_put(b"k9", b"v9");
    // let follower can reach the new log, then commit merge
    cluster.clear_send_filters();
    must_get_equal(&cluster.get_engine(3), b"k9", b"v9");
}

// Test if compact log is ignored after premerge was applied and restart
// I.e. is_merging flag should be set after restart
#[test]
fn test_node_merge_restart_after_apply_premerge_before_apply_compact_log() {
    let mut cluster = new_node_cluster(0, 3);
    configure_for_merge(&mut cluster);
    cluster.cfg.raft_store.merge_max_log_gap = 10;
    cluster.cfg.raft_store.raft_log_gc_count_limit = 11;
    // Rely on this config to trigger a compact log
    cluster.cfg.raft_store.raft_log_gc_size_limit = ReadableSize(1);
    cluster.cfg.raft_store.raft_log_gc_tick_interval = ReadableDuration::millis(10);

    let pd_client = Arc::clone(&cluster.pd_client);
    pd_client.disable_default_operator();

    cluster.run();
    // Prevent gc_log_tick to propose a compact log
    let raft_gc_log_tick_fp = "on_raft_gc_log_tick";
    fail::cfg(raft_gc_log_tick_fp, "return()").unwrap();
    cluster.must_put(b"k1", b"v1");
    cluster.must_put(b"k3", b"v3");

    let region = pd_client.get_region(b"k1").unwrap();
    cluster.must_split(&region, b"k2");

    let left = pd_client.get_region(b"k1").unwrap();
    let right = pd_client.get_region(b"k2").unwrap();
    let left_peer_1 = find_peer(&left, 1).cloned().unwrap();
    cluster.must_transfer_leader(left.get_id(), left_peer_1);

    // Make log gap between store 1 and store 3, for min_index in preMerge
    cluster.add_send_filter(IsolationFilterFactory::new(3));
    for i in 0..6 {
        cluster.must_put(format!("k1{}", i).as_bytes(), b"v1");
    }
    // Prevent on_apply_res to update merge_state in Peer
    // If not, almost everything cannot propose including compact log
    let on_apply_res_fp = "on_apply_res";
    fail::cfg(on_apply_res_fp, "return()").unwrap();

    cluster.must_try_merge(left.get_id(), right.get_id());

    cluster.clear_send_filters();
    // Prevent apply fsm to apply compact log
    let handle_apply_fp = "on_handle_apply";
    fail::cfg(handle_apply_fp, "return()").unwrap();
    fail::remove(raft_gc_log_tick_fp);

    // Wait for compact log to be proposed and committed maybe
    sleep_ms(30);

    cluster.shutdown();

    fail::remove(handle_apply_fp);
    fail::remove(on_apply_res_fp);
    // Prevent sched_merge_tick to propose CommitMerge
    let schedule_merge_fp = "on_schedule_merge";
    fail::cfg(schedule_merge_fp, "return()").unwrap();

    cluster.start().unwrap();

    let last_index = cluster.raft_local_state(left.get_id(), 1).get_last_index();
    // Wait for compact log to apply
    let timer = Instant::now();
    loop {
        let apply_index = cluster.apply_state(left.get_id(), 1).get_applied_index();
        if apply_index >= last_index {
            break;
        }
        if timer.saturating_elapsed() > Duration::from_secs(3) {
            panic!("logs are not applied after 3 seconds");
        }
        thread::sleep(Duration::from_millis(20));
    }
    // Now schedule merge
    fail::remove(schedule_merge_fp);

    pd_client.check_merged_timeout(left.get_id(), Duration::from_secs(5));

    cluster.must_put(b"k123", b"v2");
    must_get_equal(&cluster.get_engine(3), b"k123", b"v2");
}

/// Tests whether stale merge is rollback properly if it merges to the same target region again later.
#[test]
fn test_node_failed_merge_before_succeed_merge() {
    let mut cluster = new_node_cluster(0, 3);
    configure_for_merge(&mut cluster);
    cluster.cfg.raft_store.merge_max_log_gap = 30;
    cluster.cfg.raft_store.store_batch_system.max_batch_size = Some(1);
    cluster.cfg.raft_store.store_batch_system.pool_size = 2;
    let pd_client = Arc::clone(&cluster.pd_client);
    pd_client.disable_default_operator();

    cluster.run();

    for i in 0..10 {
        cluster.must_put(format!("k{}", i).as_bytes(), b"v1");
    }
    let region = pd_client.get_region(b"k1").unwrap();
    cluster.must_split(&region, b"k5");

    let left = pd_client.get_region(b"k1").unwrap();
    let mut right = pd_client.get_region(b"k5").unwrap();
    let left_peer_1 = find_peer(&left, 1).cloned().unwrap();
    cluster.must_transfer_leader(left.get_id(), left_peer_1);

    let left_peer_3 = find_peer(&left, 3).cloned().unwrap();
    assert_eq!(left_peer_3.get_id(), 1003);

    // Prevent sched_merge_tick to propose CommitMerge
    let schedule_merge_fp = "on_schedule_merge";
    fail::cfg(schedule_merge_fp, "return").unwrap();

    // To minimize peers log gap for merging
    cluster.must_put(b"k11", b"v2");
    must_get_equal(&cluster.get_engine(2), b"k11", b"v2");
    must_get_equal(&cluster.get_engine(3), b"k11", b"v2");
    // Make peer 1003 can't receive PrepareMerge and RollbackMerge log
    cluster.add_send_filter(IsolationFilterFactory::new(3));

    cluster.must_try_merge(left.get_id(), right.get_id());

    // Change right region's epoch to make this merge failed
    cluster.must_split(&right, b"k8");
    fail::remove(schedule_merge_fp);
    // Wait for left region to rollback merge
    cluster.must_put(b"k12", b"v2");
    // Prevent apply fsm applying the `PrepareMerge` and `RollbackMerge` log after
    // cleaning send filter.
    let before_handle_normal_1003_fp = "before_handle_normal_1003";
    fail::cfg(before_handle_normal_1003_fp, "return").unwrap();
    cluster.clear_send_filters();

    right = pd_client.get_region(b"k5").unwrap();
    let right_peer_1 = find_peer(&right, 1).cloned().unwrap();
    cluster.must_transfer_leader(right.get_id(), right_peer_1);
    // Add some data for checking data integrity check at a later time
    for i in 0..5 {
        cluster.must_put(format!("k2{}", i).as_bytes(), b"v3");
    }
    // Do a really succeed merge
    pd_client.must_merge(left.get_id(), right.get_id());
    // Wait right region to send CatchUpLogs to left region.
    sleep_ms(100);
    // After executing CatchUpLogs in source peer fsm, the committed log will send
    // to apply fsm in the end of this batch. So even the first `on_ready_prepare_merge`
    // is executed after CatchUplogs, the latter committed logs is still sent to apply fsm
    // if CatchUpLogs and `on_ready_prepare_merge` is in different batch.
    //
    // In this case, the data is complete because the wrong up-to-date msg from the
    // first `on_ready_prepare_merge` is sent after all committed log.
    // Sleep a while to wait apply fsm to send `on_ready_prepare_merge` to peer fsm.
    let after_send_to_apply_1003_fp = "after_send_to_apply_1003";
    fail::cfg(after_send_to_apply_1003_fp, "sleep(300)").unwrap();

    fail::remove(before_handle_normal_1003_fp);
    // Wait `after_send_to_apply_1003` timeout
    sleep_ms(300);
    fail::remove(after_send_to_apply_1003_fp);
    // Check the data integrity
    for i in 0..5 {
        must_get_equal(&cluster.get_engine(3), format!("k2{}", i).as_bytes(), b"v3");
    }
}

/// Tests whether the source peer is destroyed correctly when transferring leader during committing merge.
///
/// In the previous merge flow, target peer deletes meta of source peer without marking it as pending remove.
/// If source peer becomes leader at the same time, it will panic due to corrupted meta.
#[test]
fn test_node_merge_transfer_leader() {
    let mut cluster = new_node_cluster(0, 3);
    configure_for_merge(&mut cluster);
    cluster.cfg.raft_store.store_batch_system.max_batch_size = Some(1);
    cluster.cfg.raft_store.store_batch_system.pool_size = 2;
    let pd_client = Arc::clone(&cluster.pd_client);
    pd_client.disable_default_operator();

    cluster.run();

    // To ensure the region has applied to its current term so that later `split` can success
    // without any retries. Then, `left_peer_3` will must be `1003`.
    let region = pd_client.get_region(b"k1").unwrap();
    let peer_1 = find_peer(&region, 1).unwrap().to_owned();
    cluster.must_transfer_leader(region.get_id(), peer_1);
    let k = b"k1_for_apply_to_current_term";
    cluster.must_put(k, b"value");
    must_get_equal(&cluster.get_engine(1), k, b"value");

    cluster.must_split(&region, b"k2");

    cluster.must_put(b"k1", b"v1");
    cluster.must_put(b"k3", b"v3");

    let left = pd_client.get_region(b"k1").unwrap();
    let right = pd_client.get_region(b"k2").unwrap();

    let left_peer_1 = find_peer(&left, 1).unwrap().to_owned();
    cluster.must_transfer_leader(left.get_id(), left_peer_1.clone());

    let left_peer_3 = find_peer(&left, 3).unwrap().to_owned();
    assert_eq!(left_peer_3.get_id(), 1003);

    let schedule_merge_fp = "on_schedule_merge";
    fail::cfg(schedule_merge_fp, "return()").unwrap();

    cluster.must_try_merge(left.get_id(), right.get_id());

    // Prevent peer 1003 to handle ready when it's leader
    let before_handle_raft_ready_1003 = "before_handle_raft_ready_1003";
    fail::cfg(before_handle_raft_ready_1003, "pause").unwrap();

    let epoch = cluster.get_region_epoch(left.get_id());
    let mut transfer_leader_req =
        new_admin_request(left.get_id(), &epoch, new_transfer_leader_cmd(left_peer_3));
    transfer_leader_req.mut_header().set_peer(left_peer_1);
    cluster
        .sim
        .rl()
        .async_command_on_node(1, transfer_leader_req, Callback::None)
        .unwrap();
    fail::remove(schedule_merge_fp);

    pd_client.check_merged_timeout(left.get_id(), Duration::from_secs(5));

    fail::remove(before_handle_raft_ready_1003);
    sleep_ms(100);
    cluster.must_put(b"k4", b"v4");
    must_get_equal(&cluster.get_engine(3), b"k4", b"v4");
}

#[test]
fn test_node_merge_cascade_merge_with_apply_yield() {
    let mut cluster = new_node_cluster(0, 3);
    configure_for_merge(&mut cluster);
    let pd_client = Arc::clone(&cluster.pd_client);
    pd_client.disable_default_operator();

    cluster.run();

    let region = pd_client.get_region(b"k1").unwrap();
    cluster.must_split(&region, b"k5");
    let region = pd_client.get_region(b"k5").unwrap();
    cluster.must_split(&region, b"k9");

    for i in 0..10 {
        cluster.must_put(format!("k{}", i).as_bytes(), b"v1");
    }

    let r1 = pd_client.get_region(b"k1").unwrap();
    let r2 = pd_client.get_region(b"k5").unwrap();
    let r3 = pd_client.get_region(b"k9").unwrap();

    assert_eq!(r1.get_id() % 4, 0);

    pd_client.must_merge(r2.get_id(), r1.get_id());
<<<<<<< HEAD
    assert_eq!(pd_client.get_region(b"k5").unwrap().get_id(), r1.get_id());
    let yield_apply_1000_fp = "yield_apply_1000";
    fail::cfg(yield_apply_1000_fp, "80%3*return()").unwrap();
=======
    let yield_apply_first_region_fp = "yield_apply_first_region";
    fail::cfg(yield_apply_first_region_fp, "80%3*return()").unwrap();
>>>>>>> caf3514c

    for i in 0..10 {
        cluster.must_put(format!("k{}", i).as_bytes(), b"v2");
    }

    pd_client.must_merge(r3.get_id(), r1.get_id());

    for i in 0..10 {
        cluster.must_put(format!("k{}", i).as_bytes(), b"v3");
    }
}

// Test if the rollback merge proposal is proposed before the majority of peers want to rollback
#[test]
fn test_node_multiple_rollback_merge() {
    let mut cluster = new_node_cluster(0, 3);
    configure_for_merge(&mut cluster);
    cluster.cfg.raft_store.right_derive_when_split = true;
    cluster.cfg.raft_store.merge_check_tick_interval = ReadableDuration::millis(20);
    let pd_client = Arc::clone(&cluster.pd_client);
    pd_client.disable_default_operator();

    cluster.run();

    for i in 0..10 {
        cluster.must_put(format!("k{}", i).as_bytes(), b"v");
    }

    let region = pd_client.get_region(b"k1").unwrap();
    cluster.must_split(&region, b"k2");

    let left = pd_client.get_region(b"k1").unwrap();
    let right = pd_client.get_region(b"k2").unwrap();

    let left_peer_1 = find_peer(&left, 1).unwrap().to_owned();
    cluster.must_transfer_leader(left.get_id(), left_peer_1.clone());
    assert_eq!(left_peer_1.get_id(), 1001);

    let on_schedule_merge_fp = "on_schedule_merge";
    let on_check_merge_not_1001_fp = "on_check_merge_not_1001";

    let mut right_peer_1_id = find_peer(&right, 1).unwrap().get_id();

    for i in 0..3 {
        fail::cfg(on_schedule_merge_fp, "return()").unwrap();
        cluster.must_try_merge(left.get_id(), right.get_id());
        // Change the epoch of target region and the merge will fail
        pd_client.must_remove_peer(right.get_id(), new_peer(1, right_peer_1_id));
        right_peer_1_id += 100;
        pd_client.must_add_peer(right.get_id(), new_peer(1, right_peer_1_id));
        // Only the source leader is running `on_check_merge`
        fail::cfg(on_check_merge_not_1001_fp, "return()").unwrap();
        fail::remove(on_schedule_merge_fp);
        // In previous implementation, rollback merge proposal can be proposed by leader itself
        // So wait for the leader propose rollback merge if possible
        sleep_ms(100);
        // Check if the source region is still in merging mode.
        let mut l_r = pd_client.get_region(b"k1").unwrap();
        let req = new_request(
            l_r.get_id(),
            l_r.take_region_epoch(),
            vec![new_put_cf_cmd(
                "default",
                format!("k1{}", i).as_bytes(),
                b"vv",
            )],
            false,
        );
        let resp = cluster
            .call_command_on_leader(req, Duration::from_millis(100))
            .unwrap();
        if !resp
            .get_header()
            .get_error()
            .get_message()
            .contains("merging mode")
        {
            panic!("resp {:?} does not contain merging mode error", resp);
        }

        fail::remove(on_check_merge_not_1001_fp);
        // Write data for waiting the merge to rollback easily
        cluster.must_put(format!("k1{}", i).as_bytes(), b"vv");
        // Make sure source region is not merged to target region
        assert_eq!(pd_client.get_region(b"k1").unwrap().get_id(), left.get_id());
    }
}

// In the previous implementation, the source peer will propose rollback merge
// after the local target peer's epoch is larger than recorded previously.
// But it's wrong. This test constructs a case that writing data to the source region
// after merging. This operation can succeed in the previous implementation which
// causes data loss.
// In the current implementation, the rollback merge proposal can be proposed only when
// the number of peers who want to rollback merge is greater than the majority of all
// peers. If so, this merge is impossible to succeed.
// PS: A peer who wants to rollback merge means its local target peer's epoch is larger
// than recorded.
#[test]
fn test_node_merge_write_data_to_source_region_after_merging() {
    let mut cluster = new_node_cluster(0, 3);
    cluster.cfg.raft_store.merge_check_tick_interval = ReadableDuration::millis(100);
    // For snapshot after merging
    cluster.cfg.raft_store.merge_max_log_gap = 10;
    cluster.cfg.raft_store.raft_log_gc_count_limit = 12;
    cluster.cfg.raft_store.apply_batch_system.max_batch_size = Some(1);
    cluster.cfg.raft_store.apply_batch_system.pool_size = 2;
    let pd_client = Arc::clone(&cluster.pd_client);
    pd_client.disable_default_operator();

    cluster.run();

    cluster.must_put(b"k1", b"v1");
    cluster.must_put(b"k2", b"v2");

    let mut region = pd_client.get_region(b"k1").unwrap();
    cluster.must_split(&region, b"k2");

    let left = pd_client.get_region(b"k1").unwrap();
    let right = pd_client.get_region(b"k2").unwrap();

    let right_peer_2 = find_peer(&right, 2).cloned().unwrap();
    assert_eq!(right_peer_2.get_id(), 2);

    // Make sure peer 2 finish split before pause
    cluster.must_put(b"k2pause", b"vpause");
    must_get_equal(&cluster.get_engine(2), b"k2pause", b"vpause");

    let on_handle_apply_2_fp = "on_handle_apply_2";
    fail::cfg(on_handle_apply_2_fp, "pause").unwrap();

    let right_peer_1 = find_peer(&right, 1).cloned().unwrap();
    cluster.must_transfer_leader(right.get_id(), right_peer_1);

    let left_peer_3 = find_peer(&left, 3).cloned().unwrap();
    cluster.must_transfer_leader(left.get_id(), left_peer_3.clone());

    let schedule_merge_fp = "on_schedule_merge";
    fail::cfg(schedule_merge_fp, "return()").unwrap();

    cluster.must_try_merge(left.get_id(), right.get_id());

    cluster.add_send_filter(IsolationFilterFactory::new(3));

    fail::remove(schedule_merge_fp);

    pd_client.check_merged_timeout(left.get_id(), Duration::from_secs(5));

    region = pd_client.get_region(b"k1").unwrap();
    cluster.must_split(&region, b"k2");
    let state1 = cluster.apply_state(region.get_id(), 1);
    for i in 0..15 {
        cluster.must_put(format!("k2{}", i).as_bytes(), b"v2");
    }
    cluster.wait_log_truncated(region.get_id(), 1, state1.get_applied_index());
    // Ignore this msg to make left region exist.
    let on_has_merge_target_fp = "on_has_merge_target";
    fail::cfg(on_has_merge_target_fp, "return").unwrap();

    cluster.clear_send_filters();
    // On store 3, now the right region is updated by snapshot not applying logs
    // so the left region still exist.
    // Wait for left region to rollback merge (in previous wrong implementation)
    sleep_ms(200);
    // Write data to left region
    let mut new_left = left;
    let mut epoch = new_left.take_region_epoch();
    // prepareMerge => conf_ver + 1, version + 1
    // rollbackMerge => version + 1
    epoch.set_conf_ver(epoch.get_conf_ver() + 1);
    epoch.set_version(epoch.get_version() + 2);
    let mut req = new_request(
        new_left.get_id(),
        epoch,
        vec![new_put_cf_cmd("default", b"k11", b"v11")],
        false,
    );
    req.mut_header().set_peer(left_peer_3);
    if let Ok(()) = cluster
        .sim
        .rl()
        .async_command_on_node(3, req, Callback::None)
    {
        sleep_ms(200);
        // The write must not succeed
        must_get_none(&cluster.get_engine(2), b"k11");
        must_get_none(&cluster.get_engine(3), b"k11");
    }

    fail::remove(on_handle_apply_2_fp);
}

/// In previous implementation, destroying its source peer(s) and applying snapshot is not **atomic**.
/// It may break the rule of our merging process.
///
/// A tikv crash after its source peers have destroyed but this target peer does not become to
/// `Applying` state which means it will not apply snapshot after this tikv restarts.
/// After this tikv restarts, a new leader may send logs to this target peer, then the panic may happen
/// because it can not find its source peers when applying `CommitMerge` log.
///
/// This test is to reproduce above situation.
#[test]
fn test_node_merge_crash_before_snapshot_then_catch_up_logs() {
    let mut cluster = new_node_cluster(0, 3);
    cluster.cfg.raft_store.merge_max_log_gap = 10;
    cluster.cfg.raft_store.raft_log_gc_count_limit = 11;
    cluster.cfg.raft_store.raft_log_gc_tick_interval = ReadableDuration::millis(50);
    // Make merge check resume quickly.
    cluster.cfg.raft_store.raft_base_tick_interval = ReadableDuration::millis(10);
    cluster.cfg.raft_store.raft_election_timeout_ticks = 10;
    // election timeout must be greater than lease
    cluster.cfg.raft_store.raft_store_max_leader_lease = ReadableDuration::millis(90);
    cluster.cfg.raft_store.merge_check_tick_interval = ReadableDuration::millis(100);
    cluster.cfg.raft_store.peer_stale_state_check_interval = ReadableDuration::millis(500);

    let pd_client = Arc::clone(&cluster.pd_client);
    pd_client.disable_default_operator();

    let on_raft_gc_log_tick_fp = "on_raft_gc_log_tick";
    fail::cfg(on_raft_gc_log_tick_fp, "return()").unwrap();

    cluster.run();

    let mut region = pd_client.get_region(b"k1").unwrap();
    cluster.must_split(&region, b"k2");

    let left = pd_client.get_region(b"k1").unwrap();
    let right = pd_client.get_region(b"k2").unwrap();

    let left_on_store1 = find_peer(&left, 1).unwrap().to_owned();
    cluster.must_transfer_leader(left.get_id(), left_on_store1);
    let right_on_store1 = find_peer(&right, 1).unwrap().to_owned();
    cluster.must_transfer_leader(right.get_id(), right_on_store1);

    cluster.must_put(b"k1", b"v1");

    cluster.add_send_filter(IsolationFilterFactory::new(3));

    pd_client.must_merge(left.get_id(), right.get_id());

    region = pd_client.get_region(b"k1").unwrap();
    // Write some logs and the logs' number is greater than `raft_log_gc_count_limit`
    // for latter log compaction
    for i in 2..15 {
        cluster.must_put(format!("k{}", i).as_bytes(), b"v");
    }

    // Aim at making peer 2 only know the compact log but do not know it is committed
    let condition = Arc::new(AtomicBool::new(false));
    let recv_filter = Box::new(
        RegionPacketFilter::new(region.get_id(), 2)
            .direction(Direction::Recv)
            .when(condition.clone())
            .set_msg_callback(Arc::new(move |msg: &RaftMessage| {
                if !condition.load(Ordering::Acquire)
                    && msg.get_message().get_msg_type() == MessageType::MsgAppend
                    && !msg.get_message().get_entries().is_empty()
                {
                    condition.store(true, Ordering::Release);
                }
            })),
    );
    cluster.sim.wl().add_recv_filter(2, recv_filter);

    let state1 = cluster.truncated_state(region.get_id(), 1);
    // Remove log compaction failpoint
    fail::remove(on_raft_gc_log_tick_fp);
    // Wait to trigger compact raft log
    cluster.wait_log_truncated(region.get_id(), 1, state1.get_index() + 1);

    let peer_on_store3 = find_peer(&region, 3).unwrap().to_owned();
    assert_eq!(peer_on_store3.get_id(), 3);
    // Make peer 3 do not handle snapshot ready
    // In previous implementation, destroying its source peer and applying snapshot is not atomic.
    // So making its source peer be destroyed and do not apply snapshot to reproduce the problem
    let before_handle_snapshot_ready_3_fp = "before_handle_snapshot_ready_3";
    fail::cfg(before_handle_snapshot_ready_3_fp, "return()").unwrap();

    cluster.clear_send_filters();
    // Peer 1 will send snapshot to peer 3
    // Source peer sends msg to others to get target region info until the election timeout.
    // The max election timeout is 2 * 10 * 10 = 200ms
    let election_timeout = 2
        * cluster.cfg.raft_store.raft_base_tick_interval.as_millis()
        * cluster.cfg.raft_store.raft_election_timeout_ticks as u64;
    sleep_ms(election_timeout + 100);

    cluster.stop_node(1);
    cluster.stop_node(3);

    cluster.sim.wl().clear_recv_filters(2);
    fail::remove(before_handle_snapshot_ready_3_fp);
    cluster.run_node(3).unwrap();
    // Peer 2 will become leader and it don't know the compact log is committed.
    // So it will send logs not snapshot to peer 3
    for i in 20..30 {
        cluster.must_put(format!("k{}", i).as_bytes(), b"v");
    }
    must_get_equal(&cluster.get_engine(3), b"k29", b"v");
}

/// Test if snapshot is applying correctly when crash happens.
#[test]
fn test_node_merge_crash_when_snapshot() {
    let mut cluster = new_node_cluster(0, 3);
    cluster.cfg.raft_store.merge_max_log_gap = 10;
    cluster.cfg.raft_store.raft_log_gc_count_limit = 11;
    cluster.cfg.raft_store.raft_log_gc_tick_interval = ReadableDuration::millis(50);
    // Make merge check resume quickly.
    cluster.cfg.raft_store.raft_base_tick_interval = ReadableDuration::millis(10);
    cluster.cfg.raft_store.raft_election_timeout_ticks = 10;
    // election timeout must be greater than lease
    cluster.cfg.raft_store.raft_store_max_leader_lease = ReadableDuration::millis(90);
    cluster.cfg.raft_store.merge_check_tick_interval = ReadableDuration::millis(100);
    cluster.cfg.raft_store.peer_stale_state_check_interval = ReadableDuration::millis(500);

    let pd_client = Arc::clone(&cluster.pd_client);
    pd_client.disable_default_operator();

    let on_raft_gc_log_tick_fp = "on_raft_gc_log_tick";
    fail::cfg(on_raft_gc_log_tick_fp, "return()").unwrap();

    cluster.run();

    let mut region = pd_client.get_region(b"k1").unwrap();
    cluster.must_split(&region, b"k2");

    region = pd_client.get_region(b"k2").unwrap();
    cluster.must_split(&region, b"k3");

    region = pd_client.get_region(b"k3").unwrap();
    cluster.must_split(&region, b"k4");

    region = pd_client.get_region(b"k4").unwrap();
    cluster.must_split(&region, b"k5");

    let r1 = pd_client.get_region(b"k1").unwrap();
    let r1_on_store1 = find_peer(&r1, 1).unwrap().to_owned();
    cluster.must_transfer_leader(r1.get_id(), r1_on_store1);
    let r2 = pd_client.get_region(b"k2").unwrap();
    let r2_on_store1 = find_peer(&r2, 1).unwrap().to_owned();
    cluster.must_transfer_leader(r2.get_id(), r2_on_store1);
    let r3 = pd_client.get_region(b"k3").unwrap();
    let r3_on_store1 = find_peer(&r3, 1).unwrap().to_owned();
    cluster.must_transfer_leader(r3.get_id(), r3_on_store1);
    let r4 = pd_client.get_region(b"k4").unwrap();
    let r4_on_store1 = find_peer(&r4, 1).unwrap().to_owned();
    cluster.must_transfer_leader(r4.get_id(), r4_on_store1);
    let r5 = pd_client.get_region(b"k5").unwrap();
    let r5_on_store1 = find_peer(&r5, 1).unwrap().to_owned();
    cluster.must_transfer_leader(r5.get_id(), r5_on_store1);

    for i in 1..5 {
        cluster.must_put(format!("k{}", i).as_bytes(), b"v");
        must_get_equal(&cluster.get_engine(3), format!("k{}", i).as_bytes(), b"v");
    }

    cluster.add_send_filter(IsolationFilterFactory::new(3));

    pd_client.must_merge(r2.get_id(), r3.get_id());
    pd_client.must_merge(r4.get_id(), r3.get_id());
    pd_client.must_merge(r1.get_id(), r3.get_id());
    pd_client.must_merge(r5.get_id(), r3.get_id());

    for i in 1..5 {
        for j in 1..20 {
            cluster.must_put(format!("k{}{}", i, j).as_bytes(), b"vvv");
        }
    }

    region = pd_client.get_region(b"k1").unwrap();

    let state1 = cluster.truncated_state(region.get_id(), 1);
    // Remove log compaction failpoint
    fail::remove(on_raft_gc_log_tick_fp);
    // Wait to trigger compact raft log
    cluster.wait_log_truncated(region.get_id(), 1, state1.get_index() + 1);

    let on_region_worker_apply_fp = "on_region_worker_apply";
    fail::cfg(on_region_worker_apply_fp, "return()").unwrap();
    let on_region_worker_destroy_fp = "on_region_worker_destroy";
    fail::cfg(on_region_worker_destroy_fp, "return()").unwrap();

    cluster.clear_send_filters();
    let timer = Instant::now();
    loop {
        let local_state = cluster.region_local_state(region.get_id(), 3);
        if local_state.get_state() == PeerState::Applying {
            break;
        }
        if timer.saturating_elapsed() > Duration::from_secs(1) {
            panic!("not become applying state after 1 seconds.");
        }
        sleep_ms(10);
    }
    cluster.stop_node(3);
    fail::remove(on_region_worker_apply_fp);
    fail::remove(on_region_worker_destroy_fp);
    cluster.run_node(3).unwrap();

    for i in 1..5 {
        for j in 1..20 {
            must_get_equal(
                &cluster.get_engine(3),
                format!("k{}{}", i, j).as_bytes(),
                b"vvv",
            );
        }
    }
}

#[test]
fn test_prewrite_before_max_ts_is_synced() {
    let mut cluster = new_server_cluster(0, 3);
    configure_for_merge(&mut cluster);
    cluster.run();

    // Transfer leader to node 1 first to ensure all operations happen on node 1
    cluster.must_transfer_leader(1, new_peer(1, 1));

    cluster.must_put(b"k1", b"v1");
    cluster.must_put(b"k3", b"v3");

    let region = cluster.get_region(b"k1");
    cluster.must_split(&region, b"k2");
    let left = cluster.get_region(b"k1");
    let right = cluster.get_region(b"k3");

    let addr = cluster.sim.rl().get_addr(1);
    let env = Arc::new(Environment::new(1));
    let channel = ChannelBuilder::new(env).connect(&addr);
    let client = TikvClient::new(channel);

    let do_prewrite = |cluster: &mut Cluster<ServerCluster>| {
        let region_id = right.get_id();
        let leader = cluster.leader_of_region(region_id).unwrap();
        let epoch = cluster.get_region_epoch(region_id);
        let mut ctx = Context::default();
        ctx.set_region_id(region_id);
        ctx.set_peer(leader);
        ctx.set_region_epoch(epoch);

        let mut req = PrewriteRequest::default();
        req.set_context(ctx);
        req.set_primary_lock(b"key".to_vec());
        let mut mutation = Mutation::default();
        mutation.set_op(Op::Put);
        mutation.set_key(b"key".to_vec());
        mutation.set_value(b"value".to_vec());
        req.mut_mutations().push(mutation);
        req.set_start_version(100);
        req.set_lock_ttl(20000);
        req.set_use_async_commit(true);
        client.kv_prewrite(&req).unwrap()
    };

    fail::cfg("test_raftstore_get_tso", "return(50)").unwrap();
    cluster.pd_client.must_merge(left.get_id(), right.get_id());
    let resp = do_prewrite(&mut cluster);
    assert!(resp.get_region_error().has_max_timestamp_not_synced());
    fail::remove("test_raftstore_get_tso");
    thread::sleep(Duration::from_millis(200));
    let resp = do_prewrite(&mut cluster);
    assert!(!resp.get_region_error().has_max_timestamp_not_synced());
}

/// If term is changed in catching up logs, follower needs to update the term
/// correctly, otherwise will leave corrupted states.
#[test]
fn test_merge_election_and_restart() {
    let mut cluster = new_node_cluster(0, 3);
    configure_for_merge(&mut cluster);

    let pd_client = Arc::clone(&cluster.pd_client);
    pd_client.disable_default_operator();

    let on_raft_gc_log_tick_fp = "on_raft_gc_log_tick";
    fail::cfg(on_raft_gc_log_tick_fp, "return()").unwrap();

    cluster.run();

    let region = pd_client.get_region(b"k1").unwrap();
    cluster.must_split(&region, b"k2");

    let r1 = pd_client.get_region(b"k1").unwrap();
    let r1_on_store1 = find_peer(&r1, 1).unwrap().to_owned();
    cluster.must_transfer_leader(r1.get_id(), r1_on_store1.clone());
    cluster.must_put(b"k11", b"v11");
    must_get_equal(&cluster.get_engine(2), b"k11", b"v11");

    let r1_on_store2 = find_peer(&r1, 2).unwrap().to_owned();
    cluster.must_transfer_leader(r1.get_id(), r1_on_store2);
    cluster.must_put(b"k12", b"v12");
    must_get_equal(&cluster.get_engine(1), b"k12", b"v12");

    cluster.add_send_filter(CloneFilterFactory(RegionPacketFilter::new(r1.get_id(), 2)));

    // Wait new leader elected.
    cluster.must_transfer_leader(r1.get_id(), r1_on_store1);
    cluster.must_put(b"k13", b"v13");
    must_get_equal(&cluster.get_engine(1), b"k13", b"v13");
    must_get_none(&cluster.get_engine(2), b"k13");

    // Don't actually execute commit merge
    fail::cfg("after_handle_catch_up_logs_for_merge", "return()").unwrap();
    // Now region 1 can still be merged into region 2 because leader has committed index cache.
    let r2 = pd_client.get_region(b"k3").unwrap();
    cluster.must_try_merge(r1.get_id(), r2.get_id());
    // r1 on store 2 should be able to apply all committed logs.
    must_get_equal(&cluster.get_engine(2), b"k13", b"v13");

    cluster.shutdown();
    cluster.clear_send_filters();
    fail::remove("after_handle_catch_up_logs_for_merge");
    cluster.start().unwrap();

    // Wait for region elected to avoid timeout and backoff.
    cluster.leader_of_region(r2.get_id());
    // If merge can be resumed correctly, the put should succeed.
    cluster.must_put(b"k14", b"v14");
    // If logs from different term are process correctly, store 2 should have latest updates.
    must_get_equal(&cluster.get_engine(2), b"k14", b"v14");
<<<<<<< HEAD
=======
}

/// Testing that the source peer's read delegate should not be removed by the target peer
/// and only removed when the peer is destroyed
#[test]
fn test_source_peer_read_delegate_after_apply() {
    let mut cluster = new_node_cluster(0, 3);
    configure_for_merge(&mut cluster);

    let pd_client = Arc::clone(&cluster.pd_client);
    pd_client.disable_default_operator();

    cluster.run();

    cluster.must_split(&cluster.get_region(b""), b"k2");
    let target = cluster.get_region(b"k1");
    let source = cluster.get_region(b"k3");

    cluster.must_transfer_leader(target.get_id(), find_peer(&target, 1).unwrap().to_owned());

    let on_destroy_peer_fp = "destroy_peer";
    fail::cfg(on_destroy_peer_fp, "pause").unwrap();

    // Merge finish means the leader of the target region have call `on_ready_commit_merge`
    pd_client.must_merge(source.get_id(), target.get_id());

    // The source peer's `ReadDelegate` should not be removed yet and mark as `pending_remove`
    assert!(
        cluster.store_metas[&1]
            .lock()
            .unwrap()
            .readers
            .get(&source.get_id())
            .unwrap()
            .pending_remove
    );

    fail::remove(on_destroy_peer_fp);
    // Wait for source peer is destroyed
    sleep_ms(100);

    assert!(
        cluster.store_metas[&1]
            .lock()
            .unwrap()
            .readers
            .get(&source.get_id())
            .is_none()
    );
}

#[test]
fn test_merge_with_concurrent_pessimistic_locking() {
    let mut cluster = new_server_cluster(0, 2);
    configure_for_merge(&mut cluster);
    cluster.cfg.pessimistic_txn.pipelined = true;
    cluster.cfg.pessimistic_txn.in_memory = true;
    cluster.run();

    cluster.must_transfer_leader(1, new_peer(1, 1));

    cluster.must_put(b"k1", b"v1");
    cluster.must_put(b"k3", b"v3");

    let region = cluster.get_region(b"k1");
    cluster.must_split(&region, b"k2");
    let left = cluster.get_region(b"k1");
    let right = cluster.get_region(b"k3");

    // Transfer the leader of the right region to store 2. The leaders of source and target
    // regions don't need to be on the same store.
    cluster.must_transfer_leader(right.id, new_peer(2, 2));

    let snapshot = cluster.must_get_snapshot_of_region(left.id);
    let txn_ext = snapshot.txn_ext.unwrap();
    assert!(
        txn_ext
            .pessimistic_locks
            .write()
            .insert(vec![(
                Key::from_raw(b"k0"),
                PessimisticLock {
                    primary: b"k0".to_vec().into_boxed_slice(),
                    start_ts: 10.into(),
                    ttl: 3000,
                    for_update_ts: 20.into(),
                    min_commit_ts: 30.into(),
                },
            )])
            .is_ok()
    );

    let addr = cluster.sim.rl().get_addr(1);
    let env = Arc::new(Environment::new(1));
    let channel = ChannelBuilder::new(env).connect(&addr);
    let client = TikvClient::new(channel);

    fail::cfg("before_propose_locks_on_region_merge", "pause").unwrap();

    // 1. Locking before proposing pessimistic locks in the source region can succeed.
    let client2 = client.clone();
    let mut mutation = Mutation::default();
    mutation.set_op(Op::PessimisticLock);
    mutation.key = b"k1".to_vec();
    let mut req = PessimisticLockRequest::default();
    req.set_context(cluster.get_ctx(b"k1"));
    req.set_mutations(vec![mutation].into());
    req.set_start_version(10);
    req.set_for_update_ts(10);
    req.set_primary_lock(b"k1".to_vec());
    fail::cfg("txn_before_process_write", "pause").unwrap();
    let res = thread::spawn(move || client2.kv_pessimistic_lock(&req).unwrap());
    thread::sleep(Duration::from_millis(150));
    cluster.merge_region(left.id, right.id, Callback::None);
    thread::sleep(Duration::from_millis(150));
    fail::remove("txn_before_process_write");
    let resp = res.join().unwrap();
    assert!(!resp.has_region_error());
    fail::remove("before_propose_locks_on_region_merge");

    // 2. After locks are proposed, later pessimistic lock request should fail.
    let mut mutation = Mutation::default();
    mutation.set_op(Op::PessimisticLock);
    mutation.key = b"k11".to_vec();
    let mut req = PessimisticLockRequest::default();
    req.set_context(cluster.get_ctx(b"k11"));
    req.set_mutations(vec![mutation].into());
    req.set_start_version(10);
    req.set_for_update_ts(10);
    req.set_primary_lock(b"k11".to_vec());
    fail::cfg("txn_before_process_write", "pause").unwrap();
    let res = thread::spawn(move || client.kv_pessimistic_lock(&req).unwrap());
    thread::sleep(Duration::from_millis(200));
    fail::remove("txn_before_process_write");
    let resp = res.join().unwrap();
    assert!(resp.has_region_error());
}

#[test]
fn test_merge_pessimistic_locks_with_concurrent_prewrite() {
    let mut cluster = new_server_cluster(0, 2);
    configure_for_merge(&mut cluster);
    cluster.cfg.pessimistic_txn.pipelined = true;
    cluster.cfg.pessimistic_txn.in_memory = true;
    let pd_client = Arc::clone(&cluster.pd_client);
    pd_client.disable_default_operator();

    cluster.run();

    cluster.must_transfer_leader(1, new_peer(1, 1));

    cluster.must_put(b"k1", b"v1");
    cluster.must_put(b"k3", b"v3");

    let region = cluster.get_region(b"k1");
    cluster.must_split(&region, b"k2");
    let left = cluster.get_region(b"k1");
    let right = cluster.get_region(b"k3");

    cluster.must_transfer_leader(right.id, new_peer(2, 2));

    let addr = cluster.sim.rl().get_addr(1);
    let env = Arc::new(Environment::new(1));
    let channel = ChannelBuilder::new(env).connect(&addr);
    let client = TikvClient::new(channel);

    let snapshot = cluster.must_get_snapshot_of_region(left.id);
    let txn_ext = snapshot.txn_ext.unwrap();
    let lock = PessimisticLock {
        primary: b"k0".to_vec().into_boxed_slice(),
        start_ts: 10.into(),
        ttl: 3000,
        for_update_ts: 20.into(),
        min_commit_ts: 30.into(),
    };
    assert!(
        txn_ext
            .pessimistic_locks
            .write()
            .insert(vec![
                (Key::from_raw(b"k0"), lock.clone()),
                (Key::from_raw(b"k1"), lock),
            ])
            .is_ok()
    );

    let mut mutation = Mutation::default();
    mutation.set_op(Op::Put);
    mutation.set_key(b"k0".to_vec());
    mutation.set_value(b"v".to_vec());
    let mut req = PrewriteRequest::default();
    req.set_context(cluster.get_ctx(b"k0"));
    req.set_mutations(vec![mutation].into());
    req.set_is_pessimistic_lock(vec![true]);
    req.set_start_version(10);
    req.set_for_update_ts(40);
    req.set_primary_lock(b"k0".to_vec());

    // First, pause apply and prewrite.
    fail::cfg("on_handle_apply", "pause").unwrap();
    let req2 = req.clone();
    let client2 = client.clone();
    let resp = thread::spawn(move || client2.kv_prewrite(&req2).unwrap());
    thread::sleep(Duration::from_millis(150));

    // Then, start merging. PrepareMerge should wait until prewrite is done.
    cluster.merge_region(left.id, right.id, Callback::None);
    thread::sleep(Duration::from_millis(150));
    assert!(txn_ext.pessimistic_locks.read().is_writable());

    // But a later prewrite request should fail because we have already banned all later proposals.
    req.mut_mutations()[0].set_key(b"k1".to_vec());
    let resp2 = thread::spawn(move || client.kv_prewrite(&req).unwrap());

    fail::remove("on_handle_apply");
    let resp = resp.join().unwrap();
    assert!(!resp.has_region_error(), "{:?}", resp);

    let resp2 = resp2.join().unwrap();
    assert!(resp2.has_region_error());
}

#[test]
fn test_retry_pending_prepare_merge_fail() {
    let mut cluster = new_server_cluster(0, 2);
    configure_for_merge(&mut cluster);
    cluster.cfg.pessimistic_txn.pipelined = true;
    cluster.cfg.pessimistic_txn.in_memory = true;
    let pd_client = Arc::clone(&cluster.pd_client);
    pd_client.disable_default_operator();

    cluster.run();

    cluster.must_transfer_leader(1, new_peer(1, 1));

    cluster.must_put(b"k1", b"v1");
    cluster.must_put(b"k3", b"v3");

    let region = cluster.get_region(b"k1");
    cluster.must_split(&region, b"k2");
    let left = cluster.get_region(b"k1");
    let right = cluster.get_region(b"k3");

    cluster.must_transfer_leader(right.id, new_peer(2, 2));

    // Insert lock l1 into the left region
    let snapshot = cluster.must_get_snapshot_of_region(left.id);
    let txn_ext = snapshot.txn_ext.unwrap();
    let l1 = PessimisticLock {
        primary: b"k1".to_vec().into_boxed_slice(),
        start_ts: 10.into(),
        ttl: 3000,
        for_update_ts: 20.into(),
        min_commit_ts: 30.into(),
    };
    assert!(
        txn_ext
            .pessimistic_locks
            .write()
            .insert(vec![(Key::from_raw(b"k1"), l1)])
            .is_ok()
    );

    // Pause apply and write some data to the left region
    fail::cfg("on_handle_apply", "pause").unwrap();
    let (propose_tx, propose_rx) = mpsc::sync_channel(10);
    fail::cfg_callback("after_propose", move || propose_tx.send(()).unwrap()).unwrap();

    let rx = cluster.async_put(b"k1", b"v11").unwrap();
    propose_rx.recv_timeout(Duration::from_secs(2)).unwrap();
    assert!(rx.recv_timeout(Duration::from_millis(200)).is_err());

    // Then, start merging. PrepareMerge should become pending because applied_index is smaller
    // than proposed_index.
    cluster.merge_region(left.id, right.id, Callback::None);
    propose_rx.recv_timeout(Duration::from_secs(2)).unwrap();
    thread::sleep(Duration::from_millis(200));
    assert!(txn_ext.pessimistic_locks.read().is_writable());

    // Set disk full error to let PrepareMerge fail. (Set both peer to full to avoid transferring leader)
    fail::cfg("disk_already_full_peer_1", "return").unwrap();
    fail::cfg("disk_already_full_peer_2", "return").unwrap();
    fail::remove("on_handle_apply");
    let res = rx.recv_timeout(Duration::from_secs(1)).unwrap();
    assert!(!res.get_header().has_error(), "{:?}", res);

    propose_rx.recv_timeout(Duration::from_secs(2)).unwrap();
    fail::remove("disk_already_full_peer_1");
    fail::remove("disk_already_full_peer_2");

    // Merge should not succeed because the disk is full.
    thread::sleep(Duration::from_millis(300));
    cluster.reset_leader_of_region(left.id);
    assert_eq!(cluster.get_region(b"k1"), left);

    cluster.must_put(b"k1", b"v12");
}

#[test]
fn test_merge_pessimistic_locks_propose_fail() {
    let mut cluster = new_server_cluster(0, 2);
    configure_for_merge(&mut cluster);
    cluster.cfg.pessimistic_txn.pipelined = true;
    cluster.cfg.pessimistic_txn.in_memory = true;
    let pd_client = Arc::clone(&cluster.pd_client);
    pd_client.disable_default_operator();

    cluster.run();

    cluster.must_transfer_leader(1, new_peer(1, 1));

    cluster.must_put(b"k1", b"v1");
    cluster.must_put(b"k3", b"v3");

    let region = cluster.get_region(b"k1");
    cluster.must_split(&region, b"k2");
    let left = cluster.get_region(b"k1");
    let right = cluster.get_region(b"k3");

    // Sending a TransferLeaeder message to make left region fail to propose.

    let snapshot = cluster.must_get_snapshot_of_region(left.id);
    let txn_ext = snapshot.ext().get_txn_ext().unwrap().clone();
    let lock = PessimisticLock {
        primary: b"k1".to_vec().into_boxed_slice(),
        start_ts: 10.into(),
        ttl: 3000,
        for_update_ts: 20.into(),
        min_commit_ts: 30.into(),
    };
    assert!(
        txn_ext
            .pessimistic_locks
            .write()
            .insert(vec![(Key::from_raw(b"k1"), lock)])
            .is_ok()
    );

    fail::cfg("raft_propose", "pause").unwrap();

    cluster.merge_region(left.id, right.id, Callback::None);
    thread::sleep(Duration::from_millis(200));
    assert_eq!(
        txn_ext.pessimistic_locks.read().status,
        LocksStatus::MergingRegion
    );

    // With the fail point set, we will fail to propose the locks or the PrepareMerge request.
    fail::cfg("raft_propose", "return()").unwrap();

    // But after that, the pessimistic locks status should remain unchanged.
    for _ in 0..5 {
        thread::sleep(Duration::from_millis(200));
        if txn_ext.pessimistic_locks.read().status == LocksStatus::Normal {
            return;
        }
    }
    panic!(
        "pessimistic locks status should return to Normal, but got {:?}",
        txn_ext.pessimistic_locks.read().status
    );
>>>>>>> caf3514c
}<|MERGE_RESOLUTION|>--- conflicted
+++ resolved
@@ -782,14 +782,9 @@
     assert_eq!(r1.get_id() % 4, 0);
 
     pd_client.must_merge(r2.get_id(), r1.get_id());
-<<<<<<< HEAD
-    assert_eq!(pd_client.get_region(b"k5").unwrap().get_id(), r1.get_id());
-    let yield_apply_1000_fp = "yield_apply_1000";
-    fail::cfg(yield_apply_1000_fp, "80%3*return()").unwrap();
-=======
+
     let yield_apply_first_region_fp = "yield_apply_first_region";
     fail::cfg(yield_apply_first_region_fp, "80%3*return()").unwrap();
->>>>>>> caf3514c
 
     for i in 0..10 {
         cluster.must_put(format!("k{}", i).as_bytes(), b"v2");
@@ -1312,8 +1307,6 @@
     cluster.must_put(b"k14", b"v14");
     // If logs from different term are process correctly, store 2 should have latest updates.
     must_get_equal(&cluster.get_engine(2), b"k14", b"v14");
-<<<<<<< HEAD
-=======
 }
 
 /// Testing that the source peer's read delegate should not be removed by the target peer
@@ -1675,5 +1668,4 @@
         "pessimistic locks status should return to Normal, but got {:?}",
         txn_ext.pessimistic_locks.read().status
     );
->>>>>>> caf3514c
 }