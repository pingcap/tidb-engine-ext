--- conflicted
+++ resolved
@@ -131,8 +131,6 @@
     thread::sleep(Duration::from_millis(base_tick_ms * 30));
     must_get_equal(&cluster.get_engine(2), b"k2", b"v2");
     must_get_equal(&cluster.get_engine(3), b"k2", b"v2");
-<<<<<<< HEAD
-=======
 }
 
 #[test]
@@ -179,5 +177,4 @@
     cluster.must_put(b"k1", b"v1");
     rx.recv_timeout(2 * cluster.cfg.raft_store.long_uncommitted_base_threshold.0)
         .unwrap();
->>>>>>> 993eb2f6
 }