--- conflicted
+++ resolved
@@ -78,17 +78,6 @@
     txn_ext::{LocksStatus, PeerPessimisticLocks, PessimisticLockPair, TxnExt},
     util::{RegionReadProgress, RegionReadProgressRegistry},
     worker::{
-<<<<<<< HEAD
-        metrics as worker_metrics, AutoSplitController, Bucket, BucketRange, CachedReadDelegate,
-        CheckLeaderRunner, CheckLeaderTask, FlowStatistics, FlowStatsReporter, KeyEntry,
-        LocalReadContext, LocalReader, LocalReaderCore, PdStatsMonitor, PdTask, ReadDelegate,
-        ReadExecutor, ReadExecutorProvider, ReadProgress, ReadStats, RefreshConfigTask, RegionTask,
-        SplitCheckRunner, SplitCheckTask, SplitConfig, SplitConfigManager, SplitInfo,
-        StoreMetaDelegate, StoreStatsReporter, TrackVer, WriteStats,
-        BIG_REGION_CPU_OVERLOAD_THRESHOLD_RATIO, DEFAULT_BIG_REGION_BYTE_THRESHOLD,
-        DEFAULT_BIG_REGION_QPS_THRESHOLD, DEFAULT_BYTE_THRESHOLD, DEFAULT_QPS_THRESHOLD,
-        NUM_COLLECT_STORE_INFOS_PER_HEARTBEAT, REGION_CPU_OVERLOAD_THRESHOLD_RATIO,
-=======
         metrics as worker_metrics, AutoSplitController, BatchComponent, Bucket, BucketRange,
         CachedReadDelegate, CheckLeaderRunner, CheckLeaderTask, FlowStatistics, FlowStatsReporter,
         KeyEntry, LocalReadContext, LocalReader, LocalReaderCore, PdStatsMonitor, PdTask,
@@ -99,6 +88,5 @@
         DEFAULT_BIG_REGION_BYTE_THRESHOLD, DEFAULT_BIG_REGION_QPS_THRESHOLD,
         DEFAULT_BYTE_THRESHOLD, DEFAULT_QPS_THRESHOLD, NUM_COLLECT_STORE_INFOS_PER_HEARTBEAT,
         REGION_CPU_OVERLOAD_THRESHOLD_RATIO,
->>>>>>> 993eb2f6
     },
 };