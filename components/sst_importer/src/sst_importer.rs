// Copyright 2018 TiKV Project Authors. Licensed under Apache-2.0.

use std::{
    borrow::Cow,
    collections::HashMap,
    fs::File,
    io::{self, BufReader, Read},
    ops::Bound,
    path::{Path, PathBuf},
    sync::{
        atomic::{AtomicU64, Ordering},
<<<<<<< HEAD
        Arc,
=======
        Arc, Condvar, Mutex,
>>>>>>> 2ab52016
    },
    time::Duration,
};

<<<<<<< HEAD
use dashmap::DashMap;
=======
use dashmap::{mapref::entry::Entry, DashMap};
>>>>>>> 2ab52016
use encryption::{to_engine_encryption_method, DataKeyManager};
use engine_rocks::{get_env, RocksSstReader};
use engine_traits::{
    name_to_cf, util::check_key_in_range, CfName, EncryptionKeyManager, FileEncryptionInfo,
    IterOptions, Iterator, KvEngine, RefIterable, SstCompressionType, SstExt, SstMetaInfo,
    SstReader, SstWriter, SstWriterBuilder, CF_DEFAULT, CF_WRITE,
};
use external_storage_export::{
    compression_reader_dispatcher, encrypt_wrap_reader, ExternalStorage, RestoreConfig,
};
use file_system::{get_io_rate_limiter, OpenOptions};
use kvproto::{
    brpb::{CipherInfo, StorageBackend},
    import_sstpb::*,
    kvrpcpb::ApiVersion,
};
use tikv_util::{
    codec::stream_event::{EventEncoder, EventIterator, Iterator as EIterator},
    config::ReadableSize,
    stream::block_on_external_io,
    sys::SysQuota,
    time::{Instant, Limiter},
};
use tokio::runtime::{Handle, Runtime};
use txn_types::{Key, TimeStamp, WriteRef};

use crate::{
<<<<<<< HEAD
    caching::cache_map::CacheMap,
=======
    caching::cache_map::{CacheMap, ShareOwned},
>>>>>>> 2ab52016
    import_file::{ImportDir, ImportFile},
    import_mode::{ImportModeSwitcher, RocksDbMetricsFn},
    metrics::*,
    sst_writer::{RawSstWriter, TxnSstWriter},
    util, Config, Error, Result,
};

<<<<<<< HEAD
=======
pub struct LoadedFile {
    permit: MemUsePermit,
    content: Arc<[u8]>,
}

impl std::fmt::Debug for LoadedFile {
    fn fmt(&self, f: &mut std::fmt::Formatter<'_>) -> std::fmt::Result {
        f.debug_struct("LoadedFileInner")
            .field("permit", &self.permit)
            .field("content.len()", &self.content.len())
            .finish()
    }
}

impl ShareOwned for LoadedFile {
    type Shared = Arc<[u8]>;

    fn share_owned(&self) -> Self::Shared {
        Arc::clone(&self.content)
    }
}

>>>>>>> 2ab52016
#[derive(Default, Debug, Clone)]
pub struct DownloadExt<'a> {
    cache_key: Option<&'a str>,
}

impl<'a> DownloadExt<'a> {
    pub fn cache_key(self, key: &'a str) -> Self {
        Self {
            cache_key: Some(key),
        }
    }
}

<<<<<<< HEAD
#[derive(Clone, PartialEq, Debug)]
pub enum CacheKvFile {
    Mem(Arc<Vec<u8>>),
    Fs(Arc<PathBuf>),
}

=======
#[derive(Debug)]
struct MemUsePermit {
    amount: u64,
    statistic: Arc<AtomicU64>,
}

impl Drop for MemUsePermit {
    fn drop(&mut self) {
        self.statistic.fetch_sub(self.amount, Ordering::SeqCst);
    }
}

#[derive(Clone, Debug)]
pub enum CacheKvFile {
    Mem(Remote<LoadedFile>),
    Fs(Arc<PathBuf>),
}

/// Remote presents a "remote" object which can be downloaded and then cached.
/// The remote object should generally implement the `ShareOwned` trait.
/// This structure doesn't manage how it is downloaded, it just manages the
/// state. You need to provide the manually downloaded data to the
/// [`DownloadPromise`].
/// Below is the state transform of this:
/// ```text
///                           DownloadPromise::fulfill
///               +-----------+         +-----------+
///               |Downloading+-------->|Cached     |
///               +--+--------+         +-----------+
///                  |     ^
///                  |     |
/// DownloadPromise  |     | Somebody takes
/// dropped          |     | over the duty.
///                  v     |
///               +--------+--+
///               |Leaked     |
///               +-----------+
/// ```
#[derive(Debug)]
pub struct Remote<T>(Arc<(Mutex<FileCacheInner<T>>, Condvar)>);

impl<T> Clone for Remote<T> {
    fn clone(&self) -> Self {
        Self(Arc::clone(&self.0))
    }
}

/// When holding this, the holder has promised to downloading the remote object
/// into local, then provide it to others waiting the object, by
/// [`Self::fulfill()`].
pub struct DownloadPromise<T>(Arc<(Mutex<FileCacheInner<T>>, Condvar)>);

impl<T> DownloadPromise<T> {
    /// provide the downloaded data and make it cached.
    pub fn fulfill(self, item: T) -> Remote<T> {
        let mut l = self.0.as_ref().0.lock().unwrap();
        debug_assert!(matches!(*l, FileCacheInner::Downloading));
        *l = FileCacheInner::Cached(item);
        self.0.as_ref().1.notify_all();
        drop(l);
        Remote(Arc::clone(&self.0))
    }
}

impl<T> Drop for DownloadPromise<T> {
    fn drop(&mut self) {
        let mut l = self.0.as_ref().0.lock().unwrap();
        if matches!(*l, FileCacheInner::Downloading) {
            *l = FileCacheInner::Leaked;
            self.0.as_ref().1.notify_one();
        }
    }
}

impl<T> Remote<T> {
    /// create a downloading remote object.
    /// it returns the handle to the remote object and a [`DownloadPromise`],
    /// the latter can be used to fulfill the remote object.
    ///
    /// # Examples
    /// ```
    /// # use sst_importer::sst_importer::Remote;
    /// let (remote_obj, promise) = Remote::download();
    /// promise.fulfill(42);
    /// assert_eq!(remote_obj.get(), Some(42));
    /// ```
    pub fn download() -> (Self, DownloadPromise<T>) {
        let inner = Arc::new((Mutex::new(FileCacheInner::Downloading), Condvar::new()));
        (Self(Arc::clone(&inner)), DownloadPromise(inner))
    }

    /// Block and wait until the remote object is downloaded.
    /// # Returns
    /// If the remote object has been fulfilled, return `None`.
    /// If the remote object hasn't been fulfilled, return a
    /// [`DownloadPromise`]: it is time to take over the duty of downloading.
    ///
    /// # Examples
    /// ```
    /// # use sst_importer::sst_importer::Remote;
    /// let (remote_obj, promise) = Remote::download();
    /// drop(promise);
    /// let new_promise = remote_obj.wait_until_fill();
    /// new_promise
    ///     .expect("wait_until_fill should return new promise when old promise dropped")
    ///     .fulfill(42);
    /// assert!(remote_obj.wait_until_fill().is_none());
    /// ```
    pub fn wait_until_fill(&self) -> Option<DownloadPromise<T>> {
        let mut l = self.0.as_ref().0.lock().unwrap();
        loop {
            match *l {
                FileCacheInner::Downloading => {
                    l = self.0.as_ref().1.wait(l).unwrap();
                }
                FileCacheInner::Leaked => {
                    *l = FileCacheInner::Downloading;
                    return Some(DownloadPromise(Arc::clone(&self.0)));
                }
                FileCacheInner::Cached(_) => return None,
            }
        }
    }
}

impl<T: ShareOwned> Remote<T> {
    /// Fetch the internal object of the remote object.
    pub fn get(&self) -> Option<<T as ShareOwned>::Shared> {
        let l = self.0.as_ref().0.lock().unwrap();
        match *l {
            FileCacheInner::Downloading | FileCacheInner::Leaked => None,
            FileCacheInner::Cached(ref t) => Some(t.share_owned()),
        }
    }
}

/// returns a error indices that we are going to panic in a invalid state.
/// (Rust panic information cannot be send to BR, hence client cannot know
/// what happens, so we pack it into a `Result`.)
fn bug(message: impl std::fmt::Display) -> Error {
    Error::Io(std::io::Error::new(
        std::io::ErrorKind::Other,
        format!("BUG in TiKV: {}", message),
    ))
}

#[derive(Clone, Debug, PartialEq, Eq)]
enum FileCacheInner<T> {
    Downloading,
    Leaked,
    Cached(T),
}

>>>>>>> 2ab52016
impl CacheKvFile {
    // get the ref count of item.
    pub fn ref_count(&self) -> usize {
        match self {
<<<<<<< HEAD
            CacheKvFile::Mem(buff) => Arc::strong_count(buff),
=======
            CacheKvFile::Mem(buff) => Arc::strong_count(&buff.0),
>>>>>>> 2ab52016
            CacheKvFile::Fs(path) => Arc::strong_count(path),
        }
    }

    // check the item is expired.
    pub fn is_expired(&self, start: &Instant) -> bool {
        match self {
            // The expired duration for memeory is 60s.
            CacheKvFile::Mem(_) => start.saturating_elapsed() >= Duration::from_secs(60),
            // The expired duration for local file is 10min.
            CacheKvFile::Fs(_) => start.saturating_elapsed() >= Duration::from_secs(600),
        }
    }
}

/// SstImporter manages SST files that are waiting for ingesting.
pub struct SstImporter {
    dir: ImportDir,
    key_manager: Option<Arc<DataKeyManager>>,
    switcher: ImportModeSwitcher,
    // TODO: lift api_version as a type parameter.
    api_version: ApiVersion,
    compression_types: HashMap<CfName, SstCompressionType>,

    cached_storage: CacheMap<StorageBackend>,
    download_rt: Runtime,
    file_locks: Arc<DashMap<String, (CacheKvFile, Instant)>>,
<<<<<<< HEAD
    mem_use: AtomicU64,
=======
    mem_use: Arc<AtomicU64>,
>>>>>>> 2ab52016
    mem_limit: ReadableSize,
}

impl SstImporter {
    pub fn new<P: AsRef<Path>>(
        cfg: &Config,
        root: P,
        key_manager: Option<Arc<DataKeyManager>>,
        api_version: ApiVersion,
    ) -> Result<SstImporter> {
        let switcher = ImportModeSwitcher::new(cfg);
        let cached_storage = CacheMap::default();
        let download_rt = tokio::runtime::Builder::new_current_thread()
            .enable_all()
            .build()?;
        download_rt.spawn(cached_storage.gc_loop());

        let memory_limit = (SysQuota::memory_limit_in_bytes() as f64) * cfg.memory_use_ratio;
        info!("sst importer memory limit when apply"; "size" => ?memory_limit);

        Ok(SstImporter {
            dir: ImportDir::new(root)?,
            key_manager,
            switcher,
            api_version,
            compression_types: HashMap::with_capacity(2),
            file_locks: Arc::new(DashMap::default()),
            cached_storage,
            download_rt,
<<<<<<< HEAD
            mem_use: AtomicU64::new(0),
=======
            mem_use: Arc::new(AtomicU64::new(0)),
>>>>>>> 2ab52016
            mem_limit: ReadableSize(memory_limit as u64),
        })
    }

    pub fn set_compression_type(
        &mut self,
        cf_name: CfName,
        compression_type: Option<SstCompressionType>,
    ) {
        if let Some(ct) = compression_type {
            self.compression_types.insert(cf_name, ct);
        } else {
            self.compression_types.remove(cf_name);
        }
    }

    pub fn start_switch_mode_check<E: KvEngine>(&self, executor: &Handle, db: E) {
        self.switcher.start(executor, db);
    }

    pub fn get_path(&self, meta: &SstMeta) -> PathBuf {
        let path = self.dir.join(meta).unwrap();
        path.save
    }

    pub fn create(&self, meta: &SstMeta) -> Result<ImportFile> {
        match self.dir.create(meta, self.key_manager.clone()) {
            Ok(f) => {
                info!("create"; "file" => ?f);
                Ok(f)
            }
            Err(e) => {
                error!(%e; "create failed"; "meta" => ?meta,);
                Err(e)
            }
        }
    }

    pub fn delete(&self, meta: &SstMeta) -> Result<()> {
        match self.dir.delete(meta, self.key_manager.as_deref()) {
            Ok(path) => {
                info!("delete"; "path" => ?path);
                Ok(())
            }
            Err(e) => {
                error!(%e; "delete failed"; "meta" => ?meta,);
                Err(e)
            }
        }
    }

    pub fn remove_dir(&self, prefix: &str) -> Result<()> {
        let path = self.dir.get_root_dir().join(prefix);
        if path.exists() {
            file_system::remove_dir_all(&path)?;
            info!("directory {:?} has been removed", path);
        }
        Ok(())
    }

    pub fn validate(&self, meta: &SstMeta) -> Result<SstMetaInfo> {
        self.dir.validate(meta, self.key_manager.clone())
    }

    /// check if api version of sst files are compatible
    pub fn check_api_version(&self, metas: &[SstMeta]) -> Result<bool> {
        self.dir
            .check_api_version(metas, self.key_manager.clone(), self.api_version)
    }

    pub fn ingest<E: KvEngine>(&self, metas: &[SstMetaInfo], engine: &E) -> Result<()> {
        match self
            .dir
            .ingest(metas, engine, self.key_manager.clone(), self.api_version)
        {
            Ok(..) => {
                info!("ingest"; "metas" => ?metas);
                Ok(())
            }
            Err(e) => {
                error!(%e; "ingest failed"; "metas" => ?metas, );
                Err(e)
            }
        }
    }

    pub fn verify_checksum(&self, metas: &[SstMeta]) -> Result<()> {
        self.dir.verify_checksum(metas, self.key_manager.clone())
    }

    pub fn exist(&self, meta: &SstMeta) -> bool {
        self.dir.exist(meta).unwrap_or(false)
    }

    // Downloads an SST file from an external storage.
    //
    // This method is blocking. It performs the following transformations before
    // writing to disk:
    //
    //  1. only KV pairs in the *inclusive* range (`[start, end]`) are used.
    //     (set the range to `["", ""]` to import everything).
    //  2. keys are rewritten according to the given rewrite rule.
    //
    // Both the range and rewrite keys are specified using origin keys. However,
    // the SST itself should be data keys (contain the `z` prefix). The range
    // should be specified using keys after rewriting, to be consistent with the
    // region info in PD.
    //
    // This method returns the *inclusive* key range (`[start, end]`) of SST
    // file created, or returns None if the SST is empty.
    pub async fn download_ext<E: KvEngine>(
        &self,
        meta: &SstMeta,
        backend: &StorageBackend,
        name: &str,
        rewrite_rule: &RewriteRule,
        crypter: Option<CipherInfo>,
        speed_limiter: Limiter,
        engine: E,
        ext: DownloadExt<'_>,
    ) -> Result<Option<Range>> {
        debug!("download start";
            "meta" => ?meta,
            "url" => ?backend,
            "name" => name,
            "rewrite_rule" => ?rewrite_rule,
            "speed_limit" => speed_limiter.speed_limit(),
        );
        let r = self.do_download_ext::<E>(
            meta,
            backend,
            name,
            rewrite_rule,
            crypter,
            &speed_limiter,
            engine,
            ext,
        );
        match r.await {
            Ok(r) => {
                info!("download"; "meta" => ?meta, "name" => name, "range" => ?r);
                Ok(r)
            }
            Err(e) => {
                error!(%e; "download failed"; "meta" => ?meta, "name" => name,);
                Err(e)
            }
        }
    }

    pub fn enter_normal_mode<E: KvEngine>(&self, db: E, mf: RocksDbMetricsFn) -> Result<bool> {
        self.switcher.enter_normal_mode(&db, mf)
    }

    pub fn enter_import_mode<E: KvEngine>(&self, db: E, mf: RocksDbMetricsFn) -> Result<bool> {
        self.switcher.enter_import_mode(&db, mf)
    }

    pub fn get_mode(&self) -> SwitchMode {
        self.switcher.get_mode()
    }

    fn download_file_from_external_storage(
        &self,
        file_length: u64,
        src_file_name: &str,
        dst_file: std::path::PathBuf,
        backend: &StorageBackend,
        support_kms: bool,
        speed_limiter: &Limiter,
        restore_config: external_storage_export::RestoreConfig,
    ) -> Result<()> {
        self.download_rt
            .block_on(self.async_download_file_from_external_storage(
                file_length,
                src_file_name,
                dst_file,
                backend,
                support_kms,
                speed_limiter,
                "",
                restore_config,
            ))
    }

    /// Create an external storage by the backend, and cache it with the key.
    /// If the cache exists, return it directly.
    pub fn external_storage_or_cache(
        &self,
        backend: &StorageBackend,
        cache_id: &str,
    ) -> Result<Arc<dyn ExternalStorage>> {
        // prepare to download the file from the external_storage
        // TODO: pass a config to support hdfs
        let ext_storage = if cache_id.is_empty() {
            EXT_STORAGE_CACHE_COUNT.with_label_values(&["skip"]).inc();
            let s = external_storage_export::create_storage(backend, Default::default())?;
            Arc::from(s)
        } else {
            self.cached_storage.cached_or_create(cache_id, backend)?
        };
        Ok(ext_storage)
    }

    async fn async_download_file_from_external_storage(
        &self,
        file_length: u64,
        src_file_name: &str,
        dst_file: std::path::PathBuf,
        backend: &StorageBackend,
        support_kms: bool,
        speed_limiter: &Limiter,
        cache_key: &str,
        restore_config: external_storage_export::RestoreConfig,
    ) -> Result<()> {
        let start_read = Instant::now();
        if let Some(p) = dst_file.parent() {
            file_system::create_dir_all(p).or_else(|e| {
                if e.kind() == io::ErrorKind::AlreadyExists {
                    Ok(())
                } else {
                    Err(e)
                }
            })?;
        }

        let ext_storage = self.external_storage_or_cache(backend, cache_key)?;
        let ext_storage = self.wrap_kms(ext_storage, support_kms);

        let result = ext_storage
            .restore(
                src_file_name,
                dst_file.clone(),
                file_length,
                speed_limiter,
                restore_config,
            )
            .await;
        IMPORTER_DOWNLOAD_BYTES.observe(file_length as _);
        result.map_err(|e| Error::CannotReadExternalStorage {
            url: util::url_for(&ext_storage),
            name: src_file_name.to_owned(),
            local_path: dst_file.clone(),
            err: e,
        })?;

        OpenOptions::new()
            .append(true)
            .open(dst_file)?
            .sync_data()?;

        IMPORTER_DOWNLOAD_DURATION
            .with_label_values(&["read"])
            .observe(start_read.saturating_elapsed().as_secs_f64());

        debug!("downloaded file succeed";
            "name" => src_file_name,
            "url"  => %util::url_for(&ext_storage),
        );
        Ok(())
    }

    pub fn shrink_by_tick(&self) -> usize {
        let mut shrink_buff_size: usize = 0;
        let mut retain_buff_size: usize = 0;
        let mut shrink_files: Vec<PathBuf> = Vec::default();
        let mut retain_file_count = 0_usize;

        self.file_locks.retain(|_, (c, start)| {
            let mut need_retain = true;
            match c {
                CacheKvFile::Mem(buff) => {
<<<<<<< HEAD
                    let buflen = buff.len();
                    // The term of recycle memeory is 60s.
                    if c.ref_count() == 1 && c.is_expired(start) {
=======
                    let buflen = buff.get().map(|v| v.len()).unwrap_or_default();
                    // The term of recycle memeory is 60s.
                    if c.ref_count() == 1 && c.is_expired(start) {
                        CACHE_EVENT.with_label_values(&["remove"]).inc();
>>>>>>> 2ab52016
                        need_retain = false;
                        shrink_buff_size += buflen;
                    } else {
                        retain_buff_size += buflen;
                    }
                }
                CacheKvFile::Fs(path) => {
                    let p = path.to_path_buf();
                    // The term of recycle file is 10min.
                    if c.ref_count() == 1 && c.is_expired(start) {
                        need_retain = false;
                        shrink_files.push(p);
                    } else {
                        retain_file_count += 1;
                    }
                }
            }

            need_retain
        });

<<<<<<< HEAD
        if self.import_support_download() {
            let shrink_file_count = shrink_files.len();
            info!("shrink space by tick"; "shrink files count" => shrink_file_count, "retain files count" => retain_file_count);
=======
        CACHED_FILE_IN_MEM.set(self.mem_use.load(Ordering::SeqCst) as _);

        if self.import_support_download() {
            let shrink_file_count = shrink_files.len();
            if shrink_file_count > 0 || retain_file_count > 0 {
                info!("shrink space by tick"; "shrink files count" => shrink_file_count, "retain files count" => retain_file_count);
            }
>>>>>>> 2ab52016

            for f in shrink_files {
                if let Err(e) = file_system::remove_file(&f) {
                    info!("failed to remove file"; "filename" => ?f, "error" => ?e);
                }
            }
            shrink_file_count
        } else {
<<<<<<< HEAD
            info!("shrink cache by tick"; "shrink size" => shrink_buff_size, "retain size" => retain_buff_size);
            self.dec_mem(shrink_buff_size as _);
=======
            if shrink_buff_size > 0 || retain_buff_size > 0 {
                info!("shrink cache by tick"; "shrink size" => shrink_buff_size, "retain size" => retain_buff_size);
            }
>>>>>>> 2ab52016
            shrink_buff_size
        }
    }

    // If mem_limit is 0, which represent download kv-file when import.
    // Or read kv-file into buffer directly.
    pub fn import_support_download(&self) -> bool {
        self.mem_limit == ReadableSize(0)
    }

<<<<<<< HEAD
    fn inc_mem_and_check(&self, meta: &KvMeta) -> bool {
=======
    fn request_memory(&self, meta: &KvMeta) -> Option<MemUsePermit> {
>>>>>>> 2ab52016
        let size = meta.get_length();
        let old = self.mem_use.fetch_add(size, Ordering::SeqCst);

        // If the memory is limited, roll backup the mem_use and return false.
        if old + size > self.mem_limit.0 {
            self.mem_use.fetch_sub(size, Ordering::SeqCst);
<<<<<<< HEAD
            false
        } else {
            true
        }
    }

    fn dec_mem(&self, size: u64) {
        self.mem_use.fetch_sub(size, Ordering::SeqCst);
    }

=======
            CACHE_EVENT.with_label_values(&["out-of-quota"]).inc();
            None
        } else {
            CACHE_EVENT.with_label_values(&["add"]).inc();
            Some(MemUsePermit {
                amount: size,
                statistic: Arc::clone(&self.mem_use),
            })
        }
    }

>>>>>>> 2ab52016
    pub fn do_read_kv_file(
        &self,
        meta: &KvMeta,
        rewrite_rule: &RewriteRule,
        ext_storage: Arc<dyn external_storage_export::ExternalStorage>,
        speed_limiter: &Limiter,
    ) -> Result<CacheKvFile> {
        let start = Instant::now();
        let dst_name = format!("{}_{}", meta.get_name(), meta.get_range_offset());

<<<<<<< HEAD
        let mut lock = self
            .file_locks
            .entry(dst_name)
            .or_insert((CacheKvFile::Mem(Arc::default()), Instant::now()));

        if let CacheKvFile::Mem(buff) = &lock.0 {
            if !buff.is_empty() {
                lock.1 = Instant::now();
                return Ok(lock.0.clone());
            }
        }

        if !self.inc_mem_and_check(meta) {
            return Err(Error::ResourceNotEnough(String::from("memory is limited")));
        }
=======
        let promise = {
            let lock = self.file_locks.entry(dst_name);
            IMPORTER_APPLY_DURATION
                .with_label_values(&["download-get-lock"])
                .observe(start.saturating_elapsed().as_secs_f64());

            match lock {
                Entry::Occupied(mut ent) => match ent.get_mut() {
                    (CacheKvFile::Mem(buff), last_used) => {
                        *last_used = Instant::now();
                        match buff.wait_until_fill() {
                            Some(handle) => handle,
                            None => return Ok(ent.get().0.clone()),
                        }
                    }
                    _ => {
                        return Err(bug(concat!(
                            "using both read-to-memory and download-to-file is unacceptable for now.",
                            "(If you think it is possible in the future you are reading this, ",
                            "please change this line to `return item.get.0.clone()`)",
                            "(Please also check the state transform is OK too.)",
                        )));
                    }
                },
                Entry::Vacant(ent) => {
                    let (cache, handle) = Remote::download();
                    ent.insert((CacheKvFile::Mem(cache), Instant::now()));
                    handle
                }
            }
        };

        let permit = self
            .request_memory(meta)
            .ok_or_else(|| Error::ResourceNotEnough(String::from("memory is limited")))?;
>>>>>>> 2ab52016

        let expected_sha256 = {
            let sha256 = meta.get_sha256().to_vec();
            if !sha256.is_empty() {
                Some(sha256)
            } else {
                None
            }
        };
        let file_length = meta.get_length();
        let range = {
            let range_length = meta.get_range_length();
            if range_length == 0 {
                None
            } else {
                Some((meta.get_range_offset(), range_length))
            }
        };
        let restore_config = external_storage_export::RestoreConfig {
            range,
            compression_type: Some(meta.get_compression_type()),
            expected_sha256,
            file_crypter: None,
        };

        let buff = self.read_kv_files_from_external_storage(
            file_length,
            meta.get_name(),
            ext_storage,
            speed_limiter,
            restore_config,
        )?;

        IMPORTER_DOWNLOAD_BYTES.observe(file_length as _);
        IMPORTER_APPLY_DURATION
            .with_label_values(&["download"])
            .observe(start.saturating_elapsed().as_secs_f64());

        let rewrite_buff = self.rewrite_kv_file(buff, rewrite_rule)?;
<<<<<<< HEAD
        *lock = (CacheKvFile::Mem(Arc::new(rewrite_buff)), Instant::now());
        Ok(lock.0.clone())
=======
        Ok(CacheKvFile::Mem(promise.fulfill(LoadedFile {
            content: Arc::from(rewrite_buff.into_boxed_slice()),
            permit,
        })))
>>>>>>> 2ab52016
    }

    pub fn wrap_kms(
        &self,
        ext_storage: Arc<dyn ExternalStorage>,
        support_kms: bool,
    ) -> Arc<dyn external_storage_export::ExternalStorage> {
        // kv-files needn't are decrypted with KMS when download currently because these
        // files are not encrypted when log-backup. It is different from
        // sst-files because sst-files is encrypted when saved with rocksdb env
        // with KMS. to do: support KMS when log-backup and restore point.
        match (support_kms, self.key_manager.clone()) {
            (true, Some(key_manager)) => {
                Arc::new(external_storage_export::EncryptedExternalStorage {
                    key_manager,
                    storage: ext_storage,
                })
            }
            _ => ext_storage,
        }
    }

    fn read_kv_files_from_external_storage(
        &self,
        file_length: u64,
        file_name: &str,
        ext_storage: Arc<dyn external_storage_export::ExternalStorage>,
        speed_limiter: &Limiter,
        restore_config: RestoreConfig,
    ) -> Result<Vec<u8>> {
        let RestoreConfig {
            range,
            compression_type,
            expected_sha256,
            file_crypter,
        } = restore_config;

        let mut reader = {
            let inner = if let Some((off, len)) = range {
                ext_storage.read_part(file_name, off, len)
            } else {
                ext_storage.read(file_name)
            };

            let inner = compression_reader_dispatcher(compression_type, inner)?;
            encrypt_wrap_reader(file_crypter, inner)?
        };

        let r = block_on_external_io(external_storage_export::read_external_storage_info_buff(
            &mut reader,
            speed_limiter,
            file_length,
            expected_sha256,
            external_storage_export::MIN_READ_SPEED,
        ));
        let url = ext_storage.url()?.to_string();
        let buff = r.map_err(|e| Error::CannotReadExternalStorage {
            url: url.to_string(),
            name: file_name.to_string(),
            err: e,
            local_path: PathBuf::default(),
        })?;

        Ok(buff)
    }

    pub fn read_from_kv_file(
        &self,
        meta: &KvMeta,
        rewrite_rule: &RewriteRule,
        ext_storage: Arc<dyn external_storage_export::ExternalStorage>,
        backend: &StorageBackend,
        speed_limiter: &Limiter,
<<<<<<< HEAD
    ) -> Result<Arc<Vec<u8>>> {
=======
    ) -> Result<Arc<[u8]>> {
>>>>>>> 2ab52016
        let c = if self.import_support_download() {
            self.do_download_kv_file(meta, backend, speed_limiter)?
        } else {
            self.do_read_kv_file(meta, rewrite_rule, ext_storage, speed_limiter)?
        };
        match c {
            // If cache memroy, it has been rewrite, return buffer directly.
<<<<<<< HEAD
            CacheKvFile::Mem(buff) => Ok(buff),
=======
            CacheKvFile::Mem(buff) => buff.get().ok_or_else(|| bug("invalid cache state")),
>>>>>>> 2ab52016
            // If cache file name, it need to read and rewrite.
            CacheKvFile::Fs(path) => {
                let file = File::open(path.as_ref())?;
                let mut reader = BufReader::new(file);
                let mut buffer = Vec::new();
                reader.read_to_end(&mut buffer)?;

                let rewrite_buff = self.rewrite_kv_file(buffer, rewrite_rule)?;
<<<<<<< HEAD
                Ok(Arc::new(rewrite_buff))
=======
                Ok(Arc::from(rewrite_buff.into_boxed_slice()))
>>>>>>> 2ab52016
            }
        }
    }

    pub fn do_download_kv_file(
        &self,
        meta: &KvMeta,
        backend: &StorageBackend,
        speed_limiter: &Limiter,
    ) -> Result<CacheKvFile> {
        let offset = meta.get_range_offset();
        let src_name = meta.get_name();
        let dst_name = format!("{}_{}", src_name, offset);
        let path = self.dir.get_import_path(&dst_name)?;
        let start = Instant::now();
        let sha256 = meta.get_sha256().to_vec();
        let expected_sha256 = if !sha256.is_empty() {
            Some(sha256)
        } else {
            None
        };

        let mut lock = self
            .file_locks
            .entry(dst_name)
            .or_insert((CacheKvFile::Fs(Arc::new(path.save.clone())), Instant::now()));

        if path.save.exists() {
            lock.1 = Instant::now();
            return Ok(lock.0.clone());
        }

        let range_length = meta.get_range_length();
        let range = if range_length == 0 {
            None
        } else {
            Some((offset, range_length))
        };
        let restore_config = external_storage_export::RestoreConfig {
            range,
            compression_type: Some(meta.compression_type),
            expected_sha256,
            file_crypter: None,
        };
        self.download_file_from_external_storage(
            meta.get_length(),
            src_name,
            path.temp.clone(),
            backend,
            false,
            // don't support encrypt for now.
            speed_limiter,
            restore_config,
        )?;
        info!(
            "download file finished {}, offset {}, length {}",
            src_name,
            offset,
            meta.get_length()
        );

        if let Some(p) = path.save.parent() {
            // we have v1 prefix in file name.
            file_system::create_dir_all(p).or_else(|e| {
                if e.kind() == io::ErrorKind::AlreadyExists {
                    Ok(())
                } else {
                    Err(e)
                }
            })?;
        }

        file_system::rename(path.temp, path.save)?;
        IMPORTER_APPLY_DURATION
            .with_label_values(&["download"])
            .observe(start.saturating_elapsed().as_secs_f64());

        lock.1 = Instant::now();
        Ok(lock.0.clone())
    }

    pub fn rewrite_kv_file(
        &self,
        file_buff: Vec<u8>,
        rewrite_rule: &RewriteRule,
    ) -> Result<Vec<u8>> {
        let old_prefix = rewrite_rule.get_old_key_prefix();
        let new_prefix = rewrite_rule.get_new_key_prefix();
        // if old_prefix equals new_prefix, do not need rewrite.
        if old_prefix == new_prefix {
            return Ok(file_buff);
        }

        // perform iteration and key rewrite.
        let mut new_buff = Vec::with_capacity(file_buff.len());
        let mut event_iter = EventIterator::new(file_buff.as_slice());
        let mut key = new_prefix.to_vec();
        let new_prefix_data_key_len = key.len();

        let start = Instant::now();
        loop {
            if !event_iter.valid() {
                break;
            }
            event_iter.next()?;

            // perform rewrite
            let old_key = event_iter.key();
            if !old_key.starts_with(old_prefix) {
                return Err(Error::WrongKeyPrefix {
                    what: "Key in file",
                    key: old_key.to_vec(),
                    prefix: old_prefix.to_vec(),
                });
            }
            key.truncate(new_prefix_data_key_len);
            key.extend_from_slice(&old_key[old_prefix.len()..]);
            let value = event_iter.value();

            let encoded = EventEncoder::encode_event(&key, value);
            for slice in encoded {
                new_buff.append(&mut slice.as_ref().to_owned());
            }
        }

        IMPORTER_APPLY_DURATION
            .with_label_values(&["rewrite"])
            .observe(start.saturating_elapsed().as_secs_f64());
        Ok(new_buff)
    }

    pub fn do_apply_kv_file(
        &self,
        start_key: &[u8],
        end_key: &[u8],
        start_ts: u64,
        restore_ts: u64,
<<<<<<< HEAD
        file_buff: Arc<Vec<u8>>,
        build_fn: &mut dyn FnMut(Vec<u8>, Vec<u8>),
    ) -> Result<Option<Range>> {
        let mut event_iter = EventIterator::new(file_buff.as_slice());
=======
        file_buff: Arc<[u8]>,
        mut build_fn: impl FnMut(Vec<u8>, Vec<u8>),
    ) -> Result<Option<Range>> {
        let mut event_iter = EventIterator::new(file_buff.as_ref());
>>>>>>> 2ab52016
        let mut smallest_key = None;
        let mut largest_key = None;
        let mut total_key = 0;
        let mut ts_not_expected = 0;
        let mut not_in_range = 0;
        let start = Instant::now();

        loop {
            if !event_iter.valid() {
                break;
            }
            total_key += 1;
            event_iter.next()?;
            INPORTER_APPLY_COUNT.with_label_values(&["key_meet"]).inc();

            let key = event_iter.key().to_vec();
            let value = event_iter.value().to_vec();
            let ts = Key::decode_ts_from(&key)?;
            if ts < TimeStamp::new(start_ts) || ts > TimeStamp::new(restore_ts) {
                // we assume the keys in file are sorted by ts.
                // so if we met the key not satisfy the ts.
                // we can easily filter the remain keys.
                ts_not_expected += 1;
                continue;
            }
            if check_key_in_range(&key, 0, start_key, end_key).is_err() {
                // key not in range, we can simply skip this key here.
                // the client make sure the correct region will download and apply the same
                // file.
                INPORTER_APPLY_COUNT
                    .with_label_values(&["key_not_in_region"])
                    .inc();
                not_in_range += 1;
                continue;
            }

            build_fn(key.clone(), value);
            smallest_key = smallest_key
                .map_or_else(|| Some(key.clone()), |v: Vec<u8>| Some(v.min(key.clone())));
            largest_key = largest_key
                .map_or_else(|| Some(key.clone()), |v: Vec<u8>| Some(v.max(key.clone())));
        }
        if total_key != not_in_range {
            info!("build download request file done"; "total keys" => %total_key,
            "ts filtered keys" => %ts_not_expected,
            "range filtered keys" => %not_in_range);
        }

        IMPORTER_APPLY_DURATION
            .with_label_values(&["normal"])
            .observe(start.saturating_elapsed().as_secs_f64());

        match (smallest_key, largest_key) {
            (Some(sk), Some(lk)) => {
                let mut final_range = Range::default();
                final_range.set_start(sk);
                final_range.set_end(lk);
                Ok(Some(final_range))
            }
            _ => Ok(None),
        }
    }

    // raw download, without ext, compatibility to old tests.
    #[cfg(test)]
    fn download<E: KvEngine>(
        &self,
        meta: &SstMeta,
        backend: &StorageBackend,
        name: &str,
        rewrite_rule: &RewriteRule,
        crypter: Option<CipherInfo>,
        speed_limiter: Limiter,
        engine: E,
    ) -> Result<Option<Range>> {
        self.download_rt.block_on(self.download_ext(
            meta,
            backend,
            name,
            rewrite_rule,
            crypter,
            speed_limiter,
            engine,
            DownloadExt::default(),
        ))
    }

    async fn do_download_ext<E: KvEngine>(
        &self,
        meta: &SstMeta,
        backend: &StorageBackend,
        name: &str,
        rewrite_rule: &RewriteRule,
        crypter: Option<CipherInfo>,
        speed_limiter: &Limiter,
        engine: E,
        ext: DownloadExt<'_>,
    ) -> Result<Option<Range>> {
        let path = self.dir.join(meta)?;

        let file_crypter = crypter.map(|c| FileEncryptionInfo {
            method: to_engine_encryption_method(c.cipher_type),
            key: c.cipher_key,
            iv: meta.cipher_iv.to_owned(),
        });

        let restore_config = external_storage_export::RestoreConfig {
            file_crypter,
            ..Default::default()
        };

        self.async_download_file_from_external_storage(
            meta.length,
            name,
            path.temp.clone(),
            backend,
            true,
            speed_limiter,
            ext.cache_key.unwrap_or(""),
            restore_config,
        )
        .await?;

        // now validate the SST file.
        let env = get_env(self.key_manager.clone(), get_io_rate_limiter())?;
        // Use abstracted SstReader after Env is abstracted.
        let dst_file_name = path.temp.to_str().unwrap();
        let sst_reader = RocksSstReader::open_with_env(dst_file_name, Some(env))?;
        sst_reader.verify_checksum()?;

        debug!("downloaded file and verified";
            "meta" => ?meta,
            "name" => name,
            "path" => dst_file_name,
        );

        // undo key rewrite so we could compare with the keys inside SST
        let old_prefix = rewrite_rule.get_old_key_prefix();
        let new_prefix = rewrite_rule.get_new_key_prefix();

        let range_start = meta.get_range().get_start();
        let range_end = meta.get_range().get_end();
        let range_start_bound = key_to_bound(range_start);
        let range_end_bound = if meta.get_end_key_exclusive() {
            key_to_exclusive_bound(range_end)
        } else {
            key_to_bound(range_end)
        };

        let range_start =
            keys::rewrite::rewrite_prefix_of_start_bound(new_prefix, old_prefix, range_start_bound)
                .map_err(|_| Error::WrongKeyPrefix {
                    what: "SST start range",
                    key: range_start.to_vec(),
                    prefix: new_prefix.to_vec(),
                })?;
        let range_end =
            keys::rewrite::rewrite_prefix_of_end_bound(new_prefix, old_prefix, range_end_bound)
                .map_err(|_| Error::WrongKeyPrefix {
                    what: "SST end range",
                    key: range_end.to_vec(),
                    prefix: new_prefix.to_vec(),
                })?;

        let start_rename_rewrite = Instant::now();
        // read the first and last keys from the SST, determine if we could
        // simply move the entire SST instead of iterating and generate a new one.
        let mut iter = sst_reader.iter(IterOptions::default())?;
        let direct_retval = (|| -> Result<Option<_>> {
            if rewrite_rule.old_key_prefix != rewrite_rule.new_key_prefix
                || rewrite_rule.new_timestamp != 0
            {
                // must iterate if we perform key rewrite
                return Ok(None);
            }
            if !iter.seek_to_first()? {
                // the SST is empty, so no need to iterate at all (should be impossible?)
                return Ok(Some(meta.get_range().clone()));
            }
            let start_key = keys::origin_key(iter.key());
            if is_before_start_bound(start_key, &range_start) {
                // SST's start is before the range to consume, so needs to iterate to skip over
                return Ok(None);
            }
            let start_key = start_key.to_vec();

            // seek to end and fetch the last (inclusive) key of the SST.
            iter.seek_to_last()?;
            let last_key = keys::origin_key(iter.key());
            if is_after_end_bound(last_key, &range_end) {
                // SST's end is after the range to consume
                return Ok(None);
            }

            // range contained the entire SST, no need to iterate, just moving the file is
            // ok
            let mut range = Range::default();
            range.set_start(start_key);
            range.set_end(last_key.to_vec());
            Ok(Some(range))
        })()?;

        if let Some(range) = direct_retval {
            if let Some(key_manager) = &self.key_manager {
                let temp_str = path
                    .temp
                    .to_str()
                    .ok_or_else(|| Error::InvalidSstPath(path.temp.clone()))?;
                let save_str = path
                    .save
                    .to_str()
                    .ok_or_else(|| Error::InvalidSstPath(path.save.clone()))?;
                key_manager.link_file(temp_str, save_str)?;
                let r = file_system::rename(&path.temp, &path.save);
                let del_file = if r.is_ok() { temp_str } else { save_str };
                if let Err(e) = key_manager.delete_file(del_file) {
                    warn!("fail to remove encryption metadata during 'do_download'"; "err" => ?e);
                }
                r?;
            } else {
                file_system::rename(&path.temp, &path.save)?;
            }
            IMPORTER_DOWNLOAD_DURATION
                .with_label_values(&["rename"])
                .observe(start_rename_rewrite.saturating_elapsed().as_secs_f64());
            return Ok(Some(range));
        }

        // perform iteration and key rewrite.
        let mut key = keys::data_key(new_prefix);
        let new_prefix_data_key_len = key.len();
        let mut first_key = None;

        match range_start {
            Bound::Unbounded => iter.seek_to_first()?,
            Bound::Included(s) => iter.seek(&keys::data_key(&s))?,
            Bound::Excluded(_) => unreachable!(),
        };
        // SST writer must not be opened in gRPC threads, because it may be
        // blocked for a long time due to IO, especially, when encryption at rest
        // is enabled, and it leads to gRPC keepalive timeout.
        let cf_name = name_to_cf(meta.get_cf_name()).unwrap();
        let mut sst_writer = <E as SstExt>::SstWriterBuilder::new()
            .set_db(&engine)
            .set_cf(cf_name)
            .set_compression_type(self.compression_types.get(cf_name).copied())
            .build(path.save.to_str().unwrap())
            .unwrap();

        while iter.valid()? {
            let old_key = keys::origin_key(iter.key());
            if is_after_end_bound(old_key, &range_end) {
                break;
            }
            if !old_key.starts_with(old_prefix) {
                return Err(Error::WrongKeyPrefix {
                    what: "Key in SST",
                    key: keys::origin_key(iter.key()).to_vec(),
                    prefix: old_prefix.to_vec(),
                });
            }
            key.truncate(new_prefix_data_key_len);
            key.extend_from_slice(&old_key[old_prefix.len()..]);
            let mut value = Cow::Borrowed(iter.value());

            if rewrite_rule.new_timestamp != 0 {
                key = Key::from_encoded(key)
                    .truncate_ts()
                    .map_err(|e| {
                        Error::BadFormat(format!(
                            "key {}: {}",
                            log_wrappers::Value::key(keys::origin_key(iter.key())),
                            e
                        ))
                    })?
                    .append_ts(TimeStamp::new(rewrite_rule.new_timestamp))
                    .into_encoded();
                if meta.get_cf_name() == CF_WRITE {
                    let mut write = WriteRef::parse(iter.value()).map_err(|e| {
                        Error::BadFormat(format!(
                            "write {}: {}",
                            log_wrappers::Value::key(keys::origin_key(iter.key())),
                            e
                        ))
                    })?;
                    write.start_ts = TimeStamp::new(rewrite_rule.new_timestamp);
                    value = Cow::Owned(write.to_bytes());
                }
            }

            sst_writer.put(&key, &value)?;
            iter.next()?;
            if first_key.is_none() {
                first_key = Some(keys::origin_key(&key).to_vec());
            }
        }

        let _ = file_system::remove_file(&path.temp);

        IMPORTER_DOWNLOAD_DURATION
            .with_label_values(&["rewrite"])
            .observe(start_rename_rewrite.saturating_elapsed().as_secs_f64());

        if let Some(start_key) = first_key {
            let start_finish = Instant::now();
            sst_writer.finish()?;
            IMPORTER_DOWNLOAD_DURATION
                .with_label_values(&["finish"])
                .observe(start_finish.saturating_elapsed().as_secs_f64());

            let mut final_range = Range::default();
            final_range.set_start(start_key);
            final_range.set_end(keys::origin_key(&key).to_vec());
            Ok(Some(final_range))
        } else {
            // nothing is written: prevents finishing the SST at all.
            Ok(None)
        }
    }

    pub fn list_ssts(&self) -> Result<Vec<SstMeta>> {
        self.dir.list_ssts()
    }

    pub fn new_txn_writer<E: KvEngine>(&self, db: &E, meta: SstMeta) -> Result<TxnSstWriter<E>> {
        let mut default_meta = meta.clone();
        default_meta.set_cf_name(CF_DEFAULT.to_owned());
        let default_path = self.dir.join(&default_meta)?;
        let default = E::SstWriterBuilder::new()
            .set_db(db)
            .set_cf(CF_DEFAULT)
            .set_compression_type(self.compression_types.get(CF_DEFAULT).copied())
            .build(default_path.temp.to_str().unwrap())
            .unwrap();

        let mut write_meta = meta;
        write_meta.set_cf_name(CF_WRITE.to_owned());
        let write_path = self.dir.join(&write_meta)?;
        let write = E::SstWriterBuilder::new()
            .set_db(db)
            .set_cf(CF_WRITE)
            .set_compression_type(self.compression_types.get(CF_WRITE).copied())
            .build(write_path.temp.to_str().unwrap())
            .unwrap();

        Ok(TxnSstWriter::new(
            default,
            write,
            default_path,
            write_path,
            default_meta,
            write_meta,
            self.key_manager.clone(),
            self.api_version,
        ))
    }

    pub fn new_raw_writer<E: KvEngine>(
        &self,
        db: &E,
        mut meta: SstMeta,
    ) -> Result<RawSstWriter<E>> {
        meta.set_cf_name(CF_DEFAULT.to_owned());
        let default_path = self.dir.join(&meta)?;
        let default = E::SstWriterBuilder::new()
            .set_db(db)
            .set_cf(CF_DEFAULT)
            .build(default_path.temp.to_str().unwrap())
            .unwrap();
        Ok(RawSstWriter::new(
            default,
            default_path,
            meta,
            self.key_manager.clone(),
            self.api_version,
        ))
    }
}

fn key_to_bound(key: &[u8]) -> Bound<&[u8]> {
    if key.is_empty() {
        Bound::Unbounded
    } else {
        Bound::Included(key)
    }
}

fn key_to_exclusive_bound(key: &[u8]) -> Bound<&[u8]> {
    if key.is_empty() {
        Bound::Unbounded
    } else {
        Bound::Excluded(key)
    }
}

fn is_before_start_bound<K: AsRef<[u8]>>(value: &[u8], bound: &Bound<K>) -> bool {
    match bound {
        Bound::Unbounded => false,
        Bound::Included(b) => *value < *b.as_ref(),
        Bound::Excluded(b) => *value <= *b.as_ref(),
    }
}

fn is_after_end_bound<K: AsRef<[u8]>>(value: &[u8], bound: &Bound<K>) -> bool {
    match bound {
        Bound::Unbounded => false,
        Bound::Included(b) => *value > *b.as_ref(),
        Bound::Excluded(b) => *value >= *b.as_ref(),
    }
}

#[cfg(test)]
mod tests {
    use std::{
        io::{self, BufWriter, Write},
        ops::Sub,
        usize,
    };

    use engine_traits::{
        collect, EncryptionMethod, Error as TraitError, ExternalSstFileInfo, Iterable, Iterator,
        RefIterable, SstReader, SstWriter, CF_DEFAULT, DATA_CFS,
    };
    use external_storage_export::read_external_storage_info_buff;
    use file_system::File;
    use openssl::hash::{Hasher, MessageDigest};
    use tempfile::Builder;
    use test_sst_importer::*;
    use test_util::new_test_key_manager;
<<<<<<< HEAD
    use tikv_util::{codec::stream_event::EventEncoder, stream::block_on_external_io};
=======
    use tikv_util::{
        codec::stream_event::EventEncoder, stream::block_on_external_io,
        sys::thread::StdThreadBuildWrapper,
    };
>>>>>>> 2ab52016
    use txn_types::{Value, WriteType};
    use uuid::Uuid;

    use super::*;
    use crate::{import_file::ImportPath, *};

    fn do_test_import_dir(key_manager: Option<Arc<DataKeyManager>>) {
        let temp_dir = Builder::new().prefix("test_import_dir").tempdir().unwrap();
        let dir = ImportDir::new(temp_dir.path()).unwrap();

        let mut meta = SstMeta::default();
        meta.set_uuid(Uuid::new_v4().as_bytes().to_vec());

        let path = dir.join(&meta).unwrap();

        // Test ImportDir::create()
        {
            let _file = dir.create(&meta, key_manager.clone()).unwrap();
            check_file_exists(&path.temp, key_manager.as_deref());
            check_file_not_exists(&path.save, key_manager.as_deref());
            check_file_not_exists(&path.clone, key_manager.as_deref());

            // Cannot create the same file again.
            dir.create(&meta, key_manager.clone()).unwrap_err();
        }

        // Test ImportDir::delete()
        {
            if let Some(ref manager) = key_manager {
                manager.create_file_for_write(&path.temp).unwrap();
                manager.create_file_for_write(&path.save).unwrap();
                manager.create_file_for_write(&path.clone).unwrap();
            } else {
                File::create(&path.temp).unwrap();
                File::create(&path.save).unwrap();
                File::create(&path.clone).unwrap();
            }

            dir.delete(&meta, key_manager.as_deref()).unwrap();
            check_file_not_exists(&path.temp, key_manager.as_deref());
            check_file_not_exists(&path.save, key_manager.as_deref());
            check_file_not_exists(&path.clone, key_manager.as_deref());
        }

        // Test ImportDir::ingest()

        let db_path = temp_dir.path().join("db");
        let env = get_env(key_manager.clone(), None /* io_rate_limiter */).unwrap();
        let db = new_test_engine_with_env(db_path.to_str().unwrap(), &[CF_DEFAULT], env);

        let cases = vec![(0, 10), (5, 15), (10, 20), (0, 100)];

        let mut ingested = Vec::new();

        for (i, &range) in cases.iter().enumerate() {
            let path = temp_dir.path().join(format!("{}.sst", i));
            let (meta, data) = gen_sst_file(path, range);

            let mut f = dir.create(&meta, key_manager.clone()).unwrap();
            f.append(&data).unwrap();
            f.finish().unwrap();
            let info = SstMetaInfo {
                total_bytes: 0,
                total_kvs: 0,
                meta: meta.to_owned(),
            };
            let api_version = info.meta.api_version;
            dir.ingest(&[info], &db, key_manager.clone(), api_version)
                .unwrap();
            check_db_range(&db, range);

            ingested.push(meta);
        }

        let ssts = dir.list_ssts().unwrap();
        assert_eq!(ssts.len(), ingested.len());
        for sst in &ssts {
            ingested
                .iter()
                .find(|s| s.get_uuid() == sst.get_uuid())
                .unwrap();
            dir.delete(sst, key_manager.as_deref()).unwrap();
        }
        assert!(dir.list_ssts().unwrap().is_empty());
    }

    #[test]
    fn test_import_dir() {
        do_test_import_dir(None);

        let (_tmp_dir, key_manager) = new_key_manager_for_test();
        do_test_import_dir(Some(key_manager));
    }

    fn do_test_import_file(data_key_manager: Option<Arc<DataKeyManager>>) {
        let temp_dir = Builder::new().prefix("test_import_file").tempdir().unwrap();

        let path = ImportPath {
            save: temp_dir.path().join("save"),
            temp: temp_dir.path().join("temp"),
            clone: temp_dir.path().join("clone"),
        };

        let data = b"test_data";
        let crc32 = calc_data_crc32(data);

        let mut meta = SstMeta::default();

        {
            let mut f =
                ImportFile::create(meta.clone(), path.clone(), data_key_manager.clone()).unwrap();
            // Cannot create the same file again.
            ImportFile::create(meta.clone(), path.clone(), data_key_manager.clone()).unwrap_err();
            f.append(data).unwrap();
            // Invalid crc32 and length.
            f.finish().unwrap_err();
            check_file_exists(&path.temp, data_key_manager.as_deref());
            check_file_not_exists(&path.save, data_key_manager.as_deref());
        }

        meta.set_crc32(crc32);
        meta.set_length(data.len() as u64);

        {
            let mut f = ImportFile::create(meta, path.clone(), data_key_manager.clone()).unwrap();
            f.append(data).unwrap();
            f.finish().unwrap();
            check_file_not_exists(&path.temp, data_key_manager.as_deref());
            check_file_exists(&path.save, data_key_manager.as_deref());
        }
    }

    fn check_file_not_exists(path: &Path, key_manager: Option<&DataKeyManager>) {
        assert!(!path.exists());
        if let Some(manager) = key_manager {
            let info = manager.get_file(path.to_str().unwrap()).unwrap();
            assert!(info.is_empty());
            assert_eq!(info.method, EncryptionMethod::Plaintext);
        }
    }

    fn check_file_exists(path: &Path, key_manager: Option<&DataKeyManager>) {
        assert!(path.exists());
        if let Some(manager) = key_manager {
            let info = manager.get_file(path.to_str().unwrap()).unwrap();
            // the returned encryption info must not be default value
            assert_ne!(info.method, EncryptionMethod::Plaintext);
            assert!(!info.key.is_empty() && !info.iv.is_empty());
        }
    }

    fn check_file_is_same(path_a: &Path, path_b: &Path) -> bool {
        assert!(path_a.exists());
        assert!(path_b.exists());

        let content_a = file_system::read(path_a).unwrap();
        let content_b = file_system::read(path_b).unwrap();
        content_a == content_b
    }

    fn new_key_manager_for_test() -> (tempfile::TempDir, Arc<DataKeyManager>) {
        // test with tde
        let tmp_dir = tempfile::TempDir::new().unwrap();
        let key_manager = new_test_key_manager(&tmp_dir, None, None, None);
        (tmp_dir, Arc::new(key_manager.unwrap().unwrap()))
    }

    #[test]
    fn test_import_file() {
        // test without tde
        do_test_import_file(None);

        // test with tde
        let (_tmp_dir, key_manager) = new_key_manager_for_test();
        do_test_import_file(Some(key_manager));
    }

    fn create_external_sst_file_with_write_fn<F>(
        write_fn: F,
    ) -> Result<(tempfile::TempDir, StorageBackend, SstMeta)>
    where
        F: FnOnce(&mut RocksSstWriter) -> Result<()>,
    {
        let ext_sst_dir = tempfile::tempdir()?;
        let mut sst_writer =
            new_sst_writer(ext_sst_dir.path().join("sample.sst").to_str().unwrap());
        write_fn(&mut sst_writer)?;
        let sst_info = sst_writer.finish()?;

        // make up the SST meta for downloading.
        let mut meta = SstMeta::default();
        let uuid = Uuid::new_v4();
        meta.set_uuid(uuid.as_bytes().to_vec());
        meta.set_cf_name(CF_DEFAULT.to_owned());
        meta.set_length(sst_info.file_size());
        meta.set_region_id(4);
        meta.mut_region_epoch().set_conf_ver(5);
        meta.mut_region_epoch().set_version(6);

        let backend = external_storage_export::make_local_backend(ext_sst_dir.path());
        Ok((ext_sst_dir, backend, meta))
    }

    fn create_sample_external_sst_file() -> Result<(tempfile::TempDir, StorageBackend, SstMeta)> {
        create_external_sst_file_with_write_fn(|writer| {
            writer.put(b"zt123_r01", b"abc")?;
            writer.put(b"zt123_r04", b"xyz")?;
            writer.put(b"zt123_r07", b"pqrst")?;
            // writer.delete(b"t123_r10")?; // FIXME: can't handle DELETE ops yet.
            writer.put(b"zt123_r13", b"www")?;
            Ok(())
        })
    }

    fn create_sample_external_kv_file()
    -> Result<(tempfile::TempDir, StorageBackend, KvMeta, Vec<u8>)> {
        let ext_dir = tempfile::tempdir()?;
        let file_name = "v1/t000001/abc.log";
        let file_path = ext_dir.path().join(file_name);
        std::fs::create_dir_all(file_path.parent().unwrap())?;
        let file = File::create(file_path).unwrap();
        let mut buff = BufWriter::new(file);

        let kvs = vec![
            (b"t1_r01".to_vec(), b"tidb".to_vec()),
            (b"t1_r02".to_vec(), b"tikv".to_vec()),
            (b"t1_r03".to_vec(), b"pingcap".to_vec()),
            (b"t1_r04".to_vec(), b"test for PITR".to_vec()),
        ];

        let mut sha256 = Hasher::new(MessageDigest::sha256()).unwrap();
        let mut len = 0;
        for kv in kvs {
            let encoded = EventEncoder::encode_event(&kv.0, &kv.1);
            for slice in encoded {
                len += buff.write(slice.as_ref()).unwrap();
                sha256.update(slice.as_ref()).unwrap();
            }
        }

        let mut kv_meta = KvMeta::default();
        kv_meta.set_name(file_name.to_string());
        kv_meta.set_cf(String::from("default"));
        kv_meta.set_is_delete(false);
        kv_meta.set_length(len as _);
        kv_meta.set_sha256(sha256.finish().unwrap().to_vec());

        let backend = external_storage_export::make_local_backend(ext_dir.path());
        Ok((ext_dir, backend, kv_meta, buff.buffer().to_vec()))
    }

    fn create_sample_external_rawkv_sst_file(
        start_key: &[u8],
        end_key: &[u8],
        end_key_exclusive: bool,
    ) -> Result<(tempfile::TempDir, StorageBackend, SstMeta)> {
        let (dir, backend, mut meta) = create_external_sst_file_with_write_fn(|writer| {
            writer.put(b"za", b"v1")?;
            writer.put(b"zb", b"v2")?;
            writer.put(b"zb\x00", b"v3")?;
            writer.put(b"zc", b"v4")?;
            writer.put(b"zc\x00", b"v5")?;
            writer.put(b"zc\x00\x00", b"v6")?;
            writer.put(b"zd", b"v7")?;
            Ok(())
        })?;
        meta.mut_range().set_start(start_key.to_vec());
        meta.mut_range().set_end(end_key.to_vec());
        meta.set_end_key_exclusive(end_key_exclusive);
        Ok((dir, backend, meta))
    }

    fn get_encoded_key(key: &[u8], ts: u64) -> Vec<u8> {
        keys::data_key(
            txn_types::Key::from_raw(key)
                .append_ts(TimeStamp::new(ts))
                .as_encoded(),
        )
    }

    fn get_write_value(
        write_type: WriteType,
        start_ts: u64,
        short_value: Option<Value>,
    ) -> Vec<u8> {
        txn_types::Write::new(write_type, TimeStamp::new(start_ts), short_value)
            .as_ref()
            .to_bytes()
    }

    fn create_sample_external_sst_file_txn_default()
    -> Result<(tempfile::TempDir, StorageBackend, SstMeta)> {
        let ext_sst_dir = tempfile::tempdir()?;
        let mut sst_writer = new_sst_writer(
            ext_sst_dir
                .path()
                .join("sample_default.sst")
                .to_str()
                .unwrap(),
        );
        sst_writer.put(&get_encoded_key(b"t123_r01", 1), b"abc")?;
        sst_writer.put(&get_encoded_key(b"t123_r04", 3), b"xyz")?;
        sst_writer.put(&get_encoded_key(b"t123_r07", 7), b"pqrst")?;
        // sst_writer.delete(b"t123_r10")?; // FIXME: can't handle DELETE ops yet.
        let sst_info = sst_writer.finish()?;

        // make up the SST meta for downloading.
        let mut meta = SstMeta::default();
        let uuid = Uuid::new_v4();
        meta.set_uuid(uuid.as_bytes().to_vec());
        meta.set_cf_name(CF_DEFAULT.to_owned());
        meta.set_length(sst_info.file_size());
        meta.set_region_id(4);
        meta.mut_region_epoch().set_conf_ver(5);
        meta.mut_region_epoch().set_version(6);

        let backend = external_storage_export::make_local_backend(ext_sst_dir.path());
        Ok((ext_sst_dir, backend, meta))
    }

    fn create_sample_external_sst_file_txn_write()
    -> Result<(tempfile::TempDir, StorageBackend, SstMeta)> {
        let ext_sst_dir = tempfile::tempdir()?;
        let mut sst_writer = new_sst_writer(
            ext_sst_dir
                .path()
                .join("sample_write.sst")
                .to_str()
                .unwrap(),
        );
        sst_writer.put(
            &get_encoded_key(b"t123_r01", 5),
            &get_write_value(WriteType::Put, 1, None),
        )?;
        sst_writer.put(
            &get_encoded_key(b"t123_r02", 5),
            &get_write_value(WriteType::Delete, 1, None),
        )?;
        sst_writer.put(
            &get_encoded_key(b"t123_r04", 4),
            &get_write_value(WriteType::Put, 3, None),
        )?;
        sst_writer.put(
            &get_encoded_key(b"t123_r07", 8),
            &get_write_value(WriteType::Put, 7, None),
        )?;
        sst_writer.put(
            &get_encoded_key(b"t123_r13", 8),
            &get_write_value(WriteType::Put, 7, Some(b"www".to_vec())),
        )?;
        let sst_info = sst_writer.finish()?;

        // make up the SST meta for downloading.
        let mut meta = SstMeta::default();
        let uuid = Uuid::new_v4();
        meta.set_uuid(uuid.as_bytes().to_vec());
        meta.set_cf_name(CF_WRITE.to_owned());
        meta.set_length(sst_info.file_size());
        meta.set_region_id(4);
        meta.mut_region_epoch().set_conf_ver(5);
        meta.mut_region_epoch().set_version(6);

        let backend = external_storage_export::make_local_backend(ext_sst_dir.path());
        Ok((ext_sst_dir, backend, meta))
    }

    fn new_rewrite_rule(
        old_key_prefix: &[u8],
        new_key_prefix: &[u8],
        new_timestamp: u64,
    ) -> RewriteRule {
        let mut rule = RewriteRule::default();
        rule.set_old_key_prefix(old_key_prefix.to_vec());
        rule.set_new_key_prefix(new_key_prefix.to_vec());
        rule.set_new_timestamp(new_timestamp);
        rule
    }

    fn create_sst_test_engine() -> Result<TestEngine> {
        let temp_dir = Builder::new().prefix("test_import_dir").tempdir().unwrap();
        let db_path = temp_dir.path().join("db");
        let db = new_test_engine(db_path.to_str().unwrap(), DATA_CFS);
        Ok(db)
    }

    #[test]
    fn test_read_external_storage_into_file() {
        let data = &b"some input data"[..];
        let mut input = data;
        let mut output = Vec::new();
        let input_len = input.len() as u64;

        let mut hasher = Hasher::new(MessageDigest::sha256()).unwrap();
        hasher.update(data).unwrap();
        let hash256 = hasher.finish().unwrap().to_vec();

        block_on_external_io(external_storage_export::read_external_storage_into_file(
            &mut input,
            &mut output,
            &Limiter::new(f64::INFINITY),
            input_len,
            Some(hash256),
            8192,
        ))
        .unwrap();
        assert_eq!(&*output, data);
    }

    #[test]
    fn test_read_external_storage_into_file_timed_out() {
        use futures_util::stream::{pending, TryStreamExt};

        let mut input = pending::<io::Result<&[u8]>>().into_async_read();
        let mut output = Vec::new();
        let err = block_on_external_io(external_storage_export::read_external_storage_into_file(
            &mut input,
            &mut output,
            &Limiter::new(f64::INFINITY),
            0,
            None,
            usize::MAX,
        ))
        .unwrap_err();
        assert_eq!(err.kind(), io::ErrorKind::TimedOut);
    }

    #[test]
    fn test_read_external_storage_info_buff() {
        let data = &b"input some data, used to test read buff"[..];
        let mut reader = data;
        let len = reader.len() as _;
        let sha_256 = {
            let mut hasher = Hasher::new(MessageDigest::sha256()).unwrap();
            hasher.update(data).unwrap();
            hasher.finish().unwrap().to_vec()
        };

        // test successfully.
        let output = block_on_external_io(read_external_storage_info_buff(
            &mut reader,
            &Limiter::new(f64::INFINITY),
            len,
            Some(sha_256.clone()),
            0,
        ))
        .unwrap();
        assert_eq!(&output, data);

        // test without expected_sha245.
        reader = data;
        let output = block_on_external_io(read_external_storage_info_buff(
            &mut reader,
            &Limiter::new(f64::INFINITY),
            len,
            None,
            0,
        ))
        .unwrap();
        assert_eq!(&output, data);

        // test with wrong expectd_len.
        reader = data;
        let err = block_on_external_io(read_external_storage_info_buff(
            &mut reader,
            &Limiter::new(f64::INFINITY),
            len + 1,
            Some(sha_256.clone()),
            0,
        ))
        .unwrap_err();
        assert!(err.to_string().contains("length not match"));

        // test with wrong expected_sha256.
        reader = data;
        let err = block_on_external_io(read_external_storage_info_buff(
            &mut reader,
            &Limiter::new(f64::INFINITY),
            len,
            Some(sha_256[..sha_256.len() - 1].to_vec()),
            0,
        ))
        .unwrap_err();
        assert!(err.to_string().contains("sha256 not match"));
    }

    #[test]
    fn test_read_external_storage_info_buff_timed_out() {
        use futures_util::stream::{pending, TryStreamExt};

        let mut input = pending::<io::Result<&[u8]>>().into_async_read();
        let err = block_on_external_io(read_external_storage_info_buff(
            &mut input,
            &Limiter::new(f64::INFINITY),
            0,
            None,
            usize::MAX,
        ))
        .unwrap_err();
        assert_eq!(err.kind(), io::ErrorKind::TimedOut);
    }

    #[test]
    fn test_do_read_kv_file() {
        // create a sample kv file.
        let (_temp_dir, backend, kv_meta, buff) = create_sample_external_kv_file().unwrap();

        // create importer object.
        let import_dir = tempfile::tempdir().unwrap();
        let (_, key_manager) = new_key_manager_for_test();
        let importer = SstImporter::new(
            &Config::default(),
            import_dir,
            Some(key_manager),
            ApiVersion::V1,
        )
        .unwrap();
        let ext_storage = {
            let inner = importer.wrap_kms(
                importer.external_storage_or_cache(&backend, "").unwrap(),
                false,
            );
            inner
        };

        // test do_read_kv_file()
        let rewrite_rule = &new_rewrite_rule(b"", b"", 12345);
        let output = importer
            .do_read_kv_file(
                &kv_meta,
                rewrite_rule,
                ext_storage,
                &Limiter::new(f64::INFINITY),
            )
            .unwrap();

<<<<<<< HEAD
        assert_eq!(CacheKvFile::Mem(Arc::new(buff.clone())), output);
=======
        assert!(
            matches!(output.clone(), CacheKvFile::Mem(rc) if &*rc.get().unwrap() == buff.as_slice()),
            "{:?}",
            output
        );
>>>>>>> 2ab52016

        // Do not shrint nothing.
        let shrink_size = importer.shrink_by_tick();
        assert_eq!(shrink_size, 0);
        assert_eq!(importer.file_locks.len(), 1);

        // drop the refcnt
        drop(output);
        let shrink_size = importer.shrink_by_tick();
        assert_eq!(shrink_size, 0);
        assert_eq!(importer.file_locks.len(), 1);

        // set expired instance in Dashmap
        for mut kv in importer.file_locks.iter_mut() {
            kv.1 = Instant::now().sub(Duration::from_secs(61));
        }
        let shrink_size = importer.shrink_by_tick();
        assert_eq!(shrink_size, buff.len());
        assert!(importer.file_locks.is_empty());
    }

    #[test]
    fn test_read_kv_files_from_external_storage() {
        // create a sample kv file.
        let (_temp_dir, backend, kv_meta, buff) = create_sample_external_kv_file().unwrap();

        // create importer object.
        let import_dir = tempfile::tempdir().unwrap();
        let (_, key_manager) = new_key_manager_for_test();
        let importer = SstImporter::new(
            &Config::default(),
            import_dir,
            Some(key_manager),
            ApiVersion::V1,
        )
        .unwrap();
        let ext_storage = {
            let inner = importer.wrap_kms(
                importer.external_storage_or_cache(&backend, "").unwrap(),
                false,
            );
            Arc::new(inner)
        };

        // test read all of the file.
        let restore_config = external_storage_export::RestoreConfig {
            expected_sha256: Some(kv_meta.get_sha256().to_vec()),
            ..Default::default()
        };

        let output = importer
            .read_kv_files_from_external_storage(
                kv_meta.get_length(),
                kv_meta.get_name(),
                ext_storage.clone(),
                &Limiter::new(f64::INFINITY),
                restore_config,
            )
            .unwrap();
        assert_eq!(
            buff,
            output,
            "we are testing addition with {} and {}",
            buff.len(),
            output.len()
        );

        // test read range of the file.
        let (offset, len) = (5, 16);
        let restore_config = external_storage_export::RestoreConfig {
            range: Some((offset, len)),
            ..Default::default()
        };

        let output = importer
            .read_kv_files_from_external_storage(
                len,
                kv_meta.get_name(),
                ext_storage,
                &Limiter::new(f64::INFINITY),
                restore_config,
            )
            .unwrap();
        assert_eq!(&buff[offset as _..(offset + len) as _], &output[..]);
    }

    #[test]
    fn test_do_download_kv_file() {
        // create a sample kv file.
        let (_temp_dir, backend, kv_meta, buff) = create_sample_external_kv_file().unwrap();

        // create importer object.
        let import_dir = tempfile::tempdir().unwrap();
        let (_, key_manager) = new_key_manager_for_test();
        let cfg = Config {
            memory_use_ratio: 0.0,
            ..Default::default()
        };
        let importer =
            SstImporter::new(&cfg, import_dir, Some(key_manager), ApiVersion::V1).unwrap();
        let rewrite_rule = &new_rewrite_rule(b"", b"", 12345);
        let ext_storage = {
            importer.wrap_kms(
                importer.external_storage_or_cache(&backend, "").unwrap(),
                false,
            )
        };
        let path = importer
            .dir
            .get_import_path(
                format!("{}_{}", kv_meta.get_name(), kv_meta.get_range_offset()).as_str(),
            )
            .unwrap();

        // test do_download_kv_file().
        assert!(importer.import_support_download());
        let output = importer
            .read_from_kv_file(
                &kv_meta,
                rewrite_rule,
                ext_storage,
                &backend,
                &Limiter::new(f64::INFINITY),
            )
            .unwrap();
        assert_eq!(*output, buff);
        check_file_exists(&path.save, None);

        // test shrink nothing.
        let shrint_files_cnt = importer.shrink_by_tick();
        assert_eq!(shrint_files_cnt, 0);

        // set expired instance in Dashmap.
        for mut kv in importer.file_locks.iter_mut() {
            kv.1 = Instant::now().sub(Duration::from_secs(601));
        }
        let shrint_files_cnt = importer.shrink_by_tick();
        assert_eq!(shrint_files_cnt, 1);
        check_file_not_exists(&path.save, None);
    }

    #[test]
    fn test_download_file_from_external_storage_for_sst() {
        // creates a sample SST file.
        let (_ext_sst_dir, backend, meta) = create_sample_external_sst_file().unwrap();

        // create importer object.
        let import_dir = tempfile::tempdir().unwrap();
        let (_, key_manager) = new_key_manager_for_test();
        let importer = SstImporter::new(
            &Config::default(),
            import_dir,
            Some(key_manager.clone()),
            ApiVersion::V1,
        )
        .unwrap();

        // perform download file into .temp dir.
        let file_name = "sample.sst";
        let path = importer.dir.get_import_path(file_name).unwrap();
        let restore_config = external_storage_export::RestoreConfig::default();
        importer
            .download_file_from_external_storage(
                meta.get_length(),
                file_name,
                path.temp.clone(),
                &backend,
                true,
                &Limiter::new(f64::INFINITY),
                restore_config,
            )
            .unwrap();
        check_file_exists(&path.temp, Some(&key_manager));
        assert!(!check_file_is_same(
            &_ext_sst_dir.path().join(file_name),
            &path.temp,
        ));
    }

    #[test]
    fn test_download_file_from_external_storage_for_kv() {
        let (_temp_dir, backend, kv_meta, _) = create_sample_external_kv_file().unwrap();
        let (_, key_manager) = new_key_manager_for_test();

        let import_dir = tempfile::tempdir().unwrap();
        let importer = SstImporter::new(
            &Config::default(),
            import_dir,
            Some(key_manager),
            ApiVersion::V1,
        )
        .unwrap();

        let path = importer.dir.get_import_path(kv_meta.get_name()).unwrap();
        let restore_config = external_storage_export::RestoreConfig {
            expected_sha256: Some(kv_meta.get_sha256().to_vec()),
            ..Default::default()
        };
        importer
            .download_file_from_external_storage(
                kv_meta.get_length(),
                kv_meta.get_name(),
                path.temp.clone(),
                &backend,
                false,
                &Limiter::new(f64::INFINITY),
                restore_config,
            )
            .unwrap();

        assert!(check_file_is_same(
            &_temp_dir.path().join(kv_meta.get_name()),
            &path.temp,
        ));
    }

    #[test]
    fn test_download_sst_no_key_rewrite() {
        // creates a sample SST file.
        let (_ext_sst_dir, backend, meta) = create_sample_external_sst_file().unwrap();

        // performs the download.
        let importer_dir = tempfile::tempdir().unwrap();
        let cfg = Config::default();
        let importer = SstImporter::new(&cfg, &importer_dir, None, ApiVersion::V1).unwrap();
        let db = create_sst_test_engine().unwrap();

        let range = importer
            .download::<TestEngine>(
                &meta,
                &backend,
                "sample.sst",
                &RewriteRule::default(),
                None,
                Limiter::new(f64::INFINITY),
                db,
            )
            .unwrap()
            .unwrap();

        assert_eq!(range.get_start(), b"t123_r01");
        assert_eq!(range.get_end(), b"t123_r13");

        // verifies that the file is saved to the correct place.
        let sst_file_path = importer.dir.join(&meta).unwrap().save;
        let sst_file_metadata = sst_file_path.metadata().unwrap();
        assert!(sst_file_metadata.is_file());
        assert_eq!(sst_file_metadata.len(), meta.get_length());

        // verifies the SST content is correct.
        let sst_reader = new_sst_reader(sst_file_path.to_str().unwrap(), None);
        sst_reader.verify_checksum().unwrap();
        let mut iter = sst_reader.iter(IterOptions::default()).unwrap();
        iter.seek_to_first().unwrap();
        assert_eq!(
            collect(iter),
            vec![
                (b"zt123_r01".to_vec(), b"abc".to_vec()),
                (b"zt123_r04".to_vec(), b"xyz".to_vec()),
                (b"zt123_r07".to_vec(), b"pqrst".to_vec()),
                (b"zt123_r13".to_vec(), b"www".to_vec()),
            ]
        );
    }

    #[test]
    fn test_download_sst_no_key_rewrite_with_encrypted() {
        // creates a sample SST file.
        let (_ext_sst_dir, backend, meta) = create_sample_external_sst_file().unwrap();

        // performs the download.
        let importer_dir = tempfile::tempdir().unwrap();
        let cfg = Config::default();
        let (temp_dir, key_manager) = new_key_manager_for_test();
        let importer = SstImporter::new(
            &cfg,
            &importer_dir,
            Some(key_manager.clone()),
            ApiVersion::V1,
        )
        .unwrap();

        let db_path = temp_dir.path().join("db");
        let env = get_env(Some(key_manager), None /* io_rate_limiter */).unwrap();
        let db = new_test_engine_with_env(db_path.to_str().unwrap(), DATA_CFS, env.clone());

        let range = importer
            .download::<TestEngine>(
                &meta,
                &backend,
                "sample.sst",
                &RewriteRule::default(),
                None,
                Limiter::new(f64::INFINITY),
                db,
            )
            .unwrap()
            .unwrap();

        assert_eq!(range.get_start(), b"t123_r01");
        assert_eq!(range.get_end(), b"t123_r13");

        // verifies that the file is saved to the correct place.
        let sst_file_path = importer.dir.join(&meta).unwrap().save;
        let sst_file_metadata = sst_file_path.metadata().unwrap();
        assert!(sst_file_metadata.is_file());
        assert_eq!(sst_file_metadata.len(), meta.get_length());

        // verifies the SST content is correct.
        let sst_reader = new_sst_reader(sst_file_path.to_str().unwrap(), Some(env));
        sst_reader.verify_checksum().unwrap();
        let mut iter = sst_reader.iter(IterOptions::default()).unwrap();
        iter.seek_to_first().unwrap();
        assert_eq!(
            collect(iter),
            vec![
                (b"zt123_r01".to_vec(), b"abc".to_vec()),
                (b"zt123_r04".to_vec(), b"xyz".to_vec()),
                (b"zt123_r07".to_vec(), b"pqrst".to_vec()),
                (b"zt123_r13".to_vec(), b"www".to_vec()),
            ]
        );
    }

    #[test]
    fn test_download_sst_with_key_rewrite() {
        // creates a sample SST file.
        let (_ext_sst_dir, backend, meta) = create_sample_external_sst_file().unwrap();

        // performs the download.
        let importer_dir = tempfile::tempdir().unwrap();
        let cfg = Config::default();
        let importer = SstImporter::new(&cfg, &importer_dir, None, ApiVersion::V1).unwrap();
        let db = create_sst_test_engine().unwrap();

        let range = importer
            .download::<TestEngine>(
                &meta,
                &backend,
                "sample.sst",
                &new_rewrite_rule(b"t123", b"t567", 0),
                None,
                Limiter::new(f64::INFINITY),
                db,
            )
            .unwrap()
            .unwrap();

        assert_eq!(range.get_start(), b"t567_r01");
        assert_eq!(range.get_end(), b"t567_r13");

        // verifies that the file is saved to the correct place.
        // (the file size may be changed, so not going to check the file size)
        let sst_file_path = importer.dir.join(&meta).unwrap().save;
        assert!(sst_file_path.is_file());

        // verifies the SST content is correct.
        let sst_reader = new_sst_reader(sst_file_path.to_str().unwrap(), None);
        sst_reader.verify_checksum().unwrap();
        let mut iter = sst_reader.iter(IterOptions::default()).unwrap();
        iter.seek_to_first().unwrap();
        assert_eq!(
            collect(iter),
            vec![
                (b"zt567_r01".to_vec(), b"abc".to_vec()),
                (b"zt567_r04".to_vec(), b"xyz".to_vec()),
                (b"zt567_r07".to_vec(), b"pqrst".to_vec()),
                (b"zt567_r13".to_vec(), b"www".to_vec()),
            ]
        );
    }

    #[test]
    fn test_download_sst_with_key_rewrite_ts_default() {
        // performs the download.
        let importer_dir = tempfile::tempdir().unwrap();
        let cfg = Config::default();
        let importer = SstImporter::new(&cfg, &importer_dir, None, ApiVersion::V1).unwrap();

        // creates a sample SST file.
        let (_ext_sst_dir, backend, meta) = create_sample_external_sst_file_txn_default().unwrap();
        let db = create_sst_test_engine().unwrap();

        let _ = importer
            .download::<TestEngine>(
                &meta,
                &backend,
                "sample_default.sst",
                &new_rewrite_rule(b"", b"", 16),
                None,
                Limiter::new(f64::INFINITY),
                db,
            )
            .unwrap()
            .unwrap();

        // verifies that the file is saved to the correct place.
        // (the file size may be changed, so not going to check the file size)
        let sst_file_path = importer.dir.join(&meta).unwrap().save;
        assert!(sst_file_path.is_file());

        // verifies the SST content is correct.
        let sst_reader = new_sst_reader(sst_file_path.to_str().unwrap(), None);
        sst_reader.verify_checksum().unwrap();
        let mut iter = sst_reader.iter(IterOptions::default()).unwrap();
        iter.seek_to_first().unwrap();
        assert_eq!(
            collect(iter),
            vec![
                (get_encoded_key(b"t123_r01", 16), b"abc".to_vec()),
                (get_encoded_key(b"t123_r04", 16), b"xyz".to_vec()),
                (get_encoded_key(b"t123_r07", 16), b"pqrst".to_vec()),
            ]
        );
    }

    #[test]
    fn test_download_sst_with_key_rewrite_ts_write() {
        // performs the download.
        let importer_dir = tempfile::tempdir().unwrap();
        let cfg = Config::default();
        let importer = SstImporter::new(&cfg, &importer_dir, None, ApiVersion::V1).unwrap();

        // creates a sample SST file.
        let (_ext_sst_dir, backend, meta) = create_sample_external_sst_file_txn_write().unwrap();
        let db = create_sst_test_engine().unwrap();

        let _ = importer
            .download::<TestEngine>(
                &meta,
                &backend,
                "sample_write.sst",
                &new_rewrite_rule(b"", b"", 16),
                None,
                Limiter::new(f64::INFINITY),
                db,
            )
            .unwrap()
            .unwrap();

        // verifies that the file is saved to the correct place.
        // (the file size may be changed, so not going to check the file size)
        let sst_file_path = importer.dir.join(&meta).unwrap().save;
        assert!(sst_file_path.is_file());

        // verifies the SST content is correct.
        let sst_reader = new_sst_reader(sst_file_path.to_str().unwrap(), None);
        sst_reader.verify_checksum().unwrap();
        let mut iter = sst_reader.iter(IterOptions::default()).unwrap();
        iter.seek_to_first().unwrap();
        assert_eq!(
            collect(iter),
            vec![
                (
                    get_encoded_key(b"t123_r01", 16),
                    get_write_value(WriteType::Put, 16, None)
                ),
                (
                    get_encoded_key(b"t123_r02", 16),
                    get_write_value(WriteType::Delete, 16, None)
                ),
                (
                    get_encoded_key(b"t123_r04", 16),
                    get_write_value(WriteType::Put, 16, None)
                ),
                (
                    get_encoded_key(b"t123_r07", 16),
                    get_write_value(WriteType::Put, 16, None)
                ),
                (
                    get_encoded_key(b"t123_r13", 16),
                    get_write_value(WriteType::Put, 16, Some(b"www".to_vec()))
                ),
            ]
        );
    }

    #[test]
    fn test_download_sst_then_ingest() {
        for cf in &[CF_DEFAULT, CF_WRITE] {
            // creates a sample SST file.
            let (_ext_sst_dir, backend, mut meta) = create_sample_external_sst_file().unwrap();
            meta.set_cf_name((*cf).to_string());

            // performs the download.
            let importer_dir = tempfile::tempdir().unwrap();
            let cfg = Config::default();
            let importer = SstImporter::new(&cfg, &importer_dir, None, ApiVersion::V1).unwrap();
            let db = create_sst_test_engine().unwrap();

            let range = importer
                .download::<TestEngine>(
                    &meta,
                    &backend,
                    "sample.sst",
                    &new_rewrite_rule(b"t123", b"t9102", 0),
                    None,
                    Limiter::new(f64::INFINITY),
                    db,
                )
                .unwrap()
                .unwrap();

            assert_eq!(range.get_start(), b"t9102_r01");
            assert_eq!(range.get_end(), b"t9102_r13");

            // performs the ingest
            let ingest_dir = tempfile::tempdir().unwrap();
            let db = new_test_engine(ingest_dir.path().to_str().unwrap(), DATA_CFS);

            meta.set_length(0); // disable validation.
            meta.set_crc32(0);
            let meta_info = importer.validate(&meta).unwrap();
            importer.ingest(&[meta_info.clone()], &db).unwrap();
            // key1 = "zt9102_r01", value1 = "abc", len = 13
            // key2 = "zt9102_r04", value2 = "xyz", len = 13
            // key3 = "zt9102_r07", value3 = "pqrst", len = 15
            // key4 = "zt9102_r13", value4 = "www", len = 13
            // total_bytes = (13 + 13 + 15 + 13) + 4 * 8 = 86
            // don't no why each key has extra 8 byte length in raw_key_size(), but it seems
            // tolerable. https://docs.rs/rocks/0.1.0/rocks/table_properties/struct.TableProperties.html#method.raw_key_size
            assert_eq!(meta_info.total_bytes, 86);
            assert_eq!(meta_info.total_kvs, 4);

            // verifies the DB content is correct.
            let mut iter = db.iterator(cf).unwrap();
            iter.seek_to_first().unwrap();
            assert_eq!(
                collect(iter),
                vec![
                    (b"zt9102_r01".to_vec(), b"abc".to_vec()),
                    (b"zt9102_r04".to_vec(), b"xyz".to_vec()),
                    (b"zt9102_r07".to_vec(), b"pqrst".to_vec()),
                    (b"zt9102_r13".to_vec(), b"www".to_vec()),
                ]
            );

            // check properties
            let start = keys::data_key(b"");
            let end = keys::data_end_key(b"");
            let collection = db.get_range_properties_cf(cf, &start, &end).unwrap();
            assert!(!collection.is_empty());
            for (_, v) in collection.iter() {
                assert!(!v.user_collected_properties().is_empty());
                assert_eq!(
                    v.user_collected_properties()
                        .get(PROP_TEST_MARKER_CF_NAME)
                        .unwrap(),
                    cf.as_bytes()
                );
            }
        }
    }

    #[test]
    fn test_download_sst_partial_range() {
        let (_ext_sst_dir, backend, mut meta) = create_sample_external_sst_file().unwrap();
        let importer_dir = tempfile::tempdir().unwrap();
        let cfg = Config::default();
        let importer = SstImporter::new(&cfg, &importer_dir, None, ApiVersion::V1).unwrap();
        let db = create_sst_test_engine().unwrap();
        // note: the range doesn't contain the DATA_PREFIX 'z'.
        meta.mut_range().set_start(b"t123_r02".to_vec());
        meta.mut_range().set_end(b"t123_r12".to_vec());

        let range = importer
            .download::<TestEngine>(
                &meta,
                &backend,
                "sample.sst",
                &RewriteRule::default(),
                None,
                Limiter::new(f64::INFINITY),
                db,
            )
            .unwrap()
            .unwrap();

        assert_eq!(range.get_start(), b"t123_r04");
        assert_eq!(range.get_end(), b"t123_r07");

        // verifies that the file is saved to the correct place.
        // (the file size is changed, so not going to check the file size)
        let sst_file_path = importer.dir.join(&meta).unwrap().save;
        assert!(sst_file_path.is_file());

        // verifies the SST content is correct.
        let sst_reader = new_sst_reader(sst_file_path.to_str().unwrap(), None);
        sst_reader.verify_checksum().unwrap();
        let mut iter = sst_reader.iter(IterOptions::default()).unwrap();
        iter.seek_to_first().unwrap();
        assert_eq!(
            collect(iter),
            vec![
                (b"zt123_r04".to_vec(), b"xyz".to_vec()),
                (b"zt123_r07".to_vec(), b"pqrst".to_vec()),
            ]
        );
    }

    #[test]
    fn test_download_sst_partial_range_with_key_rewrite() {
        let (_ext_sst_dir, backend, mut meta) = create_sample_external_sst_file().unwrap();
        let importer_dir = tempfile::tempdir().unwrap();
        let cfg = Config::default();
        let importer = SstImporter::new(&cfg, &importer_dir, None, ApiVersion::V1).unwrap();
        let db = create_sst_test_engine().unwrap();
        meta.mut_range().set_start(b"t5_r02".to_vec());
        meta.mut_range().set_end(b"t5_r12".to_vec());

        let range = importer
            .download::<TestEngine>(
                &meta,
                &backend,
                "sample.sst",
                &new_rewrite_rule(b"t123", b"t5", 0),
                None,
                Limiter::new(f64::INFINITY),
                db,
            )
            .unwrap()
            .unwrap();

        assert_eq!(range.get_start(), b"t5_r04");
        assert_eq!(range.get_end(), b"t5_r07");

        // verifies that the file is saved to the correct place.
        let sst_file_path = importer.dir.join(&meta).unwrap().save;
        assert!(sst_file_path.is_file());

        // verifies the SST content is correct.
        let sst_reader = new_sst_reader(sst_file_path.to_str().unwrap(), None);
        sst_reader.verify_checksum().unwrap();
        let mut iter = sst_reader.iter(IterOptions::default()).unwrap();
        iter.seek_to_first().unwrap();
        assert_eq!(
            collect(iter),
            vec![
                (b"zt5_r04".to_vec(), b"xyz".to_vec()),
                (b"zt5_r07".to_vec(), b"pqrst".to_vec()),
            ]
        );
    }

    #[test]
    fn test_download_sst_invalid() {
        let ext_sst_dir = tempfile::tempdir().unwrap();
        file_system::write(ext_sst_dir.path().join("sample.sst"), b"not an SST file").unwrap();
        let mut meta = SstMeta::default();
        meta.set_uuid(vec![0u8; 16]);
        let importer_dir = tempfile::tempdir().unwrap();
        let cfg = Config::default();
        let importer = SstImporter::new(&cfg, &importer_dir, None, ApiVersion::V1).unwrap();
        let db = create_sst_test_engine().unwrap();
        let backend = external_storage_export::make_local_backend(ext_sst_dir.path());

        let result = importer.download::<TestEngine>(
            &meta,
            &backend,
            "sample.sst",
            &RewriteRule::default(),
            None,
            Limiter::new(f64::INFINITY),
            db,
        );
        match &result {
            Err(Error::EngineTraits(TraitError::Engine(s)))
                if s.state().starts_with("Corruption:") => {}
            _ => panic!("unexpected download result: {:?}", result),
        }
    }

    #[test]
    fn test_download_sst_empty() {
        let (_ext_sst_dir, backend, mut meta) = create_sample_external_sst_file().unwrap();
        let importer_dir = tempfile::tempdir().unwrap();
        let cfg = Config::default();
        let importer = SstImporter::new(&cfg, &importer_dir, None, ApiVersion::V1).unwrap();
        let db = create_sst_test_engine().unwrap();
        meta.mut_range().set_start(vec![b'x']);
        meta.mut_range().set_end(vec![b'y']);

        let result = importer.download::<TestEngine>(
            &meta,
            &backend,
            "sample.sst",
            &RewriteRule::default(),
            None,
            Limiter::new(f64::INFINITY),
            db,
        );

        match result {
            Ok(None) => {}
            _ => panic!("unexpected download result: {:?}", result),
        }
    }

    #[test]
    fn test_download_sst_wrong_key_prefix() {
        let (_ext_sst_dir, backend, meta) = create_sample_external_sst_file().unwrap();
        let importer_dir = tempfile::tempdir().unwrap();
        let cfg = Config::default();
        let importer = SstImporter::new(&cfg, &importer_dir, None, ApiVersion::V1).unwrap();
        let db = create_sst_test_engine().unwrap();

        let result = importer.download::<TestEngine>(
            &meta,
            &backend,
            "sample.sst",
            &new_rewrite_rule(b"xxx", b"yyy", 0),
            None,
            Limiter::new(f64::INFINITY),
            db,
        );

        match &result {
            Err(Error::WrongKeyPrefix { key, prefix, .. }) => {
                assert_eq!(key, b"t123_r01");
                assert_eq!(prefix, b"xxx");
            }
            _ => panic!("unexpected download result: {:?}", result),
        }
    }

    #[test]
    fn test_download_rawkv_sst() {
        test_download_rawkv_sst_impl(ApiVersion::V1);
        test_download_rawkv_sst_impl(ApiVersion::V1ttl);
        test_download_rawkv_sst_impl(ApiVersion::V2);
    }

    fn test_download_rawkv_sst_impl(api_version: ApiVersion) {
        // creates a sample SST file.
        let (_ext_sst_dir, backend, meta) =
            create_sample_external_rawkv_sst_file(b"0", b"z", false).unwrap();

        // performs the download.
        let importer_dir = tempfile::tempdir().unwrap();
        let cfg = Config::default();
        let importer = SstImporter::new(&cfg, &importer_dir, None, api_version).unwrap();
        let db = create_sst_test_engine().unwrap();

        let range = importer
            .download::<TestEngine>(
                &meta,
                &backend,
                "sample.sst",
                &RewriteRule::default(),
                None,
                Limiter::new(f64::INFINITY),
                db,
            )
            .unwrap()
            .unwrap();

        assert_eq!(range.get_start(), b"a");
        assert_eq!(range.get_end(), b"d");

        // verifies that the file is saved to the correct place.
        let sst_file_path = importer.dir.join(&meta).unwrap().save;
        let sst_file_metadata = sst_file_path.metadata().unwrap();
        assert!(sst_file_metadata.is_file());
        assert_eq!(sst_file_metadata.len(), meta.get_length());

        // verifies the SST content is correct.
        let sst_reader = new_sst_reader(sst_file_path.to_str().unwrap(), None);
        sst_reader.verify_checksum().unwrap();
        let mut iter = sst_reader.iter(IterOptions::default()).unwrap();
        iter.seek_to_first().unwrap();
        assert_eq!(
            collect(iter),
            vec![
                (b"za".to_vec(), b"v1".to_vec()),
                (b"zb".to_vec(), b"v2".to_vec()),
                (b"zb\x00".to_vec(), b"v3".to_vec()),
                (b"zc".to_vec(), b"v4".to_vec()),
                (b"zc\x00".to_vec(), b"v5".to_vec()),
                (b"zc\x00\x00".to_vec(), b"v6".to_vec()),
                (b"zd".to_vec(), b"v7".to_vec()),
            ]
        );
    }

    #[test]
    fn test_download_rawkv_sst_partial() {
        test_download_rawkv_sst_partial_impl(ApiVersion::V1);
        test_download_rawkv_sst_partial_impl(ApiVersion::V1ttl);
        test_download_rawkv_sst_partial_impl(ApiVersion::V2);
    }

    fn test_download_rawkv_sst_partial_impl(api_version: ApiVersion) {
        // creates a sample SST file.
        let (_ext_sst_dir, backend, meta) =
            create_sample_external_rawkv_sst_file(b"b", b"c\x00", false).unwrap();

        // performs the download.
        let importer_dir = tempfile::tempdir().unwrap();
        let cfg = Config::default();
        let importer = SstImporter::new(&cfg, &importer_dir, None, api_version).unwrap();
        let db = create_sst_test_engine().unwrap();

        let range = importer
            .download::<TestEngine>(
                &meta,
                &backend,
                "sample.sst",
                &RewriteRule::default(),
                None,
                Limiter::new(f64::INFINITY),
                db,
            )
            .unwrap()
            .unwrap();

        assert_eq!(range.get_start(), b"b");
        assert_eq!(range.get_end(), b"c\x00");

        // verifies that the file is saved to the correct place.
        let sst_file_path = importer.dir.join(&meta).unwrap().save;
        let sst_file_metadata = sst_file_path.metadata().unwrap();
        assert!(sst_file_metadata.is_file());

        // verifies the SST content is correct.
        let sst_reader = new_sst_reader(sst_file_path.to_str().unwrap(), None);
        sst_reader.verify_checksum().unwrap();
        let mut iter = sst_reader.iter(IterOptions::default()).unwrap();
        iter.seek_to_first().unwrap();
        assert_eq!(
            collect(iter),
            vec![
                (b"zb".to_vec(), b"v2".to_vec()),
                (b"zb\x00".to_vec(), b"v3".to_vec()),
                (b"zc".to_vec(), b"v4".to_vec()),
                (b"zc\x00".to_vec(), b"v5".to_vec()),
            ]
        );
    }

    #[test]
    fn test_download_rawkv_sst_partial_exclusive_end_key() {
        test_download_rawkv_sst_partial_exclusive_end_key_impl(ApiVersion::V1);
        test_download_rawkv_sst_partial_exclusive_end_key_impl(ApiVersion::V1ttl);
        test_download_rawkv_sst_partial_exclusive_end_key_impl(ApiVersion::V2);
    }

    fn test_download_rawkv_sst_partial_exclusive_end_key_impl(api_version: ApiVersion) {
        // creates a sample SST file.
        let (_ext_sst_dir, backend, meta) =
            create_sample_external_rawkv_sst_file(b"b", b"c\x00", true).unwrap();

        // performs the download.
        let importer_dir = tempfile::tempdir().unwrap();
        let cfg = Config::default();
        let importer = SstImporter::new(&cfg, &importer_dir, None, api_version).unwrap();
        let db = create_sst_test_engine().unwrap();

        let range = importer
            .download::<TestEngine>(
                &meta,
                &backend,
                "sample.sst",
                &RewriteRule::default(),
                None,
                Limiter::new(f64::INFINITY),
                db,
            )
            .unwrap()
            .unwrap();

        assert_eq!(range.get_start(), b"b");
        assert_eq!(range.get_end(), b"c");

        // verifies that the file is saved to the correct place.
        let sst_file_path = importer.dir.join(&meta).unwrap().save;
        let sst_file_metadata = sst_file_path.metadata().unwrap();
        assert!(sst_file_metadata.is_file());

        // verifies the SST content is correct.
        let sst_reader = new_sst_reader(sst_file_path.to_str().unwrap(), None);
        sst_reader.verify_checksum().unwrap();
        let mut iter = sst_reader.iter(IterOptions::default()).unwrap();
        iter.seek_to_first().unwrap();
        assert_eq!(
            collect(iter),
            vec![
                (b"zb".to_vec(), b"v2".to_vec()),
                (b"zb\x00".to_vec(), b"v3".to_vec()),
                (b"zc".to_vec(), b"v4".to_vec()),
            ]
        );
    }

    #[test]
    fn test_download_compression() {
        // creates a sample SST file.
        let (_ext_sst_dir, backend, meta) = create_sample_external_sst_file().unwrap();

        // performs the download.
        let importer_dir = tempfile::tempdir().unwrap();
        let cfg = Config::default();
        let mut importer = SstImporter::new(&cfg, &importer_dir, None, ApiVersion::V1).unwrap();
        importer.set_compression_type(CF_DEFAULT, Some(SstCompressionType::Snappy));
        let db = create_sst_test_engine().unwrap();

        importer
            .download::<TestEngine>(
                &meta,
                &backend,
                "sample.sst",
                &new_rewrite_rule(b"t123", b"t789", 0),
                None,
                Limiter::new(f64::INFINITY),
                db,
            )
            .unwrap()
            .unwrap();

        // verifies the SST is compressed using Snappy.
        let sst_file_path = importer.dir.join(&meta).unwrap().save;
        assert!(sst_file_path.is_file());

        let sst_reader = new_sst_reader(sst_file_path.to_str().unwrap(), None);
        assert_eq!(sst_reader.compression_name(), "Snappy");
    }

    #[test]
    fn test_write_compression() {
        let mut meta = SstMeta::default();
        meta.set_uuid(Uuid::new_v4().as_bytes().to_vec());

        let importer_dir = tempfile::tempdir().unwrap();
        let cfg = Config::default();
        let mut importer = SstImporter::new(&cfg, &importer_dir, None, ApiVersion::V1).unwrap();
        importer.set_compression_type(CF_DEFAULT, Some(SstCompressionType::Zstd));
        let db_path = importer_dir.path().join("db");
        let db = new_test_engine(db_path.to_str().unwrap(), DATA_CFS);

        let mut w = importer.new_txn_writer::<TestEngine>(&db, meta).unwrap();
        let mut batch = WriteBatch::default();
        let mut pairs = vec![];

        // put short value kv in write cf
        let mut pair = Pair::default();
        pair.set_key(b"k1".to_vec());
        pair.set_value(b"short_value".to_vec());
        pairs.push(pair);

        // put big value kv in default cf
        let big_value = vec![42; 256];
        let mut pair = Pair::default();
        pair.set_key(b"k2".to_vec());
        pair.set_value(big_value);
        pairs.push(pair);

        // generate two cf metas
        batch.set_commit_ts(10);
        batch.set_pairs(pairs.into());
        w.write(batch).unwrap();

        let metas = w.finish().unwrap();
        assert_eq!(metas.len(), 2);

        // verifies SST compression algorithm...
        for meta in metas {
            let sst_file_path = importer.dir.join(&meta).unwrap().save;
            assert!(sst_file_path.is_file());

            let sst_reader = new_sst_reader(sst_file_path.to_str().unwrap(), None);
            let expected_compression_name = match &*meta.cf_name {
                CF_DEFAULT => "ZSTD",
                CF_WRITE => "LZ4", // Lz4 is the default if unspecified.
                _ => unreachable!(),
            };
            assert_eq!(sst_reader.compression_name(), expected_compression_name);
        }
    }

    #[test]
    fn test_import_support_download() {
        let import_dir = tempfile::tempdir().unwrap();
        let importer =
            SstImporter::new(&Config::default(), import_dir, None, ApiVersion::V1).unwrap();
        assert_eq!(importer.import_support_download(), false);

        let import_dir = tempfile::tempdir().unwrap();
        let importer = SstImporter::new(
            &Config {
                memory_use_ratio: 0.0,
                ..Default::default()
            },
            import_dir,
            None,
            ApiVersion::V1,
        )
        .unwrap();
        assert_eq!(importer.import_support_download(), true);
    }

    #[test]
    fn test_inc_mem_and_check() {
        // create importer object.
        let import_dir = tempfile::tempdir().unwrap();
        let importer =
            SstImporter::new(&Config::default(), import_dir, None, ApiVersion::V1).unwrap();
        assert_eq!(importer.mem_use.load(Ordering::SeqCst), 0);

        // test inc_mem_and_check() and dec_mem() successfully.
        let meta = KvMeta {
            length: 100,
            ..Default::default()
        };
<<<<<<< HEAD
        let check = importer.inc_mem_and_check(&meta);
        assert!(check);
        assert_eq!(importer.mem_use.load(Ordering::SeqCst), meta.get_length());

        importer.dec_mem(meta.get_length());
=======
        let check = importer.request_memory(&meta);
        assert!(check.is_some());
        assert_eq!(importer.mem_use.load(Ordering::SeqCst), meta.get_length());

        drop(check);
>>>>>>> 2ab52016
        assert_eq!(importer.mem_use.load(Ordering::SeqCst), 0);

        // test inc_mem_and_check() failed.
        let meta = KvMeta {
            length: u64::MAX,
            ..Default::default()
        };
<<<<<<< HEAD
        let check = importer.inc_mem_and_check(&meta);
        assert!(!check);
=======
        let check = importer.request_memory(&meta);
        assert!(check.is_none());
>>>>>>> 2ab52016
    }

    #[test]
    fn test_dashmap_lock() {
        let import_dir = tempfile::tempdir().unwrap();
        let importer =
            SstImporter::new(&Config::default(), import_dir, None, ApiVersion::V1).unwrap();

        let key = "file1";
<<<<<<< HEAD
        let value = (CacheKvFile::Mem(Arc::default()), Instant::now());
=======
        let (r, _) = Remote::download();
        let value = (CacheKvFile::Mem(r), Instant::now());
>>>>>>> 2ab52016
        let lock = importer.file_locks.entry(key.to_string()).or_insert(value);

        // test locked by try_entry()
        let lock2 = importer.file_locks.try_entry(key.to_string());
        assert!(lock2.is_none());
        let lock2 = importer.file_locks.try_get(key);
        assert!(lock2.is_locked());

        // test unlocked by entry()
        drop(lock);
        let v = importer.file_locks.get(key).unwrap();
        assert_eq!(v.0.ref_count(), 1);

        let _buff = v.0.clone();
        assert_eq!(v.0.ref_count(), 2);
    }
<<<<<<< HEAD
=======

    #[test]
    fn test_remote_waiting() {
        let (r, dl) = Remote::download();
        let r2 = r.clone();
        let js = (0..2)
            .map(|_| {
                let r = r.clone();
                std::thread::spawn(move || {
                    assert!(r.wait_until_fill().is_none());
                    r.get()
                })
            })
            .collect::<Vec<_>>();
        dl.fulfill(42);
        for j in js {
            assert!(matches!(j.join(), Ok(Some(42))));
        }
        assert_eq!(r2.get(), Some(42));
    }

    #[test]
    fn test_remote_drop_in_one_thread() {
        let (r, dl) = Remote::download();
        drop(dl);
        let p = r.wait_until_fill();
        assert!(p.is_some());
        p.unwrap().fulfill("Kitty");
        assert_eq!(r.get(), Some("Kitty"));
    }

    #[test]
    fn test_remote_take_duty() {
        let (r, dl) = Remote::download();
        let js = (0..4).map(|i| {
            let r = r.clone();
            std::thread::Builder::new()
                .name(format!("rd-{}", i))
                .spawn_wrapper(move || match r.wait_until_fill() {
                    Some(x) => x.fulfill(42).get(),
                    None => r.get(),
                })
                .unwrap()
        });
        drop(dl);
        for j in js {
            assert!(matches!(j.join(), Ok(Some(42))));
        }
    }
>>>>>>> 2ab52016
}<|MERGE_RESOLUTION|>--- conflicted
+++ resolved
@@ -9,20 +9,12 @@
     path::{Path, PathBuf},
     sync::{
         atomic::{AtomicU64, Ordering},
-<<<<<<< HEAD
-        Arc,
-=======
         Arc, Condvar, Mutex,
->>>>>>> 2ab52016
     },
     time::Duration,
 };
 
-<<<<<<< HEAD
-use dashmap::DashMap;
-=======
 use dashmap::{mapref::entry::Entry, DashMap};
->>>>>>> 2ab52016
 use encryption::{to_engine_encryption_method, DataKeyManager};
 use engine_rocks::{get_env, RocksSstReader};
 use engine_traits::{
@@ -50,11 +42,7 @@
 use txn_types::{Key, TimeStamp, WriteRef};
 
 use crate::{
-<<<<<<< HEAD
-    caching::cache_map::CacheMap,
-=======
     caching::cache_map::{CacheMap, ShareOwned},
->>>>>>> 2ab52016
     import_file::{ImportDir, ImportFile},
     import_mode::{ImportModeSwitcher, RocksDbMetricsFn},
     metrics::*,
@@ -62,8 +50,6 @@
     util, Config, Error, Result,
 };
 
-<<<<<<< HEAD
-=======
 pub struct LoadedFile {
     permit: MemUsePermit,
     content: Arc<[u8]>,
@@ -86,7 +72,6 @@
     }
 }
 
->>>>>>> 2ab52016
 #[derive(Default, Debug, Clone)]
 pub struct DownloadExt<'a> {
     cache_key: Option<&'a str>,
@@ -100,14 +85,6 @@
     }
 }
 
-<<<<<<< HEAD
-#[derive(Clone, PartialEq, Debug)]
-pub enum CacheKvFile {
-    Mem(Arc<Vec<u8>>),
-    Fs(Arc<PathBuf>),
-}
-
-=======
 #[derive(Debug)]
 struct MemUsePermit {
     amount: u64,
@@ -261,16 +238,11 @@
     Cached(T),
 }
 
->>>>>>> 2ab52016
 impl CacheKvFile {
     // get the ref count of item.
     pub fn ref_count(&self) -> usize {
         match self {
-<<<<<<< HEAD
-            CacheKvFile::Mem(buff) => Arc::strong_count(buff),
-=======
             CacheKvFile::Mem(buff) => Arc::strong_count(&buff.0),
->>>>>>> 2ab52016
             CacheKvFile::Fs(path) => Arc::strong_count(path),
         }
     }
@@ -298,11 +270,7 @@
     cached_storage: CacheMap<StorageBackend>,
     download_rt: Runtime,
     file_locks: Arc<DashMap<String, (CacheKvFile, Instant)>>,
-<<<<<<< HEAD
-    mem_use: AtomicU64,
-=======
     mem_use: Arc<AtomicU64>,
->>>>>>> 2ab52016
     mem_limit: ReadableSize,
 }
 
@@ -332,11 +300,7 @@
             file_locks: Arc::new(DashMap::default()),
             cached_storage,
             download_rt,
-<<<<<<< HEAD
-            mem_use: AtomicU64::new(0),
-=======
             mem_use: Arc::new(AtomicU64::new(0)),
->>>>>>> 2ab52016
             mem_limit: ReadableSize(memory_limit as u64),
         })
     }
@@ -609,16 +573,10 @@
             let mut need_retain = true;
             match c {
                 CacheKvFile::Mem(buff) => {
-<<<<<<< HEAD
-                    let buflen = buff.len();
-                    // The term of recycle memeory is 60s.
-                    if c.ref_count() == 1 && c.is_expired(start) {
-=======
                     let buflen = buff.get().map(|v| v.len()).unwrap_or_default();
                     // The term of recycle memeory is 60s.
                     if c.ref_count() == 1 && c.is_expired(start) {
                         CACHE_EVENT.with_label_values(&["remove"]).inc();
->>>>>>> 2ab52016
                         need_retain = false;
                         shrink_buff_size += buflen;
                     } else {
@@ -640,11 +598,6 @@
             need_retain
         });
 
-<<<<<<< HEAD
-        if self.import_support_download() {
-            let shrink_file_count = shrink_files.len();
-            info!("shrink space by tick"; "shrink files count" => shrink_file_count, "retain files count" => retain_file_count);
-=======
         CACHED_FILE_IN_MEM.set(self.mem_use.load(Ordering::SeqCst) as _);
 
         if self.import_support_download() {
@@ -652,7 +605,6 @@
             if shrink_file_count > 0 || retain_file_count > 0 {
                 info!("shrink space by tick"; "shrink files count" => shrink_file_count, "retain files count" => retain_file_count);
             }
->>>>>>> 2ab52016
 
             for f in shrink_files {
                 if let Err(e) = file_system::remove_file(&f) {
@@ -661,14 +613,9 @@
             }
             shrink_file_count
         } else {
-<<<<<<< HEAD
-            info!("shrink cache by tick"; "shrink size" => shrink_buff_size, "retain size" => retain_buff_size);
-            self.dec_mem(shrink_buff_size as _);
-=======
             if shrink_buff_size > 0 || retain_buff_size > 0 {
                 info!("shrink cache by tick"; "shrink size" => shrink_buff_size, "retain size" => retain_buff_size);
             }
->>>>>>> 2ab52016
             shrink_buff_size
         }
     }
@@ -679,29 +626,13 @@
         self.mem_limit == ReadableSize(0)
     }
 
-<<<<<<< HEAD
-    fn inc_mem_and_check(&self, meta: &KvMeta) -> bool {
-=======
     fn request_memory(&self, meta: &KvMeta) -> Option<MemUsePermit> {
->>>>>>> 2ab52016
         let size = meta.get_length();
         let old = self.mem_use.fetch_add(size, Ordering::SeqCst);
 
         // If the memory is limited, roll backup the mem_use and return false.
         if old + size > self.mem_limit.0 {
             self.mem_use.fetch_sub(size, Ordering::SeqCst);
-<<<<<<< HEAD
-            false
-        } else {
-            true
-        }
-    }
-
-    fn dec_mem(&self, size: u64) {
-        self.mem_use.fetch_sub(size, Ordering::SeqCst);
-    }
-
-=======
             CACHE_EVENT.with_label_values(&["out-of-quota"]).inc();
             None
         } else {
@@ -713,7 +644,6 @@
         }
     }
 
->>>>>>> 2ab52016
     pub fn do_read_kv_file(
         &self,
         meta: &KvMeta,
@@ -724,23 +654,6 @@
         let start = Instant::now();
         let dst_name = format!("{}_{}", meta.get_name(), meta.get_range_offset());
 
-<<<<<<< HEAD
-        let mut lock = self
-            .file_locks
-            .entry(dst_name)
-            .or_insert((CacheKvFile::Mem(Arc::default()), Instant::now()));
-
-        if let CacheKvFile::Mem(buff) = &lock.0 {
-            if !buff.is_empty() {
-                lock.1 = Instant::now();
-                return Ok(lock.0.clone());
-            }
-        }
-
-        if !self.inc_mem_and_check(meta) {
-            return Err(Error::ResourceNotEnough(String::from("memory is limited")));
-        }
-=======
         let promise = {
             let lock = self.file_locks.entry(dst_name);
             IMPORTER_APPLY_DURATION
@@ -776,7 +689,6 @@
         let permit = self
             .request_memory(meta)
             .ok_or_else(|| Error::ResourceNotEnough(String::from("memory is limited")))?;
->>>>>>> 2ab52016
 
         let expected_sha256 = {
             let sha256 = meta.get_sha256().to_vec();
@@ -816,15 +728,10 @@
             .observe(start.saturating_elapsed().as_secs_f64());
 
         let rewrite_buff = self.rewrite_kv_file(buff, rewrite_rule)?;
-<<<<<<< HEAD
-        *lock = (CacheKvFile::Mem(Arc::new(rewrite_buff)), Instant::now());
-        Ok(lock.0.clone())
-=======
         Ok(CacheKvFile::Mem(promise.fulfill(LoadedFile {
             content: Arc::from(rewrite_buff.into_boxed_slice()),
             permit,
         })))
->>>>>>> 2ab52016
     }
 
     pub fn wrap_kms(
@@ -898,11 +805,7 @@
         ext_storage: Arc<dyn external_storage_export::ExternalStorage>,
         backend: &StorageBackend,
         speed_limiter: &Limiter,
-<<<<<<< HEAD
-    ) -> Result<Arc<Vec<u8>>> {
-=======
     ) -> Result<Arc<[u8]>> {
->>>>>>> 2ab52016
         let c = if self.import_support_download() {
             self.do_download_kv_file(meta, backend, speed_limiter)?
         } else {
@@ -910,11 +813,7 @@
         };
         match c {
             // If cache memroy, it has been rewrite, return buffer directly.
-<<<<<<< HEAD
-            CacheKvFile::Mem(buff) => Ok(buff),
-=======
             CacheKvFile::Mem(buff) => buff.get().ok_or_else(|| bug("invalid cache state")),
->>>>>>> 2ab52016
             // If cache file name, it need to read and rewrite.
             CacheKvFile::Fs(path) => {
                 let file = File::open(path.as_ref())?;
@@ -923,11 +822,7 @@
                 reader.read_to_end(&mut buffer)?;
 
                 let rewrite_buff = self.rewrite_kv_file(buffer, rewrite_rule)?;
-<<<<<<< HEAD
-                Ok(Arc::new(rewrite_buff))
-=======
                 Ok(Arc::from(rewrite_buff.into_boxed_slice()))
->>>>>>> 2ab52016
             }
         }
     }
@@ -1065,17 +960,10 @@
         end_key: &[u8],
         start_ts: u64,
         restore_ts: u64,
-<<<<<<< HEAD
-        file_buff: Arc<Vec<u8>>,
-        build_fn: &mut dyn FnMut(Vec<u8>, Vec<u8>),
-    ) -> Result<Option<Range>> {
-        let mut event_iter = EventIterator::new(file_buff.as_slice());
-=======
         file_buff: Arc<[u8]>,
         mut build_fn: impl FnMut(Vec<u8>, Vec<u8>),
     ) -> Result<Option<Range>> {
         let mut event_iter = EventIterator::new(file_buff.as_ref());
->>>>>>> 2ab52016
         let mut smallest_key = None;
         let mut largest_key = None;
         let mut total_key = 0;
@@ -1505,14 +1393,10 @@
     use tempfile::Builder;
     use test_sst_importer::*;
     use test_util::new_test_key_manager;
-<<<<<<< HEAD
-    use tikv_util::{codec::stream_event::EventEncoder, stream::block_on_external_io};
-=======
     use tikv_util::{
         codec::stream_event::EventEncoder, stream::block_on_external_io,
         sys::thread::StdThreadBuildWrapper,
     };
->>>>>>> 2ab52016
     use txn_types::{Value, WriteType};
     use uuid::Uuid;
 
@@ -2048,15 +1932,11 @@
             )
             .unwrap();
 
-<<<<<<< HEAD
-        assert_eq!(CacheKvFile::Mem(Arc::new(buff.clone())), output);
-=======
         assert!(
             matches!(output.clone(), CacheKvFile::Mem(rc) if &*rc.get().unwrap() == buff.as_slice()),
             "{:?}",
             output
         );
->>>>>>> 2ab52016
 
         // Do not shrint nothing.
         let shrink_size = importer.shrink_by_tick();
@@ -3069,19 +2949,11 @@
             length: 100,
             ..Default::default()
         };
-<<<<<<< HEAD
-        let check = importer.inc_mem_and_check(&meta);
-        assert!(check);
-        assert_eq!(importer.mem_use.load(Ordering::SeqCst), meta.get_length());
-
-        importer.dec_mem(meta.get_length());
-=======
         let check = importer.request_memory(&meta);
         assert!(check.is_some());
         assert_eq!(importer.mem_use.load(Ordering::SeqCst), meta.get_length());
 
         drop(check);
->>>>>>> 2ab52016
         assert_eq!(importer.mem_use.load(Ordering::SeqCst), 0);
 
         // test inc_mem_and_check() failed.
@@ -3089,13 +2961,8 @@
             length: u64::MAX,
             ..Default::default()
         };
-<<<<<<< HEAD
-        let check = importer.inc_mem_and_check(&meta);
-        assert!(!check);
-=======
         let check = importer.request_memory(&meta);
         assert!(check.is_none());
->>>>>>> 2ab52016
     }
 
     #[test]
@@ -3105,12 +2972,8 @@
             SstImporter::new(&Config::default(), import_dir, None, ApiVersion::V1).unwrap();
 
         let key = "file1";
-<<<<<<< HEAD
-        let value = (CacheKvFile::Mem(Arc::default()), Instant::now());
-=======
         let (r, _) = Remote::download();
         let value = (CacheKvFile::Mem(r), Instant::now());
->>>>>>> 2ab52016
         let lock = importer.file_locks.entry(key.to_string()).or_insert(value);
 
         // test locked by try_entry()
@@ -3127,8 +2990,6 @@
         let _buff = v.0.clone();
         assert_eq!(v.0.ref_count(), 2);
     }
-<<<<<<< HEAD
-=======
 
     #[test]
     fn test_remote_waiting() {
@@ -3178,5 +3039,4 @@
             assert!(matches!(j.join(), Ok(Some(42))));
         }
     }
->>>>>>> 2ab52016
 }