--- conflicted
+++ resolved
@@ -205,107 +205,7 @@
 
 release: export PROXY_PROFILE=release
 release:
-<<<<<<< HEAD
 	make build
-=======
-	rustup component add rust-src
-	cargo build --release --no-default-features --features "${ENABLE_FEATURES}" \
-		-Z build-std=core,std,alloc,proc_macro,test \
-		-Z unstable-options \
-		--target "${TIKV_BUILD_RUSTC_TARGET}" \
-		--out-dir "${CARGO_TARGET_DIR}/release"
-else
-release:
-	cargo build --release --no-default-features --features "${ENABLE_FEATURES}"
-endif
-
-# An optimized build that builds an "unportable" RocksDB, which means it is
-# built with -march native. It again includes the "sse" option by default.
-unportable_release:
-	ROCKSDB_SYS_PORTABLE=0 make release
-
-# An optimized build with jemalloc memory profiling enabled.
-prof_release:
-	ENABLE_FEATURES=mem-profiling make release
-
-# An optimized build instrumented with failpoints.
-# This is used for schrodinger chaos testing.
-fail_release:
-	FAIL_POINT=1 make dist_release
-
-## Distribution builds (true release builds)
-## -------------------
-
-# These builds are fully optimized, with LTO, and they contain
-# debuginfo. They take a very long time to build, so it is recommended
-# not to use them.
-
-# The target used by CI/CD to build the distributable release artifacts.
-# Individual developers should only need to use the `dist_` rules when working
-# on the CI/CD system.
-dist_release:
-	make build_dist_release
-	@mkdir -p ${BIN_PATH}
-	@cp -f ${CARGO_TARGET_DIR}/release/tikv-ctl ${CARGO_TARGET_DIR}/release/tikv-server ${BIN_PATH}/
-ifeq ($(shell uname),Linux) # Macs binary isn't elf format
-	$(PYTHON) scripts/check-bins.py --features "${ENABLE_FEATURES}" --check-release ${BIN_PATH}/tikv-ctl ${BIN_PATH}/tikv-server
-endif
-
-# Build with release flag as if it were for distribution, but without
-# additional sanity checks and file movement.
-build_dist_release: export TIKV_PROFILE=dist_release
-build_dist_release:
-	make x-build-dist
-ifeq ($(shell uname),Linux) # Macs don't have objcopy
-	# Reduce binary size by compressing binaries.
-	# FIXME: Currently errors with `Couldn't find DIE referenced by DW_AT_abstract_origin`
-	# dwz ${CARGO_TARGET_DIR}/release/tikv-server
-	# FIXME: https://sourceware.org/bugzilla/show_bug.cgi?id=24764
-	# dwz ${CARGO_TARGET_DIR}/release/tikv-ctl
-	objcopy --compress-debug-sections=zlib-gnu ${CARGO_TARGET_DIR}/release/tikv-server
-	objcopy --compress-debug-sections=zlib-gnu ${CARGO_TARGET_DIR}/release/tikv-ctl
-endif
-
-# Distributable bins with SSE4.2 optimizations
-dist_unportable_release:
-	ROCKSDB_SYS_PORTABLE=0 make dist_release
-
-# Create distributable artifacts. Binaries and Docker image tarballs.
-dist_artifacts: dist_tarballs
-
-# Build gzipped tarballs of the binaries and docker images.
-# Used to build a `dist/` folder containing the release artifacts.
-dist_tarballs: docker
-	docker rm -f tikv-binary-extraction-dummy || true
-	docker create --name tikv-binary-extraction-dummy pingcap/tikv
-	mkdir -p dist bin
-	docker cp tikv-binary-extraction-dummy:/tikv-server bin/tikv-server
-	docker cp tikv-binary-extraction-dummy:/tikv-ctl bin/tikv-ctl
-	tar -czf dist/tikv.tar.gz bin/*
-	docker save pingcap/tikv | gzip > dist/tikv-docker.tar.gz
-	docker rm tikv-binary-extraction-dummy
-
-# Create tags of the docker images
-docker-tag: docker-tag-with-git-hash docker-tag-with-git-tag
-
-# Tag docker images with the git hash
-docker-tag-with-git-hash:
-	docker tag pingcap/tikv pingcap/tikv:${TIKV_BUILD_GIT_HASH}
-
-# Tag docker images with the git tag
-docker-tag-with-git-tag:
-	docker tag pingcap/tikv pingcap/tikv:${TIKV_BUILD_GIT_TAG}
-
-
-## Execution environment
-## -------
-## Run a command in the environment setup by the Makefile
-##
-##     COMMAND="echo" make run
-##
-run:
-	@env MAKEFILE_RUN=1 $(COMMAND)
->>>>>>> a0e8a7a1
 
 ## Testing
 ## -------
@@ -313,17 +213,6 @@
 # Run tests under a variety of conditions. This should pass before
 # submitting pull requests.
 test:
-<<<<<<< HEAD
-=======
-	./scripts/test-all -- --nocapture
-
-# Run tests with nextest.
-ifndef CUSTOM_TEST_COMMAND
-test_with_nextest: export CUSTOM_TEST_COMMAND=nextest run --nocapture
-endif
-test_with_nextest: export RUSTDOCFLAGS="-Z unstable-options --persist-doctests"
-test_with_nextest:
->>>>>>> a0e8a7a1
 	./scripts/test-all
 
 ## Static analysis
@@ -335,7 +224,6 @@
 
 pre-format: unset-override
 	@rustup component add rustfmt
-<<<<<<< HEAD
 	@cargo install --force --locked -q cargo-sort
 
 pre-format-fast: unset-override
@@ -357,9 +245,6 @@
 
 gen_proxy_ffi_fast: pre-format-fast
 	./gen-proxy-ffi.sh
-=======
-	@which cargo-sort &> /dev/null || cargo +nightly install -q cargo-sort
->>>>>>> a0e8a7a1
 
 format: pre-format
 	@cargo fmt
@@ -374,105 +259,5 @@
 
 clippy: pre-clippy
 	@./scripts/check-redact-log
-<<<<<<< HEAD
 	@./scripts/check-docker-build
-	@./scripts/clippy-all
-=======
-	@./scripts/check-log-style
-	@./scripts/check-dashboards
-	@./scripts/check-docker-build
-	@./scripts/check-license
-	@./scripts/clippy-all
-
-pre-audit:
-	$(eval LATEST_AUDIT_VERSION := $(strip $(shell cargo search cargo-audit | head -n 1 | awk '{ gsub(/"/, "", $$3); print $$3 }')))
-	$(eval CURRENT_AUDIT_VERSION = $(strip $(shell (cargo audit --version 2> /dev/null || echo "noop 0") | awk '{ print $$2 }')))
-	@if [ "$(LATEST_AUDIT_VERSION)" != "$(CURRENT_AUDIT_VERSION)" ]; then \
-		cargo install cargo-audit --force; \
-	fi
-
-# Check for security vulnerabilities
-audit: pre-audit
-	cargo audit
-
-check-udeps:
-	which cargo-udeps &>/dev/null || cargo install cargo-udeps && cargo udeps
-
-FUZZER ?= Honggfuzz
-
-fuzz:
-	@cargo run --package fuzz --no-default-features --features "${ENABLE_FEATURES}" -- run ${FUZZER} ${FUZZ_TARGET} \
-	|| echo "" && echo "Set the target for fuzzing using FUZZ_TARGET and the fuzzer using FUZZER (default is Honggfuzz)"
-
-## Special targets
-## ---------------
-
-# A special target for building just the tikv-ctl binary and release mode and copying it
-# into BIN_PATH. It's not clear who uses this for what. If you know please document it.
-ctl:
-	cargo build --release --no-default-features --features "${ENABLE_FEATURES}" --bin tikv-ctl
-	@mkdir -p ${BIN_PATH}
-	@cp -f ${CARGO_TARGET_DIR}/release/tikv-ctl ${BIN_PATH}/
-
-# Actually use make to track dependencies! This saves half a second.
-error_code_files := $(shell find $(PROJECT_DIR)/components/error_code/ -type f )
-etc/error_code.toml: $(error_code_files)
-	cargo run --manifest-path components/error_code/Cargo.toml
-
-error-code: etc/error_code.toml
-
-# A special target for building TiKV docker image.
-docker:
-	docker build \
-		-t ${DOCKER_IMAGE_NAME}:${DOCKER_IMAGE_TAG} \
-		-f ${DOCKER_FILE} \
-		--build-arg GIT_HASH=${TIKV_BUILD_GIT_HASH} \
-		--build-arg GIT_TAG=${TIKV_BUILD_GIT_TAG} \
-		--build-arg GIT_BRANCH=${TIKV_BUILD_GIT_BRANCH} \
-		.
-
-docker_test:
-	docker build -f Dockerfile.test \
-		-t ${DEV_DOCKER_IMAGE_NAME}:${DOCKER_IMAGE_TAG} \
-		.
-	docker run -i -v $(shell pwd):/tikv \
-		${DEV_DOCKER_IMAGE_NAME}:${DOCKER_IMAGE_TAG} \
-		make test
-
-docker_shell:
-	docker build -f Dockerfile.test \
-		-t ${DEV_DOCKER_IMAGE_NAME}:${DOCKER_IMAGE_TAG} \
-		.
-	docker run -it -v $(shell pwd):/tikv \
-		${DEV_DOCKER_IMAGE_NAME}:${DOCKER_IMAGE_TAG} \
-		/bin/bash
-
-## The driver for script/run-cargo.sh
-## ----------------------------------
-
-# Cargo only has two non-test profiles, dev and release, and we have
-# more than two use cases for which a cargo profile is required. This
-# is a hack to manage more cargo profiles, written in `etc/cargo.config.*`.
-# So we use cargo `config-profile` feature to specify profiles in
-# `.cargo/config`, which `scripts/run-cargo.sh copies into place.
-#
-# Presently the only thing this is used for is the `dist_release`
-# rules, which are used for producing release builds.
-
-DIST_CONFIG=etc/cargo.config.dist
-
-ifneq ($(DEBUG),)
-export X_DEBUG=${DEBUG}
-endif
-
-export X_CARGO_ARGS:=${CARGO_ARGS}
-
-x-build-dist: export X_CARGO_CMD=build
-x-build-dist: export X_CARGO_FEATURES=${ENABLE_FEATURES}
-x-build-dist: export X_CARGO_RELEASE=1
-x-build-dist: export X_CARGO_CONFIG_FILE=${DIST_CONFIG}
-x-build-dist: export X_CARGO_TARGET_DIR=${CARGO_TARGET_DIR}
-x-build-dist: export X_PACKAGE=tikv-server tikv-ctl
-x-build-dist:
-	bash scripts/run-cargo.sh
->>>>>>> a0e8a7a1
+	@./scripts/clippy-all