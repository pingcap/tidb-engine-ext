[package]
name = "tidb_query_aggr"
version = "0.0.1"
edition = "2018"
publish = false
description = "Vector aggr functions of query engine to run TiDB pushed down executors"

[dependencies]
match-template = "0.0.1"
tidb_query_codegen = { workspace = true }
tidb_query_common = { workspace = true }
tidb_query_datatype = { workspace = true }
tidb_query_expr = { workspace = true }
tikv_util = { workspace = true }
<<<<<<< HEAD
tipb = { git = "https://github.com/pingcap/tipb.git" }
=======
tipb = { workspace = true }
>>>>>>> 7a3764fc

[dev-dependencies]
panic_hook = { workspace = true }
tipb_helper = { workspace = true }<|MERGE_RESOLUTION|>--- conflicted
+++ resolved
@@ -12,11 +12,7 @@
 tidb_query_datatype = { workspace = true }
 tidb_query_expr = { workspace = true }
 tikv_util = { workspace = true }
-<<<<<<< HEAD
-tipb = { git = "https://github.com/pingcap/tipb.git" }
-=======
 tipb = { workspace = true }
->>>>>>> 7a3764fc
 
 [dev-dependencies]
 panic_hook = { workspace = true }
