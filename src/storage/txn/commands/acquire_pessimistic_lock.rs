// Copyright 2020 TiKV Project Authors. Licensed under Apache-2.0.

// #[PerformanceCriticalPath]
use kvproto::kvrpcpb::ExtraOp;
use tikv_kv::Modify;
use txn_types::{insert_old_value_if_resolved, Key, OldValues, TimeStamp, TxnExtra};

use crate::storage::{
    kv::WriteData,
    lock_manager::{LockManager, WaitTimeout},
    mvcc::{Error as MvccError, ErrorInner as MvccErrorInner, MvccTxn, SnapshotReader},
    txn::{
        acquire_pessimistic_lock,
        commands::{
            Command, CommandExt, ReaderWithStats, ReleasedLocks, ResponsePolicy, TypedCommand,
            WriteCommand, WriteContext, WriteResult, WriteResultLockInfo,
        },
        Error, ErrorInner, Result,
    },
    types::{PessimisticLockParameters, PessimisticLockResults},
    Error as StorageError, PessimisticLockKeyResult, ProcessResult, Result as StorageResult,
    Snapshot,
};

command! {
    /// Acquire a Pessimistic lock on the keys.
    ///
    /// This can be rolled back with a [`PessimisticRollback`](Command::PessimisticRollback) command.
    AcquirePessimisticLock:
        cmd_ty => StorageResult<PessimisticLockResults>,
        display => "kv::command::acquirepessimisticlock keys({:?}) @ {} {} {} {:?} {} {} {} | {:?}",
        (keys, start_ts, lock_ttl, for_update_ts, wait_timeout, min_commit_ts, check_existence, lock_only_if_exists, ctx),
        content => {
            /// The set of keys to lock.
            keys: Vec<(Key, bool)>,
            /// The primary lock. Secondary locks (from `keys`) will refer to the primary lock.
            primary: Vec<u8>,
            /// The transaction timestamp.
            start_ts: TimeStamp,
            /// The Time To Live of the lock, in milliseconds
            lock_ttl: u64,
            is_first_lock: bool,
            for_update_ts: TimeStamp,
            /// Time to wait for lock released in milliseconds when encountering locks.
            wait_timeout: Option<WaitTimeout>,
            /// If it is true, TiKV will return values of the keys if no error, so TiDB can cache the values for
            /// later read in the same transaction.
            return_values: bool,
            min_commit_ts: TimeStamp,
            check_existence: bool,
            lock_only_if_exists: bool,
            allow_lock_with_conflict: bool,
        }
}

impl CommandExt for AcquirePessimisticLock {
    ctx!();
    tag!(acquire_pessimistic_lock);
    request_type!(KvPessimisticLock);
    ts!(start_ts);
    property!(can_be_pipelined);

    fn write_bytes(&self) -> usize {
        self.keys
            .iter()
            .map(|(key, _)| key.as_encoded().len())
            .sum()
    }

    gen_lock!(keys: multiple(|x| &x.0));
}

impl<S: Snapshot, L: LockManager> WriteCommand<S, L> for AcquirePessimisticLock {
    fn process_write(self, snapshot: S, context: WriteContext<'_, L>) -> Result<WriteResult> {
        if self.allow_lock_with_conflict && self.keys.len() > 1 {
            // Currently multiple keys with `allow_lock_with_conflict` set is not supported.
            return Err(Error::from(ErrorInner::Other(box_err!(
                "multiple keys in a single request with allowed_lock_with_conflict set is not allowed"
            ))));
        }

        let (start_ts, ctx, keys) = (self.start_ts, self.ctx, self.keys);
        let mut txn = MvccTxn::new(start_ts, context.concurrency_manager);
        let mut reader = ReaderWithStats::new(
            SnapshotReader::new_with_ctx(start_ts, snapshot, &ctx),
            context.statistics,
        );

        let total_keys = keys.len();
        let mut res = PessimisticLockResults::with_capacity(total_keys);
        let mut encountered_locks = vec![];
        let need_old_value = context.extra_op == ExtraOp::ReadOldValue;
        let mut old_values = OldValues::default();
        for (k, should_not_exist) in keys {
            match acquire_pessimistic_lock(
                &mut txn,
                &mut reader,
                k.clone(),
                &self.primary,
                should_not_exist,
                self.lock_ttl,
                self.for_update_ts,
                self.return_values,
                self.check_existence,
                self.min_commit_ts,
                need_old_value,
                self.lock_only_if_exists,
                self.allow_lock_with_conflict,
            ) {
                Ok((key_res, old_value)) => {
                    res.push(key_res);
                    // MutationType is unknown in AcquirePessimisticLock stage.
                    insert_old_value_if_resolved(&mut old_values, k, txn.start_ts, old_value, None);
                }
                Err(MvccError(box MvccErrorInner::KeyIsLocked(lock_info))) => {
                    let request_parameters = PessimisticLockParameters {
                        pb_ctx: ctx.clone(),
                        primary: self.primary.clone(),
                        start_ts,
                        lock_ttl: self.lock_ttl,
                        for_update_ts: self.for_update_ts,
                        wait_timeout: self.wait_timeout,
                        return_values: self.return_values,
                        min_commit_ts: self.min_commit_ts,
                        check_existence: self.check_existence,
                        is_first_lock: self.is_first_lock,
                        lock_only_if_exists: self.lock_only_if_exists,
                        allow_lock_with_conflict: self.allow_lock_with_conflict,
                    };
                    let lock_info = WriteResultLockInfo::new(
                        lock_info,
                        request_parameters,
                        k,
                        should_not_exist,
                    );
                    encountered_locks.push(lock_info);
                    // Do not lock previously succeeded keys.
                    txn.clear();
                    res.0.clear();
                    res.push(PessimisticLockKeyResult::Waiting);
                    break;
                }
                Err(e) => return Err(Error::from(e)),
            }
        }

<<<<<<< HEAD
=======
        let new_acquired_locks = txn.take_new_locks();
>>>>>>> 25261c8a
        let modifies = txn.into_modifies();

        let mut res = Ok(res);

        // If encountered lock and `wait_timeout` is `None` (which means no wait),
        // return error directly here.
        if !encountered_locks.is_empty() && self.wait_timeout.is_none() {
            // Mind the difference of the protocols of legacy requests and resumable
            // requests. For resumable requests (allow_lock_with_conflict ==
            // true), key errors are considered key by key instead of for the
            // whole request.
            let lock_info = encountered_locks.drain(..).next().unwrap().lock_info_pb;
            let err = StorageError::from(Error::from(MvccError::from(
                MvccErrorInner::KeyIsLocked(lock_info),
            )));
            if self.allow_lock_with_conflict {
                res.as_mut().unwrap().0[0] = PessimisticLockKeyResult::Failed(err.into())
            } else {
                res = Err(err)
            }
        }

        let rows = if res.is_ok() { total_keys } else { 0 };

        let pr = ProcessResult::PessimisticLockRes { res };

        let to_be_write = make_write_data(modifies, old_values);

        Ok(WriteResult {
            ctx,
            to_be_write,
            rows,
            pr,
            lock_info: encountered_locks,
            released_locks: ReleasedLocks::new(),
<<<<<<< HEAD
=======
            new_acquired_locks,
>>>>>>> 25261c8a
            lock_guards: vec![],
            response_policy: ResponsePolicy::OnProposed,
        })
    }
}

pub(super) fn make_write_data(modifies: Vec<Modify>, old_values: OldValues) -> WriteData {
    if !modifies.is_empty() {
        let extra = TxnExtra {
            old_values,
            // One pc status is unknown in AcquirePessimisticLock stage.
            one_pc: false,
<<<<<<< HEAD
            for_flashback: false,
=======
            allowed_in_flashback: false,
>>>>>>> 25261c8a
        };
        WriteData::new(modifies, extra)
    } else {
        WriteData::default()
    }
}<|MERGE_RESOLUTION|>--- conflicted
+++ resolved
@@ -144,10 +144,7 @@
             }
         }
 
-<<<<<<< HEAD
-=======
         let new_acquired_locks = txn.take_new_locks();
->>>>>>> 25261c8a
         let modifies = txn.into_modifies();
 
         let mut res = Ok(res);
@@ -183,10 +180,7 @@
             pr,
             lock_info: encountered_locks,
             released_locks: ReleasedLocks::new(),
-<<<<<<< HEAD
-=======
             new_acquired_locks,
->>>>>>> 25261c8a
             lock_guards: vec![],
             response_policy: ResponsePolicy::OnProposed,
         })
@@ -199,11 +193,7 @@
             old_values,
             // One pc status is unknown in AcquirePessimisticLock stage.
             one_pc: false,
-<<<<<<< HEAD
-            for_flashback: false,
-=======
             allowed_in_flashback: false,
->>>>>>> 25261c8a
         };
         WriteData::new(modifies, extra)
     } else {
