// Copyright 2016 TiKV Project Authors. Licensed under Apache-2.0.

use std::{sync::Arc, thread, time};

use engine_traits::MiscExt;
use pd_client::PdClient;
use test_raftstore::*;
use tikv_util::config::*;

fn flush<T: Simulator>(cluster: &mut Cluster<T>) {
    for engines in cluster.engines.values() {
<<<<<<< HEAD
        engines.kv.flush_cfs(true).unwrap();
=======
        engines.kv.flush_cfs(&[], true).unwrap();
>>>>>>> 25261c8a
    }
}

fn test_update_region_size<T: Simulator>(cluster: &mut Cluster<T>) {
    cluster.cfg.raft_store.pd_heartbeat_tick_interval = ReadableDuration::millis(50);
    cluster.cfg.raft_store.split_region_check_tick_interval = ReadableDuration::millis(50);
    cluster.cfg.raft_store.region_split_check_diff = Some(ReadableSize::kb(1));
    cluster
        .cfg
        .rocksdb
        .defaultcf
        .level0_file_num_compaction_trigger = 10;
    cluster.start().unwrap();

    let batch_put = |cluster: &mut Cluster<T>, mut start, end| {
        while start < end {
            let next = std::cmp::min(end, start + 50);
            let requests = (start..next)
                .map(|i| {
                    new_put_cmd(
                        &format!("k{}", i).into_bytes(),
                        &format!("value{}", i).into_bytes(),
                    )
                })
                .collect();
            cluster
                .batch_put(&format!("k{}", start).into_bytes(), requests)
                .unwrap();
            start = next;
        }
    };

    for _ in 0..2 {
        batch_put(cluster, 0, 1000);
        flush(cluster);
        batch_put(cluster, 1000, 2000);
        flush(cluster);
        batch_put(cluster, 2000, 3000);
        flush(cluster);
    }

    // Make sure there are multiple regions, so it will cover all cases of
    // function `raftstore.on_compaction_finished`.
    let pd_client = Arc::clone(&cluster.pd_client);
    let region = pd_client.get_region(b"").unwrap();
    cluster.must_split(&region, b"k2000");

    thread::sleep(time::Duration::from_millis(500));
    let region_id = cluster.get_region_id(b"");
    let old_region_size = cluster
        .pd_client
        .get_region_approximate_size(region_id)
        .unwrap();

    cluster.compact_data();

    thread::sleep(time::Duration::from_millis(500));
    let new_region_size = cluster
        .pd_client
        .get_region_approximate_size(region_id)
        .unwrap();

    assert_ne!(old_region_size, new_region_size);
}

#[test]
fn test_server_update_region_size() {
    let count = 1;
    let mut cluster = new_server_cluster(0, count);
    test_update_region_size(&mut cluster);
}<|MERGE_RESOLUTION|>--- conflicted
+++ resolved
@@ -9,11 +9,7 @@
 
 fn flush<T: Simulator>(cluster: &mut Cluster<T>) {
     for engines in cluster.engines.values() {
-<<<<<<< HEAD
-        engines.kv.flush_cfs(true).unwrap();
-=======
         engines.kv.flush_cfs(&[], true).unwrap();
->>>>>>> 25261c8a
     }
 }
 
