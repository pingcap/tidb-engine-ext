--- conflicted
+++ resolved
@@ -31,23 +31,14 @@
         new_change_peer_v2_request, FlowStatistics, FlowStatsReporter, HeartbeatTask,
         Runner as PdRunner, Task as PdTask,
     },
-<<<<<<< HEAD
-    query_stats::QueryStats,
-=======
->>>>>>> b448214b
     raftlog_fetch::{
         FetchedLogs, LogFetchedNotifier, Runner as RaftlogFetchRunner, Task as RaftlogFetchTask,
     },
     raftlog_gc::{Runner as RaftlogGcRunner, Task as RaftlogGcTask},
     read::{
-<<<<<<< HEAD
-        CachedReadDelegate, LocalReadContext, LocalReader, Progress as ReadProgress, ReadDelegate,
-        ReadExecutor, ReadExecutorProvider, StoreMetaDelegate, TrackVer,
-=======
         CachedReadDelegate, LocalReadContext, LocalReader, LocalReaderCore,
         Progress as ReadProgress, ReadDelegate, ReadExecutor, ReadExecutorProvider,
         StoreMetaDelegate, TrackVer,
->>>>>>> b448214b
     },
     refresh_config::{
         BatchComponent as RaftStoreBatchComponent, Runner as RefreshConfigRunner,
