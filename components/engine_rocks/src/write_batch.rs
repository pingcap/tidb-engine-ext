// Copyright 2019 TiKV Project Authors. Licensed under Apache-2.0.

use std::sync::Arc;

use engine_traits::{self, Mutable, Result, WriteBatchExt, WriteOptions};
use rocksdb::{Writable, WriteBatch as RawWriteBatch, DB};

use crate::{engine::RocksEngine, options::RocksWriteOptions, r2e, util::get_cf_handle};

const WRITE_BATCH_MAX_BATCH_NUM: usize = 16;
const WRITE_BATCH_MAX_KEY_NUM: usize = 16;

impl WriteBatchExt for RocksEngine {
    type WriteBatch = RocksWriteBatchVec;

    const WRITE_BATCH_MAX_KEYS: usize = 256;

    fn write_batch(&self) -> RocksWriteBatchVec {
        RocksWriteBatchVec::new(
            Arc::clone(self.as_inner()),
            WRITE_BATCH_MAX_KEY_NUM,
            1,
            self.support_multi_batch_write(),
        )
    }

    fn write_batch_with_cap(&self, cap: usize) -> RocksWriteBatchVec {
        RocksWriteBatchVec::with_unit_capacity(self, cap)
    }
}

/// `RocksWriteBatchVec` is for method `MultiBatchWrite` of RocksDB, which
/// splits a large WriteBatch into many smaller ones and then any thread could
/// help to deal with these small WriteBatch when it is calling
/// `MultiBatchCommit` and wait the front writer to finish writing.
/// `MultiBatchWrite` will perform much better than traditional
/// `pipelined_write` when TiKV writes very large data into RocksDB.
/// We will remove this feature when `unordered_write` of RocksDB becomes more
/// stable and becomes compatible with Titan.
pub struct RocksWriteBatchVec {
    db: Arc<DB>,
    wbs: Vec<RawWriteBatch>,
    save_points: Vec<usize>,
    index: usize,
    batch_size_limit: usize,
    support_write_batch_vec: bool,
}

impl RocksWriteBatchVec {
    pub fn new(
        db: Arc<DB>,
        batch_size_limit: usize,
        cap: usize,
        support_write_batch_vec: bool,
    ) -> RocksWriteBatchVec {
        let wb = RawWriteBatch::with_capacity(cap);
        RocksWriteBatchVec {
            db,
            wbs: vec![wb],
            save_points: vec![],
            index: 0,
            batch_size_limit,
            support_write_batch_vec,
        }
    }

    pub fn with_unit_capacity(engine: &RocksEngine, cap: usize) -> RocksWriteBatchVec {
        Self::new(
            engine.as_inner().clone(),
            WRITE_BATCH_MAX_KEY_NUM,
            cap,
            engine.support_multi_batch_write(),
        )
    }

    pub fn as_inner(&self) -> &[RawWriteBatch] {
        &self.wbs[0..=self.index]
    }

    pub fn get_db(&self) -> &DB {
        self.db.as_ref()
    }
<<<<<<< HEAD

    /// `check_switch_batch` will split a large WriteBatch into many smaller
    /// ones. This is to avoid a large WriteBatch blocking write_thread too
    /// long.
    #[inline(always)]
    fn check_switch_batch(&mut self) {
        if self.support_write_batch_vec
            && self.batch_size_limit > 0
            && self.wbs[self.index].count() >= self.batch_size_limit
        {
            self.index += 1;
            if self.index >= self.wbs.len() {
                self.wbs.push(RawWriteBatch::default());
            }
        }
    }
}

impl engine_traits::WriteBatch for RocksWriteBatchVec {
    fn write_opt(&mut self, opts: &WriteOptions) -> Result<u64> {
        let opt: RocksWriteOptions = opts.into();
        if self.support_write_batch_vec {
            self.get_db()
                .multi_batch_write(self.as_inner(), &opt.into_raw())
                .map_err(r2e)
        } else {
            self.get_db()
                .write_seq_opt(&self.wbs[0], &opt.into_raw())
                .map_err(r2e)
        }
=======

    /// `check_switch_batch` will split a large WriteBatch into many smaller
    /// ones. This is to avoid a large WriteBatch blocking write_thread too
    /// long.
    #[inline(always)]
    fn check_switch_batch(&mut self) {
        if self.support_write_batch_vec
            && self.batch_size_limit > 0
            && self.wbs[self.index].count() >= self.batch_size_limit
        {
            self.index += 1;
            if self.index >= self.wbs.len() {
                self.wbs.push(RawWriteBatch::default());
            }
        }
    }

    #[inline]
    fn write_impl(&mut self, opts: &WriteOptions, mut cb: impl FnMut()) -> Result<u64> {
        let opt: RocksWriteOptions = opts.into();
        let mut seq = 0;
        if self.support_write_batch_vec {
            // FIXME(tabokie): Callback for empty write batch won't be called.
            self.get_db()
                .multi_batch_write_callback(self.as_inner(), &opt.into_raw(), |s| {
                    seq = s;
                    cb();
                })
                .map_err(r2e)?;
        } else {
            self.get_db()
                .write_callback(&self.wbs[0], &opt.into_raw(), |s| {
                    seq = s;
                    cb();
                })
                .map_err(r2e)?;
        }
        Ok(seq)
    }
}

impl engine_traits::WriteBatch for RocksWriteBatchVec {
    fn write_opt(&mut self, opts: &WriteOptions) -> Result<u64> {
        self.write_impl(opts, || {})
    }

    fn write_callback_opt(&mut self, opts: &WriteOptions, cb: impl FnMut()) -> Result<u64> {
        self.write_impl(opts, cb)
>>>>>>> 25261c8a
    }

    fn data_size(&self) -> usize {
        let mut size: usize = 0;
        for i in 0..=self.index {
            size += self.wbs[i].data_size();
        }
        size
    }

    fn count(&self) -> usize {
        self.wbs[self.index].count() + self.index * self.batch_size_limit
    }

    fn is_empty(&self) -> bool {
        self.wbs[0].is_empty()
    }

    fn should_write_to_engine(&self) -> bool {
        if self.support_write_batch_vec {
            self.index >= WRITE_BATCH_MAX_BATCH_NUM
        } else {
            self.wbs[0].count() > RocksEngine::WRITE_BATCH_MAX_KEYS
        }
    }

    fn clear(&mut self) {
        for i in 0..=self.index {
            self.wbs[i].clear();
        }
        self.save_points.clear();
        // Avoid making the wbs too big at one time, then the memory will be kept
        // after reusing
        if self.index > WRITE_BATCH_MAX_BATCH_NUM + 1 {
            self.wbs.shrink_to(WRITE_BATCH_MAX_BATCH_NUM + 1);
        }
        self.index = 0;
    }

    fn set_save_point(&mut self) {
        self.wbs[self.index].set_save_point();
        self.save_points.push(self.index);
    }

    fn pop_save_point(&mut self) -> Result<()> {
        if let Some(x) = self.save_points.pop() {
            return self.wbs[x].pop_save_point().map_err(r2e);
        }
        Err(r2e("no save point"))
    }

    fn rollback_to_save_point(&mut self) -> Result<()> {
        if let Some(x) = self.save_points.pop() {
            for i in x + 1..=self.index {
                self.wbs[i].clear();
            }
            self.index = x;
            return self.wbs[x].rollback_to_save_point().map_err(r2e);
        }
        Err(r2e("no save point"))
    }

    fn merge(&mut self, other: Self) -> Result<()> {
        for wb in other.as_inner() {
            self.check_switch_batch();
            self.wbs[self.index].append(wb.data());
        }
        Ok(())
    }
}

impl Mutable for RocksWriteBatchVec {
    fn put(&mut self, key: &[u8], value: &[u8]) -> Result<()> {
        self.check_switch_batch();
        self.wbs[self.index].put(key, value).map_err(r2e)
    }

    fn put_cf(&mut self, cf: &str, key: &[u8], value: &[u8]) -> Result<()> {
        self.check_switch_batch();
        let handle = get_cf_handle(self.db.as_ref(), cf)?;
        self.wbs[self.index].put_cf(handle, key, value).map_err(r2e)
    }

    fn delete(&mut self, key: &[u8]) -> Result<()> {
        self.check_switch_batch();
        self.wbs[self.index].delete(key).map_err(r2e)
    }

    fn delete_cf(&mut self, cf: &str, key: &[u8]) -> Result<()> {
        self.check_switch_batch();
        let handle = get_cf_handle(self.db.as_ref(), cf)?;
        self.wbs[self.index].delete_cf(handle, key).map_err(r2e)
    }

    fn delete_range(&mut self, begin_key: &[u8], end_key: &[u8]) -> Result<()> {
        self.check_switch_batch();
        self.wbs[self.index]
            .delete_range(begin_key, end_key)
            .map_err(r2e)
    }

    fn delete_range_cf(&mut self, cf: &str, begin_key: &[u8], end_key: &[u8]) -> Result<()> {
        self.check_switch_batch();
        let handle = get_cf_handle(self.db.as_ref(), cf)?;
        self.wbs[self.index]
            .delete_range_cf(handle, begin_key, end_key)
            .map_err(r2e)
    }
}

#[cfg(test)]
mod tests {
    use engine_traits::{Peekable, WriteBatch, CF_DEFAULT};
    use rocksdb::DBOptions as RawDBOptions;
    use tempfile::Builder;

    use super::{
        super::{util::new_engine_opt, RocksDbOptions},
        *,
    };
    use crate::RocksCfOptions;

    #[test]
    fn test_should_write_to_engine_with_pipeline_write_mode() {
        let path = Builder::new()
            .prefix("test-should-write-to-engine")
            .tempdir()
            .unwrap();
        let opt = RawDBOptions::default();
        opt.enable_unordered_write(false);
        opt.enable_pipelined_write(true);
        opt.enable_multi_batch_write(false);
        let engine = new_engine_opt(
            path.path().join("db").to_str().unwrap(),
            RocksDbOptions::from_raw(opt),
            vec![(CF_DEFAULT, RocksCfOptions::default())],
        )
        .unwrap();
        assert!(
            !engine
                .as_inner()
                .get_db_options()
                .is_enable_multi_batch_write()
        );
        let mut wb = engine.write_batch();
        for _i in 0..RocksEngine::WRITE_BATCH_MAX_KEYS {
            wb.put(b"aaa", b"bbb").unwrap();
        }
        assert!(!wb.should_write_to_engine());
        wb.put(b"aaa", b"bbb").unwrap();
        assert!(wb.should_write_to_engine());
        wb.write().unwrap();

        let v = engine.get_value(b"aaa").unwrap();

        assert!(v.is_some());
        assert_eq!(v.unwrap(), b"bbb");
        let mut wb = RocksWriteBatchVec::with_unit_capacity(&engine, 1024);
        for _i in 0..RocksEngine::WRITE_BATCH_MAX_KEYS {
            wb.put(b"aaa", b"bbb").unwrap();
        }
        assert!(!wb.should_write_to_engine());
        wb.put(b"aaa", b"bbb").unwrap();
        assert!(wb.should_write_to_engine());
        wb.clear();
        assert!(!wb.should_write_to_engine());
    }

    #[test]
    fn test_should_write_to_engine_with_multi_batch_write_mode() {
        let path = Builder::new()
            .prefix("test-should-write-to-engine")
            .tempdir()
            .unwrap();
        let opt = RawDBOptions::default();
        opt.enable_unordered_write(false);
        opt.enable_pipelined_write(false);
        opt.enable_multi_batch_write(true);
        let engine = new_engine_opt(
            path.path().join("db").to_str().unwrap(),
            RocksDbOptions::from_raw(opt),
            vec![(CF_DEFAULT, RocksCfOptions::default())],
        )
        .unwrap();
        assert!(
            engine
                .as_inner()
                .get_db_options()
                .is_enable_multi_batch_write()
        );
        let mut wb = engine.write_batch();
        for _i in 0..RocksEngine::WRITE_BATCH_MAX_KEYS {
            wb.put(b"aaa", b"bbb").unwrap();
        }
        assert!(!wb.should_write_to_engine());
        wb.put(b"aaa", b"bbb").unwrap();
        assert!(wb.should_write_to_engine());
        let mut wb = RocksWriteBatchVec::with_unit_capacity(&engine, 1024);
        for _i in 0..WRITE_BATCH_MAX_BATCH_NUM * WRITE_BATCH_MAX_KEY_NUM {
            wb.put(b"aaa", b"bbb").unwrap();
        }
        assert!(!wb.should_write_to_engine());
        wb.put(b"aaa", b"bbb").unwrap();
        assert!(wb.should_write_to_engine());
        wb.clear();
        assert!(!wb.should_write_to_engine());
    }
}<|MERGE_RESOLUTION|>--- conflicted
+++ resolved
@@ -80,38 +80,6 @@
     pub fn get_db(&self) -> &DB {
         self.db.as_ref()
     }
-<<<<<<< HEAD
-
-    /// `check_switch_batch` will split a large WriteBatch into many smaller
-    /// ones. This is to avoid a large WriteBatch blocking write_thread too
-    /// long.
-    #[inline(always)]
-    fn check_switch_batch(&mut self) {
-        if self.support_write_batch_vec
-            && self.batch_size_limit > 0
-            && self.wbs[self.index].count() >= self.batch_size_limit
-        {
-            self.index += 1;
-            if self.index >= self.wbs.len() {
-                self.wbs.push(RawWriteBatch::default());
-            }
-        }
-    }
-}
-
-impl engine_traits::WriteBatch for RocksWriteBatchVec {
-    fn write_opt(&mut self, opts: &WriteOptions) -> Result<u64> {
-        let opt: RocksWriteOptions = opts.into();
-        if self.support_write_batch_vec {
-            self.get_db()
-                .multi_batch_write(self.as_inner(), &opt.into_raw())
-                .map_err(r2e)
-        } else {
-            self.get_db()
-                .write_seq_opt(&self.wbs[0], &opt.into_raw())
-                .map_err(r2e)
-        }
-=======
 
     /// `check_switch_batch` will split a large WriteBatch into many smaller
     /// ones. This is to avoid a large WriteBatch blocking write_thread too
@@ -160,7 +128,6 @@
 
     fn write_callback_opt(&mut self, opts: &WriteOptions, cb: impl FnMut()) -> Result<u64> {
         self.write_impl(opts, cb)
->>>>>>> 25261c8a
     }
 
     fn data_size(&self) -> usize {
