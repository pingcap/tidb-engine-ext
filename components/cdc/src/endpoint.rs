--- conflicted
+++ resolved
@@ -36,17 +36,11 @@
 use security::SecurityManager;
 use tikv::{config::CdcConfig, storage::Statistics};
 use tikv_util::{
-<<<<<<< HEAD
-    debug, error, impl_display_as_debug, info,
-    sys::thread::ThreadBuildWrapper,
-    time::Limiter,
-=======
     debug, defer, error, impl_display_as_debug, info,
     mpsc::bounded,
     slow_log,
     sys::thread::ThreadBuildWrapper,
     time::{Limiter, SlowTimer},
->>>>>>> 0f5058eb
     timer::SteadyTimer,
     warn,
     worker::{Runnable, RunnableWithTimer, ScheduleError, Scheduler},
@@ -353,15 +347,6 @@
     old_value_cache: OldValueCache,
     resolved_region_heap: ResolvedRegionHeap,
 
-<<<<<<< HEAD
-    // Check leader
-    // store_id -> client
-    tikv_clients: Arc<Mutex<HashMap<u64, TikvClient>>>,
-    env: Arc<Environment>,
-    security_mgr: Arc<SecurityManager>,
-    region_read_progress: RegionReadProgressRegistry,
-=======
->>>>>>> 0f5058eb
     causal_ts_provider: Option<Arc<CausalTsProviderImpl>>,
 
     // Metrics and logging.
@@ -1016,25 +1001,16 @@
         let pd_client = self.pd_client.clone();
         let scheduler = self.scheduler.clone();
         let raft_router = self.raft_router.clone();
-<<<<<<< HEAD
-        let regions: Vec<(u64, ObserveId)> = self
-=======
         let regions: Vec<u64> = self
->>>>>>> 0f5058eb
             .capture_regions
             .iter()
             .map(|(region_id, _)| *region_id)
             .collect();
         let cm: ConcurrencyManager = self.concurrency_manager.clone();
         let hibernate_regions_compatible = self.config.hibernate_regions_compatible;
-<<<<<<< HEAD
-        let region_read_progress = self.region_read_progress.clone();
-        let causal_ts_provider = self.causal_ts_provider.clone();
-=======
         let causal_ts_provider = self.causal_ts_provider.clone();
         // We use channel to deliver leader_resolver in async block.
         let (leader_resolver_tx, leader_resolver_rx) = bounded(1);
->>>>>>> 0f5058eb
 
         let fut = async move {
             let _ = timeout.compat().await;
@@ -1118,57 +1094,6 @@
         self.tso_worker.spawn(fut);
     }
 
-<<<<<<< HEAD
-    async fn region_resolved_ts_raft(
-        regions: Vec<(u64, ObserveId)>,
-        scheduler: &Scheduler<Task>,
-        raft_router: T,
-        min_ts: TimeStamp,
-    ) -> Vec<u64> {
-        // TODO: send a message to raftstore would consume too much cpu time,
-        // try to handle it outside raftstore.
-        let regions: Vec<_> = regions
-            .iter()
-            .copied()
-            .map(|(region_id, observe_id)| {
-                let scheduler_clone = scheduler.clone();
-                let raft_router_clone = raft_router.clone();
-                async move {
-                    let (tx, rx) = tokio::sync::oneshot::channel();
-                    if let Err(e) = raft_router_clone.significant_send(
-                        region_id,
-                        SignificantMsg::LeaderCallback(Callback::read(Box::new(move |resp| {
-                            let resp = if resp.response.get_header().has_error() {
-                                None
-                            } else {
-                                Some(region_id)
-                            };
-                            if tx.send(resp).is_err() {
-                                error!("cdc send tso response failed"; "region_id" => region_id);
-                            }
-                        }))),
-                    ) {
-                        warn!("cdc send LeaderCallback failed"; "err" => ?e, "min_ts" => min_ts);
-                        let deregister = Deregister::Delegate {
-                            observe_id,
-                            region_id,
-                            err: Error::request(e.into()),
-                        };
-                        if let Err(e) = scheduler_clone.schedule(Task::Deregister(deregister)) {
-                            error!("cdc schedule cdc task failed"; "error" => ?e);
-                        }
-                        return None;
-                    }
-                    rx.await.unwrap_or(None)
-                }
-            })
-            .collect();
-        let resps = futures::future::join_all(regions).await;
-        resps.into_iter().flatten().collect::<Vec<u64>>()
-    }
-
-=======
->>>>>>> 0f5058eb
     fn on_open_conn(&mut self, conn: Conn) {
         self.connections.insert(conn.get_id(), conn);
     }
@@ -1272,15 +1197,12 @@
                     .physical()
                     .saturating_sub(self.min_resolved_ts.physical()) as i64,
             );
-<<<<<<< HEAD
-=======
             CDC_RESOLVED_TS_GAP_HISTOGRAM.observe(
                 self.current_ts
                     .physical()
                     .saturating_sub(self.min_resolved_ts.physical()) as f64
                     / 1000f64,
             );
->>>>>>> 0f5058eb
         }
         self.min_resolved_ts = TimeStamp::max();
         self.current_ts = TimeStamp::max();
@@ -1948,12 +1870,8 @@
         let start_ts = block_on(ts_provider.async_get_ts()).unwrap();
         let mut suite =
             mock_endpoint_with_ts_provider(&cfg, None, ApiVersion::V2, Some(ts_provider.clone()));
-<<<<<<< HEAD
-        suite.run(Task::RegisterMinTsEvent);
-=======
         let leader_resolver = suite.leader_resolver.take().unwrap();
         suite.run(Task::RegisterMinTsEvent { leader_resolver });
->>>>>>> 0f5058eb
         suite
             .task_rx
             .recv_timeout(Duration::from_millis(1500))
