//! This module startups all the components of a TiKV server.
//!
//! It is responsible for reading from configs, starting up the various server components,
//! and handling errors (mostly by aborting and reporting to the user).
//!
//! The entry point is `run_tikv`.
//!
//! Components are often used to initialize other components, and/or must be explicitly stopped.
//! We keep these components in the `TiKVServer` struct.

use std::{
    convert::TryFrom,
    env, fmt,
    fs::{self, File},
    net::SocketAddr,
    path::{Path, PathBuf},
<<<<<<< HEAD
    sync::{Arc, Mutex},
    thread,
=======
    sync::{atomic::AtomicU64, Arc, Mutex},
>>>>>>> 941bbff4
};

use concurrency_manager::ConcurrencyManager;
use encryption::DataKeyManager;
use engine_rocks::{encryption::get_env, RocksEngine};
use engine_traits::{
    compaction_job::CompactionJobInfo, Engines, MetricsFlusher, RaftEngine, CF_DEFAULT, CF_WRITE,
};
use fs2::FileExt;
use futures::executor::block_on;
use grpcio::{EnvBuilder, Environment};
use kvproto::{
    debugpb::create_debug, diagnosticspb::create_diagnostics, import_sstpb::create_import_sst,
};
use pd_client::{PdClient, RpcClient};
use raft_log_engine::RaftLogEngine;
use raftstore::{
    coprocessor::{
        config::SplitCheckConfigManager, BoxConsistencyCheckObserver, ConsistencyCheckMethod,
        CoprocessorHost, RawConsistencyCheckObserver, RegionInfoAccessor,
    },
    router::ServerRaftStoreRouter,
    store::{
        config::RaftstoreConfigManager,
        fsm,
        fsm::store::{RaftBatchSystem, RaftRouter, StoreMeta, PENDING_MSG_CAP},
        AutoSplitController, GlobalReplicationState, LocalReader, SnapManagerBuilder,
        SplitCheckRunner, SplitConfigManager, StoreMsg,
    },
};
use security::SecurityManager;
use tikv::{
    config::{ConfigController, DBConfigManger, DBType, TiKvConfig, DEFAULT_ROCKSDB_SUB_DIR},
    coprocessor,
    import::{ImportSSTService, SSTImporter},
    read_pool::{build_yatp_read_pool, ReadPool},
    server::raftkv::ReplicaReadLockChecker,
    server::{
        config::Config as ServerConfig,
        create_raft_storage,
        gc_worker::GcWorker,
        lock_manager::HackedLockManager as LockManager,
        resolve,
        service::{DebugService, DiagnosticsService},
        status_server::StatusServer,
        Node, RaftKv, Server, CPU_CORES_QUOTA_GAUGE, DEFAULT_CLUSTER_ID, GRPC_THREAD_PREFIX,
    },
    storage::{self, config::StorageConfigManger},
};
use tikv_util::config::VersionTrack;
use tikv_util::{
    check_environment_variables,
    config::ensure_dir_exist,
    sys::sys_quota::SysQuota,
    time::Monitor,
    worker::{Builder as WorkerBuilder, FutureWorker, Worker},
};
use tokio::runtime::Builder;

use crate::setup::*;

use raftstore::tiflash_ffi::{
    get_tiflash_server_helper, RaftProxyStatus, ReadIndexClient, TiFlashRaftProxy,
    TiFlashRaftProxyHelper, TiFlashStatus,
};
use std::sync::atomic::{AtomicBool, AtomicU8};
use std::time::Duration;
use tikv_util::worker::LazyWorker;

/// Run a TiKV server. Returns when the server is shutdown by the user, in which
/// case the server will be properly stopped.
pub unsafe fn run_tikv(config: TiKvConfig) {
    // Sets the global logger ASAP.
    // It is okay to use the config w/o `validate()`,
    // because `initial_logger()` handles various conditions.
    initial_logger(&config);

    // Print version information.
    crate::log_proxy_info();

    // Print resource quota.
    SysQuota::new().log_quota();
    CPU_CORES_QUOTA_GAUGE.set(SysQuota::new().cpu_cores_quota());

    // Do some prepare works before start.
    pre_start();

    let _m = Monitor::default();

    macro_rules! run_impl {
        ($ER: ty) => {{
            let mut tikv = TiKVServer::<$ER>::init(config);
            tikv.check_conflict_addr();
            tikv.init_fs();
            tikv.init_yatp();
            tikv.init_encryption();
            let mut proxy = TiFlashRaftProxy {
                status: AtomicU8::new(RaftProxyStatus::Idle as u8),
                key_manager: tikv.encryption_key_manager.clone(),
                read_index_client: Box::new(ReadIndexClient {
                    router: tikv.router.clone(),
                }),
            };

            let proxy_helper = TiFlashRaftProxyHelper::new(&proxy);

            info!("set tiflash proxy helper");

            get_tiflash_server_helper().handle_set_proxy(&proxy_helper);

            info!("wait for tiflash server to start");
            while get_tiflash_server_helper().handle_get_tiflash_status() == TiFlashStatus::Idle {
                thread::sleep(Duration::from_millis(200));
            }

            if get_tiflash_server_helper().handle_get_tiflash_status() != TiFlashStatus::Running {
                info!("tiflash server is not running, make proxy exit");
                return;
            }

            info!("tiflash server is started");
            let engines = tikv.init_raw_engines();
            tikv.init_engines(engines);
            let gc_worker = tikv.init_gc_worker();
            let server_config = tikv.init_servers(&gc_worker);
            tikv.register_services();
            tikv.init_metrics_flusher();
            tikv.run_server(server_config);
            tikv.run_status_server();

            proxy.set_status(RaftProxyStatus::Running);

            {
                let _ = tikv.engines.take().unwrap().engines;
                loop {
                    if get_tiflash_server_helper().handle_check_terminated() {
                        break;
                    }
                    thread::sleep(Duration::from_millis(200));
                }
            }

            info!("got terminal signal from tiflash and stop all services");

            tikv.stop();

            proxy.set_status(RaftProxyStatus::Stop);

            info!("all services in tiflash proxy are stopped");

            info!("wait for tiflash server to stop");
            while get_tiflash_server_helper().handle_get_tiflash_status() != TiFlashStatus::Stopped
            {
                thread::sleep(Duration::from_millis(200));
            }
            info!("tiflash server is stopped");
        }};
    }

    if !config.raft_engine.enable {
        run_impl!(RocksEngine)
    } else {
        run_impl!(RaftLogEngine)
    }
}

const RESERVED_OPEN_FDS: u64 = 1000;

/// A complete TiKV server.
struct TiKVServer<ER: RaftEngine> {
    config: TiKvConfig,
    cfg_controller: Option<ConfigController>,
    security_mgr: Arc<SecurityManager>,
    pd_client: Arc<RpcClient>,
    router: RaftRouter<RocksEngine, ER>,
    system: Option<RaftBatchSystem<RocksEngine, ER>>,
    resolver: resolve::PdStoreAddrResolver,
    state: Arc<Mutex<GlobalReplicationState>>,
    store_path: PathBuf,
    encryption_key_manager: Option<Arc<DataKeyManager>>,
    engines: Option<TiKVEngines<ER>>,
    servers: Option<Servers<ER>>,
    region_info_accessor: RegionInfoAccessor,
    coprocessor_host: Option<CoprocessorHost<RocksEngine>>,
    to_stop: Vec<Box<dyn Stop>>,
    lock_files: Vec<File>,
    concurrency_manager: ConcurrencyManager,
    env: Arc<Environment>,
    background_worker: Worker,
}

struct TiKVEngines<ER: RaftEngine> {
    engines: Engines<RocksEngine, ER>,
    store_meta: Arc<Mutex<StoreMeta>>,
    engine: RaftKv<ServerRaftStoreRouter<RocksEngine, ER>>,
}

struct Servers<ER: RaftEngine> {
    lock_mgr: LockManager,
    server: Server<RaftRouter<RocksEngine, ER>, resolve::PdStoreAddrResolver>,
    node: Node<RpcClient, ER>,
    importer: Arc<SSTImporter>,
}

impl<ER: RaftEngine> TiKVServer<ER> {
    fn init(mut config: TiKvConfig) -> TiKVServer<ER> {
        // It is okay use pd config and security config before `init_config`,
        // because these configs must be provided by command line, and only
        // used during startup process.
        let security_mgr = Arc::new(
            SecurityManager::new(&config.security)
                .unwrap_or_else(|e| fatal!("failed to create security manager: {}", e)),
        );
        let env = Arc::new(
            EnvBuilder::new()
                .cq_count(config.server.grpc_concurrency)
                .name_prefix(thd_name!(GRPC_THREAD_PREFIX))
                .build(),
        );
        let pd_client =
            Self::connect_to_pd_cluster(&mut config, env.clone(), Arc::clone(&security_mgr));

        // Initialize and check config
        let cfg_controller = Self::init_config(config);
        let config = cfg_controller.get_current();

        let store_path = Path::new(&config.storage.data_dir).to_owned();

        // Initialize raftstore channels.
        let (router, system) = fsm::create_raft_batch_system(&config.raft_store);

        let thread_count = config.server.background_thread_count;
        let background_worker = WorkerBuilder::new("background")
            .thread_count(thread_count)
            .create();
        let (resolver, state) =
            resolve::new_resolver(Arc::clone(&pd_client), &background_worker, router.clone());

        let mut coprocessor_host = Some(CoprocessorHost::new(router.clone()));
        let region_info_accessor =
            RegionInfoAccessor::new(coprocessor_host.as_mut().unwrap(), &background_worker);

        // Initialize concurrency manager
        let latest_ts = block_on(pd_client.get_tso()).expect("failed to get timestamp from PD");
        let concurrency_manager = ConcurrencyManager::new(latest_ts);

        TiKVServer {
            config,
            cfg_controller: Some(cfg_controller),
            security_mgr,
            pd_client,
            router,
            system: Some(system),
            resolver,
            state,
            store_path,
            encryption_key_manager: None,
            engines: None,
            servers: None,
            region_info_accessor,
            coprocessor_host,
            to_stop: vec![],
            lock_files: vec![],
            concurrency_manager,
            env,
            background_worker,
        }
    }

    /// Initialize and check the config
    ///
    /// Warnings are logged and fatal errors exist.
    ///
    /// #  Fatal errors
    ///
    /// - If `dynamic config` feature is enabled and failed to register config to PD
    /// - If some critical configs (like data dir) are differrent from last run
    /// - If the config can't pass `validate()`
    /// - If the max open file descriptor limit is not high enough to support
    ///   the main database and the raft database.
    fn init_config(mut config: TiKvConfig) -> ConfigController {
        ensure_dir_exist(&config.storage.data_dir).unwrap();
        if config.raft_engine.enable {
            ensure_dir_exist(&config.raft_engine.config().dir).unwrap();
        } else {
            ensure_dir_exist(&config.raft_store.raftdb_path).unwrap();
        }
        validate_and_persist_config(&mut config, true);
        check_system_config(&config);

        tikv_util::set_panic_hook(false, &config.storage.data_dir);

        info!(
            "using config";
            "config" => serde_json::to_string(&config).unwrap(),
        );
        if config.panic_when_unexpected_key_or_data {
            info!("panic-when-unexpected-key-or-data is on");
            tikv_util::set_panic_when_unexpected_key_or_data(true);
        }

        config.write_into_metrics();

        ConfigController::new(config)
    }

    fn connect_to_pd_cluster(
        config: &mut TiKvConfig,
        env: Arc<Environment>,
        security_mgr: Arc<SecurityManager>,
    ) -> Arc<RpcClient> {
        let pd_client = Arc::new(
            RpcClient::new(&config.pd, Some(env), security_mgr)
                .unwrap_or_else(|e| fatal!("failed to create rpc client: {}", e)),
        );

        let cluster_id = pd_client
            .get_cluster_id()
            .unwrap_or_else(|e| fatal!("failed to get cluster id: {}", e));
        if cluster_id == DEFAULT_CLUSTER_ID {
            fatal!("cluster id can't be {}", DEFAULT_CLUSTER_ID);
        }
        config.server.cluster_id = cluster_id;
        info!(
            "connect to PD cluster";
            "cluster_id" => cluster_id
        );

        pd_client
    }

    fn check_conflict_addr(&mut self) {
        let cur_addr: SocketAddr = self
            .config
            .server
            .addr
            .parse()
            .expect("failed to parse into a socket address");
        let cur_ip = cur_addr.ip();
        let cur_port = cur_addr.port();
        let lock_dir = get_lock_dir();

        let search_base = env::temp_dir().join(&lock_dir);
        std::fs::create_dir_all(&search_base)
            .unwrap_or_else(|_| panic!("create {} failed", search_base.display()));

        for result in fs::read_dir(&search_base).unwrap() {
            if let Ok(entry) = result {
                if !entry.file_type().unwrap().is_file() {
                    continue;
                }
                let file_path = entry.path();
                let file_name = file_path.file_name().unwrap().to_str().unwrap();
                if let Ok(addr) = file_name.replace('_', ":").parse::<SocketAddr>() {
                    let ip = addr.ip();
                    let port = addr.port();
                    if cur_port == port
                        && (cur_ip == ip || cur_ip.is_unspecified() || ip.is_unspecified())
                    {
                        let _ = try_lock_conflict_addr(file_path);
                    }
                }
            }
        }

        let cur_path = search_base.join(cur_addr.to_string().replace(':', "_"));
        let cur_file = try_lock_conflict_addr(cur_path);
        self.lock_files.push(cur_file);
    }

    fn init_fs(&mut self) {
        let lock_path = self.store_path.join(Path::new("LOCK"));

        let f = File::create(lock_path.as_path())
            .unwrap_or_else(|e| fatal!("failed to create lock at {}: {}", lock_path.display(), e));
        if f.try_lock_exclusive().is_err() {
            fatal!(
                "lock {} failed, maybe another instance is using this directory.",
                self.store_path.display()
            );
        }
        self.lock_files.push(f);

        if tikv_util::panic_mark_file_exists(&self.config.storage.data_dir) {
            fatal!(
                "panic_mark_file {} exists, there must be something wrong with the db.",
                tikv_util::panic_mark_file_path(&self.config.storage.data_dir).display()
            );
        }

        // We truncate a big file to make sure that both raftdb and kvdb of TiKV have enough space
        // to compaction when TiKV recover. This file is created in data_dir rather than db_path,
        // because we must not increase store size of db_path.
        tikv_util::reserve_space_for_recover(
            &self.config.storage.data_dir,
            self.config.storage.reserve_space.0,
        )
        .unwrap();
    }

    fn init_yatp(&self) {
        yatp::metrics::set_namespace(Some("tikv"));
        prometheus::register(Box::new(yatp::metrics::MULTILEVEL_LEVEL0_CHANCE.clone())).unwrap();
        prometheus::register(Box::new(yatp::metrics::MULTILEVEL_LEVEL_ELAPSED.clone())).unwrap();
    }

    fn init_encryption(&mut self) {
        self.encryption_key_manager = DataKeyManager::from_config(
            &self.config.security.encryption,
            &self.config.storage.data_dir,
        )
        .unwrap()
        .map(Arc::new);
    }

    fn create_raftstore_compaction_listener(&self) -> engine_rocks::CompactionListener {
        fn size_change_filter(info: &engine_rocks::RocksCompactionJobInfo) -> bool {
            // When calculating region size, we only consider write and default
            // column families.
            let cf = info.cf_name();
            if cf != CF_WRITE && cf != CF_DEFAULT {
                return false;
            }
            // Compactions in level 0 and level 1 are very frequently.
            if info.output_level() < 2 {
                return false;
            }

            true
        }

        let ch = Mutex::new(self.router.clone());
        let compacted_handler =
            Box::new(move |compacted_event: engine_rocks::RocksCompactedEvent| {
                let ch = ch.lock().unwrap();
                let event = StoreMsg::CompactedEvent(compacted_event);
                if let Err(e) = ch.send_control(event) {
                    error!(?e; "send compaction finished event to raftstore failed");
                }
            });
        engine_rocks::CompactionListener::new(compacted_handler, Some(size_change_filter))
    }

    fn init_engines(&mut self, engines: Engines<RocksEngine, ER>) {
        let store_meta = Arc::new(Mutex::new(StoreMeta::new(PENDING_MSG_CAP)));
        let engine = RaftKv::new(
            ServerRaftStoreRouter::new(
                self.router.clone(),
                LocalReader::new(engines.kv.clone(), store_meta.clone(), self.router.clone()),
            ),
            engines.kv.clone(),
        );

        let cfg_controller = self.cfg_controller.as_mut().unwrap();
        cfg_controller.register(
            tikv::config::Module::Storage,
            Box::new(StorageConfigManger::new(
                engines.kv.clone(),
                self.config.storage.block_cache.shared,
            )),
        );

        self.engines = Some(TiKVEngines {
            engines,
            store_meta,
            engine,
        });
    }

    fn init_gc_worker(
        &mut self,
    ) -> GcWorker<RaftKv<ServerRaftStoreRouter<RocksEngine, ER>>, RaftRouter<RocksEngine, ER>> {
        let engines = self.engines.as_ref().unwrap();
        let mut gc_worker = GcWorker::new(
            engines.engine.clone(),
            self.router.clone(),
            self.config.gc.clone(),
            self.pd_client.feature_gate().clone(),
        );
        gc_worker
            .start()
            .unwrap_or_else(|e| fatal!("failed to start gc worker: {}", e));

        let cfg_controller = self.cfg_controller.as_mut().unwrap();
        cfg_controller.register(
            tikv::config::Module::Gc,
            Box::new(gc_worker.get_config_manager()),
        );

        gc_worker
    }

    fn init_servers(
        &mut self,
        gc_worker: &GcWorker<
            RaftKv<ServerRaftStoreRouter<RocksEngine, ER>>,
            RaftRouter<RocksEngine, ER>,
        >,
    ) -> Arc<ServerConfig> {
        let cfg_controller = self.cfg_controller.as_mut().unwrap();

        let lock_mgr = LockManager::new();

        let engines = self.engines.as_ref().unwrap();

        let pd_worker = FutureWorker::new("pd-worker");
        let pd_sender = pd_worker.scheduler();

        let unified_read_pool = if self.config.readpool.is_unified_pool_enabled() {
            Some(build_yatp_read_pool(
                &self.config.readpool.unified,
                pd_sender.clone(),
                engines.engine.clone(),
            ))
        } else {
            None
        };

        // The `DebugService` and `DiagnosticsService` will share the same thread pool
        let debug_thread_pool = Arc::new(
            Builder::new()
                .threaded_scheduler()
                .thread_name(thd_name!("debugger"))
                .core_threads(1)
                .on_thread_start(tikv_alloc::add_thread_memory_accessor)
                .on_thread_stop(tikv_alloc::remove_thread_memory_accessor)
                .build()
                .unwrap(),
        );

        let storage_read_pool_handle = if self.config.readpool.storage.use_unified_pool() {
            unified_read_pool.as_ref().unwrap().handle()
        } else {
            let storage_read_pools = ReadPool::from(storage::build_read_pool(
                &self.config.readpool.storage,
                pd_sender.clone(),
                engines.engine.clone(),
            ));
            storage_read_pools.handle()
        };

        let storage = create_raft_storage(
            engines.engine.clone(),
            &self.config.storage,
            storage_read_pool_handle,
            lock_mgr.clone(),
            self.concurrency_manager.clone(),
            Arc::from(AtomicBool::new(self.config.pessimistic_txn.pipelined)),
        )
        .unwrap_or_else(|e| fatal!("failed to create raft storage: {}", e));

        ReplicaReadLockChecker::new(self.concurrency_manager.clone())
            .register(self.coprocessor_host.as_mut().unwrap());

        // Create snapshot manager, server.
        let snap_path = self
            .store_path
            .join(Path::new("snap"))
            .to_str()
            .unwrap()
            .to_owned();

        let bps = i64::try_from(self.config.server.snap_max_write_bytes_per_sec.0)
            .unwrap_or_else(|_| fatal!("snap_max_write_bytes_per_sec > i64::max_value"));

        let snap_mgr = SnapManagerBuilder::default()
            .max_write_bytes_per_sec(bps)
            .max_total_size(self.config.server.snap_max_total_size.0)
            .encryption_key_manager(self.encryption_key_manager.clone())
            .build(snap_path);

        // Create coprocessor endpoint.
        let cop_read_pool_handle = if self.config.readpool.coprocessor.use_unified_pool() {
            unified_read_pool.as_ref().unwrap().handle()
        } else {
            let cop_read_pools = ReadPool::from(coprocessor::readpool_impl::build_read_pool(
                &self.config.readpool.coprocessor,
                pd_sender,
                engines.engine.clone(),
            ));
            cop_read_pools.handle()
        };

        let server_config = Arc::new(self.config.server.clone());

        // Create server
        let server = Server::new(
            &server_config,
            &self.security_mgr,
            storage,
            coprocessor::Endpoint::new(
                &server_config,
                cop_read_pool_handle,
                self.concurrency_manager.clone(),
                self.config.coprocessor.perf_level,
            ),
            self.router.clone(),
            self.resolver.clone(),
            snap_mgr.clone(),
            gc_worker.clone(),
            self.env.clone(),
            unified_read_pool,
            debug_thread_pool,
        )
        .unwrap_or_else(|e| fatal!("failed to create server: {}", e));

        let import_path = self.store_path.join("import");
        let importer =
            Arc::new(SSTImporter::new(import_path, self.encryption_key_manager.clone()).unwrap());

        let split_check_runner = SplitCheckRunner::new(
            engines.engines.kv.clone(),
            self.router.clone(),
            self.coprocessor_host.clone().unwrap(),
            self.config.coprocessor.clone(),
        );
        let split_check_scheduler = self
            .background_worker
            .start("split-check", split_check_runner);
        cfg_controller.register(
            tikv::config::Module::Coprocessor,
            Box::new(SplitCheckConfigManager(split_check_scheduler.clone())),
        );

        self.config
            .raft_store
            .validate()
            .unwrap_or_else(|e| fatal!("failed to validate raftstore config {}", e));
        let raft_store = Arc::new(VersionTrack::new(self.config.raft_store.clone()));
        cfg_controller.register(
            tikv::config::Module::Raftstore,
            Box::new(RaftstoreConfigManager(raft_store.clone())),
        );

        let split_config_manager =
            SplitConfigManager(Arc::new(VersionTrack::new(self.config.split.clone())));
        cfg_controller.register(
            tikv::config::Module::Split,
            Box::new(split_config_manager.clone()),
        );

        let auto_split_controller = AutoSplitController::new(split_config_manager);

        let safe_point = Arc::new(AtomicU64::new(0));
        let observer = match self.config.coprocessor.consistency_check_method {
            ConsistencyCheckMethod::Mvcc => BoxConsistencyCheckObserver::new(
                MvccConsistencyCheckObserver::new(safe_point.clone()),
            ),
            ConsistencyCheckMethod::Raw => {
                BoxConsistencyCheckObserver::new(RawConsistencyCheckObserver::default())
            }
        };
        self.coprocessor_host
            .as_mut()
            .unwrap()
            .registry
            .register_consistency_check_observer(100, observer);

        let mut node = Node::new(
            self.system.take().unwrap(),
            &server_config,
            raft_store,
            self.pd_client.clone(),
            self.state.clone(),
            self.background_worker.clone(),
        );

        // Start auto gc
        let auto_gc_config = AutoGcConfig::new(
            self.pd_client.clone(),
            self.region_info_accessor.clone(),
            node.id(),
        );
        if let Err(e) = gc_worker.start_auto_gc(auto_gc_config, safe_point) {
            fatal!("failed to start auto_gc on storage, error: {}", e);
        }

        node.start(
            engines.engines.clone(),
            server.transport(),
            snap_mgr,
            pd_worker,
            engines.store_meta.clone(),
            self.coprocessor_host.clone().unwrap(),
            importer.clone(),
            split_check_scheduler,
            auto_split_controller,
            self.concurrency_manager.clone(),
        )
        .unwrap_or_else(|e| fatal!("failed to start node: {}", e));

        initial_metric(&self.config.metric);

<<<<<<< HEAD
=======
        // Start CDC.
        let cdc_endpoint = cdc::Endpoint::new(
            &self.config.cdc,
            self.pd_client.clone(),
            cdc_scheduler.clone(),
            self.router.clone(),
            cdc_ob,
            engines.store_meta.clone(),
            self.concurrency_manager.clone(),
            server.env(),
            self.security_mgr.clone(),
        );
        cdc_worker.start_with_timer(cdc_endpoint);
        self.to_stop.push(cdc_worker);

>>>>>>> 941bbff4
        self.servers = Some(Servers {
            lock_mgr,
            server,
            node,
            importer,
        });

        server_config
    }

    fn register_services(&mut self) {
        let servers = self.servers.as_mut().unwrap();
        let engines = self.engines.as_ref().unwrap();

        // Import SST service.
        let import_service = ImportSSTService::new(
            self.config.import.clone(),
            self.router.clone(),
            engines.engines.kv.clone(),
            servers.importer.clone(),
        );
        if servers
            .server
            .register_service(create_import_sst(import_service))
            .is_some()
        {
            fatal!("failed to register import service");
        }

        // Debug service.
        let debug_service = DebugService::new(
            engines.engines.clone(),
            servers.server.get_debug_thread_pool().clone(),
            self.router.clone(),
            self.cfg_controller.as_ref().unwrap().clone(),
        );
        if servers
            .server
            .register_service(create_debug(debug_service))
            .is_some()
        {
            fatal!("failed to register debug service");
        }

        // Create Diagnostics service
        let diag_service = DiagnosticsService::new(
            servers.server.get_debug_thread_pool().clone(),
            self.config.log_file.clone(),
            self.config.slow_log_file.clone(),
        );
        if servers
            .server
            .register_service(create_diagnostics(diag_service))
            .is_some()
        {
            fatal!("failed to register diagnostics service");
        }
    }

    fn init_metrics_flusher(&mut self) {
        let mut metrics_flusher = Box::new(MetricsFlusher::new(
            self.engines.as_ref().unwrap().engines.clone(),
        ));

        // Start metrics flusher
        if let Err(e) = metrics_flusher.start() {
            error!(%e; "failed to start metrics flusher");
        }

        self.to_stop.push(metrics_flusher);
    }

    fn run_server(&mut self, server_config: Arc<ServerConfig>) {
        let server = self.servers.as_mut().unwrap();
        server
            .server
            .build_and_bind()
            .unwrap_or_else(|e| fatal!("failed to build server: {}", e));
        server
            .server
            .start(server_config, self.security_mgr.clone())
            .unwrap_or_else(|e| fatal!("failed to start server: {}", e));
    }

    fn run_status_server(&mut self) {
        // Create a status server.
        let status_enabled = !self.config.server.status_addr.is_empty();
        if status_enabled {
            let mut status_server = match StatusServer::new(
                self.config.server.status_thread_pool_size,
                Some(self.pd_client.clone()),
                self.cfg_controller.take().unwrap(),
                Arc::new(self.config.security.clone()),
                self.router.clone(),
            ) {
                Ok(status_server) => Box::new(status_server),
                Err(e) => {
                    error!(%e; "failed to start runtime for status service");
                    return;
                }
            };
            // Start the status server.
            if let Err(e) = status_server.start(
                self.config.server.status_addr.clone(),
                self.config.server.advertise_status_addr.clone(),
            ) {
                error!(%e; "failed to bind addr for status service");
            } else {
                self.to_stop.push(status_server);
            }
        }
    }

    fn stop(self) {
        let mut servers = self.servers.unwrap();
        servers
            .server
            .stop()
            .unwrap_or_else(|e| fatal!("failed to stop server: {}", e));

        servers.node.stop();
        self.region_info_accessor.stop();

        servers.lock_mgr.stop();

        self.to_stop.into_iter().for_each(|s| s.stop());
    }
}

impl TiKVServer<RocksEngine> {
    fn init_raw_engines(&mut self) -> Engines<RocksEngine, RocksEngine> {
        let env = get_env(self.encryption_key_manager.clone(), None /*base_env*/).unwrap();
        let block_cache = self.config.storage.block_cache.build_shared_cache();

        // Create raft engine.
        let raft_db_path = Path::new(&self.config.raft_store.raftdb_path);
        let config_raftdb = &self.config.raftdb;
        let mut raft_db_opts = config_raftdb.build_opt();
        raft_db_opts.set_env(env.clone());
        let raft_db_cf_opts = config_raftdb.build_cf_opts(&block_cache);
        let raft_engine = engine_rocks::raw_util::new_engine_opt(
            raft_db_path.to_str().unwrap(),
            raft_db_opts,
            raft_db_cf_opts,
        )
        .unwrap_or_else(|s| fatal!("failed to create raft engine: {}", s));

        // Create kv engine.
        let mut kv_db_opts = self.config.rocksdb.build_opt();
        kv_db_opts.set_env(env);
        kv_db_opts.add_event_listener(self.create_raftstore_compaction_listener());
        let kv_cfs_opts = self
            .config
            .rocksdb
            .build_cf_opts(&block_cache, Some(&self.region_info_accessor));
        let db_path = self.store_path.join(Path::new(DEFAULT_ROCKSDB_SUB_DIR));
        let kv_engine = engine_rocks::raw_util::new_engine_opt(
            db_path.to_str().unwrap(),
            kv_db_opts,
            kv_cfs_opts,
        )
        .unwrap_or_else(|s| fatal!("failed to create kv engine: {}", s));

        let mut kv_engine = RocksEngine::from_db(Arc::new(kv_engine));
        let mut raft_engine = RocksEngine::from_db(Arc::new(raft_engine));
        let shared_block_cache = block_cache.is_some();
        kv_engine.set_shared_block_cache(shared_block_cache);
        raft_engine.set_shared_block_cache(shared_block_cache);
        let engines = Engines::new(kv_engine, raft_engine);

        let cfg_controller = self.cfg_controller.as_mut().unwrap();
        cfg_controller.register(
            tikv::config::Module::Rocksdb,
            Box::new(DBConfigManger::new(
                engines.kv.clone(),
                DBType::Kv,
                self.config.storage.block_cache.shared,
            )),
        );
        cfg_controller.register(
            tikv::config::Module::Raftdb,
            Box::new(DBConfigManger::new(
                engines.raft.clone(),
                DBType::Raft,
                self.config.storage.block_cache.shared,
            )),
        );

        engines
    }
}

impl TiKVServer<RaftLogEngine> {
    fn init_raw_engines(&mut self) -> Engines<RocksEngine, RaftLogEngine> {
        let env = get_env(self.encryption_key_manager.clone(), None /*base_env*/).unwrap();
        let block_cache = self.config.storage.block_cache.build_shared_cache();

        // Create raft engine.
        let raft_config = self.config.raft_engine.config();
        let raft_engine = RaftLogEngine::new(raft_config);

        // Try to dump and recover raft data.
        crate::dump::check_and_dump_raft_db(
            &self.config.raft_store.raftdb_path,
            &raft_engine,
            env.clone(),
            8,
        );

        // Create kv engine.
        let mut kv_db_opts = self.config.rocksdb.build_opt();
        kv_db_opts.set_env(env);
        kv_db_opts.add_event_listener(self.create_raftstore_compaction_listener());
        let kv_cfs_opts = self
            .config
            .rocksdb
            .build_cf_opts(&block_cache, Some(&self.region_info_accessor));
        let db_path = self.store_path.join(Path::new(DEFAULT_ROCKSDB_SUB_DIR));
        let kv_engine = engine_rocks::raw_util::new_engine_opt(
            db_path.to_str().unwrap(),
            kv_db_opts,
            kv_cfs_opts,
        )
        .unwrap_or_else(|s| fatal!("failed to create kv engine: {}", s));

        let mut kv_engine = RocksEngine::from_db(Arc::new(kv_engine));
        let shared_block_cache = block_cache.is_some();
        kv_engine.set_shared_block_cache(shared_block_cache);
        let engines = Engines::new(kv_engine, raft_engine);

        let cfg_controller = self.cfg_controller.as_mut().unwrap();
        cfg_controller.register(
            tikv::config::Module::Rocksdb,
            Box::new(DBConfigManger::new(
                engines.kv.clone(),
                DBType::Kv,
                self.config.storage.block_cache.shared,
            )),
        );

        engines
    }
}

/// Various sanity-checks and logging before running a server.
///
/// Warnings are logged.
///
/// # Logs
///
/// The presence of these environment variables that affect the database
/// behavior is logged.
///
/// - `GRPC_POLL_STRATEGY`
/// - `http_proxy` and `https_proxy`
///
/// # Warnings
///
/// - if `net.core.somaxconn` < 32768
/// - if `net.ipv4.tcp_syncookies` is not 0
/// - if `vm.swappiness` is not 0
/// - if data directories are not on SSDs
/// - if the "TZ" environment variable is not set on unix
fn pre_start() {
    check_environment_variables();
    for e in tikv_util::config::check_kernel() {
        warn!(
            "check: kernel";
            "err" => %e
        );
    }
}

fn check_system_config(config: &TiKvConfig) {
    info!("beginning system configuration check");
    let mut rocksdb_max_open_files = config.rocksdb.max_open_files;
    if config.rocksdb.titan.enabled {
        // Titan engine maintains yet another pool of blob files and uses the same max
        // number of open files setup as rocksdb does. So we double the max required
        // open files here
        rocksdb_max_open_files *= 2;
    }
    if let Err(e) = tikv_util::config::check_max_open_fds(
        RESERVED_OPEN_FDS + (rocksdb_max_open_files + config.raftdb.max_open_files) as u64,
    ) {
        fatal!("{}", e);
    }

    // Check RocksDB data dir
    if let Err(e) = tikv_util::config::check_data_dir(&config.storage.data_dir) {
        warn!(
            "check: rocksdb-data-dir";
            "path" => &config.storage.data_dir,
            "err" => %e
        );
    }
    // Check raft data dir
    if let Err(e) = tikv_util::config::check_data_dir(&config.raft_store.raftdb_path) {
        warn!(
            "check: raftdb-path";
            "path" => &config.raft_store.raftdb_path,
            "err" => %e
        );
    }
}

fn try_lock_conflict_addr<P: AsRef<Path>>(path: P) -> File {
    let f = File::create(path.as_ref()).unwrap_or_else(|e| {
        fatal!(
            "failed to create lock at {}: {}",
            path.as_ref().display(),
            e
        )
    });

    if f.try_lock_exclusive().is_err() {
        fatal!(
            "{} already in use, maybe another instance is binding with this address.",
            path.as_ref().file_name().unwrap().to_str().unwrap()
        );
    }
    f
}

#[cfg(unix)]
fn get_lock_dir() -> String {
    format!("{}_TIKV_LOCK_FILES", unsafe { libc::getuid() })
}

#[cfg(not(unix))]
fn get_lock_dir() -> String {
    "TIKV_LOCK_FILES".to_owned()
}

/// A small trait for components which can be trivially stopped. Lets us keep
/// a list of these in `TiKV`, rather than storing each component individually.
trait Stop {
    fn stop(self: Box<Self>);
}

impl<E, R> Stop for StatusServer<E, R>
where
    E: 'static,
    R: 'static + Send,
{
    fn stop(self: Box<Self>) {
        (*self).stop()
    }
}

impl<ER: RaftEngine> Stop for MetricsFlusher<RocksEngine, ER> {
    fn stop(mut self: Box<Self>) {
        (*self).stop()
    }
}

impl Stop for Worker {
    fn stop(self: Box<Self>) {
        Worker::stop(&self);
    }
}

impl<T: fmt::Display + Send + 'static> Stop for LazyWorker<T> {
    fn stop(self: Box<Self>) {
        self.stop_worker();
    }
}<|MERGE_RESOLUTION|>--- conflicted
+++ resolved
@@ -8,18 +8,14 @@
 //! Components are often used to initialize other components, and/or must be explicitly stopped.
 //! We keep these components in the `TiKVServer` struct.
 
+use std::thread;
 use std::{
     convert::TryFrom,
     env, fmt,
     fs::{self, File},
     net::SocketAddr,
     path::{Path, PathBuf},
-<<<<<<< HEAD
-    sync::{Arc, Mutex},
-    thread,
-=======
     sync::{atomic::AtomicU64, Arc, Mutex},
->>>>>>> 941bbff4
 };
 
 use concurrency_manager::ConcurrencyManager;
@@ -51,6 +47,7 @@
     },
 };
 use security::SecurityManager;
+use tikv::server::gc_worker::AutoGcConfig;
 use tikv::{
     config::{ConfigController, DBConfigManger, DBType, TiKvConfig, DEFAULT_ROCKSDB_SUB_DIR},
     coprocessor,
@@ -663,21 +660,6 @@
 
         let auto_split_controller = AutoSplitController::new(split_config_manager);
 
-        let safe_point = Arc::new(AtomicU64::new(0));
-        let observer = match self.config.coprocessor.consistency_check_method {
-            ConsistencyCheckMethod::Mvcc => BoxConsistencyCheckObserver::new(
-                MvccConsistencyCheckObserver::new(safe_point.clone()),
-            ),
-            ConsistencyCheckMethod::Raw => {
-                BoxConsistencyCheckObserver::new(RawConsistencyCheckObserver::default())
-            }
-        };
-        self.coprocessor_host
-            .as_mut()
-            .unwrap()
-            .registry
-            .register_consistency_check_observer(100, observer);
-
         let mut node = Node::new(
             self.system.take().unwrap(),
             &server_config,
@@ -693,7 +675,7 @@
             self.region_info_accessor.clone(),
             node.id(),
         );
-        if let Err(e) = gc_worker.start_auto_gc(auto_gc_config, safe_point) {
+        if let Err(e) = gc_worker.start_auto_gc(auto_gc_config, Arc::new(AtomicU64::new(0))) {
             fatal!("failed to start auto_gc on storage, error: {}", e);
         }
 
@@ -713,24 +695,6 @@
 
         initial_metric(&self.config.metric);
 
-<<<<<<< HEAD
-=======
-        // Start CDC.
-        let cdc_endpoint = cdc::Endpoint::new(
-            &self.config.cdc,
-            self.pd_client.clone(),
-            cdc_scheduler.clone(),
-            self.router.clone(),
-            cdc_ob,
-            engines.store_meta.clone(),
-            self.concurrency_manager.clone(),
-            server.env(),
-            self.security_mgr.clone(),
-        );
-        cdc_worker.start_with_timer(cdc_endpoint);
-        self.to_stop.push(cdc_worker);
-
->>>>>>> 941bbff4
         self.servers = Some(Servers {
             lock_mgr,
             server,
