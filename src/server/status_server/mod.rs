// Copyright 2018 TiKV Project Authors. Licensed under Apache-2.0.

/// Provides profilers for TiKV.
mod profile;
use std::{
    error::Error as StdError,
    net::SocketAddr,
    path::PathBuf,
    pin::Pin,
    str::{self, FromStr},
    sync::Arc,
    task::{Context, Poll},
    time::{Duration, Instant},
};

use async_stream::stream;
use collections::HashMap;
<<<<<<< HEAD
use engine_traits::KvEngine;
=======
>>>>>>> 25261c8a
use flate2::{write::GzEncoder, Compression};
use futures::{
    compat::{Compat01As03, Stream01CompatExt},
    future::{ok, poll_fn},
    prelude::*,
};
use http::header::{HeaderValue, ACCEPT_ENCODING, CONTENT_ENCODING, CONTENT_TYPE};
use hyper::{
    self, header,
    server::{
        accept::Accept,
        conn::{AddrIncoming, AddrStream},
        Builder as HyperBuilder,
    },
    service::{make_service_fn, service_fn},
    Body, Method, Request, Response, Server, StatusCode,
};
use online_config::OnlineConfig;
use openssl::{
    ssl::{Ssl, SslAcceptor, SslContext, SslFiletype, SslMethod, SslVerifyMode},
    x509::X509,
};
use pin_project::pin_project;
pub use profile::{
    activate_heap_profile, deactivate_heap_profile, jeprof_heap_profile, list_heap_profiles,
    read_file, start_one_cpu_profile, start_one_heap_profile,
};
use prometheus::TEXT_FORMAT;
<<<<<<< HEAD
use raftstore::store::{transport::CasualRouter, CasualMessage};
use regex::Regex;
use security::{self, SecurityConfig};
use serde_json::Value;
=======
use regex::Regex;
use security::{self, SecurityConfig};
use serde_json::Value;
use tikv_kv::RaftExtension;
>>>>>>> 25261c8a
use tikv_util::{
    logger::set_log_level,
    metrics::{dump, dump_to},
    timer::GLOBAL_TIMER_HANDLE,
};
use tokio::{
    io::{AsyncRead, AsyncWrite},
    runtime::{Builder, Handle, Runtime},
    sync::oneshot::{self, Receiver, Sender},
};
use tokio_openssl::SslStream;

use crate::{
    config::{ConfigController, LogLevel},
    server::Result,
    tikv_util::sys::thread::ThreadBuildWrapper,
};

static TIMER_CANCELED: &str = "tokio timer canceled";

#[cfg(feature = "failpoints")]
static MISSING_NAME: &[u8] = b"Missing param name";
#[cfg(feature = "failpoints")]
static MISSING_ACTIONS: &[u8] = b"Missing param actions";
#[cfg(feature = "failpoints")]
static FAIL_POINTS_REQUEST_PATH: &str = "/fail";

#[derive(Serialize, Deserialize)]
#[serde(rename_all = "kebab-case")]
struct LogLevelRequest {
    pub log_level: LogLevel,
}

pub struct StatusServer<R> {
    thread_pool: Runtime,
    tx: Sender<()>,
    rx: Option<Receiver<()>>,
    addr: Option<SocketAddr>,
    cfg_controller: ConfigController,
    router: R,
    security_config: Arc<SecurityConfig>,
    store_path: PathBuf,
}

impl<R> StatusServer<R>
where
    R: 'static + Send,
{
    pub fn new(
        status_thread_pool_size: usize,
        cfg_controller: ConfigController,
        security_config: Arc<SecurityConfig>,
        router: R,
        store_path: PathBuf,
    ) -> Result<Self> {
        let thread_pool = Builder::new_multi_thread()
            .enable_all()
            .worker_threads(status_thread_pool_size)
            .thread_name("status-server")
            .after_start_wrapper(|| debug!("Status server started"))
            .before_stop_wrapper(|| debug!("stopping status server"))
            .build()?;

        let (tx, rx) = oneshot::channel::<()>();
        Ok(StatusServer {
            thread_pool,
            tx,
            rx: Some(rx),
            addr: None,
            cfg_controller,
            router,
            security_config,
            store_path,
        })
    }

    fn list_heap_prof(_req: Request<Body>) -> hyper::Result<Response<Body>> {
        let profiles = match list_heap_profiles() {
            Ok(s) => s,
            Err(e) => return Ok(make_response(StatusCode::INTERNAL_SERVER_ERROR, e)),
        };

        let text = profiles
            .into_iter()
            .map(|(f, ct)| format!("{}\t\t{}", f, ct))
            .collect::<Vec<_>>()
            .join("\n")
            .into_bytes();

        let response = Response::builder()
            .header("Content-Type", mime::TEXT_PLAIN.to_string())
            .header("Content-Length", text.len())
            .body(text.into())
            .unwrap();
        Ok(response)
    }

    async fn activate_heap_prof(
        req: Request<Body>,
        store_path: PathBuf,
    ) -> hyper::Result<Response<Body>> {
        let query = req.uri().query().unwrap_or("");
        let query_pairs: HashMap<_, _> = url::form_urlencoded::parse(query.as_bytes()).collect();

        let interval: u64 = match query_pairs.get("interval") {
            Some(val) => match val.parse() {
                Ok(val) => val,
                Err(err) => return Ok(make_response(StatusCode::BAD_REQUEST, err.to_string())),
            },
            None => 60,
        };

        let interval = Duration::from_secs(interval);
        let period = GLOBAL_TIMER_HANDLE
            .interval(Instant::now() + interval, interval)
            .compat()
            .map_ok(|_| ())
            .map_err(|_| TIMER_CANCELED.to_owned())
            .into_stream();
        let (tx, rx) = oneshot::channel();
        let callback = move || tx.send(()).unwrap_or_default();
        let res = Handle::current().spawn(activate_heap_profile(period, store_path, callback));
        if rx.await.is_ok() {
            let msg = "activate heap profile success";
            Ok(make_response(StatusCode::OK, msg))
        } else {
            let errmsg = format!("{:?}", res.await);
            Ok(make_response(StatusCode::INTERNAL_SERVER_ERROR, errmsg))
        }
    }

    fn deactivate_heap_prof(_req: Request<Body>) -> hyper::Result<Response<Body>> {
        let body = if deactivate_heap_profile() {
            "deactivate heap profile success"
        } else {
            "no heap profile is running"
        };
        Ok(make_response(StatusCode::OK, body))
    }

    #[allow(dead_code)]
    async fn dump_heap_prof_to_resp(req: Request<Body>) -> hyper::Result<Response<Body>> {
        let query = req.uri().query().unwrap_or("");
        let query_pairs: HashMap<_, _> = url::form_urlencoded::parse(query.as_bytes()).collect();

        let use_jeprof = query_pairs.get("jeprof").map(|x| x.as_ref()) == Some("true");

        let result = if let Some(name) = query_pairs.get("name") {
            if use_jeprof {
                jeprof_heap_profile(name)
            } else {
                read_file(name)
            }
        } else {
            let mut seconds = 10;
            if let Some(s) = query_pairs.get("seconds") {
                match s.parse() {
                    Ok(val) => seconds = val,
                    Err(_) => {
                        let errmsg = "request should have seconds argument".to_owned();
                        return Ok(make_response(StatusCode::BAD_REQUEST, errmsg));
                    }
                }
            }
            let timer = GLOBAL_TIMER_HANDLE.delay(Instant::now() + Duration::from_secs(seconds));
            let end = Compat01As03::new(timer)
                .map_err(|_| TIMER_CANCELED.to_owned())
                .into_future();
            start_one_heap_profile(end, use_jeprof).await
        };

        match result {
            Ok(body) => {
                info!("dump or get heap profile successfully");
                let mut response = Response::builder()
                    .header("X-Content-Type-Options", "nosniff")
                    .header("Content-Disposition", "attachment; filename=\"profile\"")
                    .header("Content-Length", body.len());
                response = if use_jeprof {
                    response.header("Content-Type", mime::IMAGE_SVG.to_string())
                } else {
                    response.header("Content-Type", mime::APPLICATION_OCTET_STREAM.to_string())
                };
                Ok(response.body(body.into()).unwrap())
            }
            Err(e) => {
                info!("dump or get heap profile fail: {}", e);
                Ok(make_response(StatusCode::INTERNAL_SERVER_ERROR, e))
            }
        }
    }

    async fn get_config(
        req: Request<Body>,
        cfg_controller: &ConfigController,
    ) -> hyper::Result<Response<Body>> {
        let mut full = false;
        if let Some(query) = req.uri().query() {
            let query_pairs: HashMap<_, _> =
                url::form_urlencoded::parse(query.as_bytes()).collect();
            full = match query_pairs.get("full") {
                Some(val) => match val.parse() {
                    Ok(val) => val,
                    Err(err) => return Ok(make_response(StatusCode::BAD_REQUEST, err.to_string())),
                },
                None => false,
            };
        }
        let encode_res = if full {
            // Get all config
            serde_json::to_string(&cfg_controller.get_current())
        } else {
            // Filter hidden config
            serde_json::to_string(&cfg_controller.get_current().get_encoder())
        };
        Ok(match encode_res {
            Ok(json) => Response::builder()
                .header(header::CONTENT_TYPE, "application/json")
                .body(Body::from(json))
                .unwrap(),
            Err(_) => make_response(StatusCode::INTERNAL_SERVER_ERROR, "Internal Server Error"),
        })
    }

    async fn update_config(
        cfg_controller: ConfigController,
        req: Request<Body>,
    ) -> hyper::Result<Response<Body>> {
        let mut body = Vec::new();
        req.into_body()
            .try_for_each(|bytes| {
                body.extend(bytes);
                ok(())
            })
            .await?;
        Ok(match decode_json(&body) {
            Ok(change) => match cfg_controller.update(change) {
                Err(e) => {
                    if let Some(e) = e.downcast_ref::<std::io::Error>() {
                        make_response(
                            StatusCode::INTERNAL_SERVER_ERROR,
                            format!(
                                "config changed, but failed to persist change due to err: {:?}",
                                e
                            ),
                        )
                    } else {
                        make_response(
                            StatusCode::INTERNAL_SERVER_ERROR,
                            format!("failed to update, error: {:?}", e),
                        )
                    }
                }
                Ok(_) => {
                    let mut resp = Response::default();
                    *resp.status_mut() = StatusCode::OK;
                    resp
                }
            },
            Err(e) => make_response(
                StatusCode::INTERNAL_SERVER_ERROR,
                format!("failed to decode, error: {:?}", e),
            ),
        })
    }

    async fn update_config_from_toml_file(
        cfg_controller: ConfigController,
        _req: Request<Body>,
    ) -> hyper::Result<Response<Body>> {
        match cfg_controller.update_from_toml_file() {
            Err(e) => Ok(make_response(
                StatusCode::INTERNAL_SERVER_ERROR,
                format!("failed to update, error: {:?}", e),
            )),
            Ok(_) => {
                let mut resp = Response::default();
                *resp.status_mut() = StatusCode::OK;
                Ok(resp)
            }
        }
    }

    pub async fn dump_cpu_prof_to_resp(req: Request<Body>) -> hyper::Result<Response<Body>> {
        let query = req.uri().query().unwrap_or("");
        let query_pairs: HashMap<_, _> = url::form_urlencoded::parse(query.as_bytes()).collect();

        let seconds: u64 = match query_pairs.get("seconds") {
            Some(val) => match val.parse() {
                Ok(val) => val,
                Err(err) => return Ok(make_response(StatusCode::BAD_REQUEST, err.to_string())),
            },
            None => 10,
        };

        let frequency: i32 = match query_pairs.get("frequency") {
            Some(val) => match val.parse() {
                Ok(val) => val,
                Err(err) => return Ok(make_response(StatusCode::BAD_REQUEST, err.to_string())),
            },
            None => 99, /* Default frequency of sampling. 99Hz to avoid coincide with special
                         * periods */
        };

        let prototype_content_type: hyper::http::HeaderValue =
            hyper::http::HeaderValue::from_str("application/protobuf").unwrap();
        let output_protobuf = req.headers().get("Content-Type") == Some(&prototype_content_type);

        let timer = GLOBAL_TIMER_HANDLE.delay(Instant::now() + Duration::from_secs(seconds));
        let end = async move {
            Compat01As03::new(timer)
                .await
                .map_err(|_| TIMER_CANCELED.to_owned())
        };
        match start_one_cpu_profile(end, frequency, output_protobuf).await {
            Ok(body) => {
                info!("dump cpu profile successfully");
                let mut response = Response::builder()
                    .header(
                        "Content-Disposition",
                        "attachment; filename=\"cpu_profile\"",
                    )
                    .header("Content-Length", body.len());
                response = if output_protobuf {
                    response.header("Content-Type", mime::APPLICATION_OCTET_STREAM.to_string())
                } else {
                    response.header("Content-Type", mime::IMAGE_SVG.to_string())
                };
                Ok(response.body(body.into()).unwrap())
            }
            Err(e) => {
                info!("dump cpu profile fail: {}", e);
                Ok(make_response(StatusCode::INTERNAL_SERVER_ERROR, e))
            }
        }
    }

    async fn change_log_level(req: Request<Body>) -> hyper::Result<Response<Body>> {
        let mut body = Vec::new();
        req.into_body()
            .try_for_each(|bytes| {
                body.extend(bytes);
                ok(())
            })
            .await?;

        let log_level_request: std::result::Result<LogLevelRequest, serde_json::error::Error> =
            serde_json::from_slice(&body);

        match log_level_request {
            Ok(req) => {
                set_log_level(req.log_level.into());
                Ok(Response::new(Body::empty()))
            }
            Err(err) => Ok(make_response(StatusCode::BAD_REQUEST, err.to_string())),
        }
    }

    pub fn stop(self) {
        let _ = self.tx.send(());
        self.thread_pool.shutdown_timeout(Duration::from_secs(3));
    }

    // Return listening address, this may only be used for outer test
    // to get the real address because we may use "127.0.0.1:0"
    // in test to avoid port conflict.
    pub fn listening_addr(&self) -> SocketAddr {
        self.addr.unwrap()
    }
}

impl<R> StatusServer<R>
where
    R: 'static + Send + RaftExtension + Clone,
{
    pub async fn dump_region_meta(req: Request<Body>, router: R) -> hyper::Result<Response<Body>> {
        lazy_static! {
            static ref REGION: Regex = Regex::new(r"/region/(?P<id>\d+)").unwrap();
        }

        fn not_found(msg: impl Into<Body>) -> hyper::Result<Response<Body>> {
            Ok(make_response(StatusCode::NOT_FOUND, msg))
        }

        let cap = match REGION.captures(req.uri().path()) {
            Some(cap) => cap,
            None => return not_found(format!("path {} not found", req.uri().path())),
        };

        let id: u64 = match cap["id"].parse() {
            Ok(id) => id,
            Err(err) => {
                return Ok(make_response(
                    StatusCode::BAD_REQUEST,
                    format!("invalid region id: {}", err),
                ));
            }
        };
<<<<<<< HEAD
        let (tx, rx) = oneshot::channel();
        match router.send(
            id,
            CasualMessage::AccessPeer(Box::new(move |meta| {
                if let Err(meta) = tx.send(meta) {
                    error!("receiver dropped, region meta: {:?}", meta)
                }
            })),
        ) {
            Ok(_) => (),
            Err(raftstore::Error::RegionNotFound(_)) => {
=======
        let f = router.query_region(id);
        let meta = match f.await {
            Ok(meta) => meta,
            Err(tikv_kv::Error(box tikv_kv::ErrorInner::Request(header)))
                if header.has_region_not_found() =>
            {
>>>>>>> 25261c8a
                return not_found(format!("region({}) not found", id));
            }
            Err(err) => {
                return Ok(make_response(
                    StatusCode::INTERNAL_SERVER_ERROR,
                    format!("query failed: {}", err),
                ));
            }
        };

        let body = match serde_json::to_vec(&meta) {
            Ok(body) => body,
            Err(err) => {
                return Ok(make_response(
                    StatusCode::INTERNAL_SERVER_ERROR,
                    format!("fails to json: {}", err),
                ));
            }
        };
        match Response::builder()
            .header("content-type", "application/json")
            .body(hyper::Body::from(body))
        {
            Ok(resp) => Ok(resp),
            Err(err) => Ok(make_response(
                StatusCode::INTERNAL_SERVER_ERROR,
                format!("fails to build response: {}", err),
            )),
        }
    }

    fn handle_get_metrics(
        req: Request<Body>,
        mgr: &ConfigController,
    ) -> hyper::Result<Response<Body>> {
        let should_simplify = mgr.get_current().server.simplify_metrics;
        let gz_encoding = client_accept_gzip(&req);
        let metrics = if gz_encoding {
            // gzip can reduce the body size to less than 1/10.
            let mut encoder = GzEncoder::new(vec![], Compression::default());
            dump_to(&mut encoder, should_simplify);
            encoder.finish().unwrap()
        } else {
            dump(should_simplify).into_bytes()
        };
        let mut resp = Response::new(metrics.into());
        resp.headers_mut()
            .insert(CONTENT_TYPE, HeaderValue::from_static(TEXT_FORMAT));
        if gz_encoding {
            resp.headers_mut()
                .insert(CONTENT_ENCODING, HeaderValue::from_static("gzip"));
        }

        Ok(resp)
    }

    fn start_serve<I, C>(&mut self, builder: HyperBuilder<I>)
    where
        I: Accept<Conn = C, Error = std::io::Error> + Send + 'static,
        I::Error: Into<Box<dyn StdError + Send + Sync>>,
        I::Conn: AsyncRead + AsyncWrite + Unpin + Send + 'static,
        C: ServerConnection,
    {
        let security_config = self.security_config.clone();
        let cfg_controller = self.cfg_controller.clone();
        let router = self.router.clone();
        let store_path = self.store_path.clone();
        // Start to serve.
        let server = builder.serve(make_service_fn(move |conn: &C| {
            let x509 = conn.get_x509();
            let security_config = security_config.clone();
            let cfg_controller = cfg_controller.clone();
            let router = router.clone();
            let store_path = store_path.clone();
            async move {
                // Create a status service.
                Ok::<_, hyper::Error>(service_fn(move |req: Request<Body>| {
                    let x509 = x509.clone();
                    let security_config = security_config.clone();
                    let cfg_controller = cfg_controller.clone();
                    let router = router.clone();
                    let store_path = store_path.clone();
                    async move {
                        let path = req.uri().path().to_owned();
                        let method = req.method().to_owned();

                        #[cfg(feature = "failpoints")]
                        {
                            if path.starts_with(FAIL_POINTS_REQUEST_PATH) {
                                return handle_fail_points_request(req).await;
                            }
                        }

                        // 1. POST "/config" will modify the configuration of TiKV.
                        // 2. GET "/region" will get start key and end key. These keys could be
                        // actual user data since in some cases the data itself is stored in the
                        // key.
                        let should_check_cert = !matches!(
                            (&method, path.as_ref()),
                            (&Method::GET, "/metrics")
                                | (&Method::GET, "/status")
                                | (&Method::GET, "/config")
                                | (&Method::GET, "/debug/pprof/profile")
                        );

                        if should_check_cert && !check_cert(security_config, x509) {
                            return Ok(make_response(
                                StatusCode::FORBIDDEN,
                                "certificate role error",
                            ));
                        }

                        match (method, path.as_ref()) {
                            (Method::GET, "/metrics") => {
                                Self::handle_get_metrics(req, &cfg_controller)
                            }
                            (Method::GET, "/status") => Ok(Response::default()),
                            (Method::GET, "/debug/pprof/heap_list") => Self::list_heap_prof(req),
                            (Method::GET, "/debug/pprof/heap_activate") => {
                                Self::activate_heap_prof(req, store_path).await
                            }
                            (Method::GET, "/debug/pprof/heap_deactivate") => {
                                Self::deactivate_heap_prof(req)
                            }
                            // (Method::GET, "/debug/pprof/heap") => {
                            //     Self::dump_heap_prof_to_resp(req).await
                            // }
                            (Method::GET, "/config") => {
                                Self::get_config(req, &cfg_controller).await
                            }
                            (Method::POST, "/config") => {
                                Self::update_config(cfg_controller.clone(), req).await
                            }
                            // This interface is used for configuration file hosting scenarios,
                            // TiKV will not update configuration files, and this interface will
                            // silently ignore configration items that cannot be updated online,
                            // hand it over to the hosting platform for processing.
                            (Method::PUT, "/config/reload") => {
                                Self::update_config_from_toml_file(cfg_controller.clone(), req)
                                    .await
                            }
                            (Method::GET, "/debug/pprof/profile") => {
                                Self::dump_cpu_prof_to_resp(req).await
                            }
                            (Method::GET, "/debug/fail_point") => {
                                info!("debug fail point API start");
                                fail_point!("debug_fail_point");
                                info!("debug fail point API finish");
                                Ok(Response::default())
                            }
                            (Method::GET, path) if path.starts_with("/region") => {
                                Self::dump_region_meta(req, router).await
                            }
                            (Method::PUT, path) if path.starts_with("/log-level") => {
                                Self::change_log_level(req).await
                            }
                            _ => Ok(make_response(StatusCode::NOT_FOUND, "path not found")),
                        }
                    }
                }))
            }
        }));

        let rx = self.rx.take().unwrap();
        let graceful = server
            .with_graceful_shutdown(async move {
                let _ = rx.await;
            })
            .map_err(|e| error!("Status server error: {:?}", e));
        self.thread_pool.spawn(graceful);
    }

    pub fn start(&mut self, status_addr: String) -> Result<()> {
        let addr = SocketAddr::from_str(&status_addr)?;

        let incoming = {
            let _enter = self.thread_pool.enter();
            AddrIncoming::bind(&addr)
        }?;
        self.addr = Some(incoming.local_addr());
        if !self.security_config.cert_path.is_empty()
            && !self.security_config.key_path.is_empty()
            && !self.security_config.ca_path.is_empty()
        {
            let tls_incoming = tls_incoming(self.security_config.clone(), incoming)?;
            let server = Server::builder(tls_incoming);
            self.start_serve(server);
        } else {
            let server = Server::builder(incoming);
            self.start_serve(server);
        }
        Ok(())
    }
}

// To unify TLS/Plain connection usage in start_serve function
trait ServerConnection {
    fn get_x509(&self) -> Option<X509>;
}

impl ServerConnection for SslStream<AddrStream> {
    fn get_x509(&self) -> Option<X509> {
        self.ssl().peer_certificate()
    }
}

impl ServerConnection for AddrStream {
    fn get_x509(&self) -> Option<X509> {
        None
    }
}

// Check if the peer's x509 certificate meets the requirements, this should
// be called where the access should be controlled.
//
// For now, the check only verifies the role of the peer certificate.
fn check_cert(security_config: Arc<SecurityConfig>, cert: Option<X509>) -> bool {
    // if `cert_allowed_cn` is empty, skip check and return true
    if !security_config.cert_allowed_cn.is_empty() {
        if let Some(x509) = cert {
            if let Some(name) = x509
                .subject_name()
                .entries_by_nid(openssl::nid::Nid::COMMONNAME)
                .next()
            {
                let data = name.data().as_slice();
                // Check common name in peer cert
                return security::match_peer_names(
                    &security_config.cert_allowed_cn,
                    std::str::from_utf8(data).unwrap(),
                );
            }
        }
        false
    } else {
        true
    }
}

fn tls_acceptor(security_config: &SecurityConfig) -> Result<SslAcceptor> {
    let mut acceptor = SslAcceptor::mozilla_modern(SslMethod::tls())?;
    acceptor.set_ca_file(&security_config.ca_path)?;
    acceptor.set_certificate_chain_file(&security_config.cert_path)?;
    acceptor.set_private_key_file(&security_config.key_path, SslFiletype::PEM)?;
    if !security_config.cert_allowed_cn.is_empty() {
        acceptor.set_verify(SslVerifyMode::PEER | SslVerifyMode::FAIL_IF_NO_PEER_CERT);
    }
    Ok(acceptor.build())
}

fn tls_incoming(
    security_config: Arc<SecurityConfig>,
    mut incoming: AddrIncoming,
) -> Result<impl Accept<Conn = SslStream<AddrStream>, Error = std::io::Error>> {
    let mut context = tls_acceptor(&security_config)?.into_context();
    let mut cert_last_modified_time = None;
    let mut handle_ssl_error = move |context: &mut SslContext| {
        match security_config.is_modified(&mut cert_last_modified_time) {
            Ok(true) => match tls_acceptor(&security_config) {
                Ok(acceptor) => {
                    *context = acceptor.into_context();
                }
                Err(e) => {
                    error!("Failed to reload TLS certificate: {}", e);
                }
            },
            Ok(false) => {
                // TLS certificate is not changed, do nothing
            }
            Err(e) => {
                error!("Failed to load certificate file metadata: {}", e);
            }
        }
    };
    let s = stream! {
        loop {
            let stream = match poll_fn(|cx| Pin::new(&mut incoming).poll_accept(cx)).await {
                Some(Ok(stream)) => stream,
                Some(Err(e)) => {
                    yield Err(e);
                    continue;
                }
                None => break,
            };
            let ssl = match Ssl::new(&context) {
                Ok(ssl) => ssl,
                Err(err) => {
                    error!("Status server error: {}", err);
                    handle_ssl_error(&mut context);
                    continue;
                }
            };
            match tokio_openssl::SslStream::new(ssl, stream) {
                Ok(mut ssl_stream) => match Pin::new(&mut ssl_stream).accept().await {
                    Err(_) => {
                        error!("Status server error: TLS handshake error");
                        handle_ssl_error(&mut context);
                        continue;
                    },
                    Ok(()) => {
                        yield Ok(ssl_stream);
                    },
                }
                Err(err) => {
                    error!("Status server error: {}", err);
                    handle_ssl_error(&mut context);
                    continue;
                }
            };
        }
    };
    Ok(TlsIncoming(s))
}

#[pin_project]
struct TlsIncoming<S>(#[pin] S);

impl<S> Accept for TlsIncoming<S>
where
    S: Stream<Item = std::io::Result<SslStream<AddrStream>>>,
{
    type Conn = SslStream<AddrStream>;
    type Error = std::io::Error;

    fn poll_accept(
        self: Pin<&mut Self>,
        cx: &mut Context<'_>,
    ) -> Poll<Option<std::io::Result<Self::Conn>>> {
        self.project().0.poll_next(cx)
    }
}

// For handling fail points related requests
#[cfg(feature = "failpoints")]
async fn handle_fail_points_request(req: Request<Body>) -> hyper::Result<Response<Body>> {
    let path = req.uri().path().to_owned();
    let method = req.method().to_owned();
    let fail_path = format!("{}/", FAIL_POINTS_REQUEST_PATH);
    let fail_path_has_sub_path: bool = path.starts_with(&fail_path);

    match (method, fail_path_has_sub_path) {
        (Method::PUT, true) => {
            let mut buf = Vec::new();
            req.into_body()
                .try_for_each(|bytes| {
                    buf.extend(bytes);
                    ok(())
                })
                .await?;
            let (_, name) = path.split_at(fail_path.len());
            if name.is_empty() {
                return Ok(Response::builder()
                    .status(StatusCode::UNPROCESSABLE_ENTITY)
                    .body(MISSING_NAME.into())
                    .unwrap());
            };

            let actions = String::from_utf8(buf).unwrap_or_default();
            if actions.is_empty() {
                return Ok(Response::builder()
                    .status(StatusCode::UNPROCESSABLE_ENTITY)
                    .body(MISSING_ACTIONS.into())
                    .unwrap());
            };

            if let Err(e) = fail::cfg(name.to_owned(), &actions) {
                return Ok(Response::builder()
                    .status(StatusCode::BAD_REQUEST)
                    .body(e.into())
                    .unwrap());
            }
            let body = format!("Added fail point with name: {}, actions: {}", name, actions);
            Ok(Response::new(body.into()))
        }
        (Method::DELETE, true) => {
            let (_, name) = path.split_at(fail_path.len());
            if name.is_empty() {
                return Ok(Response::builder()
                    .status(StatusCode::UNPROCESSABLE_ENTITY)
                    .body(MISSING_NAME.into())
                    .unwrap());
            };

            fail::remove(name);
            let body = format!("Deleted fail point with name: {}", name);
            Ok(Response::new(body.into()))
        }
        (Method::GET, _) => {
            // In this scope the path must be like /fail...(/...), which starts with
            // FAIL_POINTS_REQUEST_PATH and may or may not have a sub path
            // Now we return 404 when path is neither /fail nor /fail/
            if path != FAIL_POINTS_REQUEST_PATH && path != fail_path {
                return Ok(Response::builder()
                    .status(StatusCode::NOT_FOUND)
                    .body(Body::empty())
                    .unwrap());
            }

            // From here path is either /fail or /fail/, return lists of fail points
            let list: Vec<String> = fail::list()
                .into_iter()
                .map(move |(name, actions)| format!("{}={}", name, actions))
                .collect();
            let list = list.join("\n");
            Ok(Response::new(list.into()))
        }
        _ => Ok(Response::builder()
            .status(StatusCode::METHOD_NOT_ALLOWED)
            .body(Body::empty())
            .unwrap()),
    }
}

// check if the client allow return response with gzip compression
// the following logic is port from prometheus's golang:
// https://github.com/prometheus/client_golang/blob/24172847e35ba46025c49d90b8846b59eb5d9ead/prometheus/promhttp/http.go#L155-L176
fn client_accept_gzip(req: &Request<Body>) -> bool {
    let encoding = req
        .headers()
        .get(ACCEPT_ENCODING)
        .map(|enc| enc.to_str().unwrap_or_default())
        .unwrap_or_default();
    encoding
        .split(',')
        .map(|s| s.trim())
        .any(|s| s == "gzip" || s.starts_with("gzip;"))
}

// Decode different type of json value to string value
fn decode_json(
    data: &[u8],
) -> std::result::Result<std::collections::HashMap<String, String>, Box<dyn std::error::Error>> {
    let json: Value = serde_json::from_slice(data)?;
    if let Value::Object(map) = json {
        let mut dst = std::collections::HashMap::new();
        for (k, v) in map.into_iter() {
            let v = match v {
                Value::Bool(v) => format!("{}", v),
                Value::Number(v) => format!("{}", v),
                Value::String(v) => v,
                Value::Array(_) => return Err("array type are not supported".to_owned().into()),
                _ => return Err("wrong format".to_owned().into()),
            };
            dst.insert(k, v);
        }
        Ok(dst)
    } else {
        Err("wrong format".to_owned().into())
    }
}

fn make_response<T>(status_code: StatusCode, message: T) -> Response<Body>
where
    T: Into<Body>,
{
    Response::builder()
        .status(status_code)
        .body(message.into())
        .unwrap()
}

#[cfg(test)]
mod tests {
    use std::{env, io::Read, path::PathBuf, sync::Arc};

    use collections::HashSet;
<<<<<<< HEAD
    use engine_test::kv::KvTestEngine;
    use flate2::read::GzDecoder;
    use futures::{executor::block_on, future::ok, prelude::*};
=======
    use flate2::read::GzDecoder;
    use futures::{
        executor::block_on,
        future::{ok, BoxFuture},
        prelude::*,
    };
>>>>>>> 25261c8a
    use http::header::{HeaderValue, ACCEPT_ENCODING};
    use hyper::{body::Buf, client::HttpConnector, Body, Client, Method, Request, StatusCode, Uri};
    use hyper_openssl::HttpsConnector;
    use online_config::OnlineConfig;
    use openssl::ssl::{SslConnector, SslFiletype, SslMethod};
    use raftstore::store::region_meta::RegionMeta;
    use security::SecurityConfig;
    use test_util::new_security_cfg;
    use tikv_kv::RaftExtension;
    use tikv_util::logger::get_log_level;

    use crate::{
        config::{ConfigController, TikvConfig},
        server::status_server::{profile::TEST_PROFILE_MUTEX, LogLevelRequest, StatusServer},
    };

    #[derive(Clone)]
    struct MockRouter;

    impl RaftExtension for MockRouter {
        fn query_region(&self, region_id: u64) -> BoxFuture<'static, tikv_kv::Result<RegionMeta>> {
            Box::pin(async move { Err(raftstore::Error::RegionNotFound(region_id).into()) })
        }
    }

    #[test]
    fn test_status_service() {
        let temp_dir = tempfile::TempDir::new().unwrap();
        let mut status_server = StatusServer::new(
            1,
            ConfigController::default(),
            Arc::new(SecurityConfig::default()),
            MockRouter,
            temp_dir.path().to_path_buf(),
        )
        .unwrap();
        let addr = "127.0.0.1:0".to_owned();
        let _ = status_server.start(addr);
        let client = Client::new();
        let uri = Uri::builder()
            .scheme("http")
            .authority(status_server.listening_addr().to_string().as_str())
            .path_and_query("/metrics")
            .build()
            .unwrap();

        let handle = status_server.thread_pool.spawn(async move {
            let res = client.get(uri).await.unwrap();
            assert_eq!(res.status(), StatusCode::OK);
        });
        block_on(handle).unwrap();
        status_server.stop();
    }

    #[test]
    fn test_security_status_service_without_cn() {
        do_test_security_status_service(HashSet::default(), true);
    }

    #[test]
    fn test_security_status_service_with_cn() {
        let mut allowed_cn = HashSet::default();
        allowed_cn.insert("tikv-server".to_owned());
        do_test_security_status_service(allowed_cn, true);
    }

    #[test]
    fn test_security_status_service_with_cn_fail() {
        let mut allowed_cn = HashSet::default();
        allowed_cn.insert("invaild-cn".to_owned());
        do_test_security_status_service(allowed_cn, false);
    }

    #[test]
    fn test_config_endpoint() {
        let temp_dir = tempfile::TempDir::new().unwrap();
        let mut status_server = StatusServer::new(
            1,
            ConfigController::default(),
            Arc::new(SecurityConfig::default()),
            MockRouter,
            temp_dir.path().to_path_buf(),
        )
        .unwrap();
        let addr = "127.0.0.1:0".to_owned();
        let _ = status_server.start(addr);
        let client = Client::new();
        let uri = Uri::builder()
            .scheme("http")
            .authority(status_server.listening_addr().to_string().as_str())
            .path_and_query("/config")
            .build()
            .unwrap();
        let handle = status_server.thread_pool.spawn(async move {
            let resp = client.get(uri).await.unwrap();
            assert_eq!(resp.status(), StatusCode::OK);
            let mut v = Vec::new();
            resp.into_body()
                .try_for_each(|bytes| {
                    v.extend(bytes);
                    ok(())
                })
                .await
                .unwrap();
            let resp_json = String::from_utf8_lossy(&v).to_string();
            let cfg = TikvConfig::default();
            serde_json::to_string(&cfg.get_encoder())
                .map(|cfg_json| {
                    assert_eq!(resp_json, cfg_json);
                })
                .expect("Could not convert TikvConfig to string");
        });
        block_on(handle).unwrap();
        status_server.stop();
    }

    #[cfg(feature = "failpoints")]
    #[test]
    fn test_status_service_fail_endpoints() {
        let _guard = fail::FailScenario::setup();
        let temp_dir = tempfile::TempDir::new().unwrap();
        let mut status_server = StatusServer::new(
            1,
            ConfigController::default(),
            Arc::new(SecurityConfig::default()),
            MockRouter,
            temp_dir.path().to_path_buf(),
        )
        .unwrap();
        let addr = "127.0.0.1:0".to_owned();
        let _ = status_server.start(addr);
        let client = Client::new();
        let addr = status_server.listening_addr().to_string();

        let handle = status_server.thread_pool.spawn(async move {
            // test add fail point
            let uri = Uri::builder()
                .scheme("http")
                .authority(addr.as_str())
                .path_and_query("/fail/test_fail_point_name")
                .build()
                .unwrap();
            let mut req = Request::new(Body::from("panic"));
            *req.method_mut() = Method::PUT;
            *req.uri_mut() = uri;

            let res = client.request(req).await.unwrap();
            assert_eq!(res.status(), StatusCode::OK);
            let list: Vec<String> = fail::list()
                .into_iter()
                .map(move |(name, actions)| format!("{}={}", name, actions))
                .collect();
            assert_eq!(list.len(), 1);
            let list = list.join(";");
            assert_eq!("test_fail_point_name=panic", list);

            // test add another fail point
            let uri = Uri::builder()
                .scheme("http")
                .authority(addr.as_str())
                .path_and_query("/fail/and_another_name")
                .build()
                .unwrap();
            let mut req = Request::new(Body::from("panic"));
            *req.method_mut() = Method::PUT;
            *req.uri_mut() = uri;

            let res = client.request(req).await.unwrap();

            assert_eq!(res.status(), StatusCode::OK);

            let list: Vec<String> = fail::list()
                .into_iter()
                .map(move |(name, actions)| format!("{}={}", name, actions))
                .collect();
            assert_eq!(2, list.len());
            let list = list.join(";");
            assert!(list.contains("test_fail_point_name=panic"));
            assert!(list.contains("and_another_name=panic"));

            // test list fail points
            let uri = Uri::builder()
                .scheme("http")
                .authority(addr.as_str())
                .path_and_query("/fail")
                .build()
                .unwrap();
            let mut req = Request::default();
            *req.method_mut() = Method::GET;
            *req.uri_mut() = uri;

            let res = client.request(req).await.unwrap();
            assert_eq!(res.status(), StatusCode::OK);
            let mut body = Vec::new();
            res.into_body()
                .try_for_each(|bytes| {
                    body.extend(bytes);
                    ok(())
                })
                .await
                .unwrap();
            let body = String::from_utf8(body).unwrap();
            assert!(body.contains("test_fail_point_name=panic"));
            assert!(body.contains("and_another_name=panic"));

            // test delete fail point
            let uri = Uri::builder()
                .scheme("http")
                .authority(addr.as_str())
                .path_and_query("/fail/test_fail_point_name")
                .build()
                .unwrap();
            let mut req = Request::default();
            *req.method_mut() = Method::DELETE;
            *req.uri_mut() = uri;

            let res = client.request(req).await.unwrap();
            assert_eq!(res.status(), StatusCode::OK);

            let list: Vec<String> = fail::list()
                .into_iter()
                .map(move |(name, actions)| format!("{}={}", name, actions))
                .collect();
            assert_eq!(1, list.len());
            let list = list.join(";");
            assert_eq!("and_another_name=panic", list);
        });

        block_on(handle).unwrap();
        status_server.stop();
    }

    #[cfg(feature = "failpoints")]
    #[test]
    fn test_status_service_fail_endpoints_can_trigger_fails() {
        let _guard = fail::FailScenario::setup();
        let temp_dir = tempfile::TempDir::new().unwrap();
        let mut status_server = StatusServer::new(
            1,
            ConfigController::default(),
            Arc::new(SecurityConfig::default()),
            MockRouter,
            temp_dir.path().to_path_buf(),
        )
        .unwrap();
        let addr = "127.0.0.1:0".to_owned();
        let _ = status_server.start(addr);
        let client = Client::new();
        let addr = status_server.listening_addr().to_string();

        let handle = status_server.thread_pool.spawn(async move {
            // test add fail point
            let uri = Uri::builder()
                .scheme("http")
                .authority(addr.as_str())
                .path_and_query("/fail/a_test_fail_name_nobody_else_is_using")
                .build()
                .unwrap();
            let mut req = Request::new(Body::from("return"));
            *req.method_mut() = Method::PUT;
            *req.uri_mut() = uri;

            let res = client.request(req).await.unwrap();
            assert_eq!(res.status(), StatusCode::OK);
        });

        block_on(handle).unwrap();
        status_server.stop();

        let true_only_if_fail_point_triggered = || {
            fail_point!("a_test_fail_name_nobody_else_is_using", |_| { true });
            false
        };
        assert!(true_only_if_fail_point_triggered());
    }

    #[cfg(not(feature = "failpoints"))]
    #[test]
    fn test_status_service_fail_endpoints_should_give_404_when_failpoints_are_disable() {
        let _guard = fail::FailScenario::setup();
        let temp_dir = tempfile::TempDir::new().unwrap();
        let mut status_server = StatusServer::new(
            1,
            ConfigController::default(),
            Arc::new(SecurityConfig::default()),
            MockRouter,
            temp_dir.path().to_path_buf(),
        )
        .unwrap();
        let addr = "127.0.0.1:0".to_owned();
        let _ = status_server.start(addr);
        let client = Client::new();
        let addr = status_server.listening_addr().to_string();

        let handle = status_server.thread_pool.spawn(async move {
            // test add fail point
            let uri = Uri::builder()
                .scheme("http")
                .authority(addr.as_str())
                .path_and_query("/fail/a_test_fail_name_nobody_else_is_using")
                .build()
                .unwrap();
            let mut req = Request::new(Body::from("panic"));
            *req.method_mut() = Method::PUT;
            *req.uri_mut() = uri;

            let res = client.request(req).await.unwrap();
            // without feature "failpoints", this PUT endpoint should return 404
            assert_eq!(res.status(), StatusCode::NOT_FOUND);
        });

        block_on(handle).unwrap();
        status_server.stop();
    }

    fn do_test_security_status_service(allowed_cn: HashSet<String>, expected: bool) {
        let temp_dir = tempfile::TempDir::new().unwrap();
        let mut status_server = StatusServer::new(
            1,
            ConfigController::default(),
            Arc::new(new_security_cfg(Some(allowed_cn))),
            MockRouter,
            temp_dir.path().to_path_buf(),
        )
        .unwrap();
        let addr = "127.0.0.1:0".to_owned();
        let _ = status_server.start(addr);

        let mut connector = HttpConnector::new();
        connector.enforce_http(false);
        let mut ssl = SslConnector::builder(SslMethod::tls()).unwrap();
        ssl.set_certificate_file(
            format!(
                "{}",
                PathBuf::from(env!("CARGO_MANIFEST_DIR"))
                    .join("components/test_util/data/server.pem")
                    .display()
            ),
            SslFiletype::PEM,
        )
        .unwrap();
        ssl.set_private_key_file(
            format!(
                "{}",
                PathBuf::from(env!("CARGO_MANIFEST_DIR"))
                    .join("components/test_util/data/key.pem")
                    .display()
            ),
            SslFiletype::PEM,
        )
        .unwrap();
        ssl.set_ca_file(format!(
            "{}",
            PathBuf::from(env!("CARGO_MANIFEST_DIR"))
                .join("components/test_util/data/ca.pem")
                .display()
        ))
        .unwrap();

        let ssl = HttpsConnector::with_connector(connector, ssl).unwrap();
        let client = Client::builder().build::<_, Body>(ssl);

        let uri = Uri::builder()
            .scheme("https")
            .authority(status_server.listening_addr().to_string().as_str())
            .path_and_query("/region")
            .build()
            .unwrap();

        if expected {
            let handle = status_server.thread_pool.spawn(async move {
                let res = client.get(uri).await.unwrap();
                assert_eq!(res.status(), StatusCode::NOT_FOUND);
            });
            block_on(handle).unwrap();
        } else {
            let handle = status_server.thread_pool.spawn(async move {
                let res = client.get(uri).await.unwrap();
                assert_eq!(res.status(), StatusCode::FORBIDDEN);
            });
            let _ = block_on(handle);
        }
        status_server.stop();
    }

    #[cfg(feature = "mem-profiling")]
    #[test]
    #[ignore]
    fn test_pprof_heap_service() {
        let temp_dir = tempfile::TempDir::new().unwrap();
        let mut status_server = StatusServer::new(
            1,
            ConfigController::default(),
            Arc::new(SecurityConfig::default()),
            MockRouter,
            temp_dir.path().to_path_buf(),
        )
        .unwrap();
        let addr = "127.0.0.1:0".to_owned();
        let _ = status_server.start(addr);
        let client = Client::new();
        let uri = Uri::builder()
            .scheme("http")
            .authority(status_server.listening_addr().to_string().as_str())
            .path_and_query("/debug/pprof/heap?seconds=1")
            .build()
            .unwrap();
        let handle = status_server
            .thread_pool
            .spawn(async move { client.get(uri).await.unwrap() });
        let resp = block_on(handle).unwrap();

        assert_eq!(resp.status(), StatusCode::OK);
        status_server.stop();
    }

    #[test]
    fn test_pprof_profile_service() {
        let _test_guard = TEST_PROFILE_MUTEX.lock().unwrap();
        let temp_dir = tempfile::TempDir::new().unwrap();
        let mut status_server = StatusServer::new(
            1,
            ConfigController::default(),
            Arc::new(SecurityConfig::default()),
            MockRouter,
            temp_dir.path().to_path_buf(),
        )
        .unwrap();
        let addr = "127.0.0.1:0".to_owned();
        let _ = status_server.start(addr);
        let client = Client::new();
        let uri = Uri::builder()
            .scheme("http")
            .authority(status_server.listening_addr().to_string().as_str())
            .path_and_query("/debug/pprof/profile?seconds=1&frequency=99")
            .build()
            .unwrap();
        let handle = status_server
            .thread_pool
            .spawn(async move { client.get(uri).await.unwrap() });
        let resp = block_on(handle).unwrap();
        assert_eq!(resp.status(), StatusCode::OK);
        assert_eq!(
            resp.headers().get("Content-Type").unwrap(),
            &mime::IMAGE_SVG.to_string()
        );
        status_server.stop();
    }

    #[test]
    fn test_metrics() {
        let _test_guard = TEST_PROFILE_MUTEX.lock().unwrap();
        let temp_dir = tempfile::TempDir::new().unwrap();
        let mut status_server = StatusServer::new(
            1,
            ConfigController::default(),
            Arc::new(SecurityConfig::default()),
            MockRouter,
            temp_dir.path().to_path_buf(),
        )
        .unwrap();
        let addr = "127.0.0.1:0".to_owned();
        let _ = status_server.start(addr);

        // test plain test
        let uri = Uri::builder()
            .scheme("http")
            .authority(status_server.listening_addr().to_string().as_str())
            .path_and_query("/metrics")
            .build()
            .unwrap();

        let client = Client::new();
        let url_cloned = uri.clone();
        let handle = status_server
            .thread_pool
            .spawn(async move { client.get(url_cloned).await.unwrap() });
        let resp = block_on(handle).unwrap();
        assert_eq!(resp.status(), StatusCode::OK);
        let body_bytes = block_on(hyper::body::to_bytes(resp.into_body())).unwrap();
        String::from_utf8(body_bytes.as_ref().to_owned()).unwrap();

        // test gzip
        let handle = status_server.thread_pool.spawn(async move {
            let body = Body::default();
            let mut req = Request::new(body);
            req.headers_mut()
                .insert(ACCEPT_ENCODING, HeaderValue::from_static("gzip"));
            *req.uri_mut() = uri;
            let client = Client::new();
            client.request(req).await.unwrap()
        });
        let resp = block_on(handle).unwrap();
        assert_eq!(resp.status(), StatusCode::OK);
        assert_eq!(resp.headers().get("Content-Encoding").unwrap(), "gzip");
        let body_bytes = block_on(hyper::body::to_bytes(resp.into_body())).unwrap();
        let mut decoded_bytes = vec![];
        GzDecoder::new(body_bytes.reader())
            .read_to_end(&mut decoded_bytes)
            .unwrap();
        String::from_utf8(decoded_bytes).unwrap();

        status_server.stop();
    }

    #[test]
    fn test_change_log_level() {
        let temp_dir = tempfile::TempDir::new().unwrap();
        let mut status_server = StatusServer::new(
            1,
            ConfigController::default(),
            Arc::new(SecurityConfig::default()),
            MockRouter,
            temp_dir.path().to_path_buf(),
        )
        .unwrap();
        let addr = "127.0.0.1:0".to_owned();
        let _ = status_server.start(addr);

        let uri = Uri::builder()
            .scheme("http")
            .authority(status_server.listening_addr().to_string().as_str())
            .path_and_query("/log-level")
            .build()
            .unwrap();

        let new_log_level = slog::Level::Debug.into();
        let mut log_level_request = Request::new(Body::from(
            serde_json::to_string(&LogLevelRequest {
                log_level: new_log_level,
            })
            .unwrap(),
        ));
        *log_level_request.method_mut() = Method::PUT;
        *log_level_request.uri_mut() = uri;
        log_level_request.headers_mut().insert(
            hyper::header::CONTENT_TYPE,
            hyper::header::HeaderValue::from_static("application/json"),
        );

        let handle = status_server.thread_pool.spawn(async move {
            Client::new()
                .request(log_level_request)
                .await
                .map(move |res| {
                    assert_eq!(res.status(), StatusCode::OK);
                    assert_eq!(get_log_level(), Some(new_log_level.into()));
                })
                .unwrap()
        });
        block_on(handle).unwrap();
        status_server.stop();
    }
}<|MERGE_RESOLUTION|>--- conflicted
+++ resolved
@@ -15,10 +15,6 @@
 
 use async_stream::stream;
 use collections::HashMap;
-<<<<<<< HEAD
-use engine_traits::KvEngine;
-=======
->>>>>>> 25261c8a
 use flate2::{write::GzEncoder, Compression};
 use futures::{
     compat::{Compat01As03, Stream01CompatExt},
@@ -47,17 +43,10 @@
     read_file, start_one_cpu_profile, start_one_heap_profile,
 };
 use prometheus::TEXT_FORMAT;
-<<<<<<< HEAD
-use raftstore::store::{transport::CasualRouter, CasualMessage};
-use regex::Regex;
-use security::{self, SecurityConfig};
-use serde_json::Value;
-=======
 use regex::Regex;
 use security::{self, SecurityConfig};
 use serde_json::Value;
 use tikv_kv::RaftExtension;
->>>>>>> 25261c8a
 use tikv_util::{
     logger::set_log_level,
     metrics::{dump, dump_to},
@@ -456,26 +445,12 @@
                 ));
             }
         };
-<<<<<<< HEAD
-        let (tx, rx) = oneshot::channel();
-        match router.send(
-            id,
-            CasualMessage::AccessPeer(Box::new(move |meta| {
-                if let Err(meta) = tx.send(meta) {
-                    error!("receiver dropped, region meta: {:?}", meta)
-                }
-            })),
-        ) {
-            Ok(_) => (),
-            Err(raftstore::Error::RegionNotFound(_)) => {
-=======
         let f = router.query_region(id);
         let meta = match f.await {
             Ok(meta) => meta,
             Err(tikv_kv::Error(box tikv_kv::ErrorInner::Request(header)))
                 if header.has_region_not_found() =>
             {
->>>>>>> 25261c8a
                 return not_found(format!("region({}) not found", id));
             }
             Err(err) => {
@@ -942,18 +917,12 @@
     use std::{env, io::Read, path::PathBuf, sync::Arc};
 
     use collections::HashSet;
-<<<<<<< HEAD
-    use engine_test::kv::KvTestEngine;
-    use flate2::read::GzDecoder;
-    use futures::{executor::block_on, future::ok, prelude::*};
-=======
     use flate2::read::GzDecoder;
     use futures::{
         executor::block_on,
         future::{ok, BoxFuture},
         prelude::*,
     };
->>>>>>> 25261c8a
     use http::header::{HeaderValue, ACCEPT_ENCODING};
     use hyper::{body::Buf, client::HttpConnector, Body, Client, Method, Request, StatusCode, Uri};
     use hyper_openssl::HttpsConnector;
