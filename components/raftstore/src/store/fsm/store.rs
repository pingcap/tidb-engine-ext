--- conflicted
+++ resolved
@@ -753,11 +753,7 @@
             match m {
                 StoreMsg::Tick(tick) => self.on_tick(tick),
                 StoreMsg::RaftMessage(msg) => {
-<<<<<<< HEAD
-                    if self.ctx.coprocessor_host.should_skip_raft_message(&msg.msg) {
-=======
                     if !self.ctx.coprocessor_host.on_raft_message(&msg.msg) {
->>>>>>> 46ec0258
                         continue;
                     }
                     if let Err(e) = self.on_raft_message(msg) {
@@ -1528,13 +1524,9 @@
     ) -> Result<()> {
         assert!(self.workers.is_none());
         // TODO: we can get cluster meta regularly too later.
-<<<<<<< HEAD
-        let purge_worker = if engines.raft.need_manual_purge() {
-=======
         let purge_worker = if engines.raft.need_manual_purge()
             && !cfg.value().raft_engine_purge_interval.0.is_zero()
         {
->>>>>>> 46ec0258
             let worker = Worker::new("purge-worker");
             let raft_clone = engines.raft.clone();
             let router_clone = self.router();
