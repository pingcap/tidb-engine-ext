// Copyright 2016 TiKV Project Authors. Licensed under Apache-2.0.

// #[PerformanceCriticalPath]
use std::{
    cell::Cell,
    cmp::{Ord, Ordering as CmpOrdering},
    collections::{
        BTreeMap,
        Bound::{Excluded, Included, Unbounded},
    },
    mem,
    ops::{Deref, DerefMut},
    sync::{
        atomic::{AtomicUsize, Ordering},
        Arc, Mutex,
    },
    time::{Duration, Instant},
    u64,
};

use batch_system::{
    BasicMailbox, BatchRouter, BatchSystem, Config as BatchSystemConfig, Fsm, HandleResult,
    HandlerBuilder, PollHandler, Priority,
};
use collections::{HashMap, HashMapEntry, HashSet};
use concurrency_manager::ConcurrencyManager;
use crossbeam::channel::{unbounded, Sender, TryRecvError, TrySendError};
use engine_traits::{
    CompactedEvent, DeleteStrategy, Engines, KvEngine, Mutable, PerfContextKind, RaftEngine,
    RaftLogBatch, Range, WriteBatch, WriteOptions, CF_DEFAULT, CF_LOCK, CF_RAFT, CF_WRITE,
};
use fail::fail_point;
use futures::{compat::Future01CompatExt, FutureExt};
use grpcio_health::HealthService;
use keys::{self, data_end_key, data_key, enc_end_key, enc_start_key};
use kvproto::{
    import_sstpb::{SstMeta, SwitchMode},
    metapb::{self, Region, RegionEpoch},
    pdpb::{self, QueryStats, StoreStats},
    raft_cmdpb::{AdminCmdType, AdminRequest},
    raft_serverpb::{ExtraMessageType, PeerState, RaftMessage, RegionLocalState},
    replication_modepb::{ReplicationMode, ReplicationStatus},
};
use pd_client::{Feature, FeatureGate, PdClient};
use protobuf::Message;
use raft::StateRole;
use resource_metering::CollectorRegHandle;
use sst_importer::SstImporter;
use tikv_alloc::trace::TraceEvent;
use tikv_util::{
    box_err, box_try,
    config::{Tracker, VersionTrack},
    debug, defer, error,
    future::poll_future_notify,
    info, is_zero_duration,
    mpsc::{self, LooseBoundedSender, Receiver},
    slow_log, sys as sys_util,
    sys::disk::{get_disk_status, DiskUsage},
    time::{duration_to_sec, Instant as TiInstant},
    timer::SteadyTimer,
    warn,
    worker::{LazyWorker, Scheduler, Worker},
    Either, RingQueue,
};
use time::{self, Timespec};

use crate::{
    bytes_capacity,
    coprocessor::{
        split_observer::SplitObserver, BoxAdminObserver, CoprocessorHost, RegionChangeEvent,
        RegionChangeReason,
    },
    store::{
        async_io::write::{StoreWriters, Worker as WriteWorker, WriteMsg},
        config::Config,
        fsm::{
            create_apply_batch_system,
            metrics::*,
            peer::{
                maybe_destroy_source, new_admin_request, PeerFsm, PeerFsmDelegate, SenderFsmPair,
            },
            ApplyBatchSystem, ApplyNotifier, ApplyPollerBuilder, ApplyRes, ApplyRouter,
            ApplyTaskRes,
        },
        local_metrics::{RaftMetrics, RaftReadyMetrics},
        memory::*,
        metrics::*,
        peer_storage,
        transport::Transport,
        util,
        util::{is_initial_msg, RegionReadProgressRegistry},
        worker::{
            AutoSplitController, CleanupRunner, CleanupSstRunner, CleanupSstTask, CleanupTask,
            CompactRunner, CompactTask, ConsistencyCheckRunner, ConsistencyCheckTask,
            GcSnapshotRunner, GcSnapshotTask, PdRunner, RaftlogFetchRunner, RaftlogFetchTask,
            RaftlogGcRunner, RaftlogGcTask, ReadDelegate, RefreshConfigRunner, RefreshConfigTask,
            RegionRunner, RegionTask, SplitCheckTask,
        },
        Callback, CasualMessage, GlobalReplicationState, InspectedRaftMessage, MergeResultKind,
        PdTask, PeerMsg, PeerTick, RaftCommand, SignificantMsg, SnapManager, StoreMsg, StoreTick,
    },
    Result,
};

type Key = Vec<u8>;

pub const PENDING_MSG_CAP: usize = 100;
const ENTRY_CACHE_EVICT_TICK_DURATION: Duration = Duration::from_secs(1);
pub const MULTI_FILES_SNAPSHOT_FEATURE: Feature = Feature::require(6, 1, 0); // it only makes sense for large region

pub struct StoreInfo<EK, ER> {
    pub kv_engine: EK,
    pub raft_engine: ER,
    pub capacity: u64,
}

pub struct StoreMeta {
    /// store id
    pub store_id: Option<u64>,
    /// region_end_key -> region_id
    pub region_ranges: BTreeMap<Vec<u8>, u64>,
    /// region_id -> region
    pub regions: HashMap<u64, Region>,
    /// region_id -> reader
    pub readers: HashMap<u64, ReadDelegate>,
    /// `MsgRequestPreVote`, `MsgRequestVote` or `MsgAppend` messages from newly split Regions shouldn't be
    /// dropped if there is no such Region in this store now. So the messages are recorded temporarily and
    /// will be handled later.
    pub pending_msgs: RingQueue<RaftMessage>,
    /// The regions with pending snapshots.
    pub pending_snapshot_regions: Vec<Region>,
    /// A marker used to indicate the peer of a Region has received a merge target message and waits to be destroyed.
    /// target_region_id -> (source_region_id -> merge_target_region)
    pub pending_merge_targets: HashMap<u64, HashMap<u64, metapb::Region>>,
    /// An inverse mapping of `pending_merge_targets` used to let source peer help target peer to clean up related entry.
    /// source_region_id -> target_region_id
    pub targets_map: HashMap<u64, u64>,
    /// `atomic_snap_regions` and `destroyed_region_for_snap` are used for making destroy overlapped regions
    /// and apply snapshot atomically.
    /// region_id -> wait_destroy_regions_map(source_region_id -> is_ready)
    /// A target peer must wait for all source peer to ready before applying snapshot.
    pub atomic_snap_regions: HashMap<u64, HashMap<u64, bool>>,
    /// source_region_id -> need_atomic
    /// Used for reminding the source peer to switch to ready in `atomic_snap_regions`.
    pub destroyed_region_for_snap: HashMap<u64, bool>,
    /// region_id -> `RegionReadProgress`
    pub region_read_progress: RegionReadProgressRegistry,
    /// record sst_file_name -> (sst_smallest_key, sst_largest_key)
    pub damaged_ranges: HashMap<String, (Vec<u8>, Vec<u8>)>,
}

impl StoreMeta {
    pub fn new(vote_capacity: usize) -> StoreMeta {
        StoreMeta {
            store_id: None,
            region_ranges: BTreeMap::default(),
            regions: HashMap::default(),
            readers: HashMap::default(),
            pending_msgs: RingQueue::with_capacity(vote_capacity),
            pending_snapshot_regions: Vec::default(),
            pending_merge_targets: HashMap::default(),
            targets_map: HashMap::default(),
            atomic_snap_regions: HashMap::default(),
            destroyed_region_for_snap: HashMap::default(),
            region_read_progress: RegionReadProgressRegistry::new(),
            damaged_ranges: HashMap::default(),
        }
    }

    #[inline]
    pub fn set_region<EK: KvEngine, ER: RaftEngine>(
        &mut self,
        host: &CoprocessorHost<EK>,
        region: Region,
        peer: &mut crate::store::Peer<EK, ER>,
        reason: RegionChangeReason,
    ) {
        let prev = self.regions.insert(region.get_id(), region.clone());
        if prev.map_or(true, |r| r.get_id() != region.get_id()) {
            // TODO: may not be a good idea to panic when holding a lock.
            panic!("{} region corrupted", peer.tag);
        }
        let reader = self.readers.get_mut(&region.get_id()).unwrap();
        peer.set_region(host, reader, region, reason);
    }

    /// Update damaged ranges and return true if overlap exists.
    ///
    /// Condition:
    /// end_key > file.smallestkey
    /// start_key <= file.largestkey
    pub fn update_overlap_damaged_ranges(&mut self, fname: &str, start: &[u8], end: &[u8]) -> bool {
        // `region_ranges` is promised to have no overlap so just check the first region.
        if let Some((_, id)) = self
            .region_ranges
            .range((Excluded(start.to_owned()), Unbounded::<Vec<u8>>))
            .next()
        {
            let region = &self.regions[id];
            if keys::enc_start_key(region).as_slice() <= end {
                if let HashMapEntry::Vacant(v) = self.damaged_ranges.entry(fname.to_owned()) {
                    v.insert((start.to_owned(), end.to_owned()));
                }
                return true;
            }
        }

        // It's OK to remove the range here before deleting real file.
        let _ = self.damaged_ranges.remove(fname);
        false
    }

    /// Get all region ids overlapping damaged ranges.
    pub fn get_all_damaged_region_ids(&self) -> HashSet<u64> {
        let mut ids = HashSet::default();
        for (_fname, (start, end)) in self.damaged_ranges.iter() {
            for (_, id) in self
                .region_ranges
                .range((Excluded(start.clone()), Unbounded::<Vec<u8>>))
            {
                let region = &self.regions[id];
                if &keys::enc_start_key(region) <= end {
                    ids.insert(*id);
                } else {
                    // `region_ranges` is promised to have no overlap.
                    break;
                }
            }
        }
        if !ids.is_empty() {
            warn!(
                "detected damaged regions overlapping damaged file ranges";
                "id" => ?&ids,
            );
        }
        ids
    }

    fn overlap_damaged_range(&self, start_key: &Vec<u8>, end_key: &Vec<u8>) -> bool {
        for (_fname, (file_start, file_end)) in self.damaged_ranges.iter() {
            if file_end >= start_key && file_start < end_key {
                return true;
            }
        }
        false
    }
}

pub struct RaftRouter<EK, ER>
where
    EK: KvEngine,
    ER: RaftEngine,
{
    pub router: BatchRouter<PeerFsm<EK, ER>, StoreFsm<EK>>,
}

impl<EK, ER> Clone for RaftRouter<EK, ER>
where
    EK: KvEngine,
    ER: RaftEngine,
{
    fn clone(&self) -> Self {
        RaftRouter {
            router: self.router.clone(),
        }
    }
}

impl<EK, ER> Deref for RaftRouter<EK, ER>
where
    EK: KvEngine,
    ER: RaftEngine,
{
    type Target = BatchRouter<PeerFsm<EK, ER>, StoreFsm<EK>>;

    fn deref(&self) -> &BatchRouter<PeerFsm<EK, ER>, StoreFsm<EK>> {
        &self.router
    }
}

impl<EK, ER> ApplyNotifier<EK> for RaftRouter<EK, ER>
where
    EK: KvEngine,
    ER: RaftEngine,
{
    fn notify(&self, apply_res: Vec<ApplyRes<EK::Snapshot>>) {
        for r in apply_res {
            let region_id = r.region_id;
            if let Err(e) = self.router.force_send(
                region_id,
                PeerMsg::ApplyRes {
                    res: ApplyTaskRes::Apply(r),
                },
            ) {
                error!("failed to send apply result"; "region_id" => region_id, "err" => ?e);
            }
        }
    }
    fn notify_one(&self, region_id: u64, msg: PeerMsg<EK>) {
        if let Err(e) = self.router.force_send(region_id, msg) {
            error!("failed to notify apply msg"; "region_id" => region_id, "err" => ?e);
        }
    }

    fn clone_box(&self) -> Box<dyn ApplyNotifier<EK>> {
        Box::new(self.clone())
    }
}

impl<EK, ER> RaftRouter<EK, ER>
where
    EK: KvEngine,
    ER: RaftEngine,
{
    pub fn send_raft_message(
        &self,
        msg: RaftMessage,
    ) -> std::result::Result<(), TrySendError<RaftMessage>> {
        fail_point!("send_raft_message_full", |_| Err(TrySendError::Full(
            RaftMessage::default()
        )));

        let id = msg.get_region_id();

        let mut heap_size = 0;
        for e in msg.get_message().get_entries() {
            heap_size += bytes_capacity(&e.data) + bytes_capacity(&e.context);
        }
        let peer_msg = PeerMsg::RaftMessage(InspectedRaftMessage { heap_size, msg });
        let event = TraceEvent::Add(heap_size);
        let send_failed = Cell::new(true);

        MEMTRACE_RAFT_MESSAGES.trace(event);
        defer!(if send_failed.get() {
            MEMTRACE_RAFT_MESSAGES.trace(TraceEvent::Sub(heap_size));
        });

        let store_msg = match self.try_send(id, peer_msg) {
            Either::Left(Ok(())) => {
                fail_point!("memtrace_raft_messages_overflow_check_send");
                send_failed.set(false);
                return Ok(());
            }
            Either::Left(Err(TrySendError::Full(PeerMsg::RaftMessage(im)))) => {
                return Err(TrySendError::Full(im.msg));
            }
            Either::Left(Err(TrySendError::Disconnected(PeerMsg::RaftMessage(im)))) => {
                return Err(TrySendError::Disconnected(im.msg));
            }
            Either::Right(PeerMsg::RaftMessage(im)) => StoreMsg::RaftMessage(im),
            _ => unreachable!(),
        };
        match self.send_control(store_msg) {
            Ok(()) => {
                send_failed.set(false);
                Ok(())
            }
            Err(TrySendError::Full(StoreMsg::RaftMessage(im))) => Err(TrySendError::Full(im.msg)),
            Err(TrySendError::Disconnected(StoreMsg::RaftMessage(im))) => {
                Err(TrySendError::Disconnected(im.msg))
            }
            _ => unreachable!(),
        }
    }

    #[inline]
    pub fn send_raft_command(
        &self,
        cmd: RaftCommand<EK::Snapshot>,
    ) -> std::result::Result<(), TrySendError<RaftCommand<EK::Snapshot>>> {
        let region_id = cmd.request.get_header().get_region_id();
        match self.send(region_id, PeerMsg::RaftCommand(cmd)) {
            Ok(()) => Ok(()),
            Err(TrySendError::Full(PeerMsg::RaftCommand(cmd))) => Err(TrySendError::Full(cmd)),
            Err(TrySendError::Disconnected(PeerMsg::RaftCommand(cmd))) => {
                Err(TrySendError::Disconnected(cmd))
            }
            _ => unreachable!(),
        }
    }

    fn report_unreachable(&self, store_id: u64) {
        self.broadcast_normal(|| {
            PeerMsg::SignificantMsg(SignificantMsg::StoreUnreachable { store_id })
        });
    }

    fn report_status_update(&self) {
        self.broadcast_normal(|| PeerMsg::UpdateReplicationMode)
    }

    /// Broadcasts resolved result to all regions.
    pub fn report_resolved(&self, store_id: u64, group_id: u64) {
        self.broadcast_normal(|| {
            PeerMsg::SignificantMsg(SignificantMsg::StoreResolved { store_id, group_id })
        })
    }

    pub fn register(&self, region_id: u64, mailbox: BasicMailbox<PeerFsm<EK, ER>>) {
        self.router.register(region_id, mailbox);
        self.update_trace();
    }

    pub fn register_all(&self, mailboxes: Vec<(u64, BasicMailbox<PeerFsm<EK, ER>>)>) {
        self.router.register_all(mailboxes);
        self.update_trace();
    }

    pub fn close(&self, region_id: u64) {
        self.router.close(region_id);
        self.update_trace();
    }

    pub fn clear_cache(&self) {
        self.router.clear_cache();
    }

    fn update_trace(&self) {
        let router_trace = self.router.trace();
        MEMTRACE_RAFT_ROUTER_ALIVE.trace(TraceEvent::Reset(router_trace.alive));
        MEMTRACE_RAFT_ROUTER_LEAK.trace(TraceEvent::Reset(router_trace.leak));
    }
}

#[derive(Default)]
pub struct PeerTickBatch {
    pub ticks: Vec<Box<dyn FnOnce() + Send>>,
    pub wait_duration: Duration,
}

impl Clone for PeerTickBatch {
    fn clone(&self) -> PeerTickBatch {
        PeerTickBatch {
            ticks: vec![],
            wait_duration: self.wait_duration,
        }
    }
}

pub struct PollContext<EK, ER, T>
where
    EK: KvEngine,
    ER: RaftEngine,
{
    pub cfg: Config,
    pub store: metapb::Store,
    pub pd_scheduler: Scheduler<PdTask<EK, ER>>,
    pub consistency_check_scheduler: Scheduler<ConsistencyCheckTask<EK::Snapshot>>,
    pub split_check_scheduler: Scheduler<SplitCheckTask>,
    // handle Compact, CleanupSst task
    pub cleanup_scheduler: Scheduler<CleanupTask>,
    pub raftlog_gc_scheduler: Scheduler<RaftlogGcTask>,
    pub raftlog_fetch_scheduler: Scheduler<RaftlogFetchTask>,
    pub region_scheduler: Scheduler<RegionTask<EK::Snapshot>>,
    pub apply_router: ApplyRouter<EK>,
    pub router: RaftRouter<EK, ER>,
    pub importer: Arc<SstImporter>,
    pub store_meta: Arc<Mutex<StoreMeta>>,
    pub feature_gate: FeatureGate,
    /// region_id -> (peer_id, is_splitting)
    /// Used for handling race between splitting and creating new peer.
    /// An uninitialized peer can be replaced to the one from splitting iff they are exactly the same peer.
    ///
    /// WARNING:
    /// To avoid deadlock, if you want to use `store_meta` and `pending_create_peers` together,
    /// the lock sequence MUST BE:
    /// 1. lock the store_meta.
    /// 2. lock the pending_create_peers.
    pub pending_create_peers: Arc<Mutex<HashMap<u64, (u64, bool)>>>,
    pub raft_metrics: RaftMetrics,
    pub snap_mgr: SnapManager,
    pub coprocessor_host: CoprocessorHost<EK>,
    pub timer: SteadyTimer,
    pub trans: T,
    /// WARNING:
    /// To avoid deadlock, if you want to use `store_meta` and `global_replication_state` together,
    /// the lock sequence MUST BE:
    /// 1. lock the store_meta.
    /// 2. lock the global_replication_state.
    pub global_replication_state: Arc<Mutex<GlobalReplicationState>>,
    pub global_stat: GlobalStoreStat,
    pub store_stat: LocalStoreStat,
    pub engines: Engines<EK, ER>,
    pub pending_count: usize,
    pub ready_count: usize,
    pub has_ready: bool,
    pub current_time: Option<Timespec>,
    pub perf_context: EK::PerfContext,
    pub tick_batch: Vec<PeerTickBatch>,
    pub node_start_time: Option<TiInstant>,
    /// Disk usage for the store itself.
    pub self_disk_usage: DiskUsage,

    // TODO: how to remove offlined stores?
    /// Disk usage for other stores. The store itself is not included.
    /// Only contains items which is not `DiskUsage::Normal`.
    pub store_disk_usages: HashMap<u64, DiskUsage>,
    pub write_senders: Vec<Sender<WriteMsg<EK, ER>>>,
    pub sync_write_worker: Option<WriteWorker<EK, ER, RaftRouter<EK, ER>, T>>,
    pub io_reschedule_concurrent_count: Arc<AtomicUsize>,
    pub pending_latency_inspect: Vec<util::LatencyInspector>,
}

impl<EK, ER, T> PollContext<EK, ER, T>
where
    EK: KvEngine,
    ER: RaftEngine,
{
    #[inline]
    pub fn store_id(&self) -> u64 {
        self.store.get_id()
    }

    pub fn update_ticks_timeout(&mut self) {
        self.tick_batch[PeerTick::Raft as usize].wait_duration = self.cfg.raft_base_tick_interval.0;
        self.tick_batch[PeerTick::RaftLogGc as usize].wait_duration =
            self.cfg.raft_log_gc_tick_interval.0;
        self.tick_batch[PeerTick::EntryCacheEvict as usize].wait_duration =
            ENTRY_CACHE_EVICT_TICK_DURATION;
        self.tick_batch[PeerTick::PdHeartbeat as usize].wait_duration =
            self.cfg.pd_heartbeat_tick_interval.0;
        self.tick_batch[PeerTick::SplitRegionCheck as usize].wait_duration =
            self.cfg.split_region_check_tick_interval.0;
        self.tick_batch[PeerTick::CheckPeerStaleState as usize].wait_duration =
            self.cfg.peer_stale_state_check_interval.0;
        self.tick_batch[PeerTick::CheckMerge as usize].wait_duration =
            self.cfg.merge_check_tick_interval.0;
        self.tick_batch[PeerTick::CheckLeaderLease as usize].wait_duration =
            self.cfg.check_leader_lease_interval.0;
        self.tick_batch[PeerTick::ReactivateMemoryLock as usize].wait_duration =
            self.cfg.reactive_memory_lock_tick_interval.0;
        self.tick_batch[PeerTick::ReportBuckets as usize].wait_duration =
            self.cfg.report_region_buckets_tick_interval.0;
    }
}

impl<EK, ER, T: Transport> PollContext<EK, ER, T>
where
    EK: KvEngine,
    ER: RaftEngine,
{
    #[inline]
    fn schedule_store_tick(&self, tick: StoreTick, timeout: Duration) {
        if !is_zero_duration(&timeout) {
            let mb = self.router.control_mailbox();
            let delay = self.timer.delay(timeout).compat().map(move |_| {
                if let Err(e) = mb.force_send(StoreMsg::Tick(tick)) {
                    info!(
                        "failed to schedule store tick, are we shutting down?";
                        "tick" => ?tick,
                        "err" => ?e
                    );
                }
            });
            poll_future_notify(delay);
        }
    }

    pub fn handle_stale_msg(
        &mut self,
        msg: &RaftMessage,
        cur_epoch: RegionEpoch,
        target_region: Option<metapb::Region>,
    ) {
        let region_id = msg.get_region_id();
        let from_peer = msg.get_from_peer();
        let to_peer = msg.get_to_peer();
        let msg_type = msg.get_message().get_msg_type();

        info!(
            "raft message is stale, tell to gc";
            "region_id" => region_id,
            "current_region_epoch" => ?cur_epoch,
            "msg_type" => ?msg_type,
        );

        self.raft_metrics.message_dropped.stale_msg += 1;

        let mut gc_msg = RaftMessage::default();
        gc_msg.set_region_id(region_id);
        gc_msg.set_from_peer(to_peer.clone());
        gc_msg.set_to_peer(from_peer.clone());
        gc_msg.set_region_epoch(cur_epoch);
        if let Some(r) = target_region {
            gc_msg.set_merge_target(r);
        } else {
            gc_msg.set_is_tombstone(true);
        }
        if let Err(e) = self.trans.send(gc_msg) {
            error!(?e;
                "send gc message failed";
                "region_id" => region_id,
            );
        }
    }
}

struct Store {
    // store id, before start the id is 0.
    id: u64,
    last_compact_checked_key: Key,
    stopped: bool,
    start_time: Option<Timespec>,
    consistency_check_time: HashMap<u64, Instant>,
    last_unreachable_report: HashMap<u64, Instant>,
}

pub struct StoreFsm<EK>
where
    EK: KvEngine,
{
    store: Store,
    receiver: Receiver<StoreMsg<EK>>,
}

impl<EK> StoreFsm<EK>
where
    EK: KvEngine,
{
    pub fn new(cfg: &Config) -> (LooseBoundedSender<StoreMsg<EK>>, Box<StoreFsm<EK>>) {
        let (tx, rx) = mpsc::loose_bounded(cfg.notify_capacity);
        let fsm = Box::new(StoreFsm {
            store: Store {
                id: 0,
                last_compact_checked_key: keys::DATA_MIN_KEY.to_vec(),
                stopped: false,
                start_time: None,
                consistency_check_time: HashMap::default(),
                last_unreachable_report: HashMap::default(),
            },
            receiver: rx,
        });
        (tx, fsm)
    }
}

impl<EK> Fsm for StoreFsm<EK>
where
    EK: KvEngine,
{
    type Message = StoreMsg<EK>;

    #[inline]
    fn is_stopped(&self) -> bool {
        self.store.stopped
    }
}

struct StoreFsmDelegate<'a, EK: KvEngine + 'static, ER: RaftEngine + 'static, T: 'static> {
    fsm: &'a mut StoreFsm<EK>,
    ctx: &'a mut PollContext<EK, ER, T>,
}

impl<'a, EK: KvEngine + 'static, ER: RaftEngine + 'static, T: Transport>
    StoreFsmDelegate<'a, EK, ER, T>
{
    fn on_tick(&mut self, tick: StoreTick) {
        let t = TiInstant::now_coarse();
        match tick {
            StoreTick::PdStoreHeartbeat => self.on_pd_store_heartbeat_tick(),
            StoreTick::SnapGc => self.on_snap_mgr_gc(),
            StoreTick::CompactLockCf => self.on_compact_lock_cf(),
            StoreTick::CompactCheck => self.on_compact_check_tick(),
            StoreTick::ConsistencyCheck => self.on_consistency_check_tick(),
            StoreTick::CleanupImportSst => self.on_cleanup_import_sst_tick(),
        }
        let elapsed = t.saturating_elapsed();
        RAFT_EVENT_DURATION
            .get(tick.tag())
            .observe(duration_to_sec(elapsed) as f64);
        slow_log!(
            elapsed,
            "[store {}] handle timeout {:?}",
            self.fsm.store.id,
            tick
        );
    }

    fn handle_msgs(&mut self, msgs: &mut Vec<StoreMsg<EK>>) {
        for m in msgs.drain(..) {
            match m {
                StoreMsg::Tick(tick) => self.on_tick(tick),
                StoreMsg::RaftMessage(msg) => {
                    if let Err(e) = self.on_raft_message(msg) {
                        error!(?e;
                            "handle raft message failed";
                            "store_id" => self.fsm.store.id,
                        );
                    }
                }
                StoreMsg::CompactedEvent(event) => self.on_compaction_finished(event),
                StoreMsg::ValidateSstResult { invalid_ssts } => {
                    self.on_validate_sst_result(invalid_ssts)
                }
                StoreMsg::ClearRegionSizeInRange { start_key, end_key } => {
                    self.clear_region_size_in_range(&start_key, &end_key)
                }
                StoreMsg::StoreUnreachable { store_id } => {
                    self.on_store_unreachable(store_id);
                }
                StoreMsg::Start { store } => self.start(store),
                StoreMsg::UpdateReplicationMode(status) => self.on_update_replication_mode(status),
                #[cfg(any(test, feature = "testexport"))]
                StoreMsg::Validate(f) => f(&self.ctx.cfg),
                StoreMsg::LatencyInspect {
                    send_time,
                    mut inspector,
                } => {
                    inspector.record_store_wait(send_time.saturating_elapsed());
                    self.ctx.pending_latency_inspect.push(inspector);
                }
                StoreMsg::UnsafeRecoveryReport(report) => self.store_heartbeat_pd(Some(report)),
                StoreMsg::UnsafeRecoveryCreatePeer { syncer, create } => {
                    self.on_unsafe_recovery_create_peer(create);
                    drop(syncer);
                }
                StoreMsg::GcSnapshotFinish => self.register_snap_mgr_gc_tick(),
            }
        }
    }

    fn start(&mut self, store: metapb::Store) {
        if self.fsm.store.start_time.is_some() {
            panic!(
                "[store {}] unable to start again with meta {:?}",
                self.fsm.store.id, store
            );
        }
        self.fsm.store.id = store.get_id();
        self.fsm.store.start_time = Some(time::get_time());
        self.register_cleanup_import_sst_tick();
        self.register_compact_check_tick();
        self.register_pd_store_heartbeat_tick();
        self.register_compact_lock_cf_tick();
        self.register_snap_mgr_gc_tick();
        self.register_consistency_check_tick();
    }
}

pub struct RaftPoller<EK: KvEngine + 'static, ER: RaftEngine + 'static, T: 'static> {
    tag: String,
    store_msg_buf: Vec<StoreMsg<EK>>,
    peer_msg_buf: Vec<PeerMsg<EK>>,
    previous_metrics: RaftReadyMetrics,
    timer: TiInstant,
    poll_ctx: PollContext<EK, ER, T>,
    messages_per_tick: usize,
    cfg_tracker: Tracker<Config>,
    trace_event: TraceEvent,
    last_sync_time: tikv_util::time::Instant,
    batch_retry_recv_timeout: Duration,
    last_flush_time: TiInstant,
    need_flush_events: bool,
}

impl<EK: KvEngine, ER: RaftEngine, T: Transport> RaftPoller<EK, ER, T> {
    fn flush_events(&mut self) {
        self.flush_ticks();
        self.poll_ctx.raft_metrics.flush();
        self.poll_ctx.store_stat.flush();
        MEMTRACE_PEERS.trace(mem::take(&mut self.trace_event));
    }

    fn flush_ticks(&mut self) {
        for t in PeerTick::get_all_ticks() {
            let idx = *t as usize;
            if self.poll_ctx.tick_batch[idx].ticks.is_empty() {
                continue;
            }
            let peer_ticks = mem::take(&mut self.poll_ctx.tick_batch[idx].ticks);
            let f = self
                .poll_ctx
                .timer
                .delay(self.poll_ctx.tick_batch[idx].wait_duration)
                .compat()
                .map(move |_| {
                    for tick in peer_ticks {
                        tick();
                    }
                });
            poll_future_notify(f);
        }
    }
}

impl<EK: KvEngine, ER: RaftEngine, T: Transport> PollHandler<PeerFsm<EK, ER>, StoreFsm<EK>>
    for RaftPoller<EK, ER, T>
{
    fn begin<F>(&mut self, _batch_size: usize, update_cfg: F)
    where
        for<'a> F: FnOnce(&'a BatchSystemConfig),
    {
        fail_point!("begin_raft_poller");
        self.previous_metrics = self.poll_ctx.raft_metrics.ready.clone();
        self.poll_ctx.pending_count = 0;
        self.poll_ctx.ready_count = 0;
        self.poll_ctx.has_ready = false;
        self.poll_ctx.self_disk_usage = get_disk_status(self.poll_ctx.store.get_id());
        self.timer = TiInstant::now();
        // update config
        if let Some(incoming) = self.cfg_tracker.any_new() {
            match Ord::cmp(
                &incoming.messages_per_tick,
                &self.poll_ctx.cfg.messages_per_tick,
            ) {
                CmpOrdering::Greater => {
                    self.store_msg_buf.reserve(incoming.messages_per_tick);
                    self.peer_msg_buf.reserve(incoming.messages_per_tick);
                    self.messages_per_tick = incoming.messages_per_tick;
                }
                CmpOrdering::Less => {
                    self.store_msg_buf.shrink_to(incoming.messages_per_tick);
                    self.peer_msg_buf.shrink_to(incoming.messages_per_tick);
                    self.messages_per_tick = incoming.messages_per_tick;
                }
                _ => {}
            }
            self.poll_ctx
                .snap_mgr
                .set_max_per_file_size(incoming.max_snapshot_file_raw_size.0);
            self.poll_ctx.cfg = incoming.clone();
            self.poll_ctx.raft_metrics.waterfall_metrics = self.poll_ctx.cfg.waterfall_metrics;
            self.poll_ctx.update_ticks_timeout();
            update_cfg(&incoming.store_batch_system);
        }
    }

    fn handle_control(&mut self, store: &mut StoreFsm<EK>) -> Option<usize> {
        let mut expected_msg_count = None;
        while self.store_msg_buf.len() < self.messages_per_tick {
            match store.receiver.try_recv() {
                Ok(msg) => self.store_msg_buf.push(msg),
                Err(TryRecvError::Empty) => {
                    expected_msg_count = Some(0);
                    break;
                }
                Err(TryRecvError::Disconnected) => {
                    store.store.stopped = true;
                    expected_msg_count = Some(0);
                    break;
                }
            }
        }
        let mut delegate = StoreFsmDelegate {
            fsm: store,
            ctx: &mut self.poll_ctx,
        };
        delegate.handle_msgs(&mut self.store_msg_buf);
        expected_msg_count
    }

    fn handle_normal(
        &mut self,
        peer: &mut impl DerefMut<Target = PeerFsm<EK, ER>>,
    ) -> HandleResult {
        let mut handle_result = HandleResult::KeepProcessing;

        fail_point!(
            "pause_on_peer_collect_message",
            peer.peer_id() == 1,
            |_| unreachable!()
        );

        fail_point!(
            "on_peer_collect_message_2",
            peer.peer_id() == 2,
            |_| unreachable!()
        );

        while self.peer_msg_buf.len() < self.messages_per_tick {
            match peer.receiver.try_recv() {
                // TODO: we may need a way to optimize the message copy.
                Ok(msg) => {
                    fail_point!(
                        "pause_on_peer_destroy_res",
                        peer.peer_id() == 1
                            && matches!(
                                msg,
                                PeerMsg::ApplyRes {
                                    res: ApplyTaskRes::Destroy { .. },
                                }
                            ),
                        |_| unreachable!()
                    );
                    self.peer_msg_buf.push(msg);
                }
                Err(TryRecvError::Empty) => {
                    handle_result = HandleResult::stop_at(0, false);
                    break;
                }
                Err(TryRecvError::Disconnected) => {
                    peer.stop();
                    handle_result = HandleResult::stop_at(0, false);
                    break;
                }
            }
        }

        let mut delegate = PeerFsmDelegate::new(peer, &mut self.poll_ctx);
        delegate.handle_msgs(&mut self.peer_msg_buf);
        // No readiness is generated and using sync write, skipping calling ready and release early.
        if !delegate.collect_ready() && self.poll_ctx.sync_write_worker.is_some() {
            if let HandleResult::StopAt { skip_end, .. } = &mut handle_result {
                *skip_end = true;
            }
        }

        handle_result
    }

    fn light_end(&mut self, peers: &mut [Option<impl DerefMut<Target = PeerFsm<EK, ER>>>]) {
        for peer in peers.iter_mut().flatten() {
            peer.update_memory_trace(&mut self.trace_event);
        }

        if let Some(write_worker) = &mut self.poll_ctx.sync_write_worker {
            if self.poll_ctx.trans.need_flush() && !write_worker.is_empty() {
                self.poll_ctx.trans.flush();
            }

            self.flush_events();
        } else {
            let now = TiInstant::now();

            if self.poll_ctx.trans.need_flush() {
                self.poll_ctx.trans.flush();
            }

            if now.saturating_duration_since(self.last_flush_time) >= Duration::from_millis(1) {
                self.last_flush_time = now;
                self.need_flush_events = false;
                self.flush_events();
            } else {
                self.need_flush_events = true;
            }
        }
    }

    fn end(&mut self, peers: &mut [Option<impl DerefMut<Target = PeerFsm<EK, ER>>>]) {
        if self.poll_ctx.has_ready {
            // Only enable the fail point when the store id is equal to 3, which is
            // the id of slow store in tests.
            fail_point!("on_raft_ready", self.poll_ctx.store_id() == 3, |_| {});
        }
        let mut latency_inspect = std::mem::take(&mut self.poll_ctx.pending_latency_inspect);
        let mut dur = self.timer.saturating_elapsed();

        for inspector in &mut latency_inspect {
            inspector.record_store_process(dur);
        }
        let write_begin = TiInstant::now();
        if let Some(write_worker) = &mut self.poll_ctx.sync_write_worker {
            if self.poll_ctx.has_ready {
                write_worker.write_to_db(false);

                for mut inspector in latency_inspect {
                    inspector.record_store_write(write_begin.saturating_elapsed());
                    inspector.finish();
                }

                for peer in peers.iter_mut().flatten() {
                    PeerFsmDelegate::new(peer, &mut self.poll_ctx).post_raft_ready_append();
                }
            } else {
                for inspector in latency_inspect {
                    inspector.finish();
                }
            }
        } else {
            let writer_id = rand::random::<usize>() % self.poll_ctx.cfg.store_io_pool_size;
            if let Err(err) =
                self.poll_ctx.write_senders[writer_id].try_send(WriteMsg::LatencyInspect {
                    send_time: write_begin,
                    inspector: latency_inspect,
                })
            {
                warn!("send latency inspecting to write workers failed"; "err" => ?err);
            }
        }
        dur = self.timer.saturating_elapsed();
        if self.poll_ctx.has_ready {
            if !self.poll_ctx.store_stat.is_busy {
                let election_timeout = Duration::from_millis(
                    self.poll_ctx.cfg.raft_base_tick_interval.as_millis()
                        * self.poll_ctx.cfg.raft_election_timeout_ticks as u64,
                );
                if dur >= election_timeout {
                    self.poll_ctx.store_stat.is_busy = true;
                }
            }

            slow_log!(
                dur,
                "{} handle {} pending peers include {} ready, {} entries, {} messages and {} \
                 snapshots",
                self.tag,
                self.poll_ctx.pending_count,
                self.poll_ctx.ready_count,
                self.poll_ctx
                    .raft_metrics
                    .ready
                    .append
                    .saturating_sub(self.previous_metrics.append),
                self.poll_ctx
                    .raft_metrics
                    .ready
                    .message
                    .saturating_sub(self.previous_metrics.message),
                self.poll_ctx
                    .raft_metrics
                    .ready
                    .snapshot
                    .saturating_sub(self.previous_metrics.snapshot),
            );
        }

        self.poll_ctx.current_time = None;
        self.poll_ctx
            .raft_metrics
            .process_ready
            .observe(duration_to_sec(dur));
    }

    fn pause(&mut self) {
        if self.poll_ctx.sync_write_worker.is_some() {
            if self.poll_ctx.trans.need_flush() {
                self.poll_ctx.trans.flush();
            }
        } else {
            if self.poll_ctx.trans.need_flush() {
                self.poll_ctx.trans.flush();
            }
            if self.need_flush_events {
                self.last_flush_time = TiInstant::now();
                self.need_flush_events = false;
                self.flush_events();
            }
        }
    }
}

pub struct RaftPollerBuilder<EK: KvEngine, ER: RaftEngine, T> {
    pub cfg: Arc<VersionTrack<Config>>,
    pub store: metapb::Store,
    pd_scheduler: Scheduler<PdTask<EK, ER>>,
    consistency_check_scheduler: Scheduler<ConsistencyCheckTask<EK::Snapshot>>,
    split_check_scheduler: Scheduler<SplitCheckTask>,
    cleanup_scheduler: Scheduler<CleanupTask>,
    raftlog_gc_scheduler: Scheduler<RaftlogGcTask>,
    raftlog_fetch_scheduler: Scheduler<RaftlogFetchTask>,
    pub region_scheduler: Scheduler<RegionTask<EK::Snapshot>>,
    apply_router: ApplyRouter<EK>,
    pub router: RaftRouter<EK, ER>,
    pub importer: Arc<SstImporter>,
    pub store_meta: Arc<Mutex<StoreMeta>>,
    pub pending_create_peers: Arc<Mutex<HashMap<u64, (u64, bool)>>>,
    snap_mgr: SnapManager,
    pub coprocessor_host: CoprocessorHost<EK>,
    trans: T,
    global_stat: GlobalStoreStat,
    pub engines: Engines<EK, ER>,
    global_replication_state: Arc<Mutex<GlobalReplicationState>>,
    feature_gate: FeatureGate,
    write_senders: Vec<Sender<WriteMsg<EK, ER>>>,
    io_reschedule_concurrent_count: Arc<AtomicUsize>,
}

impl<EK: KvEngine, ER: RaftEngine, T> RaftPollerBuilder<EK, ER, T> {
    /// Initialize this store. It scans the db engine, loads all regions
    /// and their peers from it, and schedules snapshot worker if necessary.
    /// WARN: This store should not be used before initialized.
    fn init(&mut self) -> Result<Vec<SenderFsmPair<EK, ER>>> {
        // Scan region meta to get saved regions.
        let start_key = keys::REGION_META_MIN_KEY;
        let end_key = keys::REGION_META_MAX_KEY;
        let kv_engine = self.engines.kv.clone();
        let store_id = self.store.get_id();
        let mut total_count = 0;
        let mut tombstone_count = 0;
        let mut applying_count = 0;
        let mut region_peers = vec![];

        let t = TiInstant::now();
        let mut kv_wb = self.engines.kv.write_batch();
        let mut raft_wb = self.engines.raft.log_batch(4 * 1024);
        let mut applying_regions = vec![];
        let mut merging_count = 0;
        let mut meta = self.store_meta.lock().unwrap();
        let mut replication_state = self.global_replication_state.lock().unwrap();
        kv_engine.scan_cf(CF_RAFT, start_key, end_key, false, |key, value| {
            let (region_id, suffix) = box_try!(keys::decode_region_meta_key(key));
            if suffix != keys::REGION_STATE_SUFFIX {
                return Ok(true);
            }

            total_count += 1;

            let mut local_state = RegionLocalState::default();
            local_state.merge_from_bytes(value)?;

            let region = local_state.get_region();
            if local_state.get_state() == PeerState::Tombstone {
                tombstone_count += 1;
                debug!("region is tombstone"; "region" => ?region, "store_id" => store_id);
                self.clear_stale_meta(&mut kv_wb, &mut raft_wb, &local_state);
                return Ok(true);
            }
            if local_state.get_state() == PeerState::Applying {
                // in case of restart happen when we just write region state to Applying,
                // but not write raft_local_state to raft rocksdb in time.
                box_try!(peer_storage::recover_from_applying_state(
                    &self.engines,
                    &mut raft_wb,
                    region_id
                ));
                applying_count += 1;
                applying_regions.push(region.clone());
                return Ok(true);
            }

            let (tx, mut peer) = box_try!(PeerFsm::create(
                store_id,
                &self.cfg.value(),
                self.region_scheduler.clone(),
                self.raftlog_fetch_scheduler.clone(),
                self.engines.clone(),
                region,
            ));
            peer.peer.init_replication_mode(&mut *replication_state);
            if local_state.get_state() == PeerState::Merging {
                info!("region is merging"; "region" => ?region, "store_id" => store_id);
                merging_count += 1;
                peer.set_pending_merge_state(local_state.get_merge_state().to_owned());
            }
            meta.region_ranges.insert(enc_end_key(region), region_id);
            meta.regions.insert(region_id, region.clone());
            meta.region_read_progress
                .insert(region_id, peer.peer.read_progress.clone());
            // No need to check duplicated here, because we use region id as the key
            // in DB.
            region_peers.push((tx, peer));
            self.coprocessor_host.on_region_changed(
                region,
                RegionChangeEvent::Create,
                StateRole::Follower,
            );
            Ok(true)
        })?;

        if !kv_wb.is_empty() {
            kv_wb.write().unwrap();
            self.engines.kv.sync_wal().unwrap();
        }
        if !raft_wb.is_empty() {
            self.engines.raft.consume(&mut raft_wb, true).unwrap();
        }

        // schedule applying snapshot after raft writebatch were written.
        for region in applying_regions {
            info!("region is applying snapshot"; "region" => ?region, "store_id" => store_id);
            let (tx, mut peer) = PeerFsm::create(
                store_id,
                &self.cfg.value(),
                self.region_scheduler.clone(),
                self.raftlog_fetch_scheduler.clone(),
                self.engines.clone(),
                &region,
            )?;
            peer.peer.init_replication_mode(&mut *replication_state);
            peer.schedule_applying_snapshot();
            meta.region_ranges
                .insert(enc_end_key(&region), region.get_id());
            meta.region_read_progress
                .insert(region.get_id(), peer.peer.read_progress.clone());
            meta.regions.insert(region.get_id(), region);
            region_peers.push((tx, peer));
        }

        info!(
            "start store";
            "store_id" => store_id,
            "region_count" => total_count,
            "tombstone_count" => tombstone_count,
            "applying_count" =>  applying_count,
            "merge_count" => merging_count,
            "takes" => ?t.saturating_elapsed(),
        );

        self.clear_stale_data(&meta)?;

        Ok(region_peers)
    }

    fn clear_stale_meta(
        &self,
        kv_wb: &mut EK::WriteBatch,
        raft_wb: &mut ER::LogBatch,
        origin_state: &RegionLocalState,
    ) {
        let rid = origin_state.get_region().get_id();
        let raft_state = match self.engines.raft.get_raft_state(rid).unwrap() {
            // it has been cleaned up.
            None => return,
            Some(value) => value,
        };
        peer_storage::clear_meta(&self.engines, kv_wb, raft_wb, rid, 0, &raft_state).unwrap();
        let key = keys::region_state_key(rid);
        kv_wb.put_msg_cf(CF_RAFT, &key, origin_state).unwrap();
    }

    /// `clear_stale_data` clean up all possible garbage data.
    fn clear_stale_data(&self, meta: &StoreMeta) -> Result<()> {
        let t = TiInstant::now();

        let mut ranges = Vec::new();
        let mut last_start_key = keys::data_key(b"");
        for region_id in meta.region_ranges.values() {
            let region = &meta.regions[region_id];
            let start_key = keys::enc_start_key(region);
            ranges.push((last_start_key, start_key));
            last_start_key = keys::enc_end_key(region);
        }
        ranges.push((last_start_key, keys::DATA_MAX_KEY.to_vec()));

        self.engines.kv.roughly_cleanup_ranges(&ranges)?;

        info!(
            "cleans up garbage data";
            "store_id" => self.store.get_id(),
            "garbage_range_count" => ranges.len(),
            "takes" => ?t.saturating_elapsed()
        );

        Ok(())
    }
}

impl<EK, ER, T> HandlerBuilder<PeerFsm<EK, ER>, StoreFsm<EK>> for RaftPollerBuilder<EK, ER, T>
where
    EK: KvEngine + 'static,
    ER: RaftEngine + 'static,
    T: Transport + 'static,
{
    type Handler = RaftPoller<EK, ER, T>;

    fn build(&mut self, _: Priority) -> RaftPoller<EK, ER, T> {
        let sync_write_worker = if self.write_senders.is_empty() {
            let (_, rx) = unbounded();
            Some(WriteWorker::new(
                self.store.get_id(),
                "sync-writer".to_string(),
                self.engines.clone(),
                rx,
                self.router.clone(),
                self.trans.clone(),
                &self.cfg,
            ))
        } else {
            None
        };
        let mut ctx = PollContext {
            cfg: self.cfg.value().clone(),
            store: self.store.clone(),
            pd_scheduler: self.pd_scheduler.clone(),
            consistency_check_scheduler: self.consistency_check_scheduler.clone(),
            split_check_scheduler: self.split_check_scheduler.clone(),
            region_scheduler: self.region_scheduler.clone(),
            apply_router: self.apply_router.clone(),
            router: self.router.clone(),
            cleanup_scheduler: self.cleanup_scheduler.clone(),
            raftlog_fetch_scheduler: self.raftlog_fetch_scheduler.clone(),
            raftlog_gc_scheduler: self.raftlog_gc_scheduler.clone(),
            importer: self.importer.clone(),
            store_meta: self.store_meta.clone(),
            pending_create_peers: self.pending_create_peers.clone(),
            raft_metrics: RaftMetrics::new(self.cfg.value().waterfall_metrics),
            snap_mgr: self.snap_mgr.clone(),
            coprocessor_host: self.coprocessor_host.clone(),
            timer: SteadyTimer::default(),
            trans: self.trans.clone(),
            global_replication_state: self.global_replication_state.clone(),
            global_stat: self.global_stat.clone(),
            store_stat: self.global_stat.local(),
            engines: self.engines.clone(),
            pending_count: 0,
            ready_count: 0,
            has_ready: false,
            current_time: None,
            perf_context: self
                .engines
                .kv
                .get_perf_context(self.cfg.value().perf_level, PerfContextKind::RaftstoreStore),
            tick_batch: vec![PeerTickBatch::default(); PeerTick::VARIANT_COUNT],
            node_start_time: Some(TiInstant::now_coarse()),
            feature_gate: self.feature_gate.clone(),
            self_disk_usage: DiskUsage::Normal,
            store_disk_usages: Default::default(),
            write_senders: self.write_senders.clone(),
            sync_write_worker,
            io_reschedule_concurrent_count: self.io_reschedule_concurrent_count.clone(),
            pending_latency_inspect: vec![],
        };
        ctx.update_ticks_timeout();
        let tag = format!("[store {}]", ctx.store.get_id());
        RaftPoller {
            tag: tag.clone(),
            store_msg_buf: Vec::with_capacity(ctx.cfg.messages_per_tick),
            peer_msg_buf: Vec::with_capacity(ctx.cfg.messages_per_tick),
            previous_metrics: ctx.raft_metrics.ready.clone(),
            timer: TiInstant::now(),
            messages_per_tick: ctx.cfg.messages_per_tick,
            poll_ctx: ctx,
            cfg_tracker: self.cfg.clone().tracker(tag),
            trace_event: TraceEvent::default(),
            last_sync_time: tikv_util::time::Instant::now_coarse(),
            batch_retry_recv_timeout: self.cfg.value().store_batch_retry_recv_timeout.0 / 2,
            last_flush_time: TiInstant::now(),
            need_flush_events: false,
        }
    }
}

impl<EK, ER, T> Clone for RaftPollerBuilder<EK, ER, T>
where
    EK: KvEngine,
    ER: RaftEngine,
    T: Clone,
{
    fn clone(&self) -> Self {
        RaftPollerBuilder {
            cfg: self.cfg.clone(),
            store: self.store.clone(),
            pd_scheduler: self.pd_scheduler.clone(),
            consistency_check_scheduler: self.consistency_check_scheduler.clone(),
            split_check_scheduler: self.split_check_scheduler.clone(),
            cleanup_scheduler: self.cleanup_scheduler.clone(),
            raftlog_gc_scheduler: self.raftlog_gc_scheduler.clone(),
            raftlog_fetch_scheduler: self.raftlog_fetch_scheduler.clone(),
            region_scheduler: self.region_scheduler.clone(),
            apply_router: self.apply_router.clone(),
            router: self.router.clone(),
            importer: self.importer.clone(),
            store_meta: self.store_meta.clone(),
            pending_create_peers: self.pending_create_peers.clone(),
            snap_mgr: self.snap_mgr.clone(),
            coprocessor_host: self.coprocessor_host.clone(),
            trans: self.trans.clone(),
            global_stat: self.global_stat.clone(),
            engines: self.engines.clone(),
            global_replication_state: self.global_replication_state.clone(),
            feature_gate: self.feature_gate.clone(),
            write_senders: self.write_senders.clone(),
            io_reschedule_concurrent_count: self.io_reschedule_concurrent_count.clone(),
        }
    }
}

struct Workers<EK: KvEngine, ER: RaftEngine> {
    pd_worker: LazyWorker<PdTask<EK, ER>>,
    background_worker: Worker,

    // Both of cleanup tasks and region tasks get their own workers, instead of reusing
    // background_workers. This is because the underlying compact_range call is a
    // blocking operation, which can take an extensive amount of time.
    cleanup_worker: Worker,
    region_worker: Worker,
    // Used for calling `purge_expired_files`, which can be time-consuming for certain
    // engine implementations.
    purge_worker: Worker,

    raftlog_fetch_worker: Worker,

    coprocessor_host: CoprocessorHost<EK>,

    refresh_config_worker: LazyWorker<RefreshConfigTask>,
}

pub struct RaftBatchSystem<EK: KvEngine, ER: RaftEngine> {
    system: BatchSystem<PeerFsm<EK, ER>, StoreFsm<EK>>,
    apply_router: ApplyRouter<EK>,
    apply_system: ApplyBatchSystem<EK>,
    router: RaftRouter<EK, ER>,
    workers: Option<Workers<EK, ER>>,
    store_writers: StoreWriters<EK, ER>,
}

impl<EK: KvEngine, ER: RaftEngine> RaftBatchSystem<EK, ER> {
    pub fn router(&self) -> RaftRouter<EK, ER> {
        self.router.clone()
    }

    pub fn apply_router(&self) -> ApplyRouter<EK> {
        self.apply_router.clone()
    }

    pub fn refresh_config_scheduler(&mut self) -> Scheduler<RefreshConfigTask> {
        assert!(self.workers.is_some());
        self.workers
            .as_ref()
            .unwrap()
            .refresh_config_worker
            .scheduler()
    }

    // TODO: reduce arguments
    pub fn spawn<T: Transport + 'static, C: PdClient + 'static>(
        &mut self,
        meta: metapb::Store,
        cfg: Arc<VersionTrack<Config>>,
        engines: Engines<EK, ER>,
        trans: T,
        pd_client: Arc<C>,
        mgr: SnapManager,
        pd_worker: LazyWorker<PdTask<EK, ER>>,
        store_meta: Arc<Mutex<StoreMeta>>,
        mut coprocessor_host: CoprocessorHost<EK>,
        importer: Arc<SstImporter>,
        split_check_scheduler: Scheduler<SplitCheckTask>,
        background_worker: Worker,
        auto_split_controller: AutoSplitController,
        global_replication_state: Arc<Mutex<GlobalReplicationState>>,
        concurrency_manager: ConcurrencyManager,
        collector_reg_handle: CollectorRegHandle,
        health_service: Option<HealthService>,
    ) -> Result<()> {
        assert!(self.workers.is_none());
        // TODO: we can get cluster meta regularly too later.

        // TODO load coprocessors from configuration
        coprocessor_host
            .registry
            .register_admin_observer(100, BoxAdminObserver::new(SplitObserver));

        let workers = Workers {
            pd_worker,
            background_worker,
            cleanup_worker: Worker::new("cleanup-worker"),
            region_worker: Worker::new("region-worker"),
            purge_worker: Worker::new("purge-worker"),
            raftlog_fetch_worker: Worker::new("raftlog-fetch-worker"),
            coprocessor_host: coprocessor_host.clone(),
            refresh_config_worker: LazyWorker::new("refreash-config-worker"),
        };
        mgr.init()?;
        let region_runner = RegionRunner::new(
            &*cfg.value(),
            engines.kv.clone(),
            mgr.clone(),
            cfg.value().snap_apply_batch_size.0 as usize,
<<<<<<< HEAD
            cfg.value().region_worker_tick_interval,
            cfg.value().clean_stale_tick_max,
=======
            cfg.value().region_worker_tick_interval.as_millis(),
            cfg.value().stale_peer_check_tick,
>>>>>>> 6686c346
            cfg.value().use_delete_range,
            cfg.value().snap_generator_pool_size,
            workers.coprocessor_host.clone(),
            self.router(),
            Some(Arc::clone(&pd_client)),
        );
        let region_scheduler = workers
            .region_worker
            .start_with_timer("snapshot-worker", region_runner);

        let raftlog_gc_runner = RaftlogGcRunner::new(
            engines.clone(),
            cfg.value().raft_log_compact_sync_interval.0,
        );
        let raftlog_gc_scheduler = workers
            .background_worker
            .start_with_timer("raft-gc-worker", raftlog_gc_runner);
        let router_clone = self.router();
        let engines_clone = engines.clone();
        workers.purge_worker.spawn_interval_task(
            cfg.value().raft_engine_purge_interval.0,
            move || {
                match engines_clone.raft.purge_expired_files() {
                    Ok(regions) => {
                        for region_id in regions {
                            let _ = router_clone.send(
                                region_id,
                                PeerMsg::CasualMessage(CasualMessage::ForceCompactRaftLogs),
                            );
                        }
                    }
                    Err(e) => {
                        warn!("purge expired files"; "err" => %e);
                    }
                };
            },
        );

        let raftlog_fetch_scheduler = workers.raftlog_fetch_worker.start(
            "raftlog-fetch-worker",
            RaftlogFetchRunner::new(self.router.clone(), engines.raft.clone()),
        );

        let compact_runner = CompactRunner::new(engines.kv.clone());
        let cleanup_sst_runner = CleanupSstRunner::new(
            meta.get_id(),
            self.router.clone(),
            Arc::clone(&importer),
            Arc::clone(&pd_client),
        );
        let gc_snapshot_runner = GcSnapshotRunner::new(
            meta.get_id(),
            self.router.clone(), // RaftRouter
            mgr.clone(),
        );
        let cleanup_runner =
            CleanupRunner::new(compact_runner, cleanup_sst_runner, gc_snapshot_runner);
        let cleanup_scheduler = workers
            .cleanup_worker
            .start("cleanup-worker", cleanup_runner);
        let consistency_check_runner =
            ConsistencyCheckRunner::<EK, _>::new(self.router.clone(), coprocessor_host.clone());
        let consistency_check_scheduler = workers
            .background_worker
            .start("consistency-check", consistency_check_runner);

        self.store_writers
            .spawn(meta.get_id(), &engines, &self.router, &trans, &cfg)?;

        let region_read_progress = store_meta.lock().unwrap().region_read_progress.clone();
        let mut builder = RaftPollerBuilder {
            cfg,
            store: meta,
            engines,
            router: self.router.clone(),
            split_check_scheduler,
            region_scheduler,
            pd_scheduler: workers.pd_worker.scheduler(),
            consistency_check_scheduler,
            cleanup_scheduler,
            raftlog_gc_scheduler,
            raftlog_fetch_scheduler,
            apply_router: self.apply_router.clone(),
            trans,
            coprocessor_host,
            importer,
            snap_mgr: mgr.clone(),
            global_replication_state,
            global_stat: GlobalStoreStat::default(),
            store_meta,
            pending_create_peers: Arc::new(Mutex::new(HashMap::default())),
            feature_gate: pd_client.feature_gate().clone(),
            write_senders: self.store_writers.senders().clone(),
            io_reschedule_concurrent_count: Arc::new(AtomicUsize::new(0)),
        };
        let region_peers = builder.init()?;
        self.start_system::<T, C>(
            workers,
            region_peers,
            builder,
            auto_split_controller,
            concurrency_manager,
            mgr,
            pd_client,
            collector_reg_handle,
            region_read_progress,
            health_service,
        )?;
        Ok(())
    }

    fn start_system<T: Transport + 'static, C: PdClient + 'static>(
        &mut self,
        mut workers: Workers<EK, ER>,
        region_peers: Vec<SenderFsmPair<EK, ER>>,
        builder: RaftPollerBuilder<EK, ER, T>,
        auto_split_controller: AutoSplitController,
        concurrency_manager: ConcurrencyManager,
        snap_mgr: SnapManager,
        pd_client: Arc<C>,
        collector_reg_handle: CollectorRegHandle,
        region_read_progress: RegionReadProgressRegistry,
        health_service: Option<HealthService>,
    ) -> Result<()> {
        let cfg = builder.cfg.value().clone();
        let store = builder.store.clone();

        let apply_poller_builder = ApplyPollerBuilder::<EK>::new(
            &builder,
            Box::new(self.router.clone()),
            self.apply_router.clone(),
        );
        self.apply_system
            .schedule_all(region_peers.iter().map(|pair| pair.1.get_peer()));

        {
            let mut meta = builder.store_meta.lock().unwrap();
            for (_, peer_fsm) in &region_peers {
                let peer = peer_fsm.get_peer();
                meta.readers
                    .insert(peer_fsm.region_id(), ReadDelegate::from_peer(peer));
            }
        }

        let router = Mutex::new(self.router.clone());
        pd_client.handle_reconnect(move || {
            router
                .lock()
                .unwrap()
                .broadcast_normal(|| PeerMsg::HeartbeatPd);
        });

        let (raft_builder, apply_builder) = (builder.clone(), apply_poller_builder.clone());

        let tag = format!("raftstore-{}", store.get_id());
        let coprocessor_host = builder.coprocessor_host.clone();
        self.system.spawn(tag, builder);

        let mut mailboxes = Vec::with_capacity(region_peers.len());
        let mut address = Vec::with_capacity(region_peers.len());
        for (tx, fsm) in region_peers {
            address.push(fsm.region_id());
            mailboxes.push((
                fsm.region_id(),
                BasicMailbox::new(tx, fsm, self.router.state_cnt().clone()),
            ));
        }
        self.router.register_all(mailboxes);

        // Make sure Msg::Start is the first message each FSM received.
        for addr in address {
            self.router.force_send(addr, PeerMsg::Start).unwrap();
        }
        self.router
            .send_control(StoreMsg::Start {
                store: store.clone(),
            })
            .unwrap();

        self.apply_system
            .spawn("apply".to_owned(), apply_poller_builder);

        let refresh_config_runner = RefreshConfigRunner::new(
            self.apply_router.router.clone(),
            self.router.router.clone(),
            self.apply_system.build_pool_state(apply_builder),
            self.system.build_pool_state(raft_builder),
        );
        assert!(workers.refresh_config_worker.start(refresh_config_runner));

        let pd_runner = PdRunner::new(
            &cfg,
            store.get_id(),
            Arc::clone(&pd_client),
            self.router.clone(),
            workers.pd_worker.scheduler(),
            cfg.pd_store_heartbeat_tick_interval.0,
            auto_split_controller,
            concurrency_manager,
            snap_mgr,
            workers.pd_worker.remote(),
            collector_reg_handle,
            region_read_progress,
            health_service,
            coprocessor_host,
        );
        assert!(workers.pd_worker.start_with_timer(pd_runner));

        if let Err(e) = sys_util::thread::set_priority(sys_util::HIGH_PRI) {
            warn!("set thread priority for raftstore failed"; "error" => ?e);
        }
        self.workers = Some(workers);
        // This router will not be accessed again, free all caches.
        self.router.clear_cache();
        Ok(())
    }

    pub fn shutdown(&mut self) {
        if self.workers.is_none() {
            return;
        }
        let mut workers = self.workers.take().unwrap();
        // Wait all workers finish.
        workers.pd_worker.stop();

        self.apply_system.shutdown();
        MEMTRACE_APPLY_ROUTER_ALIVE.trace(TraceEvent::Reset(0));
        MEMTRACE_APPLY_ROUTER_LEAK.trace(TraceEvent::Reset(0));

        fail_point!("after_shutdown_apply");

        self.system.shutdown();
        self.store_writers.shutdown();
        MEMTRACE_RAFT_ROUTER_ALIVE.trace(TraceEvent::Reset(0));
        MEMTRACE_RAFT_ROUTER_LEAK.trace(TraceEvent::Reset(0));

        workers.coprocessor_host.shutdown();
        workers.cleanup_worker.stop();
        workers.region_worker.stop();
        workers.background_worker.stop();
        workers.purge_worker.stop();
        workers.refresh_config_worker.stop();
        workers.raftlog_fetch_worker.stop();
    }
}

pub fn create_raft_batch_system<EK: KvEngine, ER: RaftEngine>(
    cfg: &Config,
) -> (RaftRouter<EK, ER>, RaftBatchSystem<EK, ER>) {
    let (store_tx, store_fsm) = StoreFsm::new(cfg);
    let (apply_router, apply_system) = create_apply_batch_system(cfg);
    let (router, system) =
        batch_system::create_system(&cfg.store_batch_system, store_tx, store_fsm);
    let raft_router = RaftRouter { router };
    let system = RaftBatchSystem {
        system,
        workers: None,
        apply_router,
        apply_system,
        router: raft_router.clone(),
        store_writers: StoreWriters::new(),
    };
    (raft_router, system)
}

#[derive(Debug, PartialEq)]
enum CheckMsgStatus {
    // The message is the first message to an existing peer.
    FirstRequest,
    // The message can be dropped silently
    DropMsg,
    // Try to create the peer
    NewPeer,
    // Try to create the peer which is the first one of this region on local store.
    NewPeerFirst,
}

impl<'a, EK: KvEngine, ER: RaftEngine, T: Transport> StoreFsmDelegate<'a, EK, ER, T> {
    /// Checks if the message is targeting a stale peer.
    fn check_msg(&mut self, msg: &RaftMessage) -> Result<CheckMsgStatus> {
        let region_id = msg.get_region_id();
        let from_epoch = msg.get_region_epoch();
        let msg_type = msg.get_message().get_msg_type();
        let from_store_id = msg.get_from_peer().get_store_id();
        let to_peer_id = msg.get_to_peer().get_id();

        // Check if the target peer is tombstone.
        let state_key = keys::region_state_key(region_id);
        let local_state: RegionLocalState =
            match self.ctx.engines.kv.get_msg_cf(CF_RAFT, &state_key)? {
                Some(state) => state,
                None => return Ok(CheckMsgStatus::NewPeerFirst),
            };

        if local_state.get_state() != PeerState::Tombstone {
            // Maybe split, but not registered yet.
            if !util::is_first_message(msg.get_message()) {
                self.ctx.raft_metrics.message_dropped.region_nonexistent += 1;
                return Err(box_err!(
                    "[region {}] region not exist but not tombstone: {:?}",
                    region_id,
                    local_state
                ));
            }
            info!(
                "region doesn't exist yet, wait for it to be split";
                "region_id" => region_id
            );
            return Ok(CheckMsgStatus::FirstRequest);
        }
        debug!(
            "region is in tombstone state";
            "region_id" => region_id,
            "region_local_state" => ?local_state,
        );
        let region = local_state.get_region();
        let region_epoch = region.get_region_epoch();
        if local_state.has_merge_state() {
            info!(
                "merged peer receives a stale message";
                "region_id" => region_id,
                "current_region_epoch" => ?region_epoch,
                "msg_type" => ?msg_type,
            );

            let merge_target = if let Some(peer) = util::find_peer(region, from_store_id) {
                // Maybe the target is promoted from learner to voter, but the follower
                // doesn't know it. So we only compare peer id.
                if peer.get_id() < msg.get_from_peer().get_id() {
                    panic!(
                        "peer id increased after region is merged, message peer id {}, local peer id {}, region {:?}",
                        msg.get_from_peer().get_id(),
                        peer.get_id(),
                        region
                    );
                }
                // Let stale peer decides whether it should wait for merging or just remove
                // itself.
                Some(local_state.get_merge_state().get_target().to_owned())
            } else {
                // If a peer is isolated before prepare_merge and conf remove, it should just
                // remove itself.
                None
            };
            self.ctx
                .handle_stale_msg(msg, region_epoch.clone(), merge_target);
            return Ok(CheckMsgStatus::DropMsg);
        }
        // The region in this peer is already destroyed
        if util::is_epoch_stale(from_epoch, region_epoch) {
            self.ctx.raft_metrics.message_dropped.region_tombstone_peer += 1;
            info!(
                "tombstone peer receives a stale message";
                "region_id" => region_id,
                "from_region_epoch" => ?from_epoch,
                "current_region_epoch" => ?region_epoch,
                "msg_type" => ?msg_type,
            );
            if util::find_peer(region, from_store_id).is_none() {
                self.ctx.handle_stale_msg(msg, region_epoch.clone(), None);
            } else {
                let mut need_gc_msg = util::is_vote_msg(msg.get_message());
                if msg.has_extra_msg() {
                    // A learner can't vote so it sends the check-stale-peer msg to others to find out whether
                    // it is removed due to conf change or merge.
                    need_gc_msg |=
                        msg.get_extra_msg().get_type() == ExtraMessageType::MsgCheckStalePeer;
                    // For backward compatibility
                    need_gc_msg |=
                        msg.get_extra_msg().get_type() == ExtraMessageType::MsgRegionWakeUp;
                }
                if need_gc_msg {
                    let mut send_msg = RaftMessage::default();
                    send_msg.set_region_id(region_id);
                    send_msg.set_from_peer(msg.get_to_peer().clone());
                    send_msg.set_to_peer(msg.get_from_peer().clone());
                    send_msg.set_region_epoch(region_epoch.clone());
                    let extra_msg = send_msg.mut_extra_msg();
                    extra_msg.set_type(ExtraMessageType::MsgCheckStalePeerResponse);
                    extra_msg.set_check_peers(region.get_peers().into());
                    if let Err(e) = self.ctx.trans.send(send_msg) {
                        error!(?e;
                            "send check stale peer response message failed";
                            "region_id" => region_id,
                        );
                    }
                }
            }

            return Ok(CheckMsgStatus::DropMsg);
        }
        // A tombstone peer may not apply the conf change log which removes itself.
        // In this case, the local epoch is stale and the local peer can be found from region.
        // We can compare the local peer id with to_peer_id to verify whether it is correct to create a new peer.
        if let Some(local_peer_id) =
            util::find_peer(region, self.ctx.store_id()).map(|r| r.get_id())
        {
            if to_peer_id <= local_peer_id {
                self.ctx.raft_metrics.message_dropped.region_tombstone_peer += 1;
                info!(
                    "tombstone peer receives a stale message, local_peer_id >= to_peer_id in msg";
                    "region_id" => region_id,
                    "local_peer_id" => local_peer_id,
                    "to_peer_id" => to_peer_id,
                    "msg_type" => ?msg_type
                );
                return Ok(CheckMsgStatus::DropMsg);
            }
        }
        Ok(CheckMsgStatus::NewPeer)
    }

    fn on_raft_message(&mut self, msg: InspectedRaftMessage) -> Result<()> {
        let (heap_size, forwarded) = (msg.heap_size, Cell::new(false));
        defer!(if !forwarded.get() {
            MEMTRACE_RAFT_MESSAGES.trace(TraceEvent::Sub(heap_size));
        });

        let region_id = msg.msg.get_region_id();
        let msg = match self.ctx.router.send(region_id, PeerMsg::RaftMessage(msg)) {
            Ok(()) => {
                forwarded.set(true);
                return Ok(());
            }
            Err(TrySendError::Full(_)) => return Ok(()),
            Err(TrySendError::Disconnected(_)) if self.ctx.router.is_shutdown() => return Ok(()),
            Err(TrySendError::Disconnected(PeerMsg::RaftMessage(im))) => im.msg,
            Err(_) => unreachable!(),
        };

        debug!(
            "handle raft message";
            "from_peer_id" => msg.get_from_peer().get_id(),
            "to_peer_id" => msg.get_to_peer().get_id(),
            "store_id" => self.fsm.store.id,
            "region_id" => region_id,
            "msg_type" => %util::MsgType(&msg),
        );

        if msg.get_to_peer().get_store_id() != self.ctx.store_id() {
            warn!(
                "store not match, ignore it";
                "store_id" => self.ctx.store_id(),
                "to_store_id" => msg.get_to_peer().get_store_id(),
                "region_id" => region_id,
            );
            self.ctx.raft_metrics.message_dropped.mismatch_store_id += 1;
            return Ok(());
        }

        if !msg.has_region_epoch() {
            error!(
                "missing epoch in raft message, ignore it";
                "region_id" => region_id,
            );
            self.ctx.raft_metrics.message_dropped.mismatch_region_epoch += 1;
            return Ok(());
        }
        if msg.get_is_tombstone() || msg.has_merge_target() {
            // Target tombstone peer doesn't exist, so ignore it.
            return Ok(());
        }
        let check_msg_status = self.check_msg(&msg)?;
        let is_first_request = match check_msg_status {
            CheckMsgStatus::DropMsg => return Ok(()),
            CheckMsgStatus::FirstRequest => true,
            CheckMsgStatus::NewPeer | CheckMsgStatus::NewPeerFirst => {
                if self.maybe_create_peer(
                    region_id,
                    &msg,
                    check_msg_status == CheckMsgStatus::NewPeerFirst,
                )? {
                    // Peer created, send the message again.
                    let peer_msg = PeerMsg::RaftMessage(InspectedRaftMessage { heap_size, msg });
                    if self.ctx.router.send(region_id, peer_msg).is_ok() {
                        forwarded.set(true);
                    }
                    return Ok(());
                }
                // Can't create peer, see if we should keep this message
                util::is_first_message(msg.get_message())
            }
        };
        if is_first_request {
            // To void losing messages, either put it to pending_msg or force send.
            let mut store_meta = self.ctx.store_meta.lock().unwrap();
            if !store_meta.regions.contains_key(&region_id) {
                // Save one pending message for a peer is enough, remove
                // the previous pending message of this peer
                store_meta
                    .pending_msgs
                    .swap_remove_front(|m| m.get_to_peer() == msg.get_to_peer());

                store_meta.pending_msgs.push(msg);
            } else {
                drop(store_meta);
                let peer_msg = PeerMsg::RaftMessage(InspectedRaftMessage { heap_size, msg });
                if let Err(e) = self.ctx.router.force_send(region_id, peer_msg) {
                    warn!("handle first request failed"; "region_id" => region_id, "error" => ?e);
                } else {
                    forwarded.set(true);
                }
            }
        }
        Ok(())
    }

    /// If target peer doesn't exist, create it.
    ///
    /// return false to indicate that target peer is in invalid state or
    /// doesn't exist and can't be created.
    fn maybe_create_peer(
        &mut self,
        region_id: u64,
        msg: &RaftMessage,
        is_local_first: bool,
    ) -> Result<bool> {
        if !is_initial_msg(msg.get_message()) {
            let msg_type = msg.get_message().get_msg_type();
            debug!(
                "target peer doesn't exist, stale message";
                "target_peer" => ?msg.get_to_peer(),
                "region_id" => region_id,
                "msg_type" => ?msg_type,
            );
            self.ctx.raft_metrics.message_dropped.stale_msg += 1;
            return Ok(false);
        }

        if is_local_first {
            let mut pending_create_peers = self.ctx.pending_create_peers.lock().unwrap();
            if pending_create_peers.contains_key(&region_id) {
                return Ok(false);
            }
            pending_create_peers.insert(region_id, (msg.get_to_peer().get_id(), false));
        }

        let res = self.maybe_create_peer_internal(region_id, msg, is_local_first);
        // If failed, i.e. Err or Ok(false), remove this peer data from `pending_create_peers`.
        if res.as_ref().map_or(true, |b| !*b) && is_local_first {
            let mut pending_create_peers = self.ctx.pending_create_peers.lock().unwrap();
            if let Some(status) = pending_create_peers.get(&region_id) {
                if *status == (msg.get_to_peer().get_id(), false) {
                    pending_create_peers.remove(&region_id);
                }
            }
        }
        res
    }

    fn maybe_create_peer_internal(
        &mut self,
        region_id: u64,
        msg: &RaftMessage,
        is_local_first: bool,
    ) -> Result<bool> {
        if is_local_first
            && self
                .ctx
                .engines
                .kv
                .get_value_cf(CF_RAFT, &keys::region_state_key(region_id))?
                .is_some()
        {
            return Ok(false);
        }

        let target = msg.get_to_peer();

        let mut meta = self.ctx.store_meta.lock().unwrap();
        if meta.regions.contains_key(&region_id) {
            return Ok(true);
        }
        fail_point!("after_acquire_store_meta_on_maybe_create_peer_internal");

        if is_local_first {
            let pending_create_peers = self.ctx.pending_create_peers.lock().unwrap();
            match pending_create_peers.get(&region_id) {
                Some(status) if *status == (msg.get_to_peer().get_id(), false) => (),
                // If changed, it means this peer has been/will be replaced from the new one from splitting.
                _ => return Ok(false),
            }
            // Note that `StoreMeta` lock is held and status is (peer_id, false) in `pending_create_peers` now.
            // If this peer is created from splitting latter and then status in `pending_create_peers` is changed,
            // that peer creation in `on_ready_split_region` must be executed **after** current peer creation
            // because of the `StoreMeta` lock.
        }

        if meta.overlap_damaged_range(
            &data_key(msg.get_start_key()),
            &data_end_key(msg.get_end_key()),
        ) {
            warn!(
                "Damaged region overlapped and reject to create peer";
                "peer_id" => ?target,
                "region_id" => &region_id,
            );
            return Ok(false);
        }

        let mut is_overlapped = false;
        let mut regions_to_destroy = vec![];
        for (_, id) in meta.region_ranges.range((
            Excluded(data_key(msg.get_start_key())),
            Unbounded::<Vec<u8>>,
        )) {
            let exist_region = &meta.regions[id];
            if enc_start_key(exist_region) >= data_end_key(msg.get_end_key()) {
                break;
            }

            debug!(
                "msg is overlapped with exist region";
                "region_id" => region_id,
                "msg" => ?msg,
                "exist_region" => ?exist_region,
            );
            let (can_destroy, merge_to_this_peer) = maybe_destroy_source(
                &meta,
                region_id,
                target.get_id(),
                exist_region.get_id(),
                msg.get_region_epoch().to_owned(),
            );
            if can_destroy {
                if !merge_to_this_peer {
                    regions_to_destroy.push(exist_region.get_id());
                } else {
                    error!(
                        "A new peer has a merge source peer";
                        "region_id" => region_id,
                        "peer_id" => target.get_id(),
                        "source_region" => ?exist_region,
                    );
                    if self.ctx.cfg.dev_assert {
                        panic!(
                            "something is wrong, maybe PD do not ensure all target peers exist before merging"
                        );
                    }
                }
                continue;
            }
            is_overlapped = true;
            if msg.get_region_epoch().get_version() > exist_region.get_region_epoch().get_version()
            {
                // If new region's epoch version is greater than exist region's, the exist region
                // may has been merged/splitted already.
                let _ = self.ctx.router.force_send(
                    exist_region.get_id(),
                    PeerMsg::CasualMessage(CasualMessage::RegionOverlapped),
                );
            }
        }

        if is_overlapped {
            self.ctx.raft_metrics.message_dropped.region_overlap += 1;
            return Ok(false);
        }

        for id in regions_to_destroy {
            self.ctx
                .router
                .force_send(
                    id,
                    PeerMsg::SignificantMsg(SignificantMsg::MergeResult {
                        target_region_id: region_id,
                        target: target.clone(),
                        result: MergeResultKind::Stale,
                    }),
                )
                .unwrap();
        }

        // New created peers should know it's learner or not.
        let (tx, mut peer) = PeerFsm::replicate(
            self.ctx.store_id(),
            &self.ctx.cfg,
            self.ctx.region_scheduler.clone(),
            self.ctx.raftlog_fetch_scheduler.clone(),
            self.ctx.engines.clone(),
            region_id,
            target.clone(),
        )?;

        // WARNING: The checking code must be above this line.
        // Now all checking passed

        let mut replication_state = self.ctx.global_replication_state.lock().unwrap();
        peer.peer.init_replication_mode(&mut *replication_state);
        drop(replication_state);

        peer.peer.local_first_replicate = is_local_first;

        // Following snapshot may overlap, should insert into region_ranges after
        // snapshot is applied.
        meta.regions
            .insert(region_id, peer.get_peer().region().to_owned());
        meta.region_read_progress
            .insert(region_id, peer.peer.read_progress.clone());

        let mailbox = BasicMailbox::new(tx, peer, self.ctx.router.state_cnt().clone());
        self.ctx.router.register(region_id, mailbox);
        self.ctx
            .router
            .force_send(region_id, PeerMsg::Start)
            .unwrap();
        Ok(true)
    }

    fn on_compaction_finished(&mut self, event: EK::CompactedEvent) {
        if event.is_size_declining_trivial(self.ctx.cfg.region_split_check_diff().0) {
            return;
        }

        let output_level_str = event.output_level_label();
        COMPACTION_DECLINED_BYTES
            .with_label_values(&[&output_level_str])
            .observe(event.total_bytes_declined() as f64);

        // self.cfg.region_split_check_diff.0 / 16 is an experienced value.
        let mut region_declined_bytes = {
            let meta = self.ctx.store_meta.lock().unwrap();
            event.calc_ranges_declined_bytes(
                &meta.region_ranges,
                self.ctx.cfg.region_split_check_diff().0 / 16,
            )
        };

        COMPACTION_RELATED_REGION_COUNT
            .with_label_values(&[&output_level_str])
            .observe(region_declined_bytes.len() as f64);

        for (region_id, declined_bytes) in region_declined_bytes.drain(..) {
            let _ = self.ctx.router.send(
                region_id,
                PeerMsg::CasualMessage(CasualMessage::CompactionDeclinedBytes {
                    bytes: declined_bytes,
                }),
            );
        }
    }

    fn register_compact_check_tick(&self) {
        self.ctx.schedule_store_tick(
            StoreTick::CompactCheck,
            self.ctx.cfg.region_compact_check_interval.0,
        )
    }

    fn on_compact_check_tick(&mut self) {
        self.register_compact_check_tick();
        if self.ctx.cleanup_scheduler.is_busy() {
            debug!(
                "compact worker is busy, check space redundancy next time";
                "store_id" => self.fsm.store.id,
            );
            return;
        }

        if self
            .ctx
            .engines
            .kv
            .auto_compactions_is_disabled()
            .expect("cf")
        {
            debug!(
                "skip compact check when disabled auto compactions";
                "store_id" => self.fsm.store.id,
            );
            return;
        }

        // Start from last checked key.
        let mut ranges_need_check =
            Vec::with_capacity(self.ctx.cfg.region_compact_check_step as usize + 1);
        ranges_need_check.push(self.fsm.store.last_compact_checked_key.clone());

        let largest_key = {
            let meta = self.ctx.store_meta.lock().unwrap();
            if meta.region_ranges.is_empty() {
                debug!(
                    "there is no range need to check";
                    "store_id" => self.fsm.store.id
                );
                return;
            }

            // Collect continuous ranges.
            let left_ranges = meta.region_ranges.range((
                Excluded(self.fsm.store.last_compact_checked_key.clone()),
                Unbounded::<Key>,
            ));
            ranges_need_check.extend(
                left_ranges
                    .take(self.ctx.cfg.region_compact_check_step as usize)
                    .map(|(k, _)| k.to_owned()),
            );

            // Update last_compact_checked_key.
            meta.region_ranges.keys().last().unwrap().to_vec()
        };

        let last_key = ranges_need_check.last().unwrap().clone();
        if last_key == largest_key {
            // Range [largest key, DATA_MAX_KEY) also need to check.
            if last_key != keys::DATA_MAX_KEY.to_vec() {
                ranges_need_check.push(keys::DATA_MAX_KEY.to_vec());
            }
            // Next task will start from the very beginning.
            self.fsm.store.last_compact_checked_key = keys::DATA_MIN_KEY.to_vec();
        } else {
            self.fsm.store.last_compact_checked_key = last_key;
        }

        // Schedule the task.
        let cf_names = vec![CF_DEFAULT.to_owned(), CF_WRITE.to_owned()];
        if let Err(e) = self.ctx.cleanup_scheduler.schedule(CleanupTask::Compact(
            CompactTask::CheckAndCompact {
                cf_names,
                ranges: ranges_need_check,
                tombstones_num_threshold: self.ctx.cfg.region_compact_min_tombstones,
                tombstones_percent_threshold: self.ctx.cfg.region_compact_tombstones_percent,
            },
        )) {
            error!(
                "schedule space check task failed";
                "store_id" => self.fsm.store.id,
                "err" => ?e,
            );
        }
    }

    fn store_heartbeat_pd(&mut self, report: Option<pdpb::StoreReport>) {
        let mut stats = StoreStats::default();

        stats.set_store_id(self.ctx.store_id());
        {
            let meta = self.ctx.store_meta.lock().unwrap();
            stats.set_region_count(meta.regions.len() as u32);

            if !meta.damaged_ranges.is_empty() {
                let damaged_regions_id = meta.get_all_damaged_region_ids().into_iter().collect();
                stats.set_damaged_regions_id(damaged_regions_id);
            }
        }

        let snap_stats = self.ctx.snap_mgr.stats();
        stats.set_sending_snap_count(snap_stats.sending_count as u32);
        stats.set_receiving_snap_count(snap_stats.receiving_count as u32);
        STORE_SNAPSHOT_TRAFFIC_GAUGE_VEC
            .with_label_values(&["sending"])
            .set(snap_stats.sending_count as i64);
        STORE_SNAPSHOT_TRAFFIC_GAUGE_VEC
            .with_label_values(&["receiving"])
            .set(snap_stats.receiving_count as i64);

        stats.set_start_time(self.fsm.store.start_time.unwrap().sec as u32);

        // report store write flow to pd
        stats.set_bytes_written(
            self.ctx
                .global_stat
                .stat
                .engine_total_bytes_written
                .swap(0, Ordering::SeqCst),
        );
        stats.set_keys_written(
            self.ctx
                .global_stat
                .stat
                .engine_total_keys_written
                .swap(0, Ordering::SeqCst),
        );

        stats.set_is_busy(
            self.ctx
                .global_stat
                .stat
                .is_busy
                .swap(false, Ordering::SeqCst),
        );

        let mut query_stats = QueryStats::default();
        query_stats.set_put(
            self.ctx
                .global_stat
                .stat
                .engine_total_query_put
                .swap(0, Ordering::SeqCst),
        );
        query_stats.set_delete(
            self.ctx
                .global_stat
                .stat
                .engine_total_query_delete
                .swap(0, Ordering::SeqCst),
        );
        query_stats.set_delete_range(
            self.ctx
                .global_stat
                .stat
                .engine_total_query_delete_range
                .swap(0, Ordering::SeqCst),
        );
        stats.set_query_stats(query_stats);

        let store_info = StoreInfo {
            kv_engine: self.ctx.engines.kv.clone(),
            raft_engine: self.ctx.engines.raft.clone(),
            capacity: self.ctx.cfg.capacity.0,
        };

        let task = PdTask::StoreHeartbeat {
            stats,
            store_info,
            report,
            dr_autosync_status: self
                .ctx
                .global_replication_state
                .lock()
                .unwrap()
                .store_dr_autosync_status(),
        };
        if let Err(e) = self.ctx.pd_scheduler.schedule(task) {
            error!("notify pd failed";
                "store_id" => self.fsm.store.id,
                "err" => ?e
            );
        }
    }

    fn on_pd_store_heartbeat_tick(&mut self) {
        self.store_heartbeat_pd(None);
        self.register_pd_store_heartbeat_tick();
    }

    fn on_snap_mgr_gc(&mut self) {
        // refresh multi_snapshot_files enable flag
        self.ctx.snap_mgr.set_enable_multi_snapshot_files(
            self.ctx
                .feature_gate
                .can_enable(MULTI_FILES_SNAPSHOT_FEATURE),
        );

        if let Err(e) = self
            .ctx
            .cleanup_scheduler
            .schedule(CleanupTask::GcSnapshot(GcSnapshotTask::GcSnapshot))
        {
            error!(
                "schedule to delete ssts failed";
                "store_id" => self.fsm.store.id,
                "err" => ?e,
            );
        }
    }

    fn on_compact_lock_cf(&mut self) {
        // Create a compact lock cf task(compact whole range) and schedule directly.
        let lock_cf_bytes_written = self
            .ctx
            .global_stat
            .stat
            .lock_cf_bytes_written
            .load(Ordering::SeqCst);
        if lock_cf_bytes_written > self.ctx.cfg.lock_cf_compact_bytes_threshold.0 {
            self.ctx
                .global_stat
                .stat
                .lock_cf_bytes_written
                .fetch_sub(lock_cf_bytes_written, Ordering::SeqCst);

            let task = CompactTask::Compact {
                cf_name: String::from(CF_LOCK),
                start_key: None,
                end_key: None,
            };
            if let Err(e) = self
                .ctx
                .cleanup_scheduler
                .schedule(CleanupTask::Compact(task))
            {
                error!(
                    "schedule compact lock cf task failed";
                    "store_id" => self.fsm.store.id,
                    "err" => ?e,
                );
            }
        }

        self.register_compact_lock_cf_tick();
    }

    fn register_pd_store_heartbeat_tick(&self) {
        self.ctx.schedule_store_tick(
            StoreTick::PdStoreHeartbeat,
            self.ctx.cfg.pd_store_heartbeat_tick_interval.0,
        );
    }

    fn register_snap_mgr_gc_tick(&self) {
        self.ctx
            .schedule_store_tick(StoreTick::SnapGc, self.ctx.cfg.snap_mgr_gc_tick_interval.0)
    }

    fn register_compact_lock_cf_tick(&self) {
        self.ctx.schedule_store_tick(
            StoreTick::CompactLockCf,
            self.ctx.cfg.lock_cf_compact_interval.0,
        )
    }
}

impl<'a, EK: KvEngine, ER: RaftEngine, T: Transport> StoreFsmDelegate<'a, EK, ER, T> {
    fn on_validate_sst_result(&mut self, ssts: Vec<SstMeta>) {
        if ssts.is_empty() || self.ctx.importer.get_mode() == SwitchMode::Import {
            return;
        }
        // A stale peer can still ingest a stale Sst before it is
        // destroyed. We need to make sure that no stale peer exists.
        let mut delete_ssts = Vec::new();
        {
            let meta = self.ctx.store_meta.lock().unwrap();
            for sst in ssts {
                if !meta.regions.contains_key(&sst.get_region_id()) {
                    delete_ssts.push(sst);
                }
            }
        }
        if delete_ssts.is_empty() {
            return;
        }

        let task = CleanupSstTask::DeleteSst { ssts: delete_ssts };
        if let Err(e) = self
            .ctx
            .cleanup_scheduler
            .schedule(CleanupTask::CleanupSst(task))
        {
            error!(
                "schedule to delete ssts failed";
                "store_id" => self.fsm.store.id,
                "err" => ?e,
            );
        }
    }

    fn on_cleanup_import_sst(&mut self) -> Result<()> {
        let mut delete_ssts = Vec::new();
        let mut validate_ssts = Vec::new();

        let ssts = box_try!(self.ctx.importer.list_ssts());
        if ssts.is_empty() {
            return Ok(());
        }
        {
            let meta = self.ctx.store_meta.lock().unwrap();
            for sst in ssts {
                if let Some(r) = meta.regions.get(&sst.get_region_id()) {
                    let region_epoch = r.get_region_epoch();
                    if util::is_epoch_stale(sst.get_region_epoch(), region_epoch) {
                        // If the SST epoch is stale, it will not be ingested anymore.
                        delete_ssts.push(sst);
                    }
                } else {
                    // If the peer doesn't exist, we need to validate the SST through PD.
                    validate_ssts.push(sst);
                }
            }
        }

        if !delete_ssts.is_empty() {
            let task = CleanupSstTask::DeleteSst { ssts: delete_ssts };
            if let Err(e) = self
                .ctx
                .cleanup_scheduler
                .schedule(CleanupTask::CleanupSst(task))
            {
                error!(
                    "schedule to delete ssts failed";
                    "store_id" => self.fsm.store.id,
                    "err" => ?e
                );
            }
        }

        // When there is an import job running, the region which this sst belongs may has not been
        //  split from the origin region because the apply thread is so busy that it can not apply
        //  SplitRequest as soon as possible. So we can not delete this sst file.
        if !validate_ssts.is_empty() && self.ctx.importer.get_mode() != SwitchMode::Import {
            let task = CleanupSstTask::ValidateSst {
                ssts: validate_ssts,
            };
            if let Err(e) = self
                .ctx
                .cleanup_scheduler
                .schedule(CleanupTask::CleanupSst(task))
            {
                error!(
                   "schedule to validate ssts failed";
                   "store_id" => self.fsm.store.id,
                   "err" => ?e,
                );
            }
        }

        Ok(())
    }

    fn register_consistency_check_tick(&mut self) {
        self.ctx.schedule_store_tick(
            StoreTick::ConsistencyCheck,
            self.ctx.cfg.consistency_check_interval.0,
        )
    }

    fn on_consistency_check_tick(&mut self) {
        self.register_consistency_check_tick();
        if self.ctx.consistency_check_scheduler.is_busy() {
            return;
        }
        let (mut target_region_id, mut oldest) = (0, Instant::now());
        let target_peer = {
            let meta = self.ctx.store_meta.lock().unwrap();
            for region_id in meta.regions.keys() {
                match self.fsm.store.consistency_check_time.get(region_id) {
                    Some(time) => {
                        if *time < oldest {
                            oldest = *time;
                            target_region_id = *region_id;
                        }
                    }
                    None => {
                        target_region_id = *region_id;
                        break;
                    }
                }
            }
            if target_region_id == 0 {
                return;
            }
            match util::find_peer(&meta.regions[&target_region_id], self.ctx.store_id()) {
                None => return,
                Some(p) => p.clone(),
            }
        };
        info!(
            "scheduling consistency check for region";
            "store_id" => self.fsm.store.id,
            "region_id" => target_region_id,
        );
        self.fsm
            .store
            .consistency_check_time
            .insert(target_region_id, Instant::now());
        let mut request = new_admin_request(target_region_id, target_peer);
        let mut admin = AdminRequest::default();
        admin.set_cmd_type(AdminCmdType::ComputeHash);
        self.ctx
            .coprocessor_host
            .on_prepropose_compute_hash(admin.mut_compute_hash());
        request.set_admin_request(admin);

        let _ = self.ctx.router.send(
            target_region_id,
            PeerMsg::RaftCommand(RaftCommand::new(request, Callback::None)),
        );
    }

    fn on_cleanup_import_sst_tick(&mut self) {
        if let Err(e) = self.on_cleanup_import_sst() {
            error!(?e;
                "cleanup import sst failed";
                "store_id" => self.fsm.store.id,
            );
        }
        self.register_cleanup_import_sst_tick();
    }

    fn register_cleanup_import_sst_tick(&self) {
        self.ctx.schedule_store_tick(
            StoreTick::CleanupImportSst,
            self.ctx.cfg.cleanup_import_sst_interval.0,
        )
    }

    fn clear_region_size_in_range(&mut self, start_key: &[u8], end_key: &[u8]) {
        let start_key = data_key(start_key);
        let end_key = data_end_key(end_key);

        let mut regions = vec![];
        {
            let meta = self.ctx.store_meta.lock().unwrap();
            for (_, region_id) in meta
                .region_ranges
                .range((Excluded(start_key), Included(end_key)))
            {
                regions.push(*region_id);
            }
        }
        for region_id in regions {
            let _ = self.ctx.router.send(
                region_id,
                PeerMsg::CasualMessage(CasualMessage::ClearRegionSize),
            );
        }
    }

    fn on_store_unreachable(&mut self, store_id: u64) {
        let now = Instant::now();
        let unreachable_backoff = self.ctx.cfg.unreachable_backoff.0;
        if self
            .fsm
            .store
            .last_unreachable_report
            .get(&store_id)
            .map_or(unreachable_backoff, |t| now.saturating_duration_since(*t))
            < unreachable_backoff
        {
            return;
        }
        info!(
            "broadcasting unreachable";
            "store_id" => self.fsm.store.id,
            "unreachable_store_id" => store_id,
        );
        self.fsm.store.last_unreachable_report.insert(store_id, now);
        // It's possible to acquire the lock and only send notification to
        // involved regions. However loop over all the regions can take a
        // lot of time, which may block other operations.
        self.ctx.router.report_unreachable(store_id);
    }

    fn on_update_replication_mode(&mut self, status: ReplicationStatus) {
        let mut state = self.ctx.global_replication_state.lock().unwrap();
        if state.status().mode == status.mode {
            if status.get_mode() == ReplicationMode::Majority {
                return;
            }
            let exist_dr = state.status().get_dr_auto_sync();
            let dr = status.get_dr_auto_sync();
            if exist_dr.state_id == dr.state_id && exist_dr.state == dr.state {
                return;
            }
        }
        let store_allowlist = match status.get_mode() {
            ReplicationMode::DrAutoSync => {
                status.get_dr_auto_sync().get_available_stores().to_vec()
            }
            _ => vec![],
        };

        info!("updating replication mode"; "status" => ?status);
        state.set_status(status);
        drop(state);
        self.ctx.trans.set_store_allowlist(store_allowlist);
        self.ctx.router.report_status_update()
    }

    fn on_unsafe_recovery_create_peer(&self, region: Region) {
        info!("Unsafe recovery, creating a peer"; "peer" => ?region);
        let mut meta = self.ctx.store_meta.lock().unwrap();
        if let Some((_, id)) = meta
            .region_ranges
            .range((
                Excluded(data_key(region.get_start_key())),
                Unbounded::<Vec<u8>>,
            ))
            .next()
        {
            let exist_region = &meta.regions[id];
            if enc_start_key(exist_region) < data_end_key(region.get_end_key()) {
                if exist_region.get_id() == region.get_id() {
                    warn!(
                        "Unsafe recovery, region has already been created.";
                        "region" => ?region,
                        "exist_region" => ?exist_region,
                    );
                    return;
                } else {
                    error!(
                        "Unsafe recovery, region to be created overlaps with an existing region";
                        "region" => ?region,
                        "exist_region" => ?exist_region,
                    );
                    return;
                }
            }
        }
        let (sender, mut peer) = match PeerFsm::create(
            self.ctx.store.get_id(),
            &self.ctx.cfg,
            self.ctx.region_scheduler.clone(),
            self.ctx.raftlog_fetch_scheduler.clone(),
            self.ctx.engines.clone(),
            &region,
        ) {
            Ok((sender, peer)) => (sender, peer),
            Err(e) => {
                error!(
                    "Unsafe recovery, fail to create peer fsm";
                    "region" => ?region,
                    "err" => ?e,
                );
                return;
            }
        };
        let mut replication_state = self.ctx.global_replication_state.lock().unwrap();
        peer.peer.init_replication_mode(&mut *replication_state);
        drop(replication_state);
        peer.peer.activate(self.ctx);

        let start_key = keys::enc_start_key(&region);
        let end_key = keys::enc_end_key(&region);
        if meta
            .regions
            .insert(region.get_id(), region.clone())
            .is_some()
            || meta
                .region_ranges
                .insert(end_key.clone(), region.get_id())
                .is_some()
            || meta
                .readers
                .insert(region.get_id(), ReadDelegate::from_peer(peer.get_peer()))
                .is_some()
            || meta
                .region_read_progress
                .insert(region.get_id(), peer.peer.read_progress.clone())
                .is_some()
        {
            panic!(
                "Unsafe recovery, key conflicts while inserting region {:?} into store meta",
                region,
            );
        }
        drop(meta);

        if let Err(e) = self.ctx.engines.kv.delete_all_in_range(
            DeleteStrategy::DeleteByKey,
            &[Range::new(&start_key, &end_key)],
        ) {
            panic!(
                "Unsafe recovery, fail to clean up stale data while creating the new region {:?}, the error is {:?}",
                region, e,
            );
        }
        let mut kv_wb = self.ctx.engines.kv.write_batch();
        if let Err(e) = peer_storage::write_peer_state(&mut kv_wb, &region, PeerState::Normal, None)
        {
            panic!(
                "Unsafe recovery, fail to add peer state for {:?} into write batch, the error is {:?}",
                region, e,
            );
        }
        let mut write_opts = WriteOptions::new();
        write_opts.set_sync(true);
        if let Err(e) = kv_wb.write_opt(&write_opts) {
            panic!(
                "Unsafe recovery, fail to write to disk while creating peer {:?}, the error is {:?}",
                region, e,
            );
        }

        let mailbox = BasicMailbox::new(sender, peer, self.ctx.router.state_cnt().clone());
        self.ctx.router.register(region.get_id(), mailbox);
        self.ctx
            .router
            .force_send(region.get_id(), PeerMsg::Start)
            .unwrap();
    }
}

#[cfg(test)]
mod tests {
    use engine_rocks::{RangeOffsets, RangeProperties, RocksCompactedEvent};

    use super::*;

    #[test]
    fn test_calc_region_declined_bytes() {
        let prop = RangeProperties {
            offsets: vec![
                (
                    b"a".to_vec(),
                    RangeOffsets {
                        size: 4 * 1024,
                        keys: 1,
                    },
                ),
                (
                    b"b".to_vec(),
                    RangeOffsets {
                        size: 8 * 1024,
                        keys: 2,
                    },
                ),
                (
                    b"c".to_vec(),
                    RangeOffsets {
                        size: 12 * 1024,
                        keys: 3,
                    },
                ),
            ],
        };
        let event = RocksCompactedEvent {
            cf: "default".to_owned(),
            output_level: 3,
            total_input_bytes: 12 * 1024,
            total_output_bytes: 0,
            start_key: prop.smallest_key().unwrap(),
            end_key: prop.largest_key().unwrap(),
            input_props: vec![prop],
            output_props: vec![],
        };

        let mut region_ranges = BTreeMap::new();
        region_ranges.insert(b"a".to_vec(), 1);
        region_ranges.insert(b"b".to_vec(), 2);
        region_ranges.insert(b"c".to_vec(), 3);

        let declined_bytes = event.calc_ranges_declined_bytes(&region_ranges, 1024);
        let expected_declined_bytes = vec![(2, 8192), (3, 4096)];
        assert_eq!(declined_bytes, expected_declined_bytes);
    }
}<|MERGE_RESOLUTION|>--- conflicted
+++ resolved
@@ -1447,13 +1447,8 @@
             engines.kv.clone(),
             mgr.clone(),
             cfg.value().snap_apply_batch_size.0 as usize,
-<<<<<<< HEAD
-            cfg.value().region_worker_tick_interval,
-            cfg.value().clean_stale_tick_max,
-=======
             cfg.value().region_worker_tick_interval.as_millis(),
             cfg.value().stale_peer_check_tick,
->>>>>>> 6686c346
             cfg.value().use_delete_range,
             cfg.value().snap_generator_pool_size,
             workers.coprocessor_host.clone(),
