// Copyright 2018 TiKV Project Authors. Licensed under Apache-2.0.

use std::{
    ffi::CString,
    mem,
    sync::{atomic::Ordering, Arc},
};

use api_version::{ApiV2, KeyMode, KvFormat};
use engine_rocks::{
    raw::{
        new_compaction_filter_raw, CompactionFilter, CompactionFilterContext,
        CompactionFilterDecision, CompactionFilterFactory, CompactionFilterValueType,
        DBCompactionFilter,
    },
    RocksEngine,
};
use engine_traits::{raw_ttl::ttl_current_ts, MiscExt};
use prometheus::local::LocalHistogramVec;
use raftstore::coprocessor::RegionInfoProvider;
use tikv_util::worker::{ScheduleError, Scheduler};
use txn_types::Key;

use crate::{
    server::gc_worker::{
        compaction_filter::{
            check_need_gc, CompactionFilterStats, DEFAULT_DELETE_BATCH_COUNT,
            GC_COMPACTION_FAILURE, GC_COMPACTION_FILTERED, GC_COMPACTION_FILTER_MVCC_DELETION_MET,
            GC_COMPACTION_FILTER_ORPHAN_VERSIONS, GC_COMPACTION_FILTER_PERFORM,
            GC_COMPACTION_FILTER_SKIP, GC_CONTEXT,
        },
        GcTask, STAT_RAW_KEYMODE,
    },
    storage::mvcc::{GC_DELETE_VERSIONS_HISTOGRAM, MVCC_VERSIONS_HISTOGRAM},
};
pub struct RawCompactionFilterFactory;

impl CompactionFilterFactory for RawCompactionFilterFactory {
    fn create_compaction_filter(
        &self,
        context: &CompactionFilterContext,
    ) -> *mut DBCompactionFilter {
        //---------------- GC context --------------
        let gc_context_option = GC_CONTEXT.lock().unwrap();
        let gc_context = match *gc_context_option {
            Some(ref ctx) => ctx,
            None => return std::ptr::null_mut(),
        };
        //---------------- GC context END --------------

        let gc_scheduler = gc_context.gc_scheduler.clone();
        let store_id = gc_context.store_id;
        let region_info_provider = gc_context.region_info_provider.clone();

        let current = ttl_current_ts();
        let safe_point = gc_context.safe_point.load(Ordering::Relaxed);
        if safe_point == 0 {
            // Safe point has not been initialized yet.
            debug!("skip gc in compaction filter because of no safe point");
            return std::ptr::null_mut();
        }

        let ratio_threshold = {
            let value = &*gc_context.cfg_tracker.value();
            value.ratio_threshold
        };

        debug!(
            "creating rawkv compaction filter";
            "ratio_threshold" => ratio_threshold,
        );

<<<<<<< HEAD
        if db.is_stalled_or_stopped() {
=======
        if gc_context
            .db
            .as_ref()
            .map_or(false, RocksEngine::is_stalled_or_stopped)
        {
>>>>>>> 25261c8a
            debug!("skip gc in compaction filter because the DB is stalled");
            return std::ptr::null_mut();
        }

        drop(gc_context_option);

        GC_COMPACTION_FILTER_PERFORM
            .with_label_values(&[STAT_RAW_KEYMODE])
            .inc();

        if !check_need_gc(safe_point.into(), ratio_threshold, context) {
            debug!("skip gc in compaction filter because it's not necessary");
            GC_COMPACTION_FILTER_SKIP
                .with_label_values(&[STAT_RAW_KEYMODE])
                .inc();
            return std::ptr::null_mut();
        }

        let filter = RawCompactionFilter::new(
            safe_point,
            gc_scheduler,
            current,
            context,
            (store_id, region_info_provider),
        );
        let name = CString::new("raw_compaction_filter").unwrap();
        unsafe { new_compaction_filter_raw(name, filter) }
    }
}

struct RawCompactionFilter {
    safe_point: u64,
<<<<<<< HEAD
    engine: RocksEngine,
=======
>>>>>>> 25261c8a
    is_bottommost_level: bool,
    gc_scheduler: Scheduler<GcTask<RocksEngine>>,
    current_ts: u64,
    mvcc_key_prefix: Vec<u8>,
    mvcc_deletions: Vec<Key>,
    regions_provider: (u64, Arc<dyn RegionInfoProvider>),

    // Some metrics about implementation detail.
    versions: usize,
    filtered: usize,
    total_versions: usize,
    total_filtered: usize,
    orphan_versions: usize,
    versions_hist: LocalHistogramVec,
    filtered_hist: LocalHistogramVec,

    encountered_errors: bool,
}

thread_local! {
    static STATS: CompactionFilterStats = CompactionFilterStats::default();
}

impl Drop for RawCompactionFilter {
    // NOTE: it's required that `CompactionFilter` is dropped before the compaction
    // result becomes installed into the DB instance.
    fn drop(&mut self) {
        self.raw_gc_mvcc_deletions();

        self.switch_key_metrics();
        self.flush_metrics();
    }
}

impl CompactionFilter for RawCompactionFilter {
    fn featured_filter(
        &mut self,
        level: usize,
        key: &[u8],
        sequence: u64,
        value: &[u8],
        value_type: CompactionFilterValueType,
    ) -> CompactionFilterDecision {
        if self.encountered_errors {
            // If there are already some errors, do nothing.
            return CompactionFilterDecision::Keep;
        }

        match self.do_filter(level, key, sequence, value, value_type) {
            Ok(decision) => decision,
            Err(e) => {
                warn!("compaction filter meet error: {}", e);
                GC_COMPACTION_FAILURE
                    .with_label_values(&[STAT_RAW_KEYMODE, "filter"])
                    .inc();
                self.encountered_errors = true;
                CompactionFilterDecision::Keep
            }
        }
    }
}

impl RawCompactionFilter {
    fn new(
        safe_point: u64,
        gc_scheduler: Scheduler<GcTask<RocksEngine>>,
        ts: u64,
        context: &CompactionFilterContext,
        regions_provider: (u64, Arc<dyn RegionInfoProvider>),
    ) -> Self {
        // Safe point must have been initialized.
        assert!(safe_point > 0);
        debug!("gc in compaction filter"; "safe_point" => safe_point);
        RawCompactionFilter {
            safe_point,
<<<<<<< HEAD
            engine,
=======
>>>>>>> 25261c8a
            is_bottommost_level: context.is_bottommost_level(),
            gc_scheduler,
            current_ts: ts,
            mvcc_key_prefix: vec![],
            mvcc_deletions: Vec::with_capacity(DEFAULT_DELETE_BATCH_COUNT),
            regions_provider,

            versions: 0,
            filtered: 0,
            total_versions: 0,
            total_filtered: 0,
            orphan_versions: 0,
            versions_hist: MVCC_VERSIONS_HISTOGRAM.local(),
            filtered_hist: GC_DELETE_VERSIONS_HISTOGRAM.local(),

            encountered_errors: false,
        }
    }

    fn do_filter(
        &mut self,
        _start_level: usize,
        key: &[u8],
        _sequence: u64,
        value: &[u8],
        value_type: CompactionFilterValueType,
    ) -> Result<CompactionFilterDecision, String> {
        if !key.starts_with(keys::DATA_PREFIX_KEY) {
            return Ok(CompactionFilterDecision::Keep);
        }

        // If the key mode is not KeyMode::Raw or value_type is not
        // CompactionFilterValueType::Value, it's needed to be retained.
        let key_mode = ApiV2::parse_key_mode(keys::origin_key(key));
        if key_mode != KeyMode::Raw || value_type != CompactionFilterValueType::Value {
            return Ok(CompactionFilterDecision::Keep);
        }

        let (mvcc_key_prefix, commit_ts) = ApiV2::split_ts(key)?;

        if self.mvcc_key_prefix != mvcc_key_prefix {
            self.switch_key_metrics();
            self.mvcc_key_prefix.clear();
            self.mvcc_key_prefix.extend_from_slice(mvcc_key_prefix);
            if commit_ts.into_inner() >= self.safe_point {
                return Ok(CompactionFilterDecision::Keep);
            }

            self.versions += 1;
            let raw_value = ApiV2::decode_raw_value(value)?;
            // If it's the latest version, and it's deleted or expired, it needs to be sent
            // to GcWorker to be processed asynchronously.
            if !raw_value.is_valid(self.current_ts) && self.is_bottommost_level {
                GC_COMPACTION_FILTER_MVCC_DELETION_MET
                    .with_label_values(&[STAT_RAW_KEYMODE])
                    .inc();
                self.raw_handle_delete();
                if self.mvcc_deletions.len() >= DEFAULT_DELETE_BATCH_COUNT {
                    self.raw_gc_mvcc_deletions();
                }
            }
            // 1. If it's the latest version, and it's neither deleted nor expired, it's
            // needed to be retained. 2. If it's the latest version, and it's
            // deleted or expired, while we do async gctask to deleted or expired records,
            // both put records and deleted/expired records are actually kept within the
            // compaction filter.
            Ok(CompactionFilterDecision::Keep)
        } else {
            if commit_ts.into_inner() >= self.safe_point {
                return Ok(CompactionFilterDecision::Keep);
            }

            self.versions += 1;
            self.filtered += 1;
            // If it's ts < safepoint, and it's not the latest version, it's need to be
            // removed.
            Ok(CompactionFilterDecision::Remove)
        }
    }

    fn raw_gc_mvcc_deletions(&mut self) {
        if !self.mvcc_deletions.is_empty() {
            let empty = Vec::with_capacity(DEFAULT_DELETE_BATCH_COUNT);
            let task = GcTask::RawGcKeys {
                keys: mem::replace(&mut self.mvcc_deletions, empty),
                safe_point: self.safe_point.into(),
                region_info_provider: self.regions_provider.1.clone(),
            };
            self.schedule_gc_task(task, false);
        }
    }

    // `log_on_error` indicates whether to print an error log on scheduling
    // failures. It's only enabled for `GcTask::OrphanVersions`.
    fn schedule_gc_task(&self, task: GcTask<RocksEngine>, log_on_error: bool) {
        match self.gc_scheduler.schedule(task) {
            Ok(_) => {}
            Err(e) => {
                if log_on_error {
                    error!("compaction filter schedule {} fail", e);
                }
                match e {
                    ScheduleError::Full(_) => {
                        GC_COMPACTION_FAILURE
                            .with_label_values(&[STAT_RAW_KEYMODE, "full"])
                            .inc();
                    }
                    ScheduleError::Stopped(_) => {
                        GC_COMPACTION_FAILURE
                            .with_label_values(&[STAT_RAW_KEYMODE, "stopped"])
                            .inc();
                    }
                }
            }
        }
    }

    fn raw_handle_delete(&mut self) {
        debug_assert_eq!(self.mvcc_key_prefix[0], keys::DATA_PREFIX);
        let key = Key::from_encoded_slice(&self.mvcc_key_prefix[1..]);
        self.mvcc_deletions.push(key);
    }

    // TODO some refactor to avoid duplicated codes.
    fn switch_key_metrics(&mut self) {
        if self.versions != 0 {
            self.versions_hist
                .with_label_values(&[STAT_RAW_KEYMODE])
                .observe(self.versions as f64);
            self.total_versions += self.versions;
            self.versions = 0;
        }
        if self.filtered != 0 {
            self.filtered_hist
                .with_label_values(&[STAT_RAW_KEYMODE])
                .observe(self.filtered as f64);
            self.total_filtered += self.filtered;
            self.filtered = 0;
        }
    }

    fn flush_metrics(&self) {
        GC_COMPACTION_FILTERED
            .with_label_values(&[STAT_RAW_KEYMODE])
            .inc_by(self.total_filtered as u64);
        GC_COMPACTION_FILTER_ORPHAN_VERSIONS
            .with_label_values(&[STAT_RAW_KEYMODE, "generated"])
            .inc_by(self.orphan_versions as u64);
        if let Some((versions, filtered)) = STATS.with(|stats| {
            stats.versions.update(|x| x + self.total_versions);
            stats.filtered.update(|x| x + self.total_filtered);
            if stats.need_report() {
                return Some(stats.prepare_report());
            }
            None
        }) {
            if filtered > 0 {
                info!("RawKV Compaction filter reports"; "total" => versions, "filtered" => filtered);
            }
        }
    }
}

#[cfg(any(test, feature = "testexport"))]
pub fn make_key(key: &[u8], ts: u64) -> Vec<u8> {
    let encode_key = ApiV2::encode_raw_key(key, Some(ts.into()));
    let res = keys::data_key(encode_key.as_encoded());
    res
}

#[cfg(test)]
pub mod tests {

    use std::time::Duration;

    use api_version::RawValue;
    use engine_traits::{DeleteStrategy, Peekable, Range, CF_DEFAULT};
    use kvproto::kvrpcpb::{ApiVersion, Context};
    use tikv_kv::{Engine, Modify, WriteData};
    use txn_types::TimeStamp;

    use super::*;
    use crate::{
        config::DbConfig, server::gc_worker::TestGcRunner, storage::kv::TestEngineBuilder,
    };

    #[test]
    fn test_raw_compaction_filter() {
        let mut cfg = DbConfig::default();
        cfg.defaultcf.disable_auto_compactions = true;
        cfg.defaultcf.dynamic_level_bytes = false;

        let engine = TestEngineBuilder::new()
            .api_version(ApiVersion::V2)
            .build_with_cfg(&cfg)
            .unwrap();
        let raw_engine = engine.get_rocksdb();
        let mut gc_runner = TestGcRunner::new(0);
        let user_key = b"r\0aaaaaaaaaaa";

        let test_raws = vec![
            (user_key, 100, false),
            (user_key, 90, false),
            (user_key, 70, false),
        ];

        let modifies = test_raws
            .into_iter()
            .map(|(key, ts, is_delete)| {
                (
                    make_key(key, ts),
                    ApiV2::encode_raw_value(RawValue {
                        user_value: &[0; 10][..],
                        expire_ts: Some(TimeStamp::max().into_inner()),
                        is_delete,
                    }),
                )
            })
            .map(|(k, v)| Modify::Put(CF_DEFAULT, Key::from_encoded_slice(k.as_slice()), v))
            .collect();

        let ctx = Context {
            api_version: ApiVersion::V2,
            ..Default::default()
        };
        let batch = WriteData::from_modifies(modifies);

        engine.write(&ctx, batch).unwrap();

        gc_runner.safe_point(80).gc_raw(&raw_engine);

        // If ts(70) < safepoint(80), and this userkey's latest version is not deleted
        // or expired, this version will be removed in do_filter.
        let entry70 = raw_engine
            .get_value_cf(CF_DEFAULT, make_key(b"r\0a", 70).as_slice())
            .unwrap();
        assert!(entry70.is_none());

        gc_runner.safe_point(90).gc_raw(&raw_engine);

        let entry100 = raw_engine
            .get_value_cf(CF_DEFAULT, make_key(user_key, 100).as_slice())
            .unwrap();
        let entry90 = raw_engine
            .get_value_cf(CF_DEFAULT, make_key(user_key, 90).as_slice())
            .unwrap();

        // If ts(100) > safepoint(80), it's need to be retained.
        assert!(entry100.is_some());

        // If ts(90) == safepoint(90), it's need to be retained.
        assert!(entry90.is_some());
    }

    #[test]
    fn test_raw_call_gctask() {
        let engine = TestEngineBuilder::new()
            .api_version(ApiVersion::V2)
            .build()
            .unwrap();
        let raw_engine = engine.get_rocksdb();
        let mut gc_runner = TestGcRunner::new(0);
        let mut gc_and_check = |expect_tasks: bool, prefix: &[u8]| {
            gc_runner.safe_point(500).gc_raw(&raw_engine);

            // Wait up to 1 second, and treat as no task if timeout.
            if let Ok(Some(task)) = gc_runner.gc_receiver.recv_timeout(Duration::new(1, 0)) {
                assert!(expect_tasks, "a GC task is expected");
                match task {
                    GcTask::RawGcKeys { keys, .. } => {
                        assert_eq!(keys.len(), 1);
                        let got = keys[0].as_encoded();
                        let expect = Key::from_encoded_slice(prefix);
                        assert_eq!(got, &expect.as_encoded()[1..]);
                    }
                    _ => unreachable!(),
                }
                return;
            }
            assert!(!expect_tasks, "no GC task is expected");
        };
        let user_key_del = b"r\0aaaaaaaaaaa";
        let user_key_not_del = b"r\0zzzzzzzzzzz";

        // If it's deleted, it will call async scheduler GcTask.
        let test_raws = vec![
            (user_key_not_del, 630, false),
            (user_key_not_del, 620, false),
            (user_key_not_del, 610, false),
            (user_key_not_del, 430, false),
            (user_key_not_del, 420, false),
            (user_key_not_del, 410, false),
            (user_key_del, 9, true),
            (user_key_del, 5, false),
            (user_key_del, 1, false),
        ];

        let modifies = test_raws
            .into_iter()
            .map(|(key, ts, is_delete)| {
                (
                    make_key(key, ts),
                    ApiV2::encode_raw_value(RawValue {
                        user_value: &[0; 10][..],
                        expire_ts: Some(TimeStamp::max().into_inner()),
                        is_delete,
                    }),
                )
            })
            .map(|(k, v)| Modify::Put(CF_DEFAULT, Key::from_encoded_slice(k.as_slice()), v))
            .collect();

        let ctx = Context {
            api_version: ApiVersion::V2,
            ..Default::default()
        };

        let batch = WriteData::from_modifies(modifies);

        engine.write(&ctx, batch).unwrap();

        let check_key_del = make_key(user_key_del, 1);
        let (prefix_del, _commit_ts) = ApiV2::split_ts(check_key_del.as_slice()).unwrap();
        gc_and_check(true, prefix_del);

        // Clean the engine, prepare for later tests.
        let range_start_key =
            keys::data_key(ApiV2::encode_raw_key(user_key_del, None).as_encoded());
        let range_end_key = keys::data_key(
            ApiV2::encode_raw_key(user_key_not_del, Some(TimeStamp::new(1))).as_encoded(),
        );
        raw_engine
            .delete_ranges_cf(
                CF_DEFAULT,
                DeleteStrategy::DeleteByKey,
                &[Range::new(
                    range_start_key.as_slice(),
                    range_end_key.as_slice(),
                )],
            )
            .unwrap();

        let user_key_expire = b"r\0bbbbbbbbbbb";

        // If it's expired, it will call async scheduler GcTask.
        let test_expired_raws = vec![
            (user_key_expire, 9, false),
            (user_key_expire, 5, false),
            (user_key_expire, 1, false),
        ];

        let modifies: Vec<Modify> = test_expired_raws
            .into_iter()
            .map(|(key, ts, is_delete)| {
                (
                    make_key(key, ts),
                    ApiV2::encode_raw_value(RawValue {
                        user_value: &[0; 10][..],
                        expire_ts: Some(10),
                        is_delete,
                    }),
                )
            })
            .map(|(k, v)| Modify::Put(CF_DEFAULT, Key::from_encoded_slice(k.as_slice()), v))
            .collect();

        let batch = WriteData::from_modifies(modifies);

        engine.write(&ctx, batch).unwrap();

        let check_key_expire = make_key(user_key_expire, 1);
        let (prefix_expired, _commit_ts) = ApiV2::split_ts(check_key_expire.as_slice()).unwrap();
        gc_and_check(true, prefix_expired);
    }
}<|MERGE_RESOLUTION|>--- conflicted
+++ resolved
@@ -70,15 +70,11 @@
             "ratio_threshold" => ratio_threshold,
         );
 
-<<<<<<< HEAD
-        if db.is_stalled_or_stopped() {
-=======
         if gc_context
             .db
             .as_ref()
             .map_or(false, RocksEngine::is_stalled_or_stopped)
         {
->>>>>>> 25261c8a
             debug!("skip gc in compaction filter because the DB is stalled");
             return std::ptr::null_mut();
         }
@@ -111,10 +107,6 @@
 
 struct RawCompactionFilter {
     safe_point: u64,
-<<<<<<< HEAD
-    engine: RocksEngine,
-=======
->>>>>>> 25261c8a
     is_bottommost_level: bool,
     gc_scheduler: Scheduler<GcTask<RocksEngine>>,
     current_ts: u64,
@@ -190,10 +182,6 @@
         debug!("gc in compaction filter"; "safe_point" => safe_point);
         RawCompactionFilter {
             safe_point,
-<<<<<<< HEAD
-            engine,
-=======
->>>>>>> 25261c8a
             is_bottommost_level: context.is_bottommost_level(),
             gc_scheduler,
             current_ts: ts,
