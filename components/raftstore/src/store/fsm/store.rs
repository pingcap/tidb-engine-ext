--- conflicted
+++ resolved
@@ -66,14 +66,7 @@
 
 use crate::{
     bytes_capacity,
-<<<<<<< HEAD
-    coprocessor::{
-        split_observer::SplitObserver, BoxAdminObserver, CoprocessorHost, RegionChangeEvent,
-        RegionChangeReason,
-    },
-=======
     coprocessor::{CoprocessorHost, RegionChangeEvent, RegionChangeReason},
->>>>>>> 25261c8a
     store::{
         async_io::{
             read::{ReadRunner, ReadTask},
@@ -113,11 +106,7 @@
 type Key = Vec<u8>;
 
 pub const PENDING_MSG_CAP: usize = 100;
-<<<<<<< HEAD
-const ENTRY_CACHE_EVICT_TICK_DURATION: Duration = Duration::from_secs(1);
-=======
 pub const ENTRY_CACHE_EVICT_TICK_DURATION: Duration = Duration::from_secs(1);
->>>>>>> 25261c8a
 pub const MULTI_FILES_SNAPSHOT_FEATURE: Feature = Feature::require(6, 1, 0); // it only makes sense for large region
 
 pub struct StoreInfo<EK, ER> {
@@ -1548,30 +1537,6 @@
             None
         };
 
-        let purge_worker = if engines.raft.need_manual_purge() {
-            let worker = Worker::new("purge-worker");
-            let raft_clone = engines.raft.clone();
-            let router_clone = self.router();
-            worker.spawn_interval_task(cfg.value().raft_engine_purge_interval.0, move || {
-                match raft_clone.manual_purge() {
-                    Ok(regions) => {
-                        for region_id in regions {
-                            let _ = router_clone.send(
-                                region_id,
-                                PeerMsg::CasualMessage(CasualMessage::ForceCompactRaftLogs),
-                            );
-                        }
-                    }
-                    Err(e) => {
-                        warn!("purge expired files"; "err" => %e);
-                    }
-                };
-            });
-            Some(worker)
-        } else {
-            None
-        };
-
         let workers = Workers {
             pd_worker,
             background_worker,
