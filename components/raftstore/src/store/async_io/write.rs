// Copyright 2021 TiKV Project Authors. Licensed under Apache-2.0.

//! The implementation of asynchronous write for raftstore.
//!
//! `WriteTask` is the unit of write which is created by a certain
//! peer. Afterwards the `WriteTask` should be sent to `Worker`.
//! The `Worker` is responsible for persisting `WriteTask` to kv db or
//! raft db and then invoking callback or sending msgs if any.

use std::{
    fmt, mem,
    sync::Arc,
    thread::{self, JoinHandle},
};

use collections::HashMap;
use crossbeam::channel::{bounded, Receiver, Sender, TryRecvError};
use engine_traits::{
    KvEngine, PerfContext, PerfContextKind, RaftEngine, RaftLogBatch, WriteBatch, WriteOptions,
};
use error_code::ErrorCodeExt;
use fail::fail_point;
use kvproto::raft_serverpb::{
    PeerState, RaftApplyState, RaftLocalState, RaftMessage, RegionLocalState,
};
use protobuf::Message;
use raft::eraftpb::Entry;
use tikv_util::{
    box_err,
<<<<<<< HEAD
    config::{Tracker, VersionTrack},
=======
    config::{ReadableSize, Tracker, VersionTrack},
>>>>>>> 2ab52016
    debug, info, slow_log,
    sys::thread::StdThreadBuildWrapper,
    thd_name,
    time::{duration_to_sec, Instant},
    warn,
};

use super::write_router::WriteSenders;
use crate::{
    store::{
        config::Config,
        entry_storage::first_index,
        fsm::RaftRouter,
        local_metrics::{RaftSendMessageMetrics, StoreWriteMetrics, TimeTracker},
        metrics::*,
        transport::Transport,
        util::LatencyInspector,
        PeerMsg,
    },
    Result,
};

const KV_WB_SHRINK_SIZE: usize = 1024 * 1024;
const KV_WB_DEFAULT_SIZE: usize = 16 * 1024;
const RAFT_WB_SHRINK_SIZE: usize = 10 * 1024 * 1024;
const RAFT_WB_DEFAULT_SIZE: usize = 256 * 1024;
const RAFT_WB_SPLIT_SIZE: usize = ReadableSize::gb(1).0 as usize;

/// Notify the event to the specified region.
pub trait PersistedNotifier: Clone + Send + 'static {
    fn notify(&self, region_id: u64, peer_id: u64, ready_number: u64);
}

impl<EK, ER> PersistedNotifier for RaftRouter<EK, ER>
where
    EK: KvEngine,
    ER: RaftEngine,
{
    fn notify(&self, region_id: u64, peer_id: u64, ready_number: u64) {
        if let Err(e) = self.force_send(
            region_id,
            PeerMsg::Persisted {
                peer_id,
                ready_number,
            },
        ) {
            warn!(
                "failed to send noop to trigger persisted ready";
                "region_id" => region_id,
                "peer_id" => peer_id,
                "ready_number" => ready_number,
                "error" => ?e,
            );
        }
    }
}

/// Extra writes besides raft engine.
///
/// For now, applying snapshot needs to persist some extra states. For v1,
/// these states are written to KvEngine. For v2, they are written to
/// RaftEngine.
// TODO: perhaps we should always pass states instead of a write batch even
// for v1.
pub enum ExtraWrite<W> {
    None,
    V1(W),
    V2(ExtraStates),
}

impl<W: WriteBatch> ExtraWrite<W> {
    #[inline]
    pub fn is_empty(&self) -> bool {
        match self {
            ExtraWrite::None => true,
            ExtraWrite::V1(w) => w.is_empty(),
            _ => false,
        }
    }

    #[inline]
    fn data_size(&self) -> usize {
        match self {
            ExtraWrite::None => 0,
            ExtraWrite::V1(w) => w.data_size(),
            ExtraWrite::V2(m) => mem::size_of_val(m),
        }
    }

    #[inline]
    pub fn ensure_v1(&mut self, write_batch: impl FnOnce() -> W) -> &mut W {
        if let ExtraWrite::None = self {
            *self = ExtraWrite::V1(write_batch());
        } else if let ExtraWrite::V2(_) = self {
            unreachable!("v1 and v2 are mixed used");
        }
        match self {
            ExtraWrite::V1(w) => w,
            _ => unreachable!(),
        }
    }

    #[inline]
    pub fn v1_mut(&mut self) -> Option<&mut W> {
        if let ExtraWrite::V1(w) = self {
            Some(w)
        } else {
            None
        }
    }

    #[inline]
    pub fn set_v2(&mut self, extra_states: ExtraStates) {
        if let ExtraWrite::V1(_) = self {
            unreachable!("v1 and v2 are mixed used");
        } else {
            *self = ExtraWrite::V2(extra_states);
        }
    }

    #[inline]
    pub fn v2_mut(&mut self) -> Option<&mut ExtraStates> {
        if let ExtraWrite::V2(m) = self {
            Some(m)
        } else {
            None
        }
    }
}

/// WriteTask contains write tasks which need to be persisted to kv db and raft
/// db.
pub struct WriteTask<EK, ER>
where
    EK: KvEngine,
    ER: RaftEngine,
{
    region_id: u64,
    peer_id: u64,
    ready_number: u64,
    pub send_time: Instant,
    pub raft_wb: Option<ER::LogBatch>,
    // called after writing to kvdb and raftdb.
    pub persisted_cb: Option<Box<dyn FnOnce() + Send>>,
    pub entries: Vec<Entry>,
    pub cut_logs: Option<(u64, u64)>,
    pub raft_state: Option<RaftLocalState>,
    pub extra_write: ExtraWrite<EK::WriteBatch>,
    pub messages: Vec<RaftMessage>,
    pub trackers: Vec<TimeTracker>,
    pub has_snapshot: bool,
}

impl<EK, ER> WriteTask<EK, ER>
where
    EK: KvEngine,
    ER: RaftEngine,
{
    pub fn new(region_id: u64, peer_id: u64, ready_number: u64) -> Self {
        Self {
            region_id,
            peer_id,
            ready_number,
            send_time: Instant::now(),
            raft_wb: None,
            entries: vec![],
            cut_logs: None,
            raft_state: None,
            extra_write: ExtraWrite::None,
            messages: vec![],
            trackers: vec![],
            persisted_cb: None,
            has_snapshot: false,
        }
    }

    pub fn has_data(&self) -> bool {
        !(self.raft_state.is_none()
            && self.entries.is_empty()
            && self.cut_logs.is_none()
            && self.extra_write.is_empty()
            && self.raft_wb.as_ref().map_or(true, |wb| wb.is_empty()))
    }

    #[inline]
    pub fn ready_number(&self) -> u64 {
        self.ready_number
    }

    /// Sanity check for robustness.
    pub fn valid(&self) -> Result<()> {
        if self.region_id == 0 || self.peer_id == 0 || self.ready_number == 0 {
            return Err(box_err!(
                "invalid id, region_id {}, peer_id {}, ready_number {}",
                self.region_id,
                self.peer_id,
                self.ready_number
            ));
        }

        Ok(())
    }
}

/// Message that can be sent to Worker
pub enum WriteMsg<EK, ER>
where
    EK: KvEngine,
    ER: RaftEngine,
{
    WriteTask(WriteTask<EK, ER>),
    LatencyInspect {
        send_time: Instant,
        inspector: Vec<LatencyInspector>,
    },
    Shutdown,
}

impl<EK, ER> fmt::Debug for WriteMsg<EK, ER>
where
    EK: KvEngine,
    ER: RaftEngine,
{
    fn fmt(&self, fmt: &mut fmt::Formatter<'_>) -> fmt::Result {
        match self {
            WriteMsg::WriteTask(t) => write!(
                fmt,
                "WriteMsg::WriteTask(region_id {} peer_id {} ready_number {})",
                t.region_id, t.peer_id, t.ready_number
            ),
            WriteMsg::Shutdown => write!(fmt, "WriteMsg::Shutdown"),
            WriteMsg::LatencyInspect { .. } => write!(fmt, "WriteMsg::LatencyInspect"),
        }
    }
}

/// These states are set only in raftstore V2.
#[derive(Default)]
pub struct ExtraStates {
    apply_state: RaftApplyState,
    region_state: Option<RegionLocalState>,
    // Set only want to destroy the raft group in write worker.
    raft_state: Option<RaftLocalState>,
}

impl ExtraStates {
    #[inline]
    pub fn new(apply_state: RaftApplyState) -> Self {
        Self {
            apply_state,
            region_state: None,
            raft_state: None,
        }
    }

    #[inline]
    pub fn set_region_state(&mut self, region_state: RegionLocalState) {
        self.region_state = Some(region_state);
    }

    #[inline]
    pub fn set_raft_state(&mut self, raft_state: RaftLocalState) {
        self.raft_state = Some(raft_state);
    }
}

pub enum ExtraBatchWrite<W> {
    None,
    V1(W),
    V2(HashMap<u64, ExtraStates>),
}

impl<W: WriteBatch> ExtraBatchWrite<W> {
    #[inline]
    fn clear(&mut self) {
        match self {
            ExtraBatchWrite::None => {}
            ExtraBatchWrite::V1(w) => w.clear(),
            ExtraBatchWrite::V2(m) => m.clear(),
        }
    }

    /// Merge the extra_write with this batch.
    ///
    /// If there is any new states inserted, return the size of the state.
    fn merge(&mut self, region_id: u64, extra_write: &mut ExtraWrite<W>) -> usize {
        let mut inserted = false;
        match mem::replace(extra_write, ExtraWrite::None) {
            ExtraWrite::None => (),
            ExtraWrite::V1(wb) => match self {
                ExtraBatchWrite::None => *self = ExtraBatchWrite::V1(wb),
                ExtraBatchWrite::V1(kv_wb) => kv_wb.merge(wb).unwrap(),
                ExtraBatchWrite::V2(_) => unreachable!("v2 and v1 are mixed used"),
            },
            ExtraWrite::V2(extra_states) => match self {
                ExtraBatchWrite::None => {
                    let mut map = HashMap::default();
                    map.insert(region_id, extra_states);
                    *self = ExtraBatchWrite::V2(map);
                    inserted = true;
                }
                ExtraBatchWrite::V1(_) => unreachable!("v2 and v1 are mixed used"),
                ExtraBatchWrite::V2(extra_states_map) => match extra_states_map.entry(region_id) {
                    collections::HashMapEntry::Occupied(mut slot) => {
                        slot.get_mut().apply_state = extra_states.apply_state;
                        if let Some(region_state) = extra_states.region_state {
                            slot.get_mut().region_state = Some(region_state);
                        }
                        if let Some(raft_state) = extra_states.raft_state {
                            slot.get_mut().raft_state = Some(raft_state);
                        }
                    }
                    collections::HashMapEntry::Vacant(slot) => {
                        slot.insert(extra_states);
                        inserted = true;
                    }
                },
            },
        };
        if inserted {
            std::mem::size_of::<ExtraStates>()
        } else {
            0
        }
    }
}

/// WriteTaskBatch is used for combining several WriteTask into one.
struct WriteTaskBatch<EK, ER>
where
    EK: KvEngine,
    ER: RaftEngine,
{
<<<<<<< HEAD
    pub raft_wb: ER::LogBatch,
    // Write raft state once for a region everytime writing to disk
=======
    // When a single batch becomes too large, we uses multiple batches each containing atomic
    // writes.
    pub raft_wbs: Vec<ER::LogBatch>,
    // Write states once for a region everytime writing to disk.
    // These states only corresponds to entries inside `raft_wbs.last()`. States for other write
    // batches must be inlined early.
>>>>>>> 2ab52016
    pub raft_states: HashMap<u64, RaftLocalState>,
    pub extra_batch_write: ExtraBatchWrite<EK::WriteBatch>,
    pub state_size: usize,
    pub tasks: Vec<WriteTask<EK, ER>>,
    pub persisted_cbs: Vec<Box<dyn FnOnce() + Send>>,
    // region_id -> (peer_id, ready_number)
    pub readies: HashMap<u64, (u64, u64)>,
    pub(crate) raft_wb_split_size: usize,
}

impl<EK, ER> WriteTaskBatch<EK, ER>
where
    EK: KvEngine,
    ER: RaftEngine,
{
    fn new(raft_wb: ER::LogBatch) -> Self {
        Self {
<<<<<<< HEAD
            raft_wb,
=======
            raft_wbs: vec![raft_wb],
>>>>>>> 2ab52016
            raft_states: HashMap::default(),
            extra_batch_write: ExtraBatchWrite::None,
            state_size: 0,
            tasks: vec![],
            persisted_cbs: vec![],
            readies: HashMap::default(),
            raft_wb_split_size: RAFT_WB_SPLIT_SIZE,
        }
    }

    #[inline]
    fn flush_states_to_raft_wb(&mut self, raft_engine: &ER) {
        let wb = self.raft_wbs.last_mut().unwrap();
        for (region_id, state) in self.raft_states.drain() {
            wb.put_raft_state(region_id, &state).unwrap();
        }
        if let ExtraBatchWrite::V2(extra_states_map) = &mut self.extra_batch_write {
            for (region_id, state) in extra_states_map.drain() {
                let mut tombstone = false;
                if let Some(region_state) = state.region_state {
                    if region_state.get_state() == PeerState::Tombstone {
                        tombstone = true;
                        raft_engine
                            .clean(
                                region_id,
                                first_index(&state.apply_state),
                                state.raft_state.as_ref().unwrap(),
                                wb,
                            )
                            .unwrap();
                    }
                    wb.put_region_state(region_id, &region_state).unwrap();
                }
                if !tombstone {
                    wb.put_apply_state(region_id, &state.apply_state).unwrap();
                }
            }
        }
        self.state_size = 0;
    }

    /// Add write task to this batch
    fn add_write_task(&mut self, raft_engine: &ER, mut task: WriteTask<EK, ER>) {
        if let Err(e) = task.valid() {
            panic!("task is not valid: {:?}", e);
        }
<<<<<<< HEAD
        if let Some(raft_wb) = task.raft_wb.take() {
            self.raft_wb.merge(raft_wb).unwrap();
=======

        if self.raft_wb_split_size > 0
            && self.raft_wbs.last().unwrap().persist_size() >= self.raft_wb_split_size
        {
            self.flush_states_to_raft_wb(raft_engine);
            self.raft_wbs
                .push(raft_engine.log_batch(RAFT_WB_DEFAULT_SIZE));
>>>>>>> 2ab52016
        }

        let raft_wb = self.raft_wbs.last_mut().unwrap();
        if let Some(wb) = task.raft_wb.take() {
            raft_wb.merge(wb).unwrap();
        }
        raft_wb
            .append(task.region_id, std::mem::take(&mut task.entries))
            .unwrap();
        if let Some((from, to)) = task.cut_logs {
            raft_wb.cut_logs(task.region_id, from, to);
        }

        if let Some(raft_state) = task.raft_state.take()
            && self.raft_states.insert(task.region_id, raft_state).is_none() {
            self.state_size += std::mem::size_of::<RaftLocalState>();
        }
        self.state_size += self
            .extra_batch_write
            .merge(task.region_id, &mut task.extra_write);

        self.state_size += self
            .extra_batch_write
            .merge(task.region_id, &mut task.extra_write);

        if let Some(prev_readies) = self
            .readies
            .insert(task.region_id, (task.peer_id, task.ready_number))
        {
            // The peer id must be same if they belong to the same region because
            // the peer must be destroyed after all write tasks have been finished.
            if task.peer_id != prev_readies.0 {
                panic!(
                    "task has a different peer id, region {} peer_id {} != prev_peer_id {}",
                    task.region_id, task.peer_id, prev_readies.0
                );
            }
            // The ready number must be monotonically increasing.
            if task.ready_number <= prev_readies.1 {
                panic!(
                    "task has a smaller ready number, region {} peer_id {} ready_number {} <= prev_ready_number {}",
                    task.region_id, task.peer_id, task.ready_number, prev_readies.1
                );
            }
        }
        if let Some(v) = task.persisted_cb.take() {
            self.persisted_cbs.push(v);
        };
        self.tasks.push(task);
    }

    fn clear(&mut self) {
        // raft_wb doesn't have clear interface and it should be consumed by raft db
        // before
        self.raft_states.clear();
        self.extra_batch_write.clear();
        self.state_size = 0;
        self.tasks.clear();
        self.readies.clear();
    }

    #[inline]
    fn is_empty(&self) -> bool {
        self.tasks.is_empty()
    }

    #[inline]
    fn get_raft_size(&self) -> usize {
        self.state_size
            + self
                .raft_wbs
                .iter()
                .map(|wb| wb.persist_size())
                .sum::<usize>()
    }

    fn before_write_to_db(&mut self, engine: &ER, metrics: &StoreWriteMetrics) {
<<<<<<< HEAD
        // Put raft state to raft writebatch
        for (region_id, state) in self.raft_states.drain() {
            self.raft_wb.put_raft_state(region_id, &state).unwrap();
        }
        if let ExtraBatchWrite::V2(extra_states_map) = &mut self.extra_batch_write {
            for (region_id, state) in extra_states_map.drain() {
                let mut tombstone = false;
                if let Some(region_state) = state.region_state {
                    if region_state.get_state() == PeerState::Tombstone {
                        tombstone = true;
                        engine
                            .clean(
                                region_id,
                                first_index(&state.apply_state),
                                state.raft_state.as_ref().unwrap(),
                                &mut self.raft_wb,
                            )
                            .unwrap();
                    }
                    self.raft_wb
                        .put_region_state(region_id, &region_state)
                        .unwrap();
                }
                if !tombstone {
                    self.raft_wb
                        .put_apply_state(region_id, &state.apply_state)
                        .unwrap();
                }
            }
        }
        self.state_size = 0;
=======
        self.flush_states_to_raft_wb(engine);
>>>>>>> 2ab52016
        if metrics.waterfall_metrics {
            let now = std::time::Instant::now();
            for task in &self.tasks {
                for tracker in &task.trackers {
                    tracker.observe(now, &metrics.wf_before_write, |t| {
                        &mut t.metrics.wf_before_write_nanos
                    });
                }
            }
        }
    }

    fn after_write_to_kv_db(&mut self, metrics: &StoreWriteMetrics) {
        if metrics.waterfall_metrics {
            let now = std::time::Instant::now();
            for task in &self.tasks {
                for tracker in &task.trackers {
                    tracker.observe(now, &metrics.wf_kvdb_end, |t| {
                        &mut t.metrics.wf_kvdb_end_nanos
                    });
                }
            }
        }
    }

    fn after_write_all(&mut self) {
        for hook in mem::take(&mut self.persisted_cbs) {
            hook();
        }
    }

    fn after_write_to_raft_db(&mut self, metrics: &StoreWriteMetrics) {
        if metrics.waterfall_metrics {
            let now = std::time::Instant::now();
            for task in &self.tasks {
                for tracker in &task.trackers {
                    tracker.observe(now, &metrics.wf_write_end, |t| {
                        &mut t.metrics.wf_write_end_nanos
                    });
                }
            }
        }
    }
}

pub struct Worker<EK, ER, N, T>
where
    EK: KvEngine,
    ER: RaftEngine,
    N: PersistedNotifier,
{
    store_id: u64,
    tag: String,
    raft_engine: ER,
    kv_engine: Option<EK>,
    receiver: Receiver<WriteMsg<EK, ER>>,
    notifier: N,
    trans: T,
    batch: WriteTaskBatch<EK, ER>,
    cfg_tracker: Tracker<Config>,
    raft_write_size_limit: usize,
    metrics: StoreWriteMetrics,
    message_metrics: RaftSendMessageMetrics,
    perf_context: ER::PerfContext,
    pending_latency_inspect: Vec<(Instant, Vec<LatencyInspector>)>,
}

impl<EK, ER, N, T> Worker<EK, ER, N, T>
where
    EK: KvEngine,
    ER: RaftEngine,
    N: PersistedNotifier,
    T: Transport,
{
    pub fn new(
        store_id: u64,
        tag: String,
        raft_engine: ER,
        kv_engine: Option<EK>,
        receiver: Receiver<WriteMsg<EK, ER>>,
        notifier: N,
        trans: T,
        cfg: &Arc<VersionTrack<Config>>,
    ) -> Self {
        let batch = WriteTaskBatch::new(raft_engine.log_batch(RAFT_WB_DEFAULT_SIZE));
        let perf_context =
            raft_engine.get_perf_context(cfg.value().perf_level, PerfContextKind::RaftstoreStore);
        let cfg_tracker = cfg.clone().tracker(tag.clone());
        Self {
            store_id,
            tag,
            raft_engine,
            kv_engine,
            receiver,
            notifier,
            trans,
            batch,
            cfg_tracker,
            raft_write_size_limit: cfg.value().raft_write_size_limit.0 as usize,
            metrics: StoreWriteMetrics::new(cfg.value().waterfall_metrics),
            message_metrics: RaftSendMessageMetrics::default(),
            perf_context,
            pending_latency_inspect: vec![],
        }
    }

    fn run(&mut self) {
        let mut stopped = false;
        while !stopped {
            let handle_begin = match self.receiver.recv() {
                Ok(msg) => {
                    let now = Instant::now();
                    stopped |= self.handle_msg(msg);
                    now
                }
                Err(_) => return,
            };

            while self.batch.get_raft_size() < self.raft_write_size_limit {
                match self.receiver.try_recv() {
                    Ok(msg) => {
                        stopped |= self.handle_msg(msg);
                    }
                    Err(TryRecvError::Empty) => break,
                    Err(TryRecvError::Disconnected) => {
                        stopped = true;
                        break;
                    }
                };
            }

            if self.batch.is_empty() {
                self.clear_latency_inspect();
                continue;
            }

            STORE_WRITE_HANDLE_MSG_DURATION_HISTOGRAM
                .observe(duration_to_sec(handle_begin.saturating_elapsed()));

            STORE_WRITE_TRIGGER_SIZE_HISTOGRAM.observe(self.batch.get_raft_size() as f64);

            self.write_to_db(true);

            self.clear_latency_inspect();

            STORE_WRITE_LOOP_DURATION_HISTOGRAM
                .observe(duration_to_sec(handle_begin.saturating_elapsed()));
        }
    }

    // Returns whether it's a shutdown msg.
    fn handle_msg(&mut self, msg: WriteMsg<EK, ER>) -> bool {
        match msg {
            WriteMsg::Shutdown => return true,
            WriteMsg::WriteTask(task) => {
                debug!(
                    "handle write task";
                    "tag" => &self.tag,
                    "region_id" => task.region_id,
                    "peer_id" => task.peer_id,
                    "ready_number" => task.ready_number,
                    "extra_write_size" => task.extra_write.data_size(),
                    "raft_wb_size" => task.raft_wb.as_ref().map_or(0, |wb| wb.persist_size()),
                    "entry_count" => task.entries.len(),
                );

                self.metrics
                    .task_wait
                    .observe(duration_to_sec(task.send_time.saturating_elapsed()));
                self.handle_write_task(task);
            }
            WriteMsg::LatencyInspect {
                send_time,
                inspector,
            } => {
                self.pending_latency_inspect.push((send_time, inspector));
            }
        }
        false
    }

    pub fn handle_write_task(&mut self, task: WriteTask<EK, ER>) {
        self.batch.add_write_task(&self.raft_engine, task);
    }

    pub fn write_to_db(&mut self, notify: bool) {
        if self.batch.is_empty() {
            return;
        }

        let timer = Instant::now();

        self.batch
            .before_write_to_db(&self.raft_engine, &self.metrics);

        fail_point!("raft_before_save");

        let mut write_kv_time = 0f64;
        if let ExtraBatchWrite::V1(kv_wb) = &mut self.batch.extra_batch_write {
            if !kv_wb.is_empty() {
                let store_id = self.store_id;
                let raft_before_save_kv_on_store_3 = || {
                    fail_point!("raft_before_save_kv_on_store_3", store_id == 3, |_| {});
                };
                raft_before_save_kv_on_store_3();
                let now = Instant::now();
                let mut write_opts = WriteOptions::new();
                write_opts.set_sync(true);
                // TODO: Add perf context
                let tag = &self.tag;
                kv_wb.write_opt(&write_opts).unwrap_or_else(|e| {
                    panic!(
                        "store {}: {} failed to write to kv engine: {:?}",
                        store_id, tag, e
                    );
                });
                if kv_wb.data_size() > KV_WB_SHRINK_SIZE {
                    *kv_wb = self
                        .kv_engine
                        .as_ref()
                        .unwrap()
                        .write_batch_with_cap(KV_WB_DEFAULT_SIZE);
                }
                write_kv_time = duration_to_sec(now.saturating_elapsed());
                STORE_WRITE_KVDB_DURATION_HISTOGRAM.observe(write_kv_time);
            }
            self.batch.after_write_to_kv_db(&self.metrics);
        }
        fail_point!("raft_between_save");

        let mut write_raft_time = 0f64;
<<<<<<< HEAD
        if !self.batch.raft_wb.is_empty() {
=======
        if !self.batch.raft_wbs[0].is_empty() {
>>>>>>> 2ab52016
            fail_point!("raft_before_save_on_store_1", self.store_id == 1, |_| {});

            let now = Instant::now();
            self.perf_context.start_observe();
<<<<<<< HEAD
            self.raft_engine
                .consume_and_shrink(
                    &mut self.batch.raft_wb,
                    true,
                    RAFT_WB_SHRINK_SIZE,
                    RAFT_WB_DEFAULT_SIZE,
                )
                .unwrap_or_else(|e| {
                    panic!(
                        "store {}: {} failed to write to raft engine: {:?}",
                        self.store_id, self.tag, e
                    );
                });
=======
            for i in 0..self.batch.raft_wbs.len() {
                self.raft_engine
                    .consume_and_shrink(
                        &mut self.batch.raft_wbs[i],
                        true,
                        RAFT_WB_SHRINK_SIZE,
                        RAFT_WB_DEFAULT_SIZE,
                    )
                    .unwrap_or_else(|e| {
                        panic!(
                            "store {}: {} failed to write to raft engine: {:?}",
                            self.store_id, self.tag, e
                        );
                    });
            }
            self.batch.raft_wbs.truncate(1);
>>>>>>> 2ab52016
            let trackers: Vec<_> = self
                .batch
                .tasks
                .iter()
                .flat_map(|task| task.trackers.iter().flat_map(|t| t.as_tracker_token()))
                .collect();
            self.perf_context.report_metrics(&trackers);
            write_raft_time = duration_to_sec(now.saturating_elapsed());
            STORE_WRITE_RAFTDB_DURATION_HISTOGRAM.observe(write_raft_time);
        }

        fail_point!("raft_after_save");

        self.batch.after_write_to_raft_db(&self.metrics);

        self.batch.after_write_all();

        fail_point!("raft_before_follower_send");

        let mut now = Instant::now();
        for task in &mut self.batch.tasks {
            for msg in task.messages.drain(..) {
                let msg_type = msg.get_message().get_msg_type();
                let to_peer_id = msg.get_to_peer().get_id();
                let to_store_id = msg.get_to_peer().get_store_id();

                debug!(
                    "send raft msg in write thread";
                    "tag" => &self.tag,
                    "region_id" => task.region_id,
                    "peer_id" => task.peer_id,
                    "msg_type" => ?msg_type,
                    "msg_size" => msg.get_message().compute_size(),
                    "to" => to_peer_id,
                    "disk_usage" => ?msg.get_disk_usage(),
                );

                if let Err(e) = self.trans.send(msg) {
                    // We use metrics to observe failure on production.
                    debug!(
                        "failed to send msg to other peer in async-writer";
                        "region_id" => task.region_id,
                        "peer_id" => task.peer_id,
                        "target_peer_id" => to_peer_id,
                        "target_store_id" => to_store_id,
                        "err" => ?e,
                        "error_code" => %e.error_code(),
                    );
                    self.message_metrics.add(msg_type, false);
                    // If this msg is snapshot, it is unnecessary to send
                    // snapshot status to this peer because it has already
                    // become follower. (otherwise the snapshot msg should be
                    // sent in store thread other than here) Also, the follower
                    // don't need flow control, so don't send unreachable msg
                    // here.
                } else {
                    self.message_metrics.add(msg_type, true);
                }
            }
        }
        if self.trans.need_flush() {
            self.trans.flush();
            self.message_metrics.flush();
        }
        let now2 = Instant::now();
        let send_time = duration_to_sec(now2.saturating_duration_since(now));
        STORE_WRITE_SEND_DURATION_HISTOGRAM.observe(send_time);

        let mut callback_time = 0f64;
        if notify {
            for (region_id, (peer_id, ready_number)) in &self.batch.readies {
                self.notifier.notify(*region_id, *peer_id, *ready_number);
            }
            now = Instant::now();
            callback_time = duration_to_sec(now.saturating_duration_since(now2));
            STORE_WRITE_CALLBACK_DURATION_HISTOGRAM.observe(callback_time);
        }

        let total_cost = now.saturating_duration_since(timer);
        STORE_WRITE_TO_DB_DURATION_HISTOGRAM.observe(duration_to_sec(total_cost));

        slow_log!(
            total_cost,
            "[store {}] async write too slow, write_kv: {}s, write_raft: {}s, send: {}s, callback: {}s thread: {}",
            self.store_id,
            write_kv_time,
            write_raft_time,
            send_time,
            callback_time,
            self.tag
        );

        self.batch.clear();
        self.metrics.flush();

        // update config
        if let Some(incoming) = self.cfg_tracker.any_new() {
            self.raft_write_size_limit = incoming.raft_write_size_limit.0 as usize;
            self.metrics.waterfall_metrics = incoming.waterfall_metrics;
        }
    }

    pub fn is_empty(&self) -> bool {
        self.batch.is_empty()
    }

    fn clear_latency_inspect(&mut self) {
        if self.pending_latency_inspect.is_empty() {
            return;
        }
        let now = Instant::now();
        for (time, inspectors) in std::mem::take(&mut self.pending_latency_inspect) {
            for mut inspector in inspectors {
                inspector.record_store_write(now.saturating_duration_since(time));
                inspector.finish();
            }
        }
    }
}

pub struct StoreWriters<EK, ER>
where
    EK: KvEngine,
    ER: RaftEngine,
{
    writers: Vec<Sender<WriteMsg<EK, ER>>>,
    handlers: Vec<JoinHandle<()>>,
}

impl<EK: KvEngine, ER: RaftEngine> Default for StoreWriters<EK, ER> {
    fn default() -> Self {
        Self {
            writers: vec![],
            handlers: vec![],
        }
    }
}

impl<EK, ER> StoreWriters<EK, ER>
where
    EK: KvEngine,
    ER: RaftEngine,
{
    pub fn senders(&self) -> WriteSenders<EK, ER> {
        WriteSenders::new(self.writers.clone())
    }

    pub fn spawn<T: Transport + 'static, N: PersistedNotifier>(
        &mut self,
        store_id: u64,
        raft_engine: ER,
        kv_engine: Option<EK>,
        notifier: &N,
        trans: &T,
        cfg: &Arc<VersionTrack<Config>>,
    ) -> Result<()> {
        let pool_size = cfg.value().store_io_pool_size;
        for i in 0..pool_size {
            let tag = format!("store-writer-{}", i);
            let (tx, rx) = bounded(cfg.value().store_io_notify_capacity);
            let mut worker = Worker::new(
                store_id,
                tag.clone(),
                raft_engine.clone(),
                kv_engine.clone(),
                rx,
                notifier.clone(),
                trans.clone(),
                cfg,
            );
            info!("starting store writer {}", i);
            let t = thread::Builder::new()
                .name(thd_name!(tag))
                .spawn_wrapper(move || {
                    worker.run();
                })?;
            self.writers.push(tx);
            self.handlers.push(t);
        }
        Ok(())
    }

    pub fn shutdown(&mut self) {
        assert_eq!(self.writers.len(), self.handlers.len());
        for (i, handler) in self.handlers.drain(..).enumerate() {
            info!("stopping store writer {}", i);
            self.writers[i].send(WriteMsg::Shutdown).unwrap();
            handler.join().unwrap();
        }
    }
}

/// Used for test to write task to kv db and raft db.
#[cfg(test)]
pub fn write_to_db_for_test<EK, ER>(
    engines: &engine_traits::Engines<EK, ER>,
    task: WriteTask<EK, ER>,
) where
    EK: KvEngine,
    ER: RaftEngine,
{
    let mut batch = WriteTaskBatch::new(engines.raft.log_batch(RAFT_WB_DEFAULT_SIZE));
<<<<<<< HEAD
    batch.add_write_task(task);
=======
    batch.add_write_task(&engines.raft, task);
>>>>>>> 2ab52016
    batch.before_write_to_db(&engines.raft, &StoreWriteMetrics::new(false));
    if let ExtraBatchWrite::V1(kv_wb) = &mut batch.extra_batch_write {
        if !kv_wb.is_empty() {
            let mut write_opts = WriteOptions::new();
            write_opts.set_sync(true);
            kv_wb.write_opt(&write_opts).unwrap_or_else(|e| {
                panic!("test failed to write to kv engine: {:?}", e);
            });
        }
    }
<<<<<<< HEAD
    if !batch.raft_wb.is_empty() {
        engines
            .raft
            .consume(&mut batch.raft_wb, true)
            .unwrap_or_else(|e| {
=======
    if !batch.raft_wbs[0].is_empty() {
        for wb in &mut batch.raft_wbs {
            engines.raft.consume(wb, true).unwrap_or_else(|e| {
>>>>>>> 2ab52016
                panic!("test failed to write to raft engine: {:?}", e);
            });
        }
    }
}

#[cfg(test)]
#[path = "write_tests.rs"]
mod tests;<|MERGE_RESOLUTION|>--- conflicted
+++ resolved
@@ -27,11 +27,7 @@
 use raft::eraftpb::Entry;
 use tikv_util::{
     box_err,
-<<<<<<< HEAD
-    config::{Tracker, VersionTrack},
-=======
     config::{ReadableSize, Tracker, VersionTrack},
->>>>>>> 2ab52016
     debug, info, slow_log,
     sys::thread::StdThreadBuildWrapper,
     thd_name,
@@ -365,17 +361,12 @@
     EK: KvEngine,
     ER: RaftEngine,
 {
-<<<<<<< HEAD
-    pub raft_wb: ER::LogBatch,
-    // Write raft state once for a region everytime writing to disk
-=======
     // When a single batch becomes too large, we uses multiple batches each containing atomic
     // writes.
     pub raft_wbs: Vec<ER::LogBatch>,
     // Write states once for a region everytime writing to disk.
     // These states only corresponds to entries inside `raft_wbs.last()`. States for other write
     // batches must be inlined early.
->>>>>>> 2ab52016
     pub raft_states: HashMap<u64, RaftLocalState>,
     pub extra_batch_write: ExtraBatchWrite<EK::WriteBatch>,
     pub state_size: usize,
@@ -393,11 +384,7 @@
 {
     fn new(raft_wb: ER::LogBatch) -> Self {
         Self {
-<<<<<<< HEAD
-            raft_wb,
-=======
             raft_wbs: vec![raft_wb],
->>>>>>> 2ab52016
             raft_states: HashMap::default(),
             extra_batch_write: ExtraBatchWrite::None,
             state_size: 0,
@@ -444,10 +431,6 @@
         if let Err(e) = task.valid() {
             panic!("task is not valid: {:?}", e);
         }
-<<<<<<< HEAD
-        if let Some(raft_wb) = task.raft_wb.take() {
-            self.raft_wb.merge(raft_wb).unwrap();
-=======
 
         if self.raft_wb_split_size > 0
             && self.raft_wbs.last().unwrap().persist_size() >= self.raft_wb_split_size
@@ -455,7 +438,6 @@
             self.flush_states_to_raft_wb(raft_engine);
             self.raft_wbs
                 .push(raft_engine.log_batch(RAFT_WB_DEFAULT_SIZE));
->>>>>>> 2ab52016
         }
 
         let raft_wb = self.raft_wbs.last_mut().unwrap();
@@ -473,10 +455,6 @@
             && self.raft_states.insert(task.region_id, raft_state).is_none() {
             self.state_size += std::mem::size_of::<RaftLocalState>();
         }
-        self.state_size += self
-            .extra_batch_write
-            .merge(task.region_id, &mut task.extra_write);
-
         self.state_size += self
             .extra_batch_write
             .merge(task.region_id, &mut task.extra_write);
@@ -533,41 +511,7 @@
     }
 
     fn before_write_to_db(&mut self, engine: &ER, metrics: &StoreWriteMetrics) {
-<<<<<<< HEAD
-        // Put raft state to raft writebatch
-        for (region_id, state) in self.raft_states.drain() {
-            self.raft_wb.put_raft_state(region_id, &state).unwrap();
-        }
-        if let ExtraBatchWrite::V2(extra_states_map) = &mut self.extra_batch_write {
-            for (region_id, state) in extra_states_map.drain() {
-                let mut tombstone = false;
-                if let Some(region_state) = state.region_state {
-                    if region_state.get_state() == PeerState::Tombstone {
-                        tombstone = true;
-                        engine
-                            .clean(
-                                region_id,
-                                first_index(&state.apply_state),
-                                state.raft_state.as_ref().unwrap(),
-                                &mut self.raft_wb,
-                            )
-                            .unwrap();
-                    }
-                    self.raft_wb
-                        .put_region_state(region_id, &region_state)
-                        .unwrap();
-                }
-                if !tombstone {
-                    self.raft_wb
-                        .put_apply_state(region_id, &state.apply_state)
-                        .unwrap();
-                }
-            }
-        }
-        self.state_size = 0;
-=======
         self.flush_states_to_raft_wb(engine);
->>>>>>> 2ab52016
         if metrics.waterfall_metrics {
             let now = std::time::Instant::now();
             for task in &self.tasks {
@@ -799,30 +743,11 @@
         fail_point!("raft_between_save");
 
         let mut write_raft_time = 0f64;
-<<<<<<< HEAD
-        if !self.batch.raft_wb.is_empty() {
-=======
         if !self.batch.raft_wbs[0].is_empty() {
->>>>>>> 2ab52016
             fail_point!("raft_before_save_on_store_1", self.store_id == 1, |_| {});
 
             let now = Instant::now();
             self.perf_context.start_observe();
-<<<<<<< HEAD
-            self.raft_engine
-                .consume_and_shrink(
-                    &mut self.batch.raft_wb,
-                    true,
-                    RAFT_WB_SHRINK_SIZE,
-                    RAFT_WB_DEFAULT_SIZE,
-                )
-                .unwrap_or_else(|e| {
-                    panic!(
-                        "store {}: {} failed to write to raft engine: {:?}",
-                        self.store_id, self.tag, e
-                    );
-                });
-=======
             for i in 0..self.batch.raft_wbs.len() {
                 self.raft_engine
                     .consume_and_shrink(
@@ -839,7 +764,6 @@
                     });
             }
             self.batch.raft_wbs.truncate(1);
->>>>>>> 2ab52016
             let trackers: Vec<_> = self
                 .batch
                 .tasks
@@ -1042,11 +966,7 @@
     ER: RaftEngine,
 {
     let mut batch = WriteTaskBatch::new(engines.raft.log_batch(RAFT_WB_DEFAULT_SIZE));
-<<<<<<< HEAD
-    batch.add_write_task(task);
-=======
     batch.add_write_task(&engines.raft, task);
->>>>>>> 2ab52016
     batch.before_write_to_db(&engines.raft, &StoreWriteMetrics::new(false));
     if let ExtraBatchWrite::V1(kv_wb) = &mut batch.extra_batch_write {
         if !kv_wb.is_empty() {
@@ -1057,17 +977,9 @@
             });
         }
     }
-<<<<<<< HEAD
-    if !batch.raft_wb.is_empty() {
-        engines
-            .raft
-            .consume(&mut batch.raft_wb, true)
-            .unwrap_or_else(|e| {
-=======
     if !batch.raft_wbs[0].is_empty() {
         for wb in &mut batch.raft_wbs {
             engines.raft.consume(wb, true).unwrap_or_else(|e| {
->>>>>>> 2ab52016
                 panic!("test failed to write to raft engine: {:?}", e);
             });
         }
