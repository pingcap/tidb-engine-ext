--- conflicted
+++ resolved
@@ -15,10 +15,7 @@
 futures = "0.3"
 futures-util = { version = "0.3", default-features = false, features = ["io"] }
 kvproto = { workspace = true }
-<<<<<<< HEAD
-=======
 lazy_static = "1.4.0"
->>>>>>> 2ab52016
 oauth2 = { version = "4.0.0", default-features = false }
 regex = "1"
 slog = { version = "2.3", features = ["max_level_trace", "release_max_level_debug"] }
