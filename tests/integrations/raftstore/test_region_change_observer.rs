--- conflicted
+++ resolved
@@ -11,18 +11,9 @@
 
 use kvproto::metapb::Region;
 use raft::StateRole;
-<<<<<<< HEAD
-use raftstore::{
-    coprocessor::{
-        BoxRegionChangeObserver, Coprocessor, ObserverContext, RegionChangeEvent,
-        RegionChangeObserver, RegionChangeReason,
-    },
-    store::util::{find_peer, new_peer},
-=======
 use raftstore::coprocessor::{
     BoxRegionChangeObserver, Coprocessor, ObserverContext, RegionChangeEvent, RegionChangeObserver,
     RegionChangeReason,
->>>>>>> b448214b
 };
 use test_raftstore::{new_node_cluster, Cluster, NodeCluster};
 use tikv_util::{
