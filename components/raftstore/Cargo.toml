[package]
name = "raftstore"
version = "0.0.1"
authors = ["The TiKV Authors"]
license = "Apache-2.0"
edition = "2018"
publish = false

[features]
default = ["test-engine-kv-rocksdb", "test-engine-raft-raft-engine", "engine_rocks"]
failpoints = ["fail/failpoints"]
testexport = []
test-raftstore-proxy = []
test-engine-kv-rocksdb = [
  "engine_test/test-engine-kv-rocksdb"
]
test-engine-raft-raft-engine = [
  "engine_test/test-engine-raft-raft-engine"
]
test-engines-rocksdb = [
  "engine_test/test-engines-rocksdb",
]
test-engines-panic = [
  "engine_test/test-engines-panic",
]

cloud-aws = ["sst_importer/cloud-aws"]
cloud-gcp = ["sst_importer/cloud-gcp"]
cloud-azure = ["sst_importer/cloud-azure"]

[dependencies]
batch-system = { path = "../batch-system", default-features = false }
bitflags = "1.0.1"
byteorder = "1.2"
bytes = "1.0"
causal_ts = { path = "../causal_ts" }
collections = { path = "../collections" }
concurrency_manager = { path = "../concurrency_manager", default-features = false }
crc32fast = "1.2"
crossbeam = "0.8"
derivative = "2"
encryption = { path = "../encryption", default-features = false }
engine_rocks = { path = "../engine_rocks", default-features = false, optional = true } 
<<<<<<< HEAD
=======

>>>>>>> b448214b
# Should be [dev-dependencies] but we need to control the features
# https://github.com/rust-lang/cargo/issues/6915
engine_test = { path = "../engine_test", default-features = false }
engine_traits = { path = "../engine_traits", default-features = false }
error_code = { path = "../error_code", default-features = false }
fail = "0.5"
file_system = { path = "../file_system", default-features = false }
fs2 = "0.4"
futures = "0.3"
futures-util = { version = "0.3.1", default-features = false, features = ["io"] }
getset = "0.1"
grpcio-health = { version = "0.10", default-features = false, features = ["protobuf-codec"] }
into_other = { path = "../into_other", default-features = false }
itertools = "0.10"
keys = { path = "../keys", default-features = false }
kvproto = { git = "https://github.com/pingcap/kvproto.git" }
lazy_static = "1.3"
log = { version = "0.4", features = ["max_level_trace", "release_max_level_debug"] }
log_wrappers = { path = "../log_wrappers" }
memory_trace_macros = { path = "../memory_trace_macros" }
online_config = { path = "../online_config" }
openssl = "0.10"
ordered-float = "2.6"
parking_lot = "0.12"
pd_client = { path = "../pd_client", default-features = false }
prometheus = { version = "0.13", features = ["nightly"] }
prometheus-static-metric = "0.5"
protobuf = { version = "2.8", features = ["bytes"] }
raft = { version = "0.7.0", default-features = false, features = ["protobuf-codec"] }
raft-proto = { version = "0.7.0", default-features = false }
rand = "0.8.3"
resource_metering = { path = "../resource_metering" }
serde = "1.0"
serde_derive = "1.0"
serde_with = "1.4"
slog = { version = "2.3", features = ["max_level_trace", "release_max_level_debug"] }
slog-global = { version = "0.1", git = "https://github.com/breeswish/slog-global.git", rev = "d592f88e4dbba5eb439998463054f1a44fbf17b9" }
smallvec = "1.4"
sst_importer = { path = "../sst_importer", default-features = false }
tempfile = "3.0"
thiserror = "1.0"
tidb_query_datatype = { path = "../tidb_query_datatype", default-features = false }
tikv_alloc = { path = "../tikv_alloc" }
tikv_util = { path = "../tikv_util", default-features = false }
time = "0.1"
tokio = { version = "1.5", features = ["sync", "rt-multi-thread"] }
tracker = { path = "../tracker" }
txn_types = { path = "../txn_types", default-features = false }
uuid = { version = "0.8.1", features = ["serde", "v4"] }
yatp = { git = "https://github.com/tikv/yatp.git", branch = "master" }

[dev-dependencies]
encryption_export = { path = "../encryption/export", default-features = false }
engine_panic = { path = "../engine_panic", default-features = false }
panic_hook = { path = "../panic_hook" }
test_sst_importer = { path = "../test_sst_importer", default-features = false }<|MERGE_RESOLUTION|>--- conflicted
+++ resolved
@@ -10,7 +10,6 @@
 default = ["test-engine-kv-rocksdb", "test-engine-raft-raft-engine", "engine_rocks"]
 failpoints = ["fail/failpoints"]
 testexport = []
-test-raftstore-proxy = []
 test-engine-kv-rocksdb = [
   "engine_test/test-engine-kv-rocksdb"
 ]
@@ -41,10 +40,7 @@
 derivative = "2"
 encryption = { path = "../encryption", default-features = false }
 engine_rocks = { path = "../engine_rocks", default-features = false, optional = true } 
-<<<<<<< HEAD
-=======
 
->>>>>>> b448214b
 # Should be [dev-dependencies] but we need to control the features
 # https://github.com/rust-lang/cargo/issues/6915
 engine_test = { path = "../engine_test", default-features = false }
@@ -99,5 +95,6 @@
 [dev-dependencies]
 encryption_export = { path = "../encryption/export", default-features = false }
 engine_panic = { path = "../engine_panic", default-features = false }
+engine_rocks = { path = "../engine_rocks", default-features = false }
 panic_hook = { path = "../panic_hook" }
 test_sst_importer = { path = "../test_sst_importer", default-features = false }