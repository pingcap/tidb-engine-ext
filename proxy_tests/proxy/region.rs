--- conflicted
+++ resolved
@@ -369,20 +369,6 @@
 use new_mock_engine_store::{copy_data_from, copy_meta_from};
 
 fn recover_from_peer(cluster: &Cluster<NodeCluster>, from: u64, to: u64, region_id: u64) {
-<<<<<<< HEAD
-    let source_region = cluster
-        .ffi_helper_set
-        .lock()
-        .unwrap()
-        .get_mut(&from)
-        .unwrap()
-        .engine_store_server
-        .kvstore
-        .get(&region_id)
-        .unwrap()
-        .clone();
-
-=======
     let mut maybe_source_region = None;
     iter_ffi_helpers(
         cluster,
@@ -393,7 +379,6 @@
         },
     );
     let source_region = maybe_source_region.unwrap();
->>>>>>> 4007f809
     let mut new_region_meta = source_region.region.clone();
     new_region_meta.mut_peers().push(new_learner_peer(to, to));
 
@@ -412,14 +397,6 @@
             if let Some(region) = server.kvstore.get_mut(&region_id) {
                 let source_engines = cluster.get_engines(from);
                 let target_engines = cluster.get_engines(to);
-<<<<<<< HEAD
-                copy_data_from(source_engines, target_engines, &source_region, region).unwrap();
-                copy_meta_from(
-                    source_engines,
-                    target_engines,
-                    &source_region,
-                    region,
-=======
                 copy_data_from(
                     source_engines,
                     target_engines,
@@ -432,7 +409,6 @@
                     target_engines,
                     source_region.as_ref(),
                     region.as_mut(),
->>>>>>> 4007f809
                     new_region_meta.clone(),
                     true,
                     true,
