#!/usr/bin/env bash
# This script runs cargo test with the most common testing configurations.
# Arguments given will be passed through to "cargo test"
# This runs in the Makefile environment via "make run"

set -euo pipefail

# Run from the Makefile environment
MAKEFILE_RUN=${MAKEFILE_RUN:-""}
if [[ -z $MAKEFILE_RUN ]] ; then
    COMMAND="$0 $*" exec make run
fi
SHELL_DEBUG=${SHELL_DEBUG:-""}
if [[ -n "$SHELL_DEBUG" ]] ; then
    set -x
fi

DYLD_LIBRARY_PATH=${DYLD_LIBRARY_PATH:-""}
LOCAL_DIR=${LOCAL_DIR:-""}
TIKV_ENABLE_FEATURES=${TIKV_ENABLE_FEATURES:-""}
CUSTOM_TEST_COMMAND=${CUSTOM_TEST_COMMAND:-"test"}
# EXTRA_CARGO_ARGS is unecessary now: this can just be given as arguments to ./scripts/test-all or ./scripts/test
EXTRA_CARGO_ARGS=${EXTRA_CARGO_ARGS:-""}

# When SIP is enabled, DYLD_LIBRARY_PATH will not work in subshell, so we have to set it
# again here. LOCAL_DIR is defined in .travis.yml.
export DYLD_LIBRARY_PATH="${DYLD_LIBRARY_PATH}:${LOCAL_DIR}/lib"
export LOG_LEVEL=DEBUG
export RUST_BACKTRACE=full

<<<<<<< HEAD
# cargo test --workspace \
#     --exclude fuzzer-honggfuzz --exclude fuzzer-afl --exclude fuzzer-libfuzzer \
#     --features "${TIKV_ENABLE_FEATURES}" ${EXTRA_CARGO_ARGS} "$@"

cargo test --package tests \
=======
cargo $CUSTOM_TEST_COMMAND --workspace \
    --exclude fuzz --exclude fuzzer-afl --exclude fuzzer-honggfuzz \
    --exclude fuzzer-libfuzzer --exclude fuzz-targets \
>>>>>>> b5329ee0
    --features "${TIKV_ENABLE_FEATURES}" ${EXTRA_CARGO_ARGS} "$@"<|MERGE_RESOLUTION|>--- conflicted
+++ resolved
@@ -28,15 +28,7 @@
 export LOG_LEVEL=DEBUG
 export RUST_BACKTRACE=full
 
-<<<<<<< HEAD
-# cargo test --workspace \
-#     --exclude fuzzer-honggfuzz --exclude fuzzer-afl --exclude fuzzer-libfuzzer \
-#     --features "${TIKV_ENABLE_FEATURES}" ${EXTRA_CARGO_ARGS} "$@"
-
-cargo test --package tests \
-=======
 cargo $CUSTOM_TEST_COMMAND --workspace \
     --exclude fuzz --exclude fuzzer-afl --exclude fuzzer-honggfuzz \
     --exclude fuzzer-libfuzzer --exclude fuzz-targets \
->>>>>>> b5329ee0
     --features "${TIKV_ENABLE_FEATURES}" ${EXTRA_CARGO_ARGS} "$@"