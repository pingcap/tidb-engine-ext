// Copyright 2016 TiKV Project Authors. Licensed under Apache-2.0.

//! Core data types.

use std::fmt::Debug;

use kvproto::kvrpcpb;
use txn_types::{Key, Value};

use crate::storage::{
    errors::SharedError,
    lock_manager::WaitTimeout,
    mvcc::{Lock, LockType, TimeStamp, Write, WriteType},
    txn::ProcessResult,
    Callback, Result,
};

/// `MvccInfo` stores all mvcc information of given key.
/// Used by `MvccGetByKey` and `MvccGetByStartTs`.
#[derive(Debug, Default)]
pub struct MvccInfo {
    pub lock: Option<Lock>,
    /// commit_ts and write
    pub writes: Vec<(TimeStamp, Write)>,
    /// start_ts and value
    pub values: Vec<(TimeStamp, Value)>,
}

impl MvccInfo {
    pub fn into_proto(self) -> kvrpcpb::MvccInfo {
        fn extract_2pc_values(res: Vec<(TimeStamp, Value)>) -> Vec<kvrpcpb::MvccValue> {
            res.into_iter()
                .map(|(start_ts, value)| {
                    let mut value_info = kvrpcpb::MvccValue::default();
                    value_info.set_start_ts(start_ts.into_inner());
                    value_info.set_value(value);
                    value_info
                })
                .collect()
        }

        fn extract_2pc_writes(res: Vec<(TimeStamp, Write)>) -> Vec<kvrpcpb::MvccWrite> {
            res.into_iter()
                .map(|(commit_ts, write)| {
                    let mut write_info = kvrpcpb::MvccWrite::default();
                    let op = match write.write_type {
                        WriteType::Put => kvrpcpb::Op::Put,
                        WriteType::Delete => kvrpcpb::Op::Del,
                        WriteType::Lock => kvrpcpb::Op::Lock,
                        WriteType::Rollback => kvrpcpb::Op::Rollback,
                    };
                    write_info.set_type(op);
                    write_info.set_start_ts(write.start_ts.into_inner());
                    write_info.set_commit_ts(commit_ts.into_inner());
                    write_info.set_short_value(write.short_value.unwrap_or_default());
                    if !write.last_change_ts.is_zero() {
                        write_info.set_last_change_ts(write.last_change_ts.into_inner());
                        write_info.set_versions_to_last_change(write.versions_to_last_change);
                    }
                    write_info
                })
                .collect()
        }

        let mut mvcc_info = kvrpcpb::MvccInfo::default();
        if let Some(lock) = self.lock {
            let mut lock_info = kvrpcpb::MvccLock::default();
            let op = match lock.lock_type {
                LockType::Put => kvrpcpb::Op::Put,
                LockType::Delete => kvrpcpb::Op::Del,
                LockType::Lock => kvrpcpb::Op::Lock,
                LockType::Pessimistic => kvrpcpb::Op::PessimisticLock,
            };
            lock_info.set_type(op);
            lock_info.set_start_ts(lock.ts.into_inner());
            lock_info.set_primary(lock.primary);
            lock_info.set_short_value(lock.short_value.unwrap_or_default());
            if !lock.last_change_ts.is_zero() {
                lock_info.set_last_change_ts(lock.last_change_ts.into_inner());
                lock_info.set_versions_to_last_change(lock.versions_to_last_change);
            }
            mvcc_info.set_lock(lock_info);
        }
        let vv = extract_2pc_values(self.values);
        let vw = extract_2pc_writes(self.writes);
        mvcc_info.set_writes(vw.into());
        mvcc_info.set_values(vv.into());
        mvcc_info
    }
}

/// Represents the status of a transaction.
#[derive(PartialEq, Debug)]
pub enum TxnStatus {
    /// The txn was already rolled back before.
    RolledBack,
    /// The txn is just rolled back due to expiration.
    TtlExpire,
    /// The txn is just rolled back due to lock not exist.
    LockNotExist,
    /// The txn haven't yet been committed.
    Uncommitted {
        lock: Lock,
        min_commit_ts_pushed: bool,
    },
    /// The txn was committed.
    Committed { commit_ts: TimeStamp },
    /// The primary key is pessimistically rolled back.
    PessimisticRollBack,
    /// The txn primary key is not found and nothing is done.
    LockNotExistDoNothing,
}

impl TxnStatus {
    pub fn uncommitted(lock: Lock, min_commit_ts_pushed: bool) -> Self {
        Self::Uncommitted {
            lock,
            min_commit_ts_pushed,
        }
    }

    pub fn committed(commit_ts: TimeStamp) -> Self {
        Self::Committed { commit_ts }
    }
}

#[derive(Debug)]
pub struct PrewriteResult {
    pub locks: Vec<Result<()>>,
    pub min_commit_ts: TimeStamp,
    pub one_pc_commit_ts: TimeStamp,
}

#[derive(Clone, Debug, PartialEq)]
#[cfg_attr(test, derive(Default))]
pub struct PessimisticLockParameters {
    pub pb_ctx: kvrpcpb::Context,
    pub primary: Vec<u8>,
    pub start_ts: TimeStamp,
    pub lock_ttl: u64,
    pub for_update_ts: TimeStamp,
    pub wait_timeout: Option<WaitTimeout>,
    pub return_values: bool,
    pub min_commit_ts: TimeStamp,
    pub check_existence: bool,
    pub is_first_lock: bool,
    pub lock_only_if_exists: bool,

    /// Whether it's allowed for an pessimistic lock request to acquire the lock
    /// even there is write conflict (i.e. the latest version's `commit_ts` is
    /// greater than the current request's `for_update_ts`.
    ///
    /// When this is true, it's also inferred that the request is resumable,
    /// which means, if such a request encounters a lock of another
    /// transaction and it waits for the lock, it can resume executing and
    /// continue trying to acquire the lock when it's woken up. Also see:
    /// [`super::lock_manager::lock_waiting_queue`]
    pub allow_lock_with_conflict: bool,
}

/// Represents the result of pessimistic lock on a single key.
#[derive(Debug, Clone)]
pub enum PessimisticLockKeyResult {
    /// The lock is acquired successfully, returning no additional information.
    Empty,
    /// The lock is acquired successfully, and the previous value is read and
    /// returned.
    Value(Option<Value>),
    /// The lock is acquired successfully, and also checked if the key exists
    /// previously.
    Existence(bool),
    /// There is a write conflict, but the lock is acquired ignoring the write
    /// conflict.
    LockedWithConflict {
        /// The previous value of the key.
        value: Option<Value>,
        /// The `commit_ts` of the latest Write record found on this key. This
        /// is also the actual `for_update_ts` written to the lock.
        conflict_ts: TimeStamp,
    },
    /// The key is already locked and lock-waiting is needed.
    Waiting,
    /// Failed to acquire the lock due to some error.
    Failed(SharedError),
}

impl PessimisticLockKeyResult {
    pub fn new_success(
        need_value: bool,
        need_check_existence: bool,
        locked_with_conflict_ts: Option<TimeStamp>,
        value: Option<Value>,
    ) -> Self {
        if let Some(conflict_ts) = locked_with_conflict_ts {
            Self::LockedWithConflict { value, conflict_ts }
        } else if need_value {
            Self::Value(value)
        } else if need_check_existence {
            Self::Existence(value.is_some())
        } else {
            Self::Empty
        }
    }

    pub fn unwrap_value(self) -> Option<Value> {
        match self {
            Self::Value(v) => v,
            x => panic!(
                "pessimistic lock key result expected to be a value, got {:?}",
                x
            ),
        }
    }

    pub fn unwrap_existence(self) -> bool {
        match self {
            Self::Existence(e) => e,
            x => panic!(
                "pessimistic lock key result expected to be existence, got {:?}",
                x
            ),
        }
    }

    pub fn assert_empty(&self) {
        assert!(matches!(self, Self::Empty));
    }

    #[cfg(test)]
    pub fn assert_value(&self, expected_value: Option<&[u8]>) {
        match self {
            Self::Value(v) if v.as_ref().map(|v| v.as_slice()) == expected_value => (),
            x => panic!(
                "pessimistic lock key result not match, expected Value({:?}), got {:?}",
                expected_value, x
            ),
        }
    }

    #[cfg(test)]
    pub fn assert_existence(&self, expected_existence: bool) {
        match self {
            Self::Existence(e) if *e == expected_existence => (),
            x => panic!(
                "pessimistic lock key result not match, expected Existence({:?}), got {:?}",
                expected_existence, x
            ),
        }
    }

    #[cfg(test)]
    pub fn assert_locked_with_conflict(
        &self,
        expected_value: Option<&[u8]>,
        expected_conflict_ts: impl Into<TimeStamp>,
    ) {
        let expected_conflict_ts = expected_conflict_ts.into();
        match self {
            Self::LockedWithConflict { value, conflict_ts }
                if value.as_ref().map(|v| v.as_slice()) == expected_value
                    && *conflict_ts == expected_conflict_ts => {}
            x => panic!(
                "pessimistic lock key result not match, expected LockedWithConflict{{ value: {:?}, conflict_ts: {} }}, got {:?}",
                expected_value, expected_conflict_ts, x
            ),
        }
    }

    #[cfg(test)]
    pub fn assert_waiting(&self) {
        assert!(matches!(self, Self::Waiting));
    }

    #[cfg(test)]
    pub fn unwrap_err(&self) -> SharedError {
        match self {
            Self::Failed(e) => e.clone(),
            x => panic!(
                "pessimistic lock key result not match expected Failed, got {:?}",
                x,
            ),
        }
    }
}

#[derive(Clone, Debug, Default)]
pub struct PessimisticLockResults(pub Vec<PessimisticLockKeyResult>);

impl PessimisticLockResults {
    pub fn new() -> Self {
        Self(vec![])
    }

    pub fn with_capacity(capacity: usize) -> Self {
        Self(Vec::with_capacity(capacity))
    }

    pub fn push(&mut self, key_res: PessimisticLockKeyResult) {
        self.0.push(key_res);
    }

<<<<<<< HEAD
=======
    pub fn into_pb(self) -> (Vec<kvrpcpb::PessimisticLockKeyResult>, Option<SharedError>) {
        let mut error = None;
        let res = self
            .0
            .into_iter()
            .map(|res| {
                let mut res_pb = kvrpcpb::PessimisticLockKeyResult::default();
                match res {
                    PessimisticLockKeyResult::Empty => {
                        res_pb.set_type(kvrpcpb::PessimisticLockKeyResultType::LockResultNormal)
                    }
                    PessimisticLockKeyResult::Value(v) => {
                        res_pb.set_type(kvrpcpb::PessimisticLockKeyResultType::LockResultNormal);
                        res_pb.set_existence(v.is_some());
                        res_pb.set_value(v.unwrap_or_default());
                    }
                    PessimisticLockKeyResult::Existence(e) => {
                        res_pb.set_type(kvrpcpb::PessimisticLockKeyResultType::LockResultNormal);
                        res_pb.set_existence(e);
                    }
                    PessimisticLockKeyResult::LockedWithConflict { value, conflict_ts } => {
                        res_pb.set_type(
                            kvrpcpb::PessimisticLockKeyResultType::LockResultLockedWithConflict,
                        );
                        res_pb.set_existence(value.is_some());
                        res_pb.set_value(value.unwrap_or_default());
                        res_pb.set_locked_with_conflict_ts(conflict_ts.into_inner());
                    }
                    PessimisticLockKeyResult::Waiting => unreachable!(),
                    PessimisticLockKeyResult::Failed(e) => {
                        if error.is_none() {
                            error = Some(e)
                        }
                        res_pb.set_type(kvrpcpb::PessimisticLockKeyResultType::LockResultFailed);
                    }
                }
                res_pb
            })
            .collect();
        (res, error)
    }

>>>>>>> 0f1d45a8
    pub fn into_legacy_values_and_not_founds(self) -> (Vec<Value>, Vec<bool>) {
        if self.0.is_empty() {
            return (vec![], vec![]);
        }

        match &self.0[0] {
            PessimisticLockKeyResult::Empty => {
                self.0.into_iter().for_each(|res| res.assert_empty());
                (vec![], vec![])
            }
            PessimisticLockKeyResult::Existence(_) => {
                let not_founds = self.0.into_iter().map(|x| !x.unwrap_existence()).collect();
                (vec![], not_founds)
            }
            PessimisticLockKeyResult::Value(_) => {
                let mut not_founds = Vec::with_capacity(self.0.len());
                let mut values = Vec::with_capacity(self.0.len());
                self.0.into_iter().for_each(|x| {
                    let v = x.unwrap_value();
                    match v {
                        Some(v) => {
                            not_founds.push(false);
                            values.push(v);
                        }
                        None => {
                            not_founds.push(true);
                            values.push(vec![]);
                        }
                    }
                });
                (values, not_founds)
            }
            _ => unreachable!(),
        }
    }
}

#[derive(Debug, PartialEq)]
pub enum SecondaryLocksStatus {
    Locked(Vec<kvrpcpb::LockInfo>),
    Committed(TimeStamp),
    RolledBack,
}

impl SecondaryLocksStatus {
    pub fn push(&mut self, lock: kvrpcpb::LockInfo) {
        match self {
            SecondaryLocksStatus::Locked(v) => v.push(lock),
            _ => panic!("unexpected SecondaryLocksStatus"),
        }
    }
}

macro_rules! storage_callback {
    ($($variant: ident ( $cb_ty: ty ) $result_variant: pat => $result: expr,)*) => {
        pub enum StorageCallback {
            $($variant(Callback<$cb_ty>),)*
        }

        impl StorageCallback {
            /// Delivers the process result of a command to the storage callback.
            pub fn execute(self, pr: ProcessResult) {
                match self {
                    $(StorageCallback::$variant(cb) => match pr {
                        $result_variant => cb(Ok($result)),
                        ProcessResult::Failed { err } => cb(Err(err)),
                        _ => panic!("process result mismatch"),
                    },)*
                }
            }
        }

        $(impl StorageCallbackType for $cb_ty {
            fn callback(cb: Callback<Self>) -> StorageCallback {
                StorageCallback::$variant(cb)
            }
        })*
    }
}

storage_callback! {
    Boolean(()) ProcessResult::Res => (),
    Booleans(Vec<Result<()>>) ProcessResult::MultiRes { results } => results,
    MvccInfoByKey(MvccInfo) ProcessResult::MvccKey { mvcc } => mvcc,
    MvccInfoByStartTs(Option<(Key, MvccInfo)>) ProcessResult::MvccStartTs { mvcc } => mvcc,
    Locks(Vec<kvrpcpb::LockInfo>) ProcessResult::Locks { locks } => locks,
    TxnStatus(TxnStatus) ProcessResult::TxnStatus { txn_status } => txn_status,
    Prewrite(PrewriteResult) ProcessResult::PrewriteResult { result } => result,
    PessimisticLock(Result<PessimisticLockResults>) ProcessResult::PessimisticLockRes { res } => res,
    SecondaryLocksStatus(SecondaryLocksStatus) ProcessResult::SecondaryLocksStatus { status } => status,
    RawCompareAndSwap((Option<Value>, bool)) ProcessResult::RawCompareAndSwapRes { previous_value, succeed } => (previous_value, succeed),
}

pub trait StorageCallbackType: Sized {
    fn callback(cb: Callback<Self>) -> StorageCallback;
}<|MERGE_RESOLUTION|>--- conflicted
+++ resolved
@@ -299,8 +299,6 @@
         self.0.push(key_res);
     }
 
-<<<<<<< HEAD
-=======
     pub fn into_pb(self) -> (Vec<kvrpcpb::PessimisticLockKeyResult>, Option<SharedError>) {
         let mut error = None;
         let res = self
@@ -343,7 +341,6 @@
         (res, error)
     }
 
->>>>>>> 0f1d45a8
     pub fn into_legacy_values_and_not_founds(self) -> (Vec<Value>, Vec<bool>) {
         if self.0.is_empty() {
             return (vec![], vec![]);
