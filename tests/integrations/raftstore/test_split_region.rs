--- conflicted
+++ resolved
@@ -1268,15 +1268,9 @@
     }
 }
 
-<<<<<<< HEAD
-#[test]
-fn test_split_region_keep_records() {
-    let mut cluster = test_raftstore_v2::new_node_cluster(0, 3);
-=======
 #[test_case(test_raftstore_v2::new_node_cluster)]
 fn test_split_region_keep_records() {
     let mut cluster = new_cluster(0, 3);
->>>>>>> 993eb2f6
     let pd_client = Arc::clone(&cluster.pd_client);
     pd_client.disable_default_operator();
     let r1 = cluster.run_conf_change();
@@ -1308,8 +1302,6 @@
         "{:?}",
         region_state
     );
-<<<<<<< HEAD
-=======
 }
 
 #[test_case(test_raftstore::new_node_cluster)]
@@ -1505,5 +1497,4 @@
             panic!("{:?}", other);
         }
     }
->>>>>>> 993eb2f6
 }