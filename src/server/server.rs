--- conflicted
+++ resolved
@@ -426,10 +426,7 @@
     use kvproto::raft_serverpb::RaftMessage;
     use raftstore::{
         coprocessor::region_info_accessor::MockRegionInfoProvider,
-<<<<<<< HEAD
-=======
         router::RaftStoreRouter,
->>>>>>> 0f1d45a8
         store::{transport::Transport, *},
     };
     use resource_metering::ResourceTagFactory;
@@ -447,13 +444,8 @@
     use crate::{
         config::CoprReadPoolConfig,
         coprocessor::{self, readpool_impl},
-<<<<<<< HEAD
-        server::TestRaftStoreRouter,
-        storage::{lock_manager::MockLockManager, TestStorageBuilderApiV1},
-=======
         server::{raftkv::RaftRouterWrap, TestRaftStoreRouter},
         storage::{lock_manager::MockLockManager, TestEngineBuilder, TestStorageBuilderApiV1},
->>>>>>> 0f1d45a8
     };
 
     #[derive(Clone)]
@@ -504,13 +496,6 @@
             ..Default::default()
         };
 
-<<<<<<< HEAD
-        let storage = TestStorageBuilderApiV1::new(MockLockManager::new())
-            .build()
-            .unwrap();
-
-=======
->>>>>>> 0f1d45a8
         let (tx, rx) = mpsc::channel();
         let (significant_msg_sender, significant_msg_receiver) = mpsc::channel();
         let router = TestRaftStoreRouter::new(tx, significant_msg_sender);
