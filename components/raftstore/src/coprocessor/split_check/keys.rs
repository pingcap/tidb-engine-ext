--- conflicted
+++ resolved
@@ -185,12 +185,8 @@
         REGION_KEYS_HISTOGRAM.observe(region_keys as f64);
         // if bucket checker using scan is added, to utilize the scan,
         // add keys checker as well for free
-<<<<<<< HEAD
-        // It has the assumption that the size's checker is before the keys's check in the host
-=======
         // It has the assumption that the size's checker is before the keys's check in
         // the host
->>>>>>> b5329ee0
         let need_split_region = region_keys >= host.cfg.region_max_keys();
         if need_split_region {
             info!(
@@ -400,17 +396,7 @@
             .tempdir()
             .unwrap();
         let path_str = path.path().to_str().unwrap();
-<<<<<<< HEAD
-        let db_opts = DBOptions::default();
-        let cf_opts = ColumnFamilyOptions::new();
-        let cfs_opts = ALL_CFS
-            .iter()
-            .map(|cf| CFOptions::new(cf, cf_opts.clone()))
-            .collect();
-        let engine = engine_test::kv::new_engine_opt(path_str, db_opts, cfs_opts).unwrap();
-=======
         let engine = engine_test::kv::new_engine(path_str, ALL_CFS).unwrap();
->>>>>>> b5329ee0
 
         let mut region = Region::default();
         region.set_id(1);
@@ -576,17 +562,7 @@
             .tempdir()
             .unwrap();
         let path_str = path.path().to_str().unwrap();
-<<<<<<< HEAD
-        let db_opts = DBOptions::default();
-        let cf_opts = ColumnFamilyOptions::new();
-        let cfs_opts = ALL_CFS
-            .iter()
-            .map(|cf| CFOptions::new(cf, cf_opts.clone()))
-            .collect();
-        let engine = engine_test::kv::new_engine_opt(path_str, db_opts, cfs_opts).unwrap();
-=======
         let engine = engine_test::kv::new_engine(path_str, ALL_CFS).unwrap();
->>>>>>> b5329ee0
 
         let mut region = Region::default();
         region.set_id(1);
@@ -634,13 +610,8 @@
         let region_size =
             get_region_approximate_size(&engine, &region, ReadableSize::mb(1000).0).unwrap();
         // to make the region_max_size < region_split_size + region_size
-<<<<<<< HEAD
-        // The split by keys should still work. But if the bug in on_kv() in size.rs exists,
-        // it will result in split by keys failed.
-=======
         // The split by keys should still work. But if the bug in on_kv() in size.rs
         // exists, it will result in split by keys failed.
->>>>>>> b5329ee0
         cfg.region_max_size = Some(ReadableSize(region_size * 6 / 5));
         cfg.region_split_size = ReadableSize(region_size * 4 / 5);
         runnable = SplitCheckRunner::new(engine, tx.clone(), CoprocessorHost::new(tx, cfg));
