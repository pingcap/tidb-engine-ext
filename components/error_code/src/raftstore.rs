--- conflicted
+++ resolved
@@ -31,10 +31,7 @@
     PENDING_PREPARE_MERGE => ("PendingPrepareMerge", "", ""),
     RECOVERY_IN_PROGRESS => ("RecoveryInProgress", "", ""),
     FLASHBACK_IN_PROGRESS => ("FlashbackInProgress", "", ""),
-<<<<<<< HEAD
-=======
     FLASHBACK_NOT_PREPARED => ("FlashbackNotPrepared", "", ""),
->>>>>>> 0f5058eb
 
     SNAP_ABORT => ("SnapAbort", "", ""),
     SNAP_TOO_MANY => ("SnapTooMany", "", ""),
@@ -71,11 +68,8 @@
             RECOVERY_IN_PROGRESS
         } else if self.has_flashback_in_progress() {
             FLASHBACK_IN_PROGRESS
-<<<<<<< HEAD
-=======
         } else if self.has_flashback_not_prepared() {
             FLASHBACK_NOT_PREPARED
->>>>>>> 0f5058eb
         } else {
             UNKNOWN
         }
