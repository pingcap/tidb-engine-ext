--- conflicted
+++ resolved
@@ -20,11 +20,7 @@
 hex = "0.4"
 kvproto = { git = "https://github.com/pingcap/kvproto.git" }
 lazy_static = "1.3"
-<<<<<<< HEAD
-log_wrappers = { path = "../log_wrappers" }
-=======
 log_wrappers = { workspace = true }
->>>>>>> 0f5058eb
 match-template = "0.0.1"
 nom = { version = "5.1.0", default-features = false, features = ["std"] }
 num = { version = "0.3", default-features = false }
