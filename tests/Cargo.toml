[package]
name = "tests"
version = "0.0.1"
edition = "2018"
publish = false

[[test]]
name = "failpoints"
path = "failpoints/mod.rs"
required-features = ["failpoints", "testexport"]

[[test]]
name = "integrations"
path = "integrations/mod.rs"
required-features = ["testexport"]

[[test]]
name = "proxy"
path = "proxy/mod.rs"
required-features = ["failpoints", "testexport"]

[[bench]]
name = "raftstore"
harness = false
path = "benches/raftstore/mod.rs"

[[bench]]
name = "coprocessor_executors"
harness = false
path = "benches/coprocessor_executors/mod.rs"

[[bench]]
name = "hierarchy"
harness = false
path = "benches/hierarchy/mod.rs"

[[bench]]
name = "misc"
path = "benches/misc/mod.rs"
test = true

[[bench]]
name = "deadlock_detector"
harness = false
path = "benches/deadlock_detector/mod.rs"

[features]
default = ["failpoints", "testexport", "test-engine-kv-rocksdb", "test-engine-raft-raft-engine", "cloud-aws", "cloud-gcp", "cloud-azure"]
failpoints = ["fail/failpoints", "tikv/failpoints"]
cloud-aws = ["external_storage_export/cloud-aws"]
cloud-gcp = ["external_storage_export/cloud-gcp"]
cloud-azure = ["external_storage_export/cloud-azure"]
testexport = ["raftstore/testexport", "tikv/testexport"]

profiling = ["profiler/profiling"]

test-engine-kv-rocksdb = [
  "raftstore/test-engine-kv-rocksdb"
]
test-engine-raft-raft-engine = [
  "raftstore/test-engine-raft-raft-engine"
]
test-engines-rocksdb = [
  "raftstore/test-engines-rocksdb",
]
test-engines-panic = [
  "raftstore/test-engines-panic",
]
jemalloc = ["tikv/jemalloc"]
mimalloc = ["tikv/mimalloc"]
snmalloc = ["tikv/snmalloc"]
mem-profiling = ["tikv/mem-profiling"]
sse = ["tikv/sse"]
portable = ["tikv/portable"]

[dependencies]
<<<<<<< HEAD
api_version = { path = "../components/api_version", default-features = false }
async-trait = "0.1"
batch-system = { path = "../components/batch-system", default-features = false }
cdc = { path = "../components/cdc", default-features = false }
collections = { path = "../components/collections" }
crc64fast = "0.1"
crossbeam = "0.8"
encryption = { path = "../components/encryption", default-features = false }
engine_rocks_helper = { path = "../components/engine_rocks_helper" }
engine_store_ffi = { path = "../components/engine_store_ffi", default-features = false }
engine_tiflash = { path = "../engine_tiflash", default-features = false }
error_code = { path = "../components/error_code", default-features = false }
=======
api_version = { workspace = true }
async-trait = "0.1"
batch-system = { workspace = true }
cdc = { workspace = true }
collections = { workspace = true }
crc64fast = "0.1"
crossbeam = "0.8"
encryption = { workspace = true }
engine_rocks_helper = { workspace = true }
error_code = { workspace = true }
>>>>>>> 0f5058eb
fail = "0.5"
file_system = { workspace = true }
futures = "0.3"
grpcio = { workspace = true }
grpcio-health = { version = "0.10", default-features = false }
kvproto = { git = "https://github.com/pingcap/kvproto.git" }
libc = "0.2"
log_wrappers = { workspace = true }
more-asserts = "0.2"
<<<<<<< HEAD
new-mock-engine-store = { path = "../new-mock-engine-store", default-features = false }
online_config = { path = "../components/online_config", default-features = false }
=======
online_config = { workspace = true }
>>>>>>> 0f5058eb
paste = "1.0"
pd_client = { workspace = true }
protobuf = { version = "2.8", features = ["bytes"] }
proxy_server = { path = "../components/proxy_server", default-features = false }
raft = { version = "0.7.0", default-features = false, features = ["protobuf-codec"] }
raft_log_engine = { workspace = true }
raftstore = { workspace = true }
rand = "0.8.3"
server = { path = "../components/server", default-features = false }
slog = { version = "2.3", features = ["max_level_trace", "release_max_level_debug"] }
slog-global = { version = "0.1", git = "https://github.com/breeswish/slog-global.git", rev = "d592f88e4dbba5eb439998463054f1a44fbf17b9" }
tempfile = "3.0"
tidb_query_aggr = { workspace = true }
tidb_query_common = { workspace = true }
tidb_query_datatype = { workspace = true }
tidb_query_executors = { workspace = true }
tidb_query_expr = { workspace = true }
tikv = { workspace = true }
tikv_util = { workspace = true }
time = "0.1"
tipb = { git = "https://github.com/pingcap/tipb.git" }
toml = "0.5"
txn_types = { workspace = true }
uuid = { version = "0.8.1", features = ["serde", "v4"] }

[target.'cfg(target_os = "linux")'.dependencies]
procinfo = { git = "https://github.com/tikv/procinfo-rs", rev = "6599eb9dca74229b2c1fcc44118bef7eff127128" }

[dev-dependencies]
arrow = "13.0"
byteorder = "1.2"
# See https://bheisler.github.io/criterion.rs/book/user_guide/known_limitations.html for the usage
# of `real_blackbox` feature.
<<<<<<< HEAD
causal_ts = { path = "../components/causal_ts" }
clap = "2.32"
concurrency_manager = { path = "../components/concurrency_manager", default-features = false }
criterion = "0.3"
criterion-cpu-time = "0.1"
engine_rocks = { path = "../components/engine_rocks", default-features = false }
engine_test = { path = "../components/engine_test", default-features = false }
engine_traits = { path = "../components/engine_traits", default-features = false }
external_storage_export = { path = "../components/external_storage/export", default-features = false }
file_system = { path = "../components/file_system" }
=======
causal_ts = { workspace = true }
concurrency_manager = { workspace = true }
criterion = "0.3"
criterion-cpu-time = "0.1"
engine_rocks = { workspace = true }
engine_test = { workspace = true }
engine_traits = { workspace = true }
external_storage_export = { workspace = true }
file_system = { workspace = true }
>>>>>>> 0f5058eb
hyper = { version = "0.14", default-features = false, features = ["runtime"] }
keys = { workspace = true }
panic_hook = { workspace = true }
profiler = { workspace = true }
rand_xorshift = "0.3"
resource_metering = { workspace = true }
security = { workspace = true }
serde_json = "1.0"
<<<<<<< HEAD
sst_importer = { path = "../components/sst_importer", default-features = false }
test_backup = { path = "../components/test_backup", default-features = false }
test_coprocessor = { path = "../components/test_coprocessor", default-features = false }
test_pd = { path = "../components/test_pd", default-features = false }
test_pd_client = { path = "../components/test_pd_client" }
test_raftstore = { path = "../components/test_raftstore", default-features = false }
test_sst_importer = { path = "../components/test_sst_importer", default-features = false }
test_storage = { path = "../components/test_storage", default-features = false }
test_util = { path = "../components/test_util", default-features = false }
tidb_query_datatype = { path = "../components/tidb_query_datatype", default-features = false }
tipb_helper = { path = "../components/tipb_helper", default-features = false }
=======
sst_importer = { workspace = true }
test_backup = { workspace = true }
test_coprocessor = { workspace = true }
test_pd = { workspace = true }
test_pd_client = { workspace = true }
test_raftstore = { workspace = true }
test_sst_importer = { workspace = true }
test_storage = { workspace = true }
test_util = { workspace = true }
tidb_query_datatype = { workspace = true }
tipb_helper = { workspace = true }
>>>>>>> 0f5058eb
tokio = { version = "1.5", features = ["rt-multi-thread"] }

[target.'cfg(all(target_os = "linux", target_arch = "x86_64"))'.dev-dependencies]
criterion-perf-events = "0.1"
perfcnt = "0.7"<|MERGE_RESOLUTION|>--- conflicted
+++ resolved
@@ -13,11 +13,6 @@
 name = "integrations"
 path = "integrations/mod.rs"
 required-features = ["testexport"]
-
-[[test]]
-name = "proxy"
-path = "proxy/mod.rs"
-required-features = ["failpoints", "testexport"]
 
 [[bench]]
 name = "raftstore"
@@ -51,7 +46,6 @@
 cloud-gcp = ["external_storage_export/cloud-gcp"]
 cloud-azure = ["external_storage_export/cloud-azure"]
 testexport = ["raftstore/testexport", "tikv/testexport"]
-
 profiling = ["profiler/profiling"]
 
 test-engine-kv-rocksdb = [
@@ -74,20 +68,6 @@
 portable = ["tikv/portable"]
 
 [dependencies]
-<<<<<<< HEAD
-api_version = { path = "../components/api_version", default-features = false }
-async-trait = "0.1"
-batch-system = { path = "../components/batch-system", default-features = false }
-cdc = { path = "../components/cdc", default-features = false }
-collections = { path = "../components/collections" }
-crc64fast = "0.1"
-crossbeam = "0.8"
-encryption = { path = "../components/encryption", default-features = false }
-engine_rocks_helper = { path = "../components/engine_rocks_helper" }
-engine_store_ffi = { path = "../components/engine_store_ffi", default-features = false }
-engine_tiflash = { path = "../engine_tiflash", default-features = false }
-error_code = { path = "../components/error_code", default-features = false }
-=======
 api_version = { workspace = true }
 async-trait = "0.1"
 batch-system = { workspace = true }
@@ -98,7 +78,6 @@
 encryption = { workspace = true }
 engine_rocks_helper = { workspace = true }
 error_code = { workspace = true }
->>>>>>> 0f5058eb
 fail = "0.5"
 file_system = { workspace = true }
 futures = "0.3"
@@ -108,21 +87,14 @@
 libc = "0.2"
 log_wrappers = { workspace = true }
 more-asserts = "0.2"
-<<<<<<< HEAD
-new-mock-engine-store = { path = "../new-mock-engine-store", default-features = false }
-online_config = { path = "../components/online_config", default-features = false }
-=======
 online_config = { workspace = true }
->>>>>>> 0f5058eb
 paste = "1.0"
 pd_client = { workspace = true }
 protobuf = { version = "2.8", features = ["bytes"] }
-proxy_server = { path = "../components/proxy_server", default-features = false }
 raft = { version = "0.7.0", default-features = false, features = ["protobuf-codec"] }
 raft_log_engine = { workspace = true }
 raftstore = { workspace = true }
 rand = "0.8.3"
-server = { path = "../components/server", default-features = false }
 slog = { version = "2.3", features = ["max_level_trace", "release_max_level_debug"] }
 slog-global = { version = "0.1", git = "https://github.com/breeswish/slog-global.git", rev = "d592f88e4dbba5eb439998463054f1a44fbf17b9" }
 tempfile = "3.0"
@@ -147,18 +119,6 @@
 byteorder = "1.2"
 # See https://bheisler.github.io/criterion.rs/book/user_guide/known_limitations.html for the usage
 # of `real_blackbox` feature.
-<<<<<<< HEAD
-causal_ts = { path = "../components/causal_ts" }
-clap = "2.32"
-concurrency_manager = { path = "../components/concurrency_manager", default-features = false }
-criterion = "0.3"
-criterion-cpu-time = "0.1"
-engine_rocks = { path = "../components/engine_rocks", default-features = false }
-engine_test = { path = "../components/engine_test", default-features = false }
-engine_traits = { path = "../components/engine_traits", default-features = false }
-external_storage_export = { path = "../components/external_storage/export", default-features = false }
-file_system = { path = "../components/file_system" }
-=======
 causal_ts = { workspace = true }
 concurrency_manager = { workspace = true }
 criterion = "0.3"
@@ -168,7 +128,6 @@
 engine_traits = { workspace = true }
 external_storage_export = { workspace = true }
 file_system = { workspace = true }
->>>>>>> 0f5058eb
 hyper = { version = "0.14", default-features = false, features = ["runtime"] }
 keys = { workspace = true }
 panic_hook = { workspace = true }
@@ -177,19 +136,6 @@
 resource_metering = { workspace = true }
 security = { workspace = true }
 serde_json = "1.0"
-<<<<<<< HEAD
-sst_importer = { path = "../components/sst_importer", default-features = false }
-test_backup = { path = "../components/test_backup", default-features = false }
-test_coprocessor = { path = "../components/test_coprocessor", default-features = false }
-test_pd = { path = "../components/test_pd", default-features = false }
-test_pd_client = { path = "../components/test_pd_client" }
-test_raftstore = { path = "../components/test_raftstore", default-features = false }
-test_sst_importer = { path = "../components/test_sst_importer", default-features = false }
-test_storage = { path = "../components/test_storage", default-features = false }
-test_util = { path = "../components/test_util", default-features = false }
-tidb_query_datatype = { path = "../components/tidb_query_datatype", default-features = false }
-tipb_helper = { path = "../components/tipb_helper", default-features = false }
-=======
 sst_importer = { workspace = true }
 test_backup = { workspace = true }
 test_coprocessor = { workspace = true }
@@ -201,7 +147,6 @@
 test_util = { workspace = true }
 tidb_query_datatype = { workspace = true }
 tipb_helper = { workspace = true }
->>>>>>> 0f5058eb
 tokio = { version = "1.5", features = ["rt-multi-thread"] }
 
 [target.'cfg(all(target_os = "linux", target_arch = "x86_64"))'.dev-dependencies]
