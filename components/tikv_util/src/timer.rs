--- conflicted
+++ resolved
@@ -102,11 +102,7 @@
     let props = crate::thread_group::current_properties();
     Builder::new()
         .name(thd_name!(name))
-<<<<<<< HEAD
-        .spawn(move || {
-=======
         .spawn_wrapper(move || {
->>>>>>> b5329ee0
             crate::thread_group::set_properties(props);
             tikv_alloc::add_thread_memory_accessor();
             let mut timer = tokio_timer::Timer::default();
