--- conflicted
+++ resolved
@@ -7,11 +7,7 @@
 use batch_system::{BasicMailbox, Fsm};
 use crossbeam::channel::TryRecvError;
 use engine_traits::{KvEngine, RaftEngine, TabletRegistry};
-<<<<<<< HEAD
-use raftstore::store::{Config, LocksStatus, TabletSnapManager, Transport};
-=======
 use raftstore::store::{Config, TabletSnapManager, Transport};
->>>>>>> 46ec0258
 use slog::{debug, error, info, trace, Logger};
 use tikv_util::{
     is_zero_duration,
@@ -36,7 +32,6 @@
     /// twice accidentally.
     tick_registry: [bool; PeerTick::VARIANT_COUNT],
     is_stopped: bool,
-    reactivate_memory_lock_ticks: usize,
 }
 
 impl<EK: KvEngine, ER: RaftEngine> PeerFsm<EK, ER> {
@@ -47,15 +42,11 @@
         storage: Storage<EK, ER>,
     ) -> Result<SenderFsmPair<EK, ER>> {
         let peer = Peer::new(cfg, tablet_registry, snap_mgr, storage)?;
-<<<<<<< HEAD
-        info!(peer.logger, "create peer");
-=======
         info!(peer.logger, "create peer";
             "raft_state" => ?peer.storage().raft_state(),
             "apply_state" => ?peer.storage().apply_state(),
             "region_state" => ?peer.storage().region_state()
         );
->>>>>>> 46ec0258
         let (tx, rx) = mpsc::loose_bounded(cfg.notify_capacity);
         let fsm = Box::new(PeerFsm {
             peer,
@@ -63,7 +54,6 @@
             receiver: rx,
             tick_registry: [false; PeerTick::VARIANT_COUNT],
             is_stopped: false,
-            reactivate_memory_lock_ticks: 0,
         });
         Ok((tx, fsm))
     }
@@ -144,12 +134,6 @@
     fn schedule_pending_ticks(&mut self) {
         let pending_ticks = self.fsm.peer.take_pending_ticks();
         for tick in pending_ticks {
-<<<<<<< HEAD
-            if tick == PeerTick::ReactivateMemoryLock {
-                self.fsm.reactivate_memory_lock_ticks = 0;
-            }
-=======
->>>>>>> 46ec0258
             self.schedule_tick(tick);
         }
     }
@@ -202,31 +186,17 @@
     }
 
     fn on_start(&mut self) {
-<<<<<<< HEAD
-        self.schedule_tick(PeerTick::Raft);
-=======
         if !self.fsm.peer.maybe_pause_for_recovery(self.store_ctx) {
             self.schedule_tick(PeerTick::Raft);
         }
->>>>>>> 46ec0258
         self.schedule_tick(PeerTick::SplitRegionCheck);
         self.schedule_tick(PeerTick::PdHeartbeat);
         self.schedule_tick(PeerTick::CompactLog);
         if self.fsm.peer.storage().is_initialized() {
             self.fsm.peer.schedule_apply_fsm(self.store_ctx);
         }
-<<<<<<< HEAD
-        // Unlike v1, it's a must to set ready when there are pending entries. Otherwise
-        // it may block for ever when there is unapplied conf change.
-        let entry_storage = self.fsm.peer.storage().entry_storage();
-        if entry_storage.commit_index() > entry_storage.applied_index()
-            // Speed up setup if there is only one peer.
-            || self.fsm.peer.is_leader()
-        {
-=======
         // Speed up setup if there is only one peer.
         if self.fsm.peer.is_leader() {
->>>>>>> 46ec0258
             self.fsm.peer.set_has_ready();
         }
     }
@@ -250,13 +220,9 @@
             PeerTick::CheckPeerStaleState => unimplemented!(),
             PeerTick::EntryCacheEvict => self.on_entry_cache_evict(),
             PeerTick::CheckLeaderLease => unimplemented!(),
-<<<<<<< HEAD
-            PeerTick::ReactivateMemoryLock => self.on_reactivate_memory_lock_tick(),
-=======
             PeerTick::ReactivateMemoryLock => {
                 self.fsm.peer.on_reactivate_memory_lock_tick(self.store_ctx)
             }
->>>>>>> 46ec0258
             PeerTick::ReportBuckets => unimplemented!(),
             PeerTick::CheckLongUncommitted => self.on_check_long_uncommitted(),
         }
@@ -338,9 +304,6 @@
                         .peer_mut()
                         .on_request_split(self.store_ctx, request, ch)
                 }
-<<<<<<< HEAD
-                PeerMsg::ForceCompactLog => self.on_compact_log_tick(true),
-=======
                 PeerMsg::UpdateRegionSize { size } => {
                     self.fsm.peer_mut().on_update_region_size(size)
                 }
@@ -352,7 +315,6 @@
                 PeerMsg::TabletTrimmed { tablet_index } => {
                     self.fsm.peer_mut().on_tablet_trimmed(tablet_index)
                 }
->>>>>>> 46ec0258
                 #[cfg(feature = "testexport")]
                 PeerMsg::WaitFlush(ch) => self.fsm.peer_mut().on_wait_flush(ch),
             }
@@ -360,36 +322,5 @@
         // TODO: instead of propose pending commands immediately, we should use timeout.
         self.fsm.peer.propose_pending_writes(self.store_ctx);
         self.schedule_pending_ticks();
-<<<<<<< HEAD
-    }
-
-    pub fn on_reactivate_memory_lock_tick(&mut self) {
-        let mut pessimistic_locks = self.fsm.peer.txn_ext().pessimistic_locks.write();
-
-        // If it is not leader, we needn't reactivate by tick. In-memory pessimistic
-        // lock will be enabled when this region becomes leader again.
-        // And this tick is currently only used for the leader transfer failure case.
-        if !self.fsm.peer().is_leader()
-            || pessimistic_locks.status != LocksStatus::TransferringLeader
-        {
-            return;
-        }
-
-        self.fsm.reactivate_memory_lock_ticks += 1;
-        let transferring_leader = self.fsm.peer.raft_group().raft.lead_transferee.is_some();
-        // `lead_transferee` is not set immediately after the lock status changes. So,
-        // we need the tick count condition to avoid reactivating too early.
-        if !transferring_leader
-            && self.fsm.reactivate_memory_lock_ticks
-                >= self.store_ctx.cfg.reactive_memory_lock_timeout_tick
-        {
-            pessimistic_locks.status = LocksStatus::Normal;
-            self.fsm.reactivate_memory_lock_ticks = 0;
-        } else {
-            drop(pessimistic_locks);
-            self.schedule_tick(PeerTick::ReactivateMemoryLock);
-        }
-=======
->>>>>>> 46ec0258
     }
 }