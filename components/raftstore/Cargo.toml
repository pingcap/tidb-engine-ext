[package]
name = "raftstore"
version = "0.0.1"
authors = ["The TiKV Authors"]
license = "Apache-2.0"
edition = "2018"
publish = false

[features]
default = ["test-engine-kv-rocksdb", "test-engine-raft-raft-engine", "engine_rocks"]
failpoints = ["fail/failpoints"]
testexport = []
test-engine-kv-rocksdb = [
  "engine_test/test-engine-kv-rocksdb"
]
test-engine-raft-raft-engine = [
  "engine_test/test-engine-raft-raft-engine"
]
test-engines-rocksdb = [
  "engine_test/test-engines-rocksdb",
]
test-engines-panic = [
  "engine_test/test-engines-panic",
]

cloud-aws = ["sst_importer/cloud-aws"]
cloud-gcp = ["sst_importer/cloud-gcp"]
cloud-azure = ["sst_importer/cloud-azure"]

[dependencies]
batch-system = { workspace = true }
bitflags = "1.0.1"
byteorder = "1.2"
bytes = "1.0"
<<<<<<< HEAD
causal_ts = { path = "../causal_ts" }
collections = { path = "../collections" }
concurrency_manager = { path = "../concurrency_manager", default-features = false }
crc32fast = "1.2"
crossbeam = "0.8"
derivative = "2"
encryption = { path = "../encryption", default-features = false }
engine_rocks = { path = "../engine_rocks", default-features = false, optional = true } 
=======
causal_ts = { workspace = true }
collections = { workspace = true }
concurrency_manager = { workspace = true }
crc32fast = "1.2"
crossbeam = "0.8"
derivative = "2"
encryption = { workspace = true }
engine_rocks = { workspace = true, optional = true } 
>>>>>>> 0f5058eb

# Should be [dev-dependencies] but we need to control the features
# https://github.com/rust-lang/cargo/issues/6915
engine_test = { workspace = true }
engine_traits = { workspace = true }
error_code = { workspace = true }
fail = "0.5"
file_system = { workspace = true }
fs2 = "0.4"
futures = "0.3"
futures-util = { version = "0.3.1", default-features = false, features = ["io"] }
getset = "0.1"
grpcio-health = { version = "0.10", default-features = false, features = ["protobuf-codec"] }
into_other = { workspace = true }
itertools = "0.10"
keys = { workspace = true }
kvproto = { git = "https://github.com/pingcap/kvproto.git" }
lazy_static = "1.3"
log = { version = "0.4", features = ["max_level_trace", "release_max_level_debug"] }
log_wrappers = { workspace = true }
memory_trace_macros = { workspace = true }
online_config = { workspace = true }
openssl = "0.10"
ordered-float = "2.6"
parking_lot = "0.12"
pd_client = { workspace = true }
prometheus = { version = "0.13", features = ["nightly"] }
prometheus-static-metric = "0.5"
protobuf = { version = "2.8", features = ["bytes"] }
raft = { version = "0.7.0", default-features = false, features = ["protobuf-codec"] }
raft-proto = { version = "0.7.0", default-features = false }
rand = "0.8.3"
resource_metering = { workspace = true }
serde = "1.0"
serde_derive = "1.0"
serde_with = "1.4"
slog = { version = "2.3", features = ["max_level_trace", "release_max_level_debug"] }
slog-global = { version = "0.1", git = "https://github.com/breeswish/slog-global.git", rev = "d592f88e4dbba5eb439998463054f1a44fbf17b9" }
smallvec = "1.4"
sst_importer = { workspace = true }
tempfile = "3.0"
thiserror = "1.0"
tidb_query_datatype = { workspace = true }
tikv_alloc = { workspace = true }
tikv_util = { workspace = true }
time = "0.1"
tokio = { version = "1.5", features = ["sync", "rt-multi-thread"] }
<<<<<<< HEAD
tracker = { path = "../tracker" }
txn_types = { path = "../txn_types", default-features = false }
=======
tracker = { workspace = true }
txn_types = { workspace = true }
>>>>>>> 0f5058eb
uuid = { version = "0.8.1", features = ["serde", "v4"] }
yatp = { git = "https://github.com/tikv/yatp.git", branch = "master" }

[dev-dependencies]
encryption_export = { workspace = true }
engine_panic = { workspace = true }
engine_rocks = { workspace = true }
panic_hook = { workspace = true }
test_sst_importer = { workspace = true }<|MERGE_RESOLUTION|>--- conflicted
+++ resolved
@@ -32,16 +32,6 @@
 bitflags = "1.0.1"
 byteorder = "1.2"
 bytes = "1.0"
-<<<<<<< HEAD
-causal_ts = { path = "../causal_ts" }
-collections = { path = "../collections" }
-concurrency_manager = { path = "../concurrency_manager", default-features = false }
-crc32fast = "1.2"
-crossbeam = "0.8"
-derivative = "2"
-encryption = { path = "../encryption", default-features = false }
-engine_rocks = { path = "../engine_rocks", default-features = false, optional = true } 
-=======
 causal_ts = { workspace = true }
 collections = { workspace = true }
 concurrency_manager = { workspace = true }
@@ -50,7 +40,6 @@
 derivative = "2"
 encryption = { workspace = true }
 engine_rocks = { workspace = true, optional = true } 
->>>>>>> 0f5058eb
 
 # Should be [dev-dependencies] but we need to control the features
 # https://github.com/rust-lang/cargo/issues/6915
@@ -98,13 +87,8 @@
 tikv_util = { workspace = true }
 time = "0.1"
 tokio = { version = "1.5", features = ["sync", "rt-multi-thread"] }
-<<<<<<< HEAD
-tracker = { path = "../tracker" }
-txn_types = { path = "../txn_types", default-features = false }
-=======
 tracker = { workspace = true }
 txn_types = { workspace = true }
->>>>>>> 0f5058eb
 uuid = { version = "0.8.1", features = ["serde", "v4"] }
 yatp = { git = "https://github.com/tikv/yatp.git", branch = "master" }
 
