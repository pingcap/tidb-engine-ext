--- conflicted
+++ resolved
@@ -24,9 +24,5 @@
 
 [dev-dependencies]
 engine_test = { workspace = true }
-<<<<<<< HEAD
-kvproto = { git = "https://github.com/pingcap/kvproto.git" }
-=======
 kvproto = { workspace = true }
->>>>>>> 7a3764fc
 tempfile = "3.0"