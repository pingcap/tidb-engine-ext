// Copyright 2022 TiKV Project Authors. Licensed under Apache-2.0.
use std::{
    collections::hash_map::Entry as MapEntry,
    io::Write,
    ops::DerefMut,
    path::PathBuf,
    str::FromStr,
    sync::{
<<<<<<< HEAD
        atomic::{AtomicBool, Ordering},
        mpsc, Arc, Mutex, RwLock,
    },
=======
        atomic::{AtomicBool, AtomicU64, AtomicU128, Ordering},
        mpsc, Arc, Mutex, RwLock,
    },
    time::SystemTime,
>>>>>>> cf4da9fc
};

use collections::HashMap;
use engine_tiflash::FsStatsExt;
use engine_traits::{RaftEngine, SstMetaInfo, CF_RAFT};
use kvproto::{
    metapb::Region,
    raft_cmdpb::{AdminCmdType, AdminRequest, AdminResponse, CmdType, RaftCmdRequest},
    raft_serverpb::{PeerState, RaftApplyState, RaftMessage, RegionLocalState},
};
use protobuf::Message;
use raft::{eraftpb, eraftpb::MessageType, StateRole};
use raftstore::{
    coprocessor::{
        AdminObserver, ApplyCtxInfo, ApplySnapshotObserver, BoxAdminObserver,
        BoxApplySnapshotObserver, BoxPdTaskObserver, BoxQueryObserver, BoxRegionChangeObserver,
        BoxUpdateSafeTsObserver, Cmd, Coprocessor, CoprocessorHost, ObserverContext,
        PdTaskObserver, QueryObserver, RegionChangeEvent, RegionChangeObserver, RegionState,
        StoreSizeInfo, UpdateSafeTsObserver,
    },
    store::{
        self, check_sst_for_ingestion,
        snap::{plain_file_used, SnapEntry},
        SnapKey, SnapManager, Transport,
    },
    Error as RaftStoreError, Result as RaftStoreResult,
};
use sst_importer::SstImporter;
use tikv_util::{box_err, crit, debug, defer, error, info, store::find_peer, warn};
use yatp::{
    pool::{Builder, ThreadPool},
    task::future::TaskCell,
};

use crate::{
    gen_engine_store_server_helper,
    interfaces::root::{DB as ffi_interfaces, DB::EngineStoreApplyRes},
    name_to_cf, ColumnFamilyType, EngineStoreServerHelper, RaftCmdHeader, RawCppPtr, TiFlashEngine,
    WriteCmdType, WriteCmds, CF_LOCK,
};

macro_rules! fatal {
    ($lvl:expr $(, $arg:expr)*) => ({
        crit!($lvl $(, $arg)*);
        ::std::process::exit(1)
    })
}

#[allow(clippy::from_over_into)]
impl Into<engine_tiflash::FsStatsExt> for ffi_interfaces::StoreStats {
    fn into(self) -> FsStatsExt {
        FsStatsExt {
            available: self.fs_stats.avail_size,
            capacity: self.fs_stats.capacity_size,
            used: self.fs_stats.used_size,
        }
    }
}

pub struct TiFlashFFIHub {
    pub engine_store_server_helper: &'static EngineStoreServerHelper,
}
unsafe impl Send for TiFlashFFIHub {}
unsafe impl Sync for TiFlashFFIHub {}
impl engine_tiflash::FFIHubInner for TiFlashFFIHub {
    fn get_store_stats(&self) -> engine_tiflash::FsStatsExt {
        self.engine_store_server_helper
            .handle_compute_store_stats()
            .into()
    }
}

pub struct PtrWrapper(RawCppPtr);

unsafe impl Send for PtrWrapper {}
unsafe impl Sync for PtrWrapper {}

#[derive(Default, Debug)]
pub struct PrehandleContext {
    // tracer holds ptr of snapshot prehandled by TiFlash side.
    pub tracer: HashMap<SnapKey, Arc<PrehandleTask>>,
}

#[derive(Debug)]
pub struct PrehandleTask {
    pub recv: mpsc::Receiver<PtrWrapper>,
    pub peer_id: u64,
}

impl PrehandleTask {
    fn new(recv: mpsc::Receiver<PtrWrapper>, peer_id: u64) -> Self {
        PrehandleTask { recv, peer_id }
    }
}
unsafe impl Send for PrehandleTask {}
unsafe impl Sync for PrehandleTask {}

const CACHED_REGION_INFO_SLOT_COUNT: usize = 256;

#[derive(Debug, Default)]
pub struct CachedRegionInfo {
    pub replicated_or_created: AtomicBool,
    // TiKV assumes a region's learner peer is added through snapshot.
    // If this field is false, will try fast path when meet MsgAppend.
    // If this field is true, it means this peer is inited or will be inited by a TiKV snapshot.
    // NOTE If we want a fallback, then we must set inited_or_fallback to true,
    // Otherwise, a normal snapshot will be neglect in `post_apply_snapshot` and cause data loss.
    pub inited_or_fallback: AtomicBool,
<<<<<<< HEAD
=======
    pub snapshot_inflight: AtomicU128,
>>>>>>> cf4da9fc
}

pub type CachedRegionInfoMap = HashMap<u64, Arc<CachedRegionInfo>>;

pub struct TiFlashObserver<T: Transport, ER: RaftEngine> {
    pub store_id: u64,
    pub engine_store_server_helper: &'static EngineStoreServerHelper,
    pub engine: TiFlashEngine,
    pub raft_engine: ER,
    pub sst_importer: Arc<SstImporter>,
    pub pre_handle_snapshot_ctx: Arc<Mutex<PrehandleContext>>,
    pub snap_handle_pool_size: usize,
    pub apply_snap_pool: Option<Arc<ThreadPool<TaskCell>>>,
    pub pending_delete_ssts: Arc<RwLock<Vec<SstMetaInfo>>>,
    pub cached_region_info: Arc<Vec<RwLock<CachedRegionInfoMap>>>,
    // TODO should we use a Mutex here?
    pub trans: Arc<Mutex<T>>,
    pub snap_mgr: Arc<SnapManager>,
    pub engine_store_cfg: crate::EngineStoreConfig,
}

impl<T: Transport + 'static, ER: RaftEngine> Clone for TiFlashObserver<T, ER> {
    fn clone(&self) -> Self {
        TiFlashObserver {
            store_id: self.store_id,
            engine_store_server_helper: self.engine_store_server_helper,
            engine: self.engine.clone(),
            raft_engine: self.raft_engine.clone(),
            sst_importer: self.sst_importer.clone(),
            pre_handle_snapshot_ctx: self.pre_handle_snapshot_ctx.clone(),
            snap_handle_pool_size: self.snap_handle_pool_size,
            apply_snap_pool: self.apply_snap_pool.clone(),
            pending_delete_ssts: self.pending_delete_ssts.clone(),
            cached_region_info: self.cached_region_info.clone(),
            trans: self.trans.clone(),
            snap_mgr: self.snap_mgr.clone(),
            engine_store_cfg: self.engine_store_cfg.clone(),
        }
    }
}

// TiFlash observer's priority should be higher than all other observers, to
// avoid being bypassed.
const TIFLASH_OBSERVER_PRIORITY: u32 = 0;

// Credit: [splitmix64 algorithm](https://xorshift.di.unimi.it/splitmix64.c)
#[inline]
fn hash_u64(mut i: u64) -> u64 {
    i = (i ^ (i >> 30)).wrapping_mul(0xbf58476d1ce4e5b9);
    i = (i ^ (i >> 27)).wrapping_mul(0x94d049bb133111eb);
    i ^ (i >> 31)
}

#[allow(dead_code)]
#[inline]
fn unhash_u64(mut i: u64) -> u64 {
    i = (i ^ (i >> 31) ^ (i >> 62)).wrapping_mul(0x319642b2d24d8ec3);
    i = (i ^ (i >> 27) ^ (i >> 54)).wrapping_mul(0x96de1b173f119089);
    i ^ (i >> 30) ^ (i >> 60)
}

pub fn validate_remote_peer_region(
    new_region: &kvproto::metapb::Region,
    store_id: u64,
    new_peer_id: u64,
) -> bool {
    match find_peer(new_region, store_id) {
        Some(peer) => peer.get_id() == new_peer_id,
        None => false,
    }
}

pub fn get_region_local_state<EK: engine_traits::KvEngine>(
    engine: &EK,
    region_id: u64,
) -> Option<RegionLocalState> {
    let region_state_key = keys::region_state_key(region_id);
    engine
        .get_msg_cf::<RegionLocalState>(CF_RAFT, &region_state_key)
        .unwrap_or(None)
}

impl<T: Transport + 'static, ER: RaftEngine> TiFlashObserver<T, ER> {
    #[inline]
    fn slot_index(id: u64) -> usize {
        debug_assert!(CACHED_REGION_INFO_SLOT_COUNT.is_power_of_two());
        hash_u64(id) as usize & (CACHED_REGION_INFO_SLOT_COUNT - 1)
    }

    pub fn access_cached_region_info_mut<F: FnMut(MapEntry<u64, Arc<CachedRegionInfo>>)>(
        &self,
        region_id: u64,
        mut f: F,
    ) -> RaftStoreResult<()> {
        let slot_id = Self::slot_index(region_id);
        let mut guard = match self.cached_region_info.get(slot_id).unwrap().write() {
            Ok(g) => g,
            Err(_) => return Err(box_err!("access_cached_region_info_mut poisoned")),
        };
        f(guard.entry(region_id));
        Ok(())
    }

    pub fn remove_cached_region_info(&self, region_id: u64) {
        let slot_id = Self::slot_index(region_id);
        if let Ok(mut g) = self.cached_region_info.get(slot_id).unwrap().write() {
            info!(
                "remove_cached_region_info";
                "region_id" => region_id,
                "store_id" => self.store_id,
            );
            let _ = g.remove(&region_id);
        }
    }

    pub fn set_inited_or_fallback(&self, region_id: u64, v: bool) -> RaftStoreResult<()> {
        self.access_cached_region_info_mut(
            region_id,
            |info: MapEntry<u64, Arc<CachedRegionInfo>>| match info {
                MapEntry::Occupied(mut o) => {
                    o.get_mut().inited_or_fallback.store(v, Ordering::SeqCst);
                }
                MapEntry::Vacant(_) => {
                    tikv_util::safe_panic!("not inited!");
                }
            },
        )
    }

<<<<<<< HEAD
=======
    pub fn set_snapshot_inflight(&self, region_id: u64, v: u128) -> RaftStoreResult<()> {
        self.access_cached_region_info_mut(
            region_id,
            |info: MapEntry<u64, Arc<CachedRegionInfo>>| match info {
                MapEntry::Occupied(mut o) => {
                    o.get_mut().snapshot_inflight.store(v, Ordering::SeqCst);
                }
                MapEntry::Vacant(_) => {
                    tikv_util::safe_panic!("not inited!");
                }
            },
        )
    }

>>>>>>> cf4da9fc
    fn fallback_to_slow_path(&self, region_id: u64) {
        // TODO clean local, and prepare to request snapshot from TiKV as a trivial
        // procedure.
        fail::fail_point!("fallback_to_slow_path_not_allow", |_| {});
        if self.set_inited_or_fallback(region_id, true).is_err() {
            tikv_util::safe_panic!("set_inited_or_fallback");
        }
    }

    pub fn is_initialized(&self, region_id: u64) -> bool {
        match get_region_local_state(&self.engine, region_id) {
            None => false,
            Some(r) => {
                raftstore::store::util::is_region_initialized(r.get_region())
                    && (r.get_state() != PeerState::Tombstone)
            }
        }
    }

    // Returns whether we need to ignore this message and run fast path instead.
    pub fn maybe_fast_path(&self, msg: &RaftMessage) -> bool {
        if !self.engine_store_cfg.enable_fast_add_peer {
            // fast path not enabled
            return false;
        }
        // TODO Need to recover all region infomation from restart.
        let inner_msg = msg.get_message();
        if inner_msg.get_msg_type() != MessageType::MsgAppend {
            // we only handles the first MsgAppend
            return false;
        }
        let region_id = msg.get_region_id();
        let new_peer_id = msg.get_to_peer().get_id();
        let mut is_first = false;
        let mut is_replicated = false;
        let mut has_already_inited = None;
<<<<<<< HEAD
=======
        let mut early_skip = false;
>>>>>>> cf4da9fc
        let f = |info: MapEntry<u64, Arc<CachedRegionInfo>>| {
            match info {
                MapEntry::Occupied(mut o) => {
                    (is_first, has_already_inited) =
                        if !o.get().inited_or_fallback.load(Ordering::SeqCst) {
                            // If `has_already_inited` is true, usually means we recover from a
                            // restart. So we have data in disk, but not
                            // in memory. TODO maybe only check once, or
                            // we can remove apply snapshot.
                            let has_already_inited = self.is_initialized(region_id);
                            if has_already_inited {
                                o.get_mut().inited_or_fallback.store(true, Ordering::SeqCst);
                            }
                            (!has_already_inited, Some(has_already_inited))
                        } else {
                            (false, None)
                        };
                    // TODO include create
                    is_replicated = o.get().replicated_or_created.load(Ordering::SeqCst);
                    if is_first {
<<<<<<< HEAD
                        // TODO Maybe too much printing
                        // info!("fast path: ongoing {}:{}, skip MsgAppend",
                        //     self.store_id, region_id;
                        //         "to_peer_id" => msg.get_to_peer().get_id(),
                        //         "from_peer_id" =>
                        // msg.get_from_peer().get_id(),
                        //         "inner_msg" => ?inner_msg,
                        //         "is_replicated" => is_replicated,
                        //         "has_already_inited" => has_already_inited,
                        //         "is_first" => is_first,
                        // );
=======
                        #[cfg(any(test, feature = "testexport"))]
                        {
                            info!("fast path: ongoing {}:{} {}, MsgAppend skipped",
                                self.store_id, region_id, new_peer_id;
                                    "to_peer_id" => msg.get_to_peer().get_id(),
                                    "from_peer_id" => msg.get_from_peer().get_id(),
                                    "inner_msg" => ?inner_msg,
                                    "is_replicated" => is_replicated,
                                    "has_already_inited" => has_already_inited,
                                    "is_first" => is_first,
                            );
                        }
                    }
                    let last = o.get().snapshot_inflight.load(Ordering::SeqCst);
                    if last != 0 {
                        let current = SystemTime::now()
                            .duration_since(SystemTime::UNIX_EPOCH)
                            .unwrap();
                        info!("fast path: ongoing {}:{} {}, MsgAppend duplicated",
                            self.store_id, region_id, new_peer_id;
                                "to_peer_id" => msg.get_to_peer().get_id(),
                                "from_peer_id" => msg.get_from_peer().get_id(),
                                "inner_msg" => ?inner_msg,
                                "is_replicated" => is_replicated,
                                "has_already_inited" => has_already_inited,
                                "is_first" => is_first,
                                "elapsed" => current.as_millis() - last,
                        );
                        early_skip = true;
>>>>>>> cf4da9fc
                    }
                }
                MapEntry::Vacant(v) => {
                    info!("fast path: ongoing {}:{} {}, first message", self.store_id, region_id, new_peer_id;
                        "to_peer_id" => msg.get_to_peer().get_id(),
                        "from_peer_id" => msg.get_from_peer().get_id(),
                        "inner_msg" => ?inner_msg,
                    );
                    v.insert(Arc::new(CachedRegionInfo::default()));
                    is_first = true;
                }
            }
        };
        // Can use immutable version.
        self.access_cached_region_info_mut(region_id, f).unwrap();

        if !is_first {
<<<<<<< HEAD
            // TODO avoid too much log
            // info!(
            //     "fast path: normal MsgAppend of {}:{} {}",
            //     self.store_id, region_id, new_peer_id;
            //     "to_peer_id" => msg.get_to_peer().get_id(),
            //     "from_peer_id" => msg.get_from_peer().get_id(),
            //     "inner_msg" => ?inner_msg,
            // );
            return false;
        }

=======
            #[cfg(any(test, feature = "testexport"))]
            {
                info!(
                    "fast path: normal MsgAppend of {}:{} {}",
                    self.store_id, region_id, new_peer_id;
                    "to_peer_id" => msg.get_to_peer().get_id(),
                    "from_peer_id" => msg.get_from_peer().get_id(),
                    "inner_msg" => ?inner_msg,
                );
            }
            return false;
        }

        if early_skip {
            return true;
        }

>>>>>>> cf4da9fc
        {
            // Peer is not created by Peer::replicate, will cause RegionNotRegistered error,
            // see `check_msg`.
            if !is_replicated {
                info!("fast path: ongoing {}:{} {}, wait replicating peer", self.store_id, region_id, new_peer_id;
                    "to_peer_id" => msg.get_to_peer().get_id(),
                    "from_peer_id" => msg.get_from_peer().get_id(),
                    "inner_msg" => ?inner_msg,
                );
                return true;
            }
        }

        info!("fast path: ongoing {}:{} {}, fetch data from remote peer", self.store_id, region_id, new_peer_id;
            "to_peer_id" => msg.get_to_peer().get_id(),
            "from_peer_id" => msg.get_from_peer().get_id(),
        );
        fail::fail_point!("go_fast_path_not_allow", |_| { return false });
        fail::fail_point!("ffi_fast_add_peer_pause", |_| { return false });
        // Feed data
        let res = self
            .engine_store_server_helper
            .fast_add_peer(region_id, new_peer_id);
        match res.status {
            crate::FastAddPeerStatus::Ok => (),
            crate::FastAddPeerStatus::WaitForData => {
                info!(
                    "fast path: ongoing {}:{} {}. remote peer preparing data, wait",
                    self.store_id, region_id, new_peer_id
                );
                return true;
            }
            _ => {
                error!(
                    "fast path: ongoing {}:{} {} failed. fetch and replace error {:?}, fallback to normal",
                    self.store_id, region_id, new_peer_id, res
                );
                self.fallback_to_slow_path(region_id);
                return false;
            }
        };

        let apply_state_str = res.apply_state.view.to_slice();
        let region_str = res.region.view.to_slice();
        let mut apply_state = RaftApplyState::default();
        let mut new_region = kvproto::metapb::Region::default();
        apply_state.merge_from_bytes(apply_state_str).unwrap();
        new_region.merge_from_bytes(region_str).unwrap();

        // Validate
        // check if the source already knows the know peer
        if !validate_remote_peer_region(&new_region, self.store_id, new_peer_id) {
            info!(
                "fast path: ongoing {}:{} {}. failed remote peer has not applied conf change",
                self.store_id, region_id, new_peer_id;
                "region" => ?new_region,
            );
            self.fallback_to_slow_path(region_id);
            return false;
        }

        info!("fast path: ongoing {}:{} {}, start build and send", self.store_id, region_id, new_peer_id;
            "to_peer_id" => msg.get_to_peer().get_id(),
            "from_peer_id" => msg.get_from_peer().get_id(),
            "new_region" => ?new_region,
            "apply_state" => ?apply_state,
        );
        match self.build_and_send_snapshot(region_id, new_peer_id, msg, apply_state, new_region) {
            Ok(s) => {
                match s {
                    crate::FastAddPeerStatus::Ok => {
                        fail::fail_point!("go_fast_path_succeed", |_| { return false });
                        info!("fast path: ongoing {}:{} {}, finish build and send", self.store_id, region_id, new_peer_id;
                            "to_peer_id" => msg.get_to_peer().get_id(),
                            "from_peer_id" => msg.get_from_peer().get_id(),
                        );
                    }
                    crate::FastAddPeerStatus::WaitForData => {
                        info!(
                            "fast path: ongoing {}:{} {}. remote peer preparing data, wait",
                            new_peer_id, self.store_id, region_id
                        );
                        return true;
                    }
                    _ => {
                        error!(
                            "fast path: ongoing {}:{} {} failed. build and sent snapshot code {:?}",
                            self.store_id, region_id, new_peer_id, s
                        );
                        self.fallback_to_slow_path(region_id);
                        return false;
                    }
                };
            }
            Err(e) => {
                error!(
                    "fast path: ongoing {}:{} {} failed. build and sent snapshot error {:?}",
                    self.store_id, region_id, new_peer_id, e
                );
                self.fallback_to_slow_path(region_id);
                return false;
            }
        };
        is_first
    }

    fn check_entry_at_index(
        &self,
        region_id: u64,
        index: u64,
        peer_id: u64,
        tag: &str,
    ) -> RaftStoreResult<u64> {
        match self.raft_engine.get_entry(region_id, index)? {
            Some(entry) => Ok(entry.get_term()),
            None => {
                return Err(box_err!(
                    "can't find entry for index {} of region {}, peer_id: {}, tag {}",
                    index,
                    region_id,
                    peer_id,
                    tag
                ));
            }
        }
    }

    fn build_and_send_snapshot(
        &self,
        region_id: u64,
        new_peer_id: u64,
        msg: &RaftMessage,
        apply_state: RaftApplyState,
        new_region: kvproto::metapb::Region,
    ) -> RaftStoreResult<crate::FastAddPeerStatus> {
        let inner_msg = msg.get_message();
        // Build snapshot by get_snapshot_for_building
        let (snap, key) = {
            // Find term of entry at applied_index.
            let applied_index = apply_state.get_applied_index();
            let applied_term =
                self.check_entry_at_index(region_id, applied_index, new_peer_id, "applied_index")?;
            // Will otherwise cause "got message with lower index than committed" loop.
            self.check_entry_at_index(
                region_id,
                apply_state.get_commit_index(),
                new_peer_id,
                "commit_index",
            )?;

            let key = SnapKey::new(region_id, applied_term, applied_index);
            self.snap_mgr.register(key.clone(), SnapEntry::Generating);
            defer!(self.snap_mgr.deregister(&key, &SnapEntry::Generating));
            let snapshot = self.snap_mgr.get_snapshot_for_building(&key)?;

            (snapshot, key.clone())
        };

        // Build snapshot by do_snapshot
        let mut pb_snapshot: eraftpb::Snapshot = Default::default();
        let pb_snapshot_metadata: &mut eraftpb::SnapshotMetadata = pb_snapshot.mut_metadata();
        let mut snap_data = kvproto::raft_serverpb::RaftSnapshotData::default();
        {
            // eraftpb::SnapshotMetadata
            for (_, cf) in raftstore::store::snap::SNAPSHOT_CFS_ENUM_PAIR {
                let cf_index: RaftStoreResult<usize> = snap
                    .cf_files()
                    .iter()
                    .position(|x| &x.cf == cf)
                    .ok_or(box_err!("can't find index for cf {}", cf));
                let cf_index = cf_index?;
                let cf_file = &snap.cf_files()[cf_index];
                let mut path = cf_file.path.clone();
                path.push(cf_file.file_prefix.clone());
                path.set_extension("sst");
                let mut _file = std::fs::File::create(path.as_path())?;
            }
            snap_data.set_region(new_region.clone());
            snap_data.set_file_size(0);
            const SNAPSHOT_VERSION: u64 = 2;
            snap_data.set_version(SNAPSHOT_VERSION);

            // SnapshotMeta
            // Which is snap.meta_file.meta
            let snapshot_meta = raftstore::store::snap::gen_snapshot_meta(snap.cf_files(), true)?;

            // Write MetaFile
            {
                let v = snapshot_meta.write_to_bytes()?;
                let mut f = std::fs::File::create(snap.meta_path())?;
                f.write_all(&v[..])?;
                f.flush()?;
                f.sync_all()?;
            }
            snap_data.set_meta(snapshot_meta);
        }

        // TODO The rest is test, please remove it after we can fetch the real data.
        pb_snapshot_metadata
            .set_conf_state(raftstore::store::util::conf_state_from_region(&new_region));
        pb_snapshot_metadata.set_index(key.idx);
        pb_snapshot_metadata.set_term(key.term);

        pb_snapshot.set_data(snap_data.write_to_bytes().unwrap().into());

        // Send reponse
        let mut response = RaftMessage::default();
        let epoch = new_region.get_region_epoch();
        response.set_region_epoch(epoch.clone());
        response.set_region_id(region_id);
        response.set_from_peer(msg.get_from_peer().clone());
        response.set_to_peer(msg.get_to_peer().clone());
<<<<<<< HEAD
        response
            .mut_message()
            .set_msg_type(MessageType::MsgSnapshot);
        response.mut_message().set_term(inner_msg.get_term());
        response.mut_message().set_snapshot(pb_snapshot);
        debug!(
            "!!!! send snapshot key {} raft message {:?} snap data {:?} apply_state {:?}",
            key, response, snap_data, apply_state
        );
        match self.trans.lock() {
            Ok(mut trans) => match trans.send(response) {
                Ok(_) | Err(RaftStoreError::RegionNotFound(_)) => (),
=======

        let message = response.mut_message();
        message.set_msg_type(MessageType::MsgSnapshot);
        message.set_term(inner_msg.get_term());
        message.set_snapshot(pb_snapshot);
        // If no set, will result in a MsgResponse to peer 0.
        message.set_from(msg.get_from_peer().get_id());
        message.set_to(msg.get_to_peer().get_id());
        debug!(
            "!!!! send snapshot to {} key {} raft message {:?} snap data {:?} apply_state {:?}",
            msg.get_to_peer().get_id(),
            key,
            response,
            snap_data,
            apply_state
        );
        match self.trans.lock() {
            Ok(mut trans) => match trans.send(response) {
                Ok(_) => {
                    let current = SystemTime::now()
                        .duration_since(SystemTime::UNIX_EPOCH)
                        .unwrap();
                    self.set_snapshot_inflight(region_id, current.as_millis())
                        .unwrap();
                }
                Err(RaftStoreError::RegionNotFound(_)) => (),
>>>>>>> cf4da9fc
                _ => return Ok(crate::FastAddPeerStatus::OtherError),
            },
            Err(e) => return Err(box_err!("send snapshot meets error {:?}", e)),
        }

        Ok(crate::FastAddPeerStatus::Ok)
    }
}

impl<T: Transport + 'static, ER: RaftEngine> TiFlashObserver<T, ER> {
    #[allow(clippy::too_many_arguments)]
    pub fn new(
        store_id: u64,
        engine: engine_tiflash::RocksEngine,
        raft_engine: ER,
        sst_importer: Arc<SstImporter>,
        snap_handle_pool_size: usize,
        trans: T,
        snap_mgr: SnapManager,
        engine_store_cfg: crate::EngineStoreConfig,
    ) -> Self {
        let engine_store_server_helper =
            gen_engine_store_server_helper(engine.engine_store_server_helper);
        // start thread pool for pre handle snapshot
        let snap_pool = Builder::new(tikv_util::thd_name!("region-task"))
            .max_thread_count(snap_handle_pool_size)
            .build_future_pool();
        let mut cached_region_info = Vec::with_capacity(CACHED_REGION_INFO_SLOT_COUNT);
        for _ in 0..CACHED_REGION_INFO_SLOT_COUNT {
            cached_region_info.push(RwLock::new(HashMap::default()));
        }
        TiFlashObserver {
            store_id,
            engine_store_server_helper,
            engine,
            raft_engine,
            sst_importer,
            pre_handle_snapshot_ctx: Arc::new(Mutex::new(PrehandleContext::default())),
            snap_handle_pool_size,
            apply_snap_pool: Some(Arc::new(snap_pool)),
            pending_delete_ssts: Arc::new(RwLock::new(vec![])),
            cached_region_info: Arc::new(cached_region_info),
            trans: Arc::new(Mutex::new(trans)),
            snap_mgr: Arc::new(snap_mgr),
            engine_store_cfg,
        }
    }

    pub fn register_to<E: engine_traits::KvEngine>(
        &self,
        coprocessor_host: &mut CoprocessorHost<E>,
    ) {
        // If a observer is repeatedly registered, it can run repeated logic.
        coprocessor_host.registry.register_admin_observer(
            TIFLASH_OBSERVER_PRIORITY,
            BoxAdminObserver::new(self.clone()),
        );
        coprocessor_host.registry.register_query_observer(
            TIFLASH_OBSERVER_PRIORITY,
            BoxQueryObserver::new(self.clone()),
        );
        coprocessor_host.registry.register_apply_snapshot_observer(
            TIFLASH_OBSERVER_PRIORITY,
            BoxApplySnapshotObserver::new(self.clone()),
        );
        coprocessor_host.registry.register_region_change_observer(
            TIFLASH_OBSERVER_PRIORITY,
            BoxRegionChangeObserver::new(self.clone()),
        );
        coprocessor_host.registry.register_pd_task_observer(
            TIFLASH_OBSERVER_PRIORITY,
            BoxPdTaskObserver::new(self.clone()),
        );
        coprocessor_host.registry.register_update_safe_ts_observer(
            TIFLASH_OBSERVER_PRIORITY,
            BoxUpdateSafeTsObserver::new(self.clone()),
        );
    }

    fn handle_ingest_sst_for_engine_store(
        &self,
        ob_ctx: &mut ObserverContext<'_>,
        ssts: &Vec<engine_traits::SstMetaInfo>,
        index: u64,
        term: u64,
    ) -> EngineStoreApplyRes {
        let mut ssts_wrap = vec![];
        let mut sst_views = vec![];

        info!("begin handle ingest sst";
            "region" => ?ob_ctx.region(),
            "index" => index,
            "term" => term,
        );

        for sst in ssts {
            let sst = &sst.meta;
            if sst.get_cf_name() == engine_traits::CF_LOCK {
                panic!("should not ingest sst of lock cf");
            }

            // We still need this to filter error ssts.
            if let Err(e) = check_sst_for_ingestion(sst, ob_ctx.region()) {
                error!(?e;
                 "proxy ingest fail";
                 "sst" => ?sst,
                 "region" => ?&ob_ctx.region(),
                );
                break;
            }

            ssts_wrap.push((
                self.sst_importer.get_path(sst),
                name_to_cf(sst.get_cf_name()),
            ));
        }

        for (path, cf) in &ssts_wrap {
            sst_views.push((path.to_str().unwrap().as_bytes(), *cf));
        }

        let res = self.engine_store_server_helper.handle_ingest_sst(
            sst_views,
            RaftCmdHeader::new(ob_ctx.region().get_id(), index, term),
        );
        res
    }

    fn handle_error_apply(
        &self,
        ob_ctx: &mut ObserverContext<'_>,
        cmd: &Cmd,
        region_state: &RegionState,
    ) -> bool {
        // We still need to pass a dummy cmd, to forward updates.
        let cmd_dummy = WriteCmds::new();
        let flash_res = self.engine_store_server_helper.handle_write_raft_cmd(
            &cmd_dummy,
            RaftCmdHeader::new(ob_ctx.region().get_id(), cmd.index, cmd.term),
        );
        match flash_res {
            EngineStoreApplyRes::None => false,
            EngineStoreApplyRes::Persist => !region_state.pending_remove,
            EngineStoreApplyRes::NotFound => false,
        }
    }
}

impl<T: Transport + 'static, ER: RaftEngine> Coprocessor for TiFlashObserver<T, ER> {
    fn stop(&self) {
        info!("shutdown tiflash observer"; "store_id" => self.store_id);
        self.apply_snap_pool.as_ref().unwrap().shutdown();
    }
}

impl<T: Transport + 'static, ER: RaftEngine> AdminObserver for TiFlashObserver<T, ER> {
    fn pre_exec_admin(
        &self,
        ob_ctx: &mut ObserverContext<'_>,
        req: &AdminRequest,
        index: u64,
        term: u64,
    ) -> bool {
        match req.get_cmd_type() {
            AdminCmdType::CompactLog => {
                if !self.engine_store_server_helper.try_flush_data(
                    ob_ctx.region().get_id(),
                    false,
                    false,
                    index,
                    term,
                ) {
                    info!("can't flush data, filter CompactLog";
                        "region_id" => ?ob_ctx.region().get_id(),
                        "region_epoch" => ?ob_ctx.region().get_region_epoch(),
                        "index" => index,
                        "term" => term,
                        "compact_index" => req.get_compact_log().get_compact_index(),
                        "compact_term" => req.get_compact_log().get_compact_term(),
                    );
                    return true;
                }
                // Otherwise, we can exec CompactLog, without later rolling
                // back.
            }
            AdminCmdType::ComputeHash | AdminCmdType::VerifyHash => {
                // We can't support.
                return true;
            }
            AdminCmdType::TransferLeader => {
                error!("transfer leader won't exec";
                        "region" => ?ob_ctx.region(),
                        "req" => ?req,
                );
                return true;
            }
            _ => (),
        };
        false
    }

    fn post_exec_admin(
        &self,
        ob_ctx: &mut ObserverContext<'_>,
        cmd: &Cmd,
        apply_state: &RaftApplyState,
        region_state: &RegionState,
        _: &mut ApplyCtxInfo<'_>,
    ) -> bool {
        fail::fail_point!("on_post_exec_admin", |e| {
            e.unwrap().parse::<bool>().unwrap()
        });
        let request = cmd.request.get_admin_request();
        let response = &cmd.response;
        let admin_reponse = response.get_admin_response();
        let cmd_type = request.get_cmd_type();

        if response.get_header().has_error() {
            info!(
                "error occurs when apply_admin_cmd, {:?}",
                response.get_header().get_error()
            );
            return self.handle_error_apply(ob_ctx, cmd, region_state);
        }

        match cmd_type {
            AdminCmdType::CompactLog | AdminCmdType::ComputeHash | AdminCmdType::VerifyHash => {
                info!(
                    "observe useless admin command";
                    "region_id" => ob_ctx.region().get_id(),
                    "peer_id" => region_state.peer_id,
                    "term" => cmd.term,
                    "index" => cmd.index,
                    "type" => ?cmd_type,
                );
            }
            _ => {
                info!(
                    "observe admin command";
                    "region_id" => ob_ctx.region().get_id(),
                    "peer_id" => region_state.peer_id,
                    "term" => cmd.term,
                    "index" => cmd.index,
                    "command" => ?request
                );
            }
        }

        // We wrap `modified_region` into `mut_split()`
        let mut new_response = None;
        match cmd_type {
            AdminCmdType::CommitMerge
            | AdminCmdType::PrepareMerge
            | AdminCmdType::RollbackMerge => {
                let mut r = AdminResponse::default();
                match region_state.modified_region.as_ref() {
                    Some(region) => r.mut_split().set_left(region.clone()),
                    None => {
                        error!("empty modified region";
                            "region_id" => ob_ctx.region().get_id(),
                            "peer_id" => region_state.peer_id,
                            "term" => cmd.term,
                            "index" => cmd.index,
                            "command" => ?request
                        );
                        panic!("empty modified region");
                    }
                }
                new_response = Some(r);
            }
            _ => (),
        }

        let flash_res = {
            match new_response {
                Some(r) => self.engine_store_server_helper.handle_admin_raft_cmd(
                    request,
                    &r,
                    RaftCmdHeader::new(ob_ctx.region().get_id(), cmd.index, cmd.term),
                ),
                None => self.engine_store_server_helper.handle_admin_raft_cmd(
                    request,
                    admin_reponse,
                    RaftCmdHeader::new(ob_ctx.region().get_id(), cmd.index, cmd.term),
                ),
            }
        };
        let persist = match flash_res {
            EngineStoreApplyRes::None => {
                if cmd_type == AdminCmdType::CompactLog {
                    // This could only happen in mock-engine-store when we perform some related
                    // tests. Formal code should never return None for
                    // CompactLog now. If CompactLog can't be done, the
                    // engine-store should return `false` in previous `try_flush_data`.
                    error!("applying CompactLog should not return None"; "region_id" => ob_ctx.region().get_id(),
                            "peer_id" => region_state.peer_id, "apply_state" => ?apply_state, "cmd" => ?cmd);
                }
                false
            }
            EngineStoreApplyRes::Persist => !region_state.pending_remove,
            EngineStoreApplyRes::NotFound => {
                error!(
                    "region not found in engine-store, maybe have exec `RemoveNode` first";
                    "region_id" => ob_ctx.region().get_id(),
                    "peer_id" => region_state.peer_id,
                    "term" => cmd.term,
                    "index" => cmd.index,
                );
                !region_state.pending_remove
            }
        };
        if persist {
            info!("should persist admin"; "region_id" => ob_ctx.region().get_id(), "peer_id" => region_state.peer_id, "state" => ?apply_state);
        }
        persist
    }
}

impl<T: Transport + 'static, ER: RaftEngine> QueryObserver for TiFlashObserver<T, ER> {
    fn on_empty_cmd(&self, ob_ctx: &mut ObserverContext<'_>, index: u64, term: u64) {
        fail::fail_point!("on_empty_cmd_normal", |_| {});
        debug!("encounter empty cmd, maybe due to leadership change";
            "region" => ?ob_ctx.region(),
            "index" => index,
            "term" => term,
        );
        // We still need to pass a dummy cmd, to forward updates.
        let cmd_dummy = WriteCmds::new();
        self.engine_store_server_helper.handle_write_raft_cmd(
            &cmd_dummy,
            RaftCmdHeader::new(ob_ctx.region().get_id(), index, term),
        );
    }

    fn post_exec_query(
        &self,
        ob_ctx: &mut ObserverContext<'_>,
        cmd: &Cmd,
        apply_state: &RaftApplyState,
        region_state: &RegionState,
        apply_ctx_info: &mut ApplyCtxInfo<'_>,
    ) -> bool {
        fail::fail_point!("on_post_exec_normal", |e| {
            e.unwrap().parse::<bool>().unwrap()
        });
        const NONE_STR: &str = "";
        let requests = cmd.request.get_requests();
        let response = &cmd.response;
        if response.get_header().has_error() {
            let proto_err = response.get_header().get_error();
            if proto_err.has_flashback_in_progress() {
                debug!(
                    "error occurs when apply_write_cmd, {:?}",
                    response.get_header().get_error()
                );
            } else {
                info!(
                    "error occurs when apply_write_cmd, {:?}",
                    response.get_header().get_error()
                );
            }
            return self.handle_error_apply(ob_ctx, cmd, region_state);
        }

        let mut ssts = vec![];
        let mut cmds = WriteCmds::with_capacity(requests.len());
        for req in requests {
            let cmd_type = req.get_cmd_type();
            match cmd_type {
                CmdType::Put => {
                    let put = req.get_put();
                    let cf = name_to_cf(put.get_cf());
                    let (key, value) = (put.get_key(), put.get_value());
                    cmds.push(key, value, WriteCmdType::Put, cf);
                }
                CmdType::Delete => {
                    let del = req.get_delete();
                    let cf = name_to_cf(del.get_cf());
                    let key = del.get_key();
                    cmds.push(key, NONE_STR.as_ref(), WriteCmdType::Del, cf);
                }
                CmdType::IngestSst => {
                    ssts.push(engine_traits::SstMetaInfo {
                        total_bytes: 0,
                        total_kvs: 0,
                        meta: req.get_ingest_sst().get_sst().clone(),
                    });
                }
                CmdType::Snap | CmdType::Get | CmdType::DeleteRange => {
                    // engine-store will drop table, no need DeleteRange
                    // We will filter delete range in engine_tiflash
                    continue;
                }
                CmdType::Prewrite | CmdType::Invalid | CmdType::ReadIndex => {
                    panic!("invalid cmd type, message maybe corrupted");
                }
            }
        }

        let persist = if !ssts.is_empty() {
            assert_eq!(cmds.len(), 0);
            match self.handle_ingest_sst_for_engine_store(ob_ctx, &ssts, cmd.index, cmd.term) {
                EngineStoreApplyRes::None => {
                    // Before, BR/Lightning may let ingest sst cmd contain only one cf,
                    // which may cause that TiFlash can not flush all region cache into column.
                    // so we have a optimization proxy@cee1f003.
                    // The optimization is to introduce a `pending_delete_ssts`,
                    // which holds ssts from being cleaned(by adding into `delete_ssts`),
                    // when engine-store returns None.
                    // Though this is fixed by br#1150 & tikv#10202, we still have to handle None,
                    // since TiKV's compaction filter can also cause mismatch between default and
                    // write. According to tiflash#1811.
                    // Since returning None will cause no persistence of advanced apply index,
                    // So in a recovery, we can replay ingestion in `pending_delete_ssts`,
                    // thus leaving no un-tracked sst files.

                    // We must hereby move all ssts to `pending_delete_ssts` for protection.
                    match apply_ctx_info.pending_handle_ssts {
                        None => (), // No ssts to handle, unlikely.
                        Some(v) => {
                            self.pending_delete_ssts
                                .write()
                                .expect("lock error")
                                .append(v);
                        }
                    };
                    info!(
                        "skip persist for ingest sst";
                        "region_id" => ob_ctx.region().get_id(),
                        "peer_id" => region_state.peer_id,
                        "term" => cmd.term,
                        "index" => cmd.index,
                        "ssts_to_clean" => ?ssts,
                    );
                    false
                }
                EngineStoreApplyRes::NotFound | EngineStoreApplyRes::Persist => {
                    info!(
                        "ingest sst success";
                        "region_id" => ob_ctx.region().get_id(),
                        "peer_id" => region_state.peer_id,
                        "term" => cmd.term,
                        "index" => cmd.index,
                        "ssts_to_clean" => ?ssts,
                    );
                    match apply_ctx_info.pending_handle_ssts {
                        None => (),
                        Some(v) => {
                            let mut sst_in_region: Vec<SstMetaInfo> = self
                                .pending_delete_ssts
                                .write()
                                .expect("lock error")
                                .drain_filter(|e| {
                                    e.meta.get_region_id() == ob_ctx.region().get_id()
                                })
                                .collect();
                            apply_ctx_info.delete_ssts.append(&mut sst_in_region);
                            apply_ctx_info.delete_ssts.append(v);
                        }
                    }
                    !region_state.pending_remove
                }
            }
        } else {
            let flash_res = {
                self.engine_store_server_helper.handle_write_raft_cmd(
                    &cmds,
                    RaftCmdHeader::new(ob_ctx.region().get_id(), cmd.index, cmd.term),
                )
            };
            match flash_res {
                EngineStoreApplyRes::None => false,
                EngineStoreApplyRes::Persist => !region_state.pending_remove,
                EngineStoreApplyRes::NotFound => false,
            }
        };
        fail::fail_point!("on_post_exec_normal_end", |e| {
            e.unwrap().parse::<bool>().unwrap()
        });
        if persist {
            info!("should persist query"; "region_id" => ob_ctx.region().get_id(), "peer_id" => region_state.peer_id, "state" => ?apply_state);
        }
        persist
    }
}

impl<T: Transport + 'static, ER: RaftEngine> UpdateSafeTsObserver for TiFlashObserver<T, ER> {
    fn on_update_safe_ts(&self, region_id: u64, self_safe_ts: u64, leader_safe_ts: u64) {
        self.engine_store_server_helper.handle_safe_ts_update(
            region_id,
            self_safe_ts,
            leader_safe_ts,
        )
    }
}

impl<T: Transport + 'static, ER: RaftEngine> RegionChangeObserver for TiFlashObserver<T, ER> {
    fn on_region_changed(
        &self,
        ob_ctx: &mut ObserverContext<'_>,
        e: RegionChangeEvent,
        _: StateRole,
    ) {
        let region_id = ob_ctx.region().get_id();
        if e == RegionChangeEvent::Destroy {
            info!(
                "observe destroy";
                "region_id" => region_id,
                "store_id" => self.store_id,
            );
            self.engine_store_server_helper
                .handle_destroy(ob_ctx.region().get_id());
            if self.engine_store_cfg.enable_fast_add_peer {
                self.remove_cached_region_info(region_id);
            }
        }
    }

    #[allow(clippy::match_like_matches_macro)]
    fn pre_persist(
        &self,
        ob_ctx: &mut ObserverContext<'_>,
        is_finished: bool,
        cmd: Option<&RaftCmdRequest>,
    ) -> bool {
        let should_persist = if is_finished {
            true
        } else {
            let cmd = cmd.unwrap();
            if cmd.has_admin_request() {
                match cmd.get_admin_request().get_cmd_type() {
                    // Merge needs to get the latest apply index.
                    AdminCmdType::CommitMerge | AdminCmdType::RollbackMerge => true,
                    _ => false,
                }
            } else {
                false
            }
        };
        if should_persist {
            debug!(
            "observe pre_persist, persist";
            "region_id" => ob_ctx.region().get_id(),
            "store_id" => self.store_id,
            );
        } else {
            debug!(
            "observe pre_persist";
            "region_id" => ob_ctx.region().get_id(),
            "store_id" => self.store_id,
            "is_finished" => is_finished,
            );
        };
        should_persist
    }

    fn pre_write_apply_state(&self, _ob_ctx: &mut ObserverContext<'_>) -> bool {
        fail::fail_point!("on_pre_persist_with_finish", |_| { true });
        false
    }

    fn should_skip_raft_message(&self, msg: &RaftMessage) -> bool {
        let inner_msg = msg.get_message();
        if inner_msg.get_commit() == 0 && inner_msg.get_msg_type() == MessageType::MsgHeartbeat {
        } else if inner_msg.get_msg_type() == MessageType::MsgAppend {
            return self.maybe_fast_path(&msg);
        }
        false
    }

    fn on_peer_created(&self, region_id: u64) {
        let f = |info: MapEntry<u64, Arc<CachedRegionInfo>>| match info {
            MapEntry::Occupied(mut o) => {
                o.get_mut()
                    .replicated_or_created
                    .store(true, Ordering::SeqCst);
            }
            MapEntry::Vacant(v) => {
                let c = CachedRegionInfo::default();
                c.replicated_or_created.store(true, Ordering::SeqCst);
                v.insert(Arc::new(c));
            }
        };
        // TODO remove unwrap
        self.access_cached_region_info_mut(region_id, f).unwrap();
    }
}

impl<T: Transport + 'static, ER: RaftEngine> PdTaskObserver for TiFlashObserver<T, ER> {
    fn on_compute_engine_size(&self, store_size: &mut Option<StoreSizeInfo>) {
        let stats = self.engine_store_server_helper.handle_compute_store_stats();
        let _ = store_size.insert(StoreSizeInfo {
            capacity: stats.fs_stats.capacity_size,
            used: stats.fs_stats.used_size,
            avail: stats.fs_stats.avail_size,
        });
    }
}

fn retrieve_sst_files(snap: &store::Snapshot) -> Vec<(PathBuf, ColumnFamilyType)> {
    let mut sst_views: Vec<(PathBuf, ColumnFamilyType)> = vec![];
    let mut ssts = vec![];
    for cf_file in snap.cf_files() {
        // Skip empty cf file.
        // CfFile is changed by dynamic region.
        if cf_file.size.is_empty() {
            continue;
        }

        if cf_file.size[0] == 0 {
            continue;
        }

        if plain_file_used(cf_file.cf) {
            assert!(cf_file.cf == CF_LOCK);
        }
        // We have only one file for each cf for now.
        let mut full_paths = cf_file.file_paths();
        assert!(!full_paths.is_empty());
        if full_paths.len() != 1 {
            // Multi sst files for one cf.
            tikv_util::info!("observe multi-file snapshot";
                "snap" => ?snap,
                "cf" => ?cf_file.cf,
                "total" => full_paths.len(),
            );
            for f in full_paths.into_iter() {
                ssts.push((f, name_to_cf(cf_file.cf)));
            }
        } else {
            // Old case, one file for one cf.
            ssts.push((full_paths.remove(0), name_to_cf(cf_file.cf)));
        }
    }
    for (s, cf) in ssts.iter() {
        sst_views.push((PathBuf::from_str(s).unwrap(), *cf));
    }
    sst_views
}

fn pre_handle_snapshot_impl(
    engine_store_server_helper: &'static EngineStoreServerHelper,
    peer_id: u64,
    ssts: Vec<(PathBuf, ColumnFamilyType)>,
    region: &Region,
    snap_key: &SnapKey,
) -> PtrWrapper {
    let idx = snap_key.idx;
    let term = snap_key.term;
    let ptr = {
        let sst_views = ssts
            .iter()
            .map(|(b, c)| (b.to_str().unwrap().as_bytes(), c.clone()))
            .collect();
        engine_store_server_helper.pre_handle_snapshot(region, peer_id, sst_views, idx, term)
    };
    PtrWrapper(ptr)
}

impl<T: Transport + 'static, ER: RaftEngine> ApplySnapshotObserver for TiFlashObserver<T, ER> {
    #[allow(clippy::single_match)]
    fn pre_apply_snapshot(
        &self,
        ob_ctx: &mut ObserverContext<'_>,
        peer_id: u64,
        snap_key: &store::SnapKey,
        snap: Option<&store::Snapshot>,
    ) {
        info!("pre apply snapshot";
            "peer_id" => peer_id,
            "region_id" => ob_ctx.region().get_id(),
            "snap_key" => ?snap_key,
            "pending" => self.engine.pending_applies_count.load(Ordering::SeqCst),
        );
        fail::fail_point!("on_ob_pre_handle_snapshot", |_| {});

        let snap = match snap {
            None => return,
            Some(s) => s,
        };

        fail::fail_point!("on_ob_pre_handle_snapshot_delete", |_| {
            let ssts = retrieve_sst_files(snap);
            for (pathbuf, _) in ssts.iter() {
                debug!("delete snapshot file"; "path" => ?pathbuf);
                std::fs::remove_file(pathbuf.as_path()).unwrap();
            }
            return;
        });

        let (sender, receiver) = mpsc::channel();
        let task = Arc::new(PrehandleTask::new(receiver, peer_id));
        {
            let mut lock = match self.pre_handle_snapshot_ctx.lock() {
                Ok(l) => l,
                Err(_) => fatal!("pre_apply_snapshot poisoned"),
            };
            let ctx = lock.deref_mut();
            ctx.tracer.insert(snap_key.clone(), task.clone());
        }

        let engine_store_server_helper = self.engine_store_server_helper;
        let region = ob_ctx.region().clone();
        let snap_key = snap_key.clone();
        let ssts = retrieve_sst_files(snap);
        match self.apply_snap_pool.as_ref() {
            Some(p) => {
                self.engine
                    .pending_applies_count
                    .fetch_add(1, Ordering::SeqCst);
                p.spawn(async move {
                    // The original implementation is in `Snapshot`, so we don't need to care abort
                    // lifetime.
                    fail::fail_point!("before_actually_pre_handle", |_| {});
                    let res = pre_handle_snapshot_impl(
                        engine_store_server_helper,
                        task.peer_id,
                        ssts,
                        &region,
                        &snap_key,
                    );
                    match sender.send(res) {
                        Err(_e) => error!("pre apply snapshot err when send to receiver"),
                        Ok(_) => (),
                    }
                });
            }
            None => {
                // quit background pre handling
                warn!("apply_snap_pool is not initialized";
                    "peer_id" => peer_id,
                    "region_id" => ob_ctx.region().get_id()
                );
            }
        }
    }

    fn post_apply_snapshot(
        &self,
        ob_ctx: &mut ObserverContext<'_>,
        peer_id: u64,
        snap_key: &store::SnapKey,
        snap: Option<&store::Snapshot>,
    ) {
        fail::fail_point!("on_ob_post_apply_snapshot", |_| {
            return;
        });
        info!("post apply snapshot";
            "peer_id" => ?peer_id,
            "snap_key" => ?snap_key,
            "region" => ?ob_ctx.region(),
        );
        let region_id = ob_ctx.region().get_id();
        let mut should_skip = false;
        #[allow(clippy::collapsible_if)]
        if self.engine_store_cfg.enable_fast_add_peer {
            if self.access_cached_region_info_mut(
                region_id,
                |info: MapEntry<u64, Arc<CachedRegionInfo>>| match info {
                    MapEntry::Occupied(mut o) => {
                        let is_first_snapsot = !o.get().inited_or_fallback.load(Ordering::SeqCst);
                        if is_first_snapsot {
                            info!("fast path: applied first snapshot {}:{} {}, recover MsgAppend", self.store_id, region_id, peer_id;
                                "snap_key" => ?snap_key,
                            );
                            should_skip = true;
<<<<<<< HEAD
=======
                            o.get_mut().snapshot_inflight.store(0, Ordering::SeqCst);
>>>>>>> cf4da9fc
                            o.get_mut().inited_or_fallback.store(true, Ordering::SeqCst);
                        }
                    }
                    MapEntry::Vacant(_) => {
                        // Compat no fast add peer logic
                        // panic!("unknown snapshot!");
                    }
                },
            ).is_err() {
                fatal!("post_apply_snapshot poisoned")
            };
        }
        let snap = match snap {
            None => return,
            Some(s) => s,
        };
        let maybe_snapshot = {
            let mut lock = match self.pre_handle_snapshot_ctx.lock() {
                Ok(l) => l,
                Err(_) => fatal!("post_apply_snapshot poisoned"),
            };
            let ctx = lock.deref_mut();
            ctx.tracer.remove(snap_key)
        };
        if should_skip {
            return;
        }
        let need_retry = match maybe_snapshot {
            Some(t) => {
                let neer_retry = match t.recv.recv() {
                    Ok(snap_ptr) => {
                        info!("get prehandled snapshot success";
                            "peer_id" => peer_id,
                            "snap_key" => ?snap_key,
                            "region_id" => ob_ctx.region().get_id(),
                            "pending" => self.engine.pending_applies_count.load(Ordering::SeqCst),
                        );
                        if !should_skip {
                            self.engine_store_server_helper
                                .apply_pre_handled_snapshot(snap_ptr.0);
                        }
                        false
                    }
                    Err(_) => {
                        info!("background pre-handle snapshot get error";
                            "peer_id" => peer_id,
                            "snap_key" => ?snap_key,
                            "region_id" => ob_ctx.region().get_id(),
                            "pending" => self.engine.pending_applies_count.load(Ordering::SeqCst),
                        );
                        true
                    }
                };
                self.engine
                    .pending_applies_count
                    .fetch_sub(1, Ordering::SeqCst);
                info!("apply snapshot finished";
                    "peer_id" => peer_id,
                    "snap_key" => ?snap_key,
                    "region" => ?ob_ctx.region(),
                    "pending" => self.engine.pending_applies_count.load(Ordering::SeqCst),
                );
                neer_retry
            }
            None => {
                // We can't find background pre-handle task, maybe:
                // 1. we can't get snapshot from snap manager at that time.
                // 2. we disabled background pre handling.
                info!("pre-handled snapshot not found";
                    "peer_id" => peer_id,
                    "snap_key" => ?snap_key,
                    "region_id" => ob_ctx.region().get_id(),
                    "pending" => self.engine.pending_applies_count.load(Ordering::SeqCst),
                );
                true
            }
        };
        if need_retry && !should_skip {
            let ssts = retrieve_sst_files(snap);
            let ptr = pre_handle_snapshot_impl(
                self.engine_store_server_helper,
                peer_id,
                ssts,
                ob_ctx.region(),
                snap_key,
            );
            info!("re-gen pre-handled snapshot success";
                "peer_id" => peer_id,
                "snap_key" => ?snap_key,
                "region_id" => ob_ctx.region().get_id(),
            );
            self.engine_store_server_helper
                .apply_pre_handled_snapshot(ptr.0);
            info!("apply snapshot finished";
                "peer_id" => peer_id,
                "snap_key" => ?snap_key,
                "region" => ?ob_ctx.region(),
                "pending" => self.engine.pending_applies_count.load(Ordering::SeqCst),
            );
        }
    }

    fn should_pre_apply_snapshot(&self) -> bool {
        true
    }
}<|MERGE_RESOLUTION|>--- conflicted
+++ resolved
@@ -6,16 +6,10 @@
     path::PathBuf,
     str::FromStr,
     sync::{
-<<<<<<< HEAD
-        atomic::{AtomicBool, Ordering},
-        mpsc, Arc, Mutex, RwLock,
-    },
-=======
-        atomic::{AtomicBool, AtomicU64, AtomicU128, Ordering},
+        atomic::{AtomicBool, AtomicU128, AtomicU64, Ordering},
         mpsc, Arc, Mutex, RwLock,
     },
     time::SystemTime,
->>>>>>> cf4da9fc
 };
 
 use collections::HashMap;
@@ -124,10 +118,7 @@
     // NOTE If we want a fallback, then we must set inited_or_fallback to true,
     // Otherwise, a normal snapshot will be neglect in `post_apply_snapshot` and cause data loss.
     pub inited_or_fallback: AtomicBool,
-<<<<<<< HEAD
-=======
     pub snapshot_inflight: AtomicU128,
->>>>>>> cf4da9fc
 }
 
 pub type CachedRegionInfoMap = HashMap<u64, Arc<CachedRegionInfo>>;
@@ -257,8 +248,6 @@
         )
     }
 
-<<<<<<< HEAD
-=======
     pub fn set_snapshot_inflight(&self, region_id: u64, v: u128) -> RaftStoreResult<()> {
         self.access_cached_region_info_mut(
             region_id,
@@ -273,7 +262,6 @@
         )
     }
 
->>>>>>> cf4da9fc
     fn fallback_to_slow_path(&self, region_id: u64) {
         // TODO clean local, and prepare to request snapshot from TiKV as a trivial
         // procedure.
@@ -310,10 +298,7 @@
         let mut is_first = false;
         let mut is_replicated = false;
         let mut has_already_inited = None;
-<<<<<<< HEAD
-=======
         let mut early_skip = false;
->>>>>>> cf4da9fc
         let f = |info: MapEntry<u64, Arc<CachedRegionInfo>>| {
             match info {
                 MapEntry::Occupied(mut o) => {
@@ -334,19 +319,6 @@
                     // TODO include create
                     is_replicated = o.get().replicated_or_created.load(Ordering::SeqCst);
                     if is_first {
-<<<<<<< HEAD
-                        // TODO Maybe too much printing
-                        // info!("fast path: ongoing {}:{}, skip MsgAppend",
-                        //     self.store_id, region_id;
-                        //         "to_peer_id" => msg.get_to_peer().get_id(),
-                        //         "from_peer_id" =>
-                        // msg.get_from_peer().get_id(),
-                        //         "inner_msg" => ?inner_msg,
-                        //         "is_replicated" => is_replicated,
-                        //         "has_already_inited" => has_already_inited,
-                        //         "is_first" => is_first,
-                        // );
-=======
                         #[cfg(any(test, feature = "testexport"))]
                         {
                             info!("fast path: ongoing {}:{} {}, MsgAppend skipped",
@@ -376,7 +348,6 @@
                                 "elapsed" => current.as_millis() - last,
                         );
                         early_skip = true;
->>>>>>> cf4da9fc
                     }
                 }
                 MapEntry::Vacant(v) => {
@@ -394,19 +365,6 @@
         self.access_cached_region_info_mut(region_id, f).unwrap();
 
         if !is_first {
-<<<<<<< HEAD
-            // TODO avoid too much log
-            // info!(
-            //     "fast path: normal MsgAppend of {}:{} {}",
-            //     self.store_id, region_id, new_peer_id;
-            //     "to_peer_id" => msg.get_to_peer().get_id(),
-            //     "from_peer_id" => msg.get_from_peer().get_id(),
-            //     "inner_msg" => ?inner_msg,
-            // );
-            return false;
-        }
-
-=======
             #[cfg(any(test, feature = "testexport"))]
             {
                 info!(
@@ -424,7 +382,6 @@
             return true;
         }
 
->>>>>>> cf4da9fc
         {
             // Peer is not created by Peer::replicate, will cause RegionNotRegistered error,
             // see `check_msg`.
@@ -637,20 +594,6 @@
         response.set_region_id(region_id);
         response.set_from_peer(msg.get_from_peer().clone());
         response.set_to_peer(msg.get_to_peer().clone());
-<<<<<<< HEAD
-        response
-            .mut_message()
-            .set_msg_type(MessageType::MsgSnapshot);
-        response.mut_message().set_term(inner_msg.get_term());
-        response.mut_message().set_snapshot(pb_snapshot);
-        debug!(
-            "!!!! send snapshot key {} raft message {:?} snap data {:?} apply_state {:?}",
-            key, response, snap_data, apply_state
-        );
-        match self.trans.lock() {
-            Ok(mut trans) => match trans.send(response) {
-                Ok(_) | Err(RaftStoreError::RegionNotFound(_)) => (),
-=======
 
         let message = response.mut_message();
         message.set_msg_type(MessageType::MsgSnapshot);
@@ -677,7 +620,6 @@
                         .unwrap();
                 }
                 Err(RaftStoreError::RegionNotFound(_)) => (),
->>>>>>> cf4da9fc
                 _ => return Ok(crate::FastAddPeerStatus::OtherError),
             },
             Err(e) => return Err(box_err!("send snapshot meets error {:?}", e)),
@@ -1444,10 +1386,7 @@
                                 "snap_key" => ?snap_key,
                             );
                             should_skip = true;
-<<<<<<< HEAD
-=======
                             o.get_mut().snapshot_inflight.store(0, Ordering::SeqCst);
->>>>>>> cf4da9fc
                             o.get_mut().inited_or_fallback.store(true, Ordering::SeqCst);
                         }
                     }
