--- conflicted
+++ resolved
@@ -13,11 +13,7 @@
 WHITE_LIST = {
     "online_config", "online_config_derive", "tidb_query_codegen",
     "panic_hook", "fuzz", "fuzzer_afl", "fuzzer_honggfuzz", "fuzzer_libfuzzer",
-<<<<<<< HEAD
-    "coprocessor_plugin_api", "example_plugin", "memory_trace_macros", "case_macros",
-=======
     "coprocessor_plugin_api", "example_coprocessor_plugin", "memory_trace_macros", "case_macros",
->>>>>>> 0f5058eb
     "tracker"
 }
 
