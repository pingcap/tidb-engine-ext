--- conflicted
+++ resolved
@@ -18,11 +18,7 @@
 encryption = { workspace = true }
 error_code = { workspace = true }
 file_system = { workspace = true }
-<<<<<<< HEAD
-kvproto = { git = "https://github.com/pingcap/kvproto.git" }
-=======
 kvproto = { workspace = true }
->>>>>>> 7a3764fc
 openssl = "0.10"
 protobuf = { version = "2.8", features = ["bytes"] }
 slog = { version = "2.3", features = ["max_level_trace", "release_max_level_debug"] }
