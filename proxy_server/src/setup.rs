--- conflicted
+++ resolved
@@ -144,20 +144,17 @@
                 .unwrap(),
         ),
     );
-<<<<<<< HEAD
     const DEFAULT_ENGINE_ROLE_LABEL_KEY: &str = "engine_role";
     if let Some(engine_role_value) = matches.value_of("engine-role-label") {
         config.server.labels.insert(
             DEFAULT_ENGINE_ROLE_LABEL_KEY.to_owned(),
             String::from(engine_role_value),
         );
-=======
-
+    }
     if let Some(unips_enabled_str) = matches.value_of("unips-enabled") {
         let enabled: u64 = unips_enabled_str.parse().unwrap_or_else(|e| {
             fatal!("invalid unips-enabled: {}", e);
         });
         proxy_config.engine_store.enable_unips = enabled == 1;
->>>>>>> c9070bf6
     }
 }