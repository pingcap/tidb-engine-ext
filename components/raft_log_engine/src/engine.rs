// Copyright 2019 TiKV Project Authors. Licensed under Apache-2.0.

use std::{
    fs,
    io::{Read, Result as IoResult, Seek, SeekFrom, Write},
    path::{Path, PathBuf},
    sync::Arc,
};

use encryption::{DataKeyManager, DecrypterReader, EncrypterWriter};
use engine_traits::{
    CacheStats, EncryptionKeyManager, EncryptionMethod, PerfContextExt, PerfContextKind, PerfLevel,
    RaftEngine, RaftEngineDebug, RaftEngineReadOnly, RaftLogBatch as RaftLogBatchTrait,
    RaftLogGcTask, Result,
};
use file_system::{IoOp, IoRateLimiter, IoType};
use kvproto::{
    metapb::Region,
    raft_serverpb::{
        RaftApplyState, RaftLocalState, RegionLocalState, StoreIdent, StoreRecoverState,
    },
};
use raft::eraftpb::Entry;
use raft_engine::{
    env::{DefaultFileSystem, FileSystem, Handle, WriteExt},
    Command, Engine as RawRaftEngine, Error as RaftEngineError, LogBatch, MessageExt,
};
pub use raft_engine::{Config as RaftEngineConfig, ReadableSize, RecoveryMode};
use tikv_util::Either;

use crate::perf_context::RaftEnginePerfContext;

// A special region ID representing store state.
const STORE_STATE_ID: u64 = 0;

#[derive(Clone)]
pub struct MessageExtTyped;

impl MessageExt for MessageExtTyped {
    type Entry = Entry;

    fn index(e: &Entry) -> u64 {
        e.index
    }
}

pub struct ManagedReader {
    inner: Either<
        <DefaultFileSystem as FileSystem>::Reader,
        DecrypterReader<<DefaultFileSystem as FileSystem>::Reader>,
    >,
    rate_limiter: Option<Arc<IoRateLimiter>>,
}

impl Seek for ManagedReader {
    fn seek(&mut self, pos: SeekFrom) -> IoResult<u64> {
        match self.inner.as_mut() {
            Either::Left(reader) => reader.seek(pos),
            Either::Right(reader) => reader.seek(pos),
        }
    }
}

impl Read for ManagedReader {
    fn read(&mut self, buf: &mut [u8]) -> IoResult<usize> {
        let mut size = buf.len();
        if let Some(ref mut limiter) = self.rate_limiter {
            size = limiter.request(IoType::ForegroundRead, IoOp::Read, size);
        }
        match self.inner.as_mut() {
            Either::Left(reader) => reader.read(&mut buf[..size]),
            Either::Right(reader) => reader.read(&mut buf[..size]),
        }
    }
}

pub struct ManagedWriter {
    inner: Either<
        <DefaultFileSystem as FileSystem>::Writer,
        EncrypterWriter<<DefaultFileSystem as FileSystem>::Writer>,
    >,
    rate_limiter: Option<Arc<IoRateLimiter>>,
}

impl Seek for ManagedWriter {
    fn seek(&mut self, pos: SeekFrom) -> IoResult<u64> {
        match self.inner.as_mut() {
            Either::Left(writer) => writer.seek(pos),
            Either::Right(writer) => writer.seek(pos),
        }
    }
}

impl Write for ManagedWriter {
    fn write(&mut self, buf: &[u8]) -> IoResult<usize> {
        let mut size = buf.len();
        if let Some(ref mut limiter) = self.rate_limiter {
            size = limiter.request(IoType::ForegroundWrite, IoOp::Write, size);
        }
        match self.inner.as_mut() {
            Either::Left(writer) => writer.write(&buf[..size]),
            Either::Right(writer) => writer.write(&buf[..size]),
        }
    }

    fn flush(&mut self) -> IoResult<()> {
        Ok(())
    }
}

impl WriteExt for ManagedWriter {
    fn truncate(&mut self, offset: usize) -> IoResult<()> {
        self.seek(SeekFrom::Start(offset as u64))?;
        match self.inner.as_mut() {
            Either::Left(writer) => writer.truncate(offset),
            Either::Right(writer) => writer.inner_mut().truncate(offset),
        }
    }

    fn allocate(&mut self, offset: usize, size: usize) -> IoResult<()> {
        match self.inner.as_mut() {
            Either::Left(writer) => writer.allocate(offset, size),
            Either::Right(writer) => writer.inner_mut().allocate(offset, size),
        }
    }
}

pub struct ManagedFileSystem {
    base_file_system: DefaultFileSystem,
    key_manager: Option<Arc<DataKeyManager>>,
    rate_limiter: Option<Arc<IoRateLimiter>>,
}

impl ManagedFileSystem {
    pub fn new(
        key_manager: Option<Arc<DataKeyManager>>,
        rate_limiter: Option<Arc<IoRateLimiter>>,
    ) -> Self {
        Self {
            base_file_system: DefaultFileSystem,
            key_manager,
            rate_limiter,
        }
    }
}

pub struct ManagedHandle {
    path: PathBuf,
    base: Arc<<DefaultFileSystem as FileSystem>::Handle>,
}

impl Handle for ManagedHandle {
    fn truncate(&self, offset: usize) -> IoResult<()> {
        self.base.truncate(offset)
    }

    fn file_size(&self) -> IoResult<usize> {
        self.base.file_size()
    }

    fn sync(&self) -> IoResult<()> {
        self.base.sync()
    }
}

impl FileSystem for ManagedFileSystem {
    type Handle = ManagedHandle;
    type Reader = ManagedReader;
    type Writer = ManagedWriter;

    fn create<P: AsRef<Path>>(&self, path: P) -> IoResult<Self::Handle> {
        let base = Arc::new(self.base_file_system.create(path.as_ref())?);
        if let Some(ref manager) = self.key_manager {
            manager.new_file(path.as_ref().to_str().unwrap())?;
        }
        Ok(ManagedHandle {
            path: path.as_ref().to_path_buf(),
            base,
        })
    }

    fn open<P: AsRef<Path>>(&self, path: P) -> IoResult<Self::Handle> {
        Ok(ManagedHandle {
            path: path.as_ref().to_path_buf(),
            base: Arc::new(self.base_file_system.open(path.as_ref())?),
        })
    }

    fn delete<P: AsRef<Path>>(&self, path: P) -> IoResult<()> {
        if let Some(ref manager) = self.key_manager {
            manager.delete_file(path.as_ref().to_str().unwrap())?;
        }
        self.base_file_system.delete(path)
    }

    fn rename<P: AsRef<Path>>(&self, src_path: P, dst_path: P) -> IoResult<()> {
        if let Some(ref manager) = self.key_manager {
            // Note: `rename` will reuse the old entryption info from `src_path`.
            let src_str = src_path.as_ref().to_str().unwrap();
            let dst_str = dst_path.as_ref().to_str().unwrap();
            manager.link_file(src_str, dst_str)?;
            let r = self
                .base_file_system
                .rename(src_path.as_ref(), dst_path.as_ref());
            let del_file = if r.is_ok() { src_str } else { dst_str };
            if let Err(e) = manager.delete_file(del_file) {
                warn!("fail to remove encryption metadata during 'rename'"; "err" => ?e);
            }
            r
        } else {
            self.base_file_system.rename(src_path, dst_path)
        }
    }

    fn reuse<P: AsRef<Path>>(&self, src_path: P, dst_path: P) -> IoResult<()> {
        if let Some(ref manager) = self.key_manager {
            // Note: In contrast to `rename`, `reuse` will make sure the encryption
            // metadata is properly updated by rotating the encryption key for safety,
            // when encryption flag is true. It won't rewrite the data blocks with
            // the updated encryption metadata. Therefore, the old encrypted data
            // won't be accessible after this calling.
            let src_str = src_path.as_ref().to_str().unwrap();
            let dst_str = dst_path.as_ref().to_str().unwrap();
            manager.new_file(dst_path.as_ref().to_str().unwrap())?;
            let r = self
                .base_file_system
                .rename(src_path.as_ref(), dst_path.as_ref());
            let del_file = if r.is_ok() { src_str } else { dst_str };
            if let Err(e) = manager.delete_file(del_file) {
                warn!("fail to remove encryption metadata during 'reuse'"; "err" => ?e);
            }
            r
        } else {
            self.base_file_system.rename(src_path, dst_path)
        }
    }

    fn exists_metadata<P: AsRef<Path>>(&self, path: P) -> bool {
        if let Some(ref manager) = self.key_manager {
            if let Ok(info) = manager.get_file(path.as_ref().to_str().unwrap()) {
                if info.method != EncryptionMethod::Plaintext {
                    return true;
                }
            }
        }
        self.base_file_system.exists_metadata(path)
    }

    fn delete_metadata<P: AsRef<Path>>(&self, path: P) -> IoResult<()> {
        if let Some(ref manager) = self.key_manager {
            // Note: no error if the file doesn't exist.
            manager.delete_file(path.as_ref().to_str().unwrap())?;
        }
        self.base_file_system.delete_metadata(path)
    }

    fn new_reader(&self, handle: Arc<Self::Handle>) -> IoResult<Self::Reader> {
        let base_reader = self.base_file_system.new_reader(handle.base.clone())?;
        if let Some(ref key_manager) = self.key_manager {
            Ok(ManagedReader {
                inner: Either::Right(key_manager.open_file_with_reader(&handle.path, base_reader)?),
                rate_limiter: self.rate_limiter.clone(),
            })
        } else {
            Ok(ManagedReader {
                inner: Either::Left(base_reader),
                rate_limiter: self.rate_limiter.clone(),
            })
        }
    }

    fn new_writer(&self, handle: Arc<Self::Handle>) -> IoResult<Self::Writer> {
        let base_writer = self.base_file_system.new_writer(handle.base.clone())?;

        if let Some(ref key_manager) = self.key_manager {
            Ok(ManagedWriter {
                inner: Either::Right(key_manager.open_file_with_writer(
                    &handle.path,
                    base_writer,
                    false,
                )?),
                rate_limiter: self.rate_limiter.clone(),
            })
        } else {
            Ok(ManagedWriter {
                inner: Either::Left(base_writer),
                rate_limiter: self.rate_limiter.clone(),
            })
        }
    }
}

#[derive(Clone)]
pub struct RaftLogEngine(Arc<RawRaftEngine<ManagedFileSystem>>);

impl RaftLogEngine {
    pub fn new(
        config: RaftEngineConfig,
        key_manager: Option<Arc<DataKeyManager>>,
        rate_limiter: Option<Arc<IoRateLimiter>>,
    ) -> Result<Self> {
        let file_system = Arc::new(ManagedFileSystem::new(key_manager, rate_limiter));
        Ok(RaftLogEngine(Arc::new(
            RawRaftEngine::open_with_file_system(config, file_system).map_err(transfer_error)?,
        )))
    }

    pub fn path(&self) -> &str {
        self.0.path()
    }

    /// If path is not an empty directory, we say db exists.
    pub fn exists(path: &str) -> bool {
        let path = Path::new(path);
        if !path.exists() || !path.is_dir() {
            return false;
        }
        fs::read_dir(path).unwrap().next().is_some()
    }

    pub fn raft_groups(&self) -> Vec<u64> {
        self.0.raft_groups()
    }

    pub fn first_index(&self, raft_id: u64) -> Option<u64> {
        self.0.first_index(raft_id)
    }

    pub fn last_index(&self, raft_id: u64) -> Option<u64> {
        self.0.last_index(raft_id)
    }
}

impl PerfContextExt for RaftLogEngine {
    type PerfContext = RaftEnginePerfContext;

    fn get_perf_context(&self, _level: PerfLevel, _kind: PerfContextKind) -> Self::PerfContext {
        RaftEnginePerfContext
    }
}

#[derive(Default)]
pub struct RaftLogBatch(LogBatch);

const RAFT_LOG_STATE_KEY: &[u8] = b"R";
const STORE_IDENT_KEY: &[u8] = &[0x01];
const PREPARE_BOOTSTRAP_REGION_KEY: &[u8] = &[0x02];
const REGION_STATE_KEY: &[u8] = &[0x03];
const APPLY_STATE_KEY: &[u8] = &[0x04];
const RECOVER_STATE_KEY: &[u8] = &[0x05];

impl RaftLogBatchTrait for RaftLogBatch {
    fn append(&mut self, raft_group_id: u64, entries: Vec<Entry>) -> Result<()> {
        self.0
            .add_entries::<MessageExtTyped>(raft_group_id, &entries)
            .map_err(transfer_error)
    }

    fn cut_logs(&mut self, _: u64, _: u64, _: u64) {
        // It's unnecessary because overlapped entries can be handled in
        // `append`.
    }

    fn put_raft_state(&mut self, raft_group_id: u64, state: &RaftLocalState) -> Result<()> {
        self.0
            .put_message(raft_group_id, RAFT_LOG_STATE_KEY.to_vec(), state)
            .map_err(transfer_error)
    }

    fn persist_size(&self) -> usize {
        self.0.approximate_size()
    }

    fn is_empty(&self) -> bool {
        self.0.is_empty()
    }

    fn merge(&mut self, mut src: Self) -> Result<()> {
        self.0.merge(&mut src.0).map_err(transfer_error)
    }

    fn put_store_ident(&mut self, ident: &StoreIdent) -> Result<()> {
        self.0
            .put_message(STORE_STATE_ID, STORE_IDENT_KEY.to_vec(), ident)
            .map_err(transfer_error)
    }

    fn put_prepare_bootstrap_region(&mut self, region: &Region) -> Result<()> {
        self.0
            .put_message(
                STORE_STATE_ID,
                PREPARE_BOOTSTRAP_REGION_KEY.to_vec(),
                region,
            )
            .map_err(transfer_error)
    }

    fn remove_prepare_bootstrap_region(&mut self) -> Result<()> {
        self.0
            .delete(STORE_STATE_ID, PREPARE_BOOTSTRAP_REGION_KEY.to_vec());
        Ok(())
    }

    fn put_region_state(&mut self, raft_group_id: u64, state: &RegionLocalState) -> Result<()> {
        self.0
            .put_message(raft_group_id, REGION_STATE_KEY.to_vec(), state)
            .map_err(transfer_error)
    }

    fn put_apply_state(&mut self, raft_group_id: u64, state: &RaftApplyState) -> Result<()> {
        self.0
            .put_message(raft_group_id, APPLY_STATE_KEY.to_vec(), state)
            .map_err(transfer_error)
    }
}

impl RaftEngineReadOnly for RaftLogEngine {
    fn get_raft_state(&self, raft_group_id: u64) -> Result<Option<RaftLocalState>> {
        self.0
            .get_message(raft_group_id, RAFT_LOG_STATE_KEY)
            .map_err(transfer_error)
    }

    fn get_entry(&self, raft_group_id: u64, index: u64) -> Result<Option<Entry>> {
        self.0
            .get_entry::<MessageExtTyped>(raft_group_id, index)
            .map_err(transfer_error)
    }

    fn fetch_entries_to(
        &self,
        raft_group_id: u64,
        begin: u64,
        end: u64,
        max_size: Option<usize>,
        to: &mut Vec<Entry>,
    ) -> Result<usize> {
        self.0
            .fetch_entries_to::<MessageExtTyped>(raft_group_id, begin, end, max_size, to)
            .map_err(transfer_error)
    }

    fn get_all_entries_to(&self, raft_group_id: u64, buf: &mut Vec<Entry>) -> Result<()> {
        if let Some(first) = self.0.first_index(raft_group_id) {
            let last = self.0.last_index(raft_group_id).unwrap();
            buf.reserve((last - first + 1) as usize);
            self.fetch_entries_to(raft_group_id, first, last + 1, None, buf)?;
        }
        Ok(())
    }

    fn is_empty(&self) -> Result<bool> {
        self.get_store_ident().map(|i| i.is_none())
    }

    fn get_store_ident(&self) -> Result<Option<StoreIdent>> {
        self.0
            .get_message(STORE_STATE_ID, STORE_IDENT_KEY)
            .map_err(transfer_error)
    }

    fn get_prepare_bootstrap_region(&self) -> Result<Option<Region>> {
        self.0
            .get_message(STORE_STATE_ID, PREPARE_BOOTSTRAP_REGION_KEY)
            .map_err(transfer_error)
    }

    fn get_region_state(&self, raft_group_id: u64) -> Result<Option<RegionLocalState>> {
        self.0
            .get_message(raft_group_id, REGION_STATE_KEY)
            .map_err(transfer_error)
    }

    fn get_apply_state(&self, raft_group_id: u64) -> Result<Option<RaftApplyState>> {
        self.0
            .get_message(raft_group_id, APPLY_STATE_KEY)
            .map_err(transfer_error)
    }

    fn get_recover_state(&self) -> Result<Option<StoreRecoverState>> {
        self.0
            .get_message(STORE_STATE_ID, RECOVER_STATE_KEY)
            .map_err(transfer_error)
    }
}

impl RaftEngineDebug for RaftLogEngine {
    fn scan_entries<F>(&self, raft_group_id: u64, mut f: F) -> Result<()>
    where
        F: FnMut(&Entry) -> Result<bool>,
    {
        if let Some(first_index) = self.first_index(raft_group_id) {
            for idx in first_index..=self.last_index(raft_group_id).unwrap() {
                if let Some(entry) = self.get_entry(raft_group_id, idx)? {
                    if !f(&entry)? {
                        break;
                    }
                }
            }
        }
        Ok(())
    }
}

impl RaftEngine for RaftLogEngine {
    type LogBatch = RaftLogBatch;

    fn log_batch(&self, capacity: usize) -> Self::LogBatch {
        RaftLogBatch(LogBatch::with_capacity(capacity))
    }

    fn sync(&self) -> Result<()> {
        self.0.sync().map_err(transfer_error)
    }

    fn consume(&self, batch: &mut Self::LogBatch, sync: bool) -> Result<usize> {
        self.0.write(&mut batch.0, sync).map_err(transfer_error)
    }

    fn consume_and_shrink(
        &self,
        batch: &mut Self::LogBatch,
        sync: bool,
        _: usize,
        _: usize,
    ) -> Result<usize> {
        self.0.write(&mut batch.0, sync).map_err(transfer_error)
    }

    fn clean(
        &self,
        raft_group_id: u64,
        _: u64,
        _: &RaftLocalState,
        batch: &mut RaftLogBatch,
    ) -> Result<()> {
        batch.0.add_command(raft_group_id, Command::Clean);
        Ok(())
    }

    fn append(&self, raft_group_id: u64, entries: Vec<Entry>) -> Result<usize> {
        let mut batch = Self::LogBatch::default();
        batch
            .0
            .add_entries::<MessageExtTyped>(raft_group_id, &entries)
            .map_err(transfer_error)?;
        self.0.write(&mut batch.0, false).map_err(transfer_error)
    }

    fn put_store_ident(&self, ident: &StoreIdent) -> Result<()> {
        let mut batch = Self::LogBatch::default();
        batch
            .0
            .put_message(STORE_STATE_ID, STORE_IDENT_KEY.to_vec(), ident)
            .map_err(transfer_error)?;
        self.0.write(&mut batch.0, true).map_err(transfer_error)?;
        Ok(())
    }

    fn put_raft_state(&self, raft_group_id: u64, state: &RaftLocalState) -> Result<()> {
        let mut batch = Self::LogBatch::default();
        batch
            .0
            .put_message(raft_group_id, RAFT_LOG_STATE_KEY.to_vec(), state)
            .map_err(transfer_error)?;
        self.0.write(&mut batch.0, false).map_err(transfer_error)?;
        Ok(())
    }

    fn gc(&self, raft_group_id: u64, from: u64, to: u64) -> Result<usize> {
        self.batch_gc(vec![RaftLogGcTask {
            raft_group_id,
            from,
            to,
        }])
    }

    fn batch_gc(&self, tasks: Vec<RaftLogGcTask>) -> Result<usize> {
        let mut batch = self.log_batch(tasks.len());
        let mut old_first_index = Vec::with_capacity(tasks.len());
        for task in &tasks {
            batch
                .0
                .add_command(task.raft_group_id, Command::Compact { index: task.to });
            old_first_index.push(self.0.first_index(task.raft_group_id));
        }

        self.0.write(&mut batch.0, false).map_err(transfer_error)?;

        let mut total = 0;
        for (old_first_index, task) in old_first_index.iter().zip(tasks) {
            let new_first_index = self.0.first_index(task.raft_group_id);
            if let (Some(old), Some(new)) = (old_first_index, new_first_index) {
                total += new.saturating_sub(*old);
            }
        }
        Ok(total as usize)
    }

    fn need_manual_purge(&self) -> bool {
        true
    }

    fn manual_purge(&self) -> Result<Vec<u64>> {
        self.0.purge_expired_files().map_err(transfer_error)
    }

    /// Flush current cache stats.
    fn flush_stats(&self) -> Option<CacheStats> {
        None
    }

    fn dump_stats(&self) -> Result<String> {
        // Raft engine won't dump anything.
        Ok("".to_owned())
    }

    fn get_engine_size(&self) -> Result<u64> {
        Ok(self.0.get_used_size() as u64)
    }

<<<<<<< HEAD
=======
    fn get_engine_path(&self) -> &str {
        self.path()
    }

>>>>>>> 616b4402
    fn for_each_raft_group<E, F>(&self, f: &mut F) -> std::result::Result<(), E>
    where
        F: FnMut(u64) -> std::result::Result<(), E>,
        E: From<engine_traits::Error>,
    {
        for id in self.0.raft_groups() {
            if id != STORE_STATE_ID {
                f(id)?;
            }
        }
        Ok(())
    }

    fn put_recover_state(&self, state: &StoreRecoverState) -> Result<()> {
        let mut batch = Self::LogBatch::default();
        batch
            .0
            .put_message(STORE_STATE_ID, RECOVER_STATE_KEY.to_vec(), state)
            .map_err(transfer_error)?;
        self.0.write(&mut batch.0, true).map_err(transfer_error)?;
        Ok(())
    }
}

fn transfer_error(e: RaftEngineError) -> engine_traits::Error {
    match e {
        RaftEngineError::EntryCompacted => engine_traits::Error::EntriesCompacted,
        RaftEngineError::EntryNotFound => engine_traits::Error::EntriesUnavailable,
        e => {
            let e = box_err!(e);
            engine_traits::Error::Other(e)
        }
    }
}<|MERGE_RESOLUTION|>--- conflicted
+++ resolved
@@ -619,13 +619,10 @@
         Ok(self.0.get_used_size() as u64)
     }
 
-<<<<<<< HEAD
-=======
     fn get_engine_path(&self) -> &str {
         self.path()
     }
 
->>>>>>> 616b4402
     fn for_each_raft_group<E, F>(&self, f: &mut F) -> std::result::Result<(), E>
     where
         F: FnMut(u64) -> std::result::Result<(), E>,
