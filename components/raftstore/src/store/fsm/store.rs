// Copyright 2016 TiKV Project Authors. Licensed under Apache-2.0.

use batch_system::{BasicMailbox, BatchRouter, BatchSystem, Fsm, HandlerBuilder, PollHandler};
use crossbeam::channel::{TryRecvError, TrySendError};
use engine::rocks;
use engine::DB;
use engine_rocks::{
    Compat, RocksCompactionJobInfo, RocksEngine, RocksWriteBatch, RocksWriteBatchVec,
};
use engine_rocks::{PerfContext, PerfLevel};
use engine_traits::{
    CompactionJobInfo, Iterable, KvEngine, Mutable, Peekable, WriteBatch, WriteBatchExt,
    WriteBatchVecExt, WriteOptions,
};
use engine_traits::{CF_DEFAULT, CF_LOCK, CF_RAFT, CF_WRITE};
use futures::Future;
use kvproto::import_sstpb::SstMeta;
use kvproto::metapb::{self, Region, RegionEpoch};
use kvproto::pdpb::StoreStats;
use kvproto::raft_cmdpb::{AdminCmdType, AdminRequest};
use kvproto::raft_serverpb::{ExtraMessageType, PeerState, RaftMessage, RegionLocalState};
use protobuf::Message;
use raft::StateRole;
use std::cmp::{Ord, Ordering as CmpOrdering};
use std::collections::BTreeMap;
use std::collections::Bound::{Excluded, Included, Unbounded};
use std::ops::Deref;
use std::sync::atomic::{AtomicUsize, Ordering};
use std::sync::{Arc, Mutex};
use std::time::{Duration, Instant};
use std::{mem, thread, u64};
use time::{self, Timespec};

use crate::coprocessor::split_observer::SplitObserver;
use crate::coprocessor::{BoxAdminObserver, CoprocessorHost, RegionChangeEvent};
use crate::observe_perf_context_type;
use crate::report_perf_context;
use crate::store::config::Config;
use crate::store::fsm::metrics::*;
use crate::store::fsm::peer::{
    maybe_destroy_source, new_admin_request, PeerFsm, PeerFsmDelegate, SenderFsmPair,
};
#[cfg(feature = "failpoints")]
use crate::store::fsm::ApplyTaskRes;
use crate::store::fsm::{
    create_apply_batch_system, ApplyBatchSystem, ApplyPollerBuilder, ApplyRouter, ApplyTask,
    CollectedReady,
};
use crate::store::fsm::{ApplyNotifier, RegionProposal};
use crate::store::local_metrics::RaftMetrics;
use crate::store::metrics::*;
use crate::store::peer_storage::{self, HandleRaftReadyContext};
use crate::store::transport::Transport;
use crate::store::util::{is_initial_msg, PerfContextStatistics};
use crate::store::worker::{
    AutoSplitController, CleanupRunner, CleanupSSTRunner, CleanupSSTTask, CleanupTask,
    CompactRunner, CompactTask, ConsistencyCheckRunner, ConsistencyCheckTask, PdRunner,
    RaftlogGcRunner, RaftlogGcTask, ReadDelegate, RegionRunner, RegionTask, SplitCheckTask,
};
use crate::store::PdTask;
use crate::store::PeerTicks;
use crate::store::{
    util, Callback, CasualMessage, MergeResultKind, PeerMsg, RaftCommand, SignificantMsg,
    SnapManager, StoreMsg, StoreTick,
};

use crate::Result;
use engine::Engines;
use engine_rocks::{CompactedEvent, CompactionListener};
use keys::{self, data_end_key, data_key, enc_end_key, enc_start_key};
use pd_client::PdClient;
use sst_importer::SSTImporter;
use tikv_util::collections::HashMap;
use tikv_util::config::{Tracker, VersionTrack};
use tikv_util::future::poll_future_notify;
use tikv_util::mpsc::{self, LooseBoundedSender, Receiver};
use tikv_util::time::{duration_to_sec, Instant as TiInstant};
use tikv_util::timer::SteadyTimer;
use tikv_util::worker::{FutureScheduler, FutureWorker, Scheduler, Worker};
use tikv_util::{is_zero_duration, sys as sys_util, Either, RingQueue};

type Key = Vec<u8>;

const KV_WB_SHRINK_SIZE: usize = 256 * 1024;
const RAFT_WB_SHRINK_SIZE: usize = 1024 * 1024;
pub const PENDING_MSG_CAP: usize = 100;
const UNREACHABLE_BACKOFF: Duration = Duration::from_secs(10);

pub struct StoreInfo {
    pub engine: Arc<DB>,
    pub capacity: u64,
}

pub struct StoreMeta {
    /// store id
    pub store_id: Option<u64>,
    /// region_end_key -> region_id
    pub region_ranges: BTreeMap<Vec<u8>, u64>,
    /// region_id -> region
    pub regions: HashMap<u64, Region>,
    /// region_id -> reader
    pub readers: HashMap<u64, ReadDelegate>,
    /// `MsgRequestPreVote`, `MsgRequestVote` or `MsgAppend` messages from newly split Regions shouldn't be
    /// dropped if there is no such Region in this store now. So the messages are recorded temporarily and
    /// will be handled later.
    pub pending_msgs: RingQueue<RaftMessage>,
    /// The regions with pending snapshots.
    pub pending_snapshot_regions: Vec<Region>,
    /// A marker used to indicate the peer of a Region has received a merge target message and waits to be destroyed.
    /// target_region_id -> (source_region_id -> merge_target_region)
    pub pending_merge_targets: HashMap<u64, HashMap<u64, metapb::Region>>,
    /// An inverse mapping of `pending_merge_targets` used to let source peer help target peer to clean up related entry.
    /// source_region_id -> target_region_id
    pub targets_map: HashMap<u64, u64>,
    /// `atomic_snap_regions` and `destroyed_region_for_snap` are used for making destroy overlapped regions
    /// and apply snapshot atomically.
    /// region_id -> wait_destroy_regions_map(source_region_id -> is_ready)
    /// A target peer must wait for all source peer to ready before applying snapshot.
    pub atomic_snap_regions: HashMap<u64, HashMap<u64, bool>>,
    /// source_region_id -> need_atomic
    /// Used for reminding the source peer to switch to ready in `atomic_snap_regions`.
    pub destroyed_region_for_snap: HashMap<u64, bool>,
}

impl StoreMeta {
    pub fn new(vote_capacity: usize) -> StoreMeta {
        StoreMeta {
            store_id: None,
            region_ranges: BTreeMap::default(),
            regions: HashMap::default(),
            readers: HashMap::default(),
            pending_msgs: RingQueue::with_capacity(vote_capacity),
            pending_snapshot_regions: Vec::default(),
            pending_merge_targets: HashMap::default(),
            targets_map: HashMap::default(),
            atomic_snap_regions: HashMap::default(),
            destroyed_region_for_snap: HashMap::default(),
        }
    }

    #[inline]
    pub fn set_region(
        &mut self,
        host: &CoprocessorHost,
        region: Region,
        peer: &mut crate::store::Peer,
    ) {
        let prev = self.regions.insert(region.get_id(), region.clone());
        if prev.map_or(true, |r| r.get_id() != region.get_id()) {
            // TODO: may not be a good idea to panic when holding a lock.
            panic!("{} region corrupted", peer.tag);
        }
        let reader = self.readers.get_mut(&region.get_id()).unwrap();
        peer.set_region(host, reader, region);
    }
}

#[derive(Clone)]
pub struct RaftRouter<E: KvEngine> {
    pub router: BatchRouter<PeerFsm<E>, StoreFsm>,
}

impl<E: KvEngine> Deref for RaftRouter<E> {
    type Target = BatchRouter<PeerFsm<E>, StoreFsm>;

    fn deref(&self) -> &BatchRouter<PeerFsm<E>, StoreFsm> {
        &self.router
    }
}

impl<E: KvEngine> RaftRouter<E> {
    pub fn send_raft_message(
        &self,
        mut msg: RaftMessage,
    ) -> std::result::Result<(), TrySendError<RaftMessage>> {
        let id = msg.get_region_id();
        match self.try_send(id, PeerMsg::RaftMessage(msg)) {
            Either::Left(Ok(())) => return Ok(()),
            Either::Left(Err(TrySendError::Full(PeerMsg::RaftMessage(m)))) => {
                return Err(TrySendError::Full(m));
            }
            Either::Left(Err(TrySendError::Disconnected(PeerMsg::RaftMessage(m)))) => {
                return Err(TrySendError::Disconnected(m));
            }
            Either::Right(PeerMsg::RaftMessage(m)) => msg = m,
            _ => unreachable!(),
        }
        match self.send_control(StoreMsg::RaftMessage(msg)) {
            Ok(()) => Ok(()),
            Err(TrySendError::Full(StoreMsg::RaftMessage(m))) => Err(TrySendError::Full(m)),
            Err(TrySendError::Disconnected(StoreMsg::RaftMessage(m))) => {
                Err(TrySendError::Disconnected(m))
            }
            _ => unreachable!(),
        }
    }

    pub fn send_raft_command_with_cb(
        &self,
        req: kvproto::raft_cmdpb::RaftCmdRequest,
        cb: Callback<E>,
    ) -> std::result::Result<(), TrySendError<RaftCommand<E>>> {
        let cmd = RaftCommand::new(req, cb);
        self.send_raft_command(cmd)
    }

    #[inline]
    pub fn send_raft_command(
        &self,
        cmd: RaftCommand<E>,
    ) -> std::result::Result<(), TrySendError<RaftCommand<E>>> {
        let region_id = cmd.request.get_header().get_region_id();
        match self.send(region_id, PeerMsg::RaftCommand(cmd)) {
            Ok(()) => Ok(()),
            Err(TrySendError::Full(PeerMsg::RaftCommand(cmd))) => Err(TrySendError::Full(cmd)),
            Err(TrySendError::Disconnected(PeerMsg::RaftCommand(cmd))) => {
                Err(TrySendError::Disconnected(cmd))
            }
            _ => unreachable!(),
        }
    }

    fn report_unreachable(&self, store_id: u64) {
        self.broadcast_normal(|| {
            PeerMsg::SignificantMsg(SignificantMsg::StoreUnreachable { store_id })
        });
    }
}

#[derive(Default)]
pub struct PeerTickBatch {
    pub ticks: Vec<Box<dyn FnOnce() + Send>>,
    pub wait_duration: Duration,
}

impl Clone for PeerTickBatch {
    fn clone(&self) -> PeerTickBatch {
        PeerTickBatch {
            ticks: vec![],
            wait_duration: self.wait_duration,
        }
    }
}

pub struct PollContext<T, C: 'static> {
    /// The count of processed normal Fsm.
    pub processed_fsm_count: usize,
    pub cfg: Config,
    pub store: metapb::Store,
    pub pd_scheduler: FutureScheduler<PdTask>,
    pub consistency_check_scheduler: Scheduler<ConsistencyCheckTask<RocksEngine>>,
    pub split_check_scheduler: Scheduler<SplitCheckTask>,
    // handle Compact, CleanupSST task
    pub cleanup_scheduler: Scheduler<CleanupTask>,
    pub raftlog_gc_scheduler: Scheduler<RaftlogGcTask<RocksEngine>>,
    pub region_scheduler: Scheduler<RegionTask>,
    pub apply_router: ApplyRouter,
    pub router: RaftRouter<RocksEngine>,
    pub importer: Arc<SSTImporter>,
    pub store_meta: Arc<Mutex<StoreMeta>>,
    pub raft_metrics: RaftMetrics,
    pub snap_mgr: SnapManager,
    pub applying_snap_count: Arc<AtomicUsize>,
    pub coprocessor_host: CoprocessorHost,
    pub timer: SteadyTimer,
    pub trans: T,
    pub pd_client: Arc<C>,
    pub global_stat: GlobalStoreStat,
    pub store_stat: LocalStoreStat,
    pub engines: Engines,
    pub kv_wb: RocksWriteBatch,
    pub raft_wb: RocksWriteBatch,
    pub pending_count: usize,
    pub sync_log: bool,
    pub has_ready: bool,
    pub ready_res: Vec<CollectedReady>,
    pub need_flush_trans: bool,
    pub current_time: Option<Timespec>,
    pub perf_context_statistics: PerfContextStatistics,
    pub tick_batch: Vec<PeerTickBatch>,
    pub node_start_time: Option<TiInstant>,
}

impl<T, C> HandleRaftReadyContext for PollContext<T, C> {
    fn wb_mut(&mut self) -> (&mut RocksWriteBatch, &mut RocksWriteBatch) {
        (&mut self.kv_wb, &mut self.raft_wb)
    }

    #[inline]
    fn kv_wb_mut(&mut self) -> &mut RocksWriteBatch {
        &mut self.kv_wb
    }

    #[inline]
    fn raft_wb_mut(&mut self) -> &mut RocksWriteBatch {
        &mut self.raft_wb
    }

    #[inline]
    fn sync_log(&self) -> bool {
        self.sync_log
    }

    #[inline]
    fn set_sync_log(&mut self, sync: bool) {
        self.sync_log = sync;
    }
}

impl<T, C> PollContext<T, C> {
    #[inline]
    pub fn store_id(&self) -> u64 {
        self.store.get_id()
    }

    /// Timeout is calculated from TiKV start, the node should not become
    /// hibernated if it still within the hibernate timeout, see
    /// https://github.com/tikv/tikv/issues/7747
    pub fn is_hibernate_timeout(&mut self) -> bool {
        let timeout = match self.node_start_time {
            Some(t) => t.elapsed() >= self.cfg.hibernate_timeout.0,
            None => return true,
        };
        if timeout {
            self.node_start_time = None;
        }
        timeout
    }

    pub fn update_ticks_timeout(&mut self) {
        self.tick_batch[PeerTicks::RAFT.bits() as usize].wait_duration =
            self.cfg.raft_base_tick_interval.0;
        self.tick_batch[PeerTicks::RAFT_LOG_GC.bits() as usize].wait_duration =
            self.cfg.raft_log_gc_tick_interval.0;
        self.tick_batch[PeerTicks::PD_HEARTBEAT.bits() as usize].wait_duration =
            self.cfg.pd_heartbeat_tick_interval.0;
        self.tick_batch[PeerTicks::SPLIT_REGION_CHECK.bits() as usize].wait_duration =
            self.cfg.split_region_check_tick_interval.0;
        self.tick_batch[PeerTicks::CHECK_PEER_STALE_STATE.bits() as usize].wait_duration =
            self.cfg.peer_stale_state_check_interval.0;
        self.tick_batch[PeerTicks::CHECK_MERGE.bits() as usize].wait_duration =
            self.cfg.merge_check_tick_interval.0;
    }
}

impl<T: Transport, C> PollContext<T, C> {
    #[inline]
    fn schedule_store_tick(&self, tick: StoreTick, timeout: Duration) {
        if !is_zero_duration(&timeout) {
            let mb = self.router.control_mailbox();
            let delay = self
                .timer
                .delay(timeout)
                .map(move |_| {
                    if let Err(e) = mb.force_send(StoreMsg::Tick(tick)) {
                        info!(
                            "failed to schedule store tick, are we shutting down?";
                            "tick" => ?tick,
                            "err" => ?e
                        );
                    }
                })
                .map_err(move |e| {
                    panic!("tick {:?} is lost due to timeout error: {:?}", tick, e);
                });
            poll_future_notify(delay);
        }
    }

    pub fn handle_stale_msg(
        &mut self,
        msg: &RaftMessage,
        cur_epoch: RegionEpoch,
        need_gc: bool,
        target_region: Option<metapb::Region>,
    ) {
        let region_id = msg.get_region_id();
        let from_peer = msg.get_from_peer();
        let to_peer = msg.get_to_peer();
        let msg_type = msg.get_message().get_msg_type();

        if !need_gc {
            info!(
                "raft message is stale, ignore it";
                "region_id" => region_id,
                "current_region_epoch" => ?cur_epoch,
                "msg_type" => ?msg_type,
            );
            self.raft_metrics.message_dropped.stale_msg += 1;
            return;
        }

        info!(
            "raft message is stale, tell to gc";
            "region_id" => region_id,
            "current_region_epoch" => ?cur_epoch,
            "msg_type" => ?msg_type,
        );

        let mut gc_msg = RaftMessage::default();
        gc_msg.set_region_id(region_id);
        gc_msg.set_from_peer(to_peer.clone());
        gc_msg.set_to_peer(from_peer.clone());
        gc_msg.set_region_epoch(cur_epoch);
        if let Some(r) = target_region {
            gc_msg.set_merge_target(r);
        } else {
            gc_msg.set_is_tombstone(true);
        }
        if let Err(e) = self.trans.send(gc_msg) {
            error!(?e;
                "send gc message failed";
                "region_id" => region_id,
            );
        }
        self.need_flush_trans = true;
    }
}

struct Store {
    // store id, before start the id is 0.
    id: u64,
    last_compact_checked_key: Key,
    stopped: bool,
    start_time: Option<Timespec>,
    consistency_check_time: HashMap<u64, Instant>,
    last_unreachable_report: HashMap<u64, Instant>,
}

pub struct StoreFsm {
    store: Store,
    receiver: Receiver<StoreMsg>,
}

impl StoreFsm {
    pub fn new(cfg: &Config) -> (LooseBoundedSender<StoreMsg>, Box<StoreFsm>) {
        let (tx, rx) = mpsc::loose_bounded(cfg.notify_capacity);
        let fsm = Box::new(StoreFsm {
            store: Store {
                id: 0,
                last_compact_checked_key: keys::DATA_MIN_KEY.to_vec(),
                stopped: false,
                start_time: None,
                consistency_check_time: HashMap::default(),
                last_unreachable_report: HashMap::default(),
            },
            receiver: rx,
        });
        (tx, fsm)
    }
}

impl Fsm for StoreFsm {
    type Message = StoreMsg;

    #[inline]
    fn is_stopped(&self) -> bool {
        self.store.stopped
    }
}

struct StoreFsmDelegate<'a, T: 'static, C: 'static> {
    fsm: &'a mut StoreFsm,
    ctx: &'a mut PollContext<T, C>,
}

impl<'a, T: Transport, C: PdClient> StoreFsmDelegate<'a, T, C> {
    fn on_tick(&mut self, tick: StoreTick) {
        let t = TiInstant::now_coarse();
        match tick {
            StoreTick::PdStoreHeartbeat => self.on_pd_store_heartbeat_tick(),
            StoreTick::SnapGc => self.on_snap_mgr_gc(),
            StoreTick::CompactLockCf => self.on_compact_lock_cf(),
            StoreTick::CompactCheck => self.on_compact_check_tick(),
            StoreTick::ConsistencyCheck => self.on_consistency_check_tick(),
            StoreTick::CleanupImportSST => self.on_cleanup_import_sst_tick(),
        }
        let elapsed = t.elapsed();
        RAFT_EVENT_DURATION
            .with_label_values(&[tick.tag()])
            .observe(duration_to_sec(elapsed) as f64);
        slow_log!(
            elapsed,
            "[store {}] handle timeout {:?}",
            self.fsm.store.id,
            tick
        );
    }

    fn handle_msgs(&mut self, msgs: &mut Vec<StoreMsg>) {
        for m in msgs.drain(..) {
            match m {
                StoreMsg::Tick(tick) => self.on_tick(tick),
                StoreMsg::RaftMessage(msg) => {
                    if let Err(e) = self.on_raft_message(msg) {
                        error!(?e;
                            "handle raft message failed";
                            "store_id" => self.fsm.store.id,
                        );
                    }
                }
                StoreMsg::CompactedEvent(event) => self.on_compaction_finished(event),
                StoreMsg::ValidateSSTResult { invalid_ssts } => {
                    self.on_validate_sst_result(invalid_ssts)
                }
                StoreMsg::ClearRegionSizeInRange { start_key, end_key } => {
                    self.clear_region_size_in_range(&start_key, &end_key)
                }
                StoreMsg::StoreUnreachable { store_id } => {
                    self.on_store_unreachable(store_id);
                }
                StoreMsg::Start { store } => self.start(store),
                #[cfg(any(test, feature = "testexport"))]
                StoreMsg::Validate(f) => f(&self.ctx.cfg),
            }
        }
    }

    fn start(&mut self, store: metapb::Store) {
        if self.fsm.store.start_time.is_some() {
            panic!(
                "[store {}] unable to start again with meta {:?}",
                self.fsm.store.id, store
            );
        }
        self.fsm.store.id = store.get_id();
        self.fsm.store.start_time = Some(time::get_time());
        self.register_cleanup_import_sst_tick();
        self.register_compact_check_tick();
        self.register_pd_store_heartbeat_tick();
        self.register_compact_lock_cf_tick();
        self.register_snap_mgr_gc_tick();
        self.register_consistency_check_tick();
    }
}

pub struct RaftPoller<T: 'static, C: 'static> {
    tag: String,
    store_msg_buf: Vec<StoreMsg>,
    peer_msg_buf: Vec<PeerMsg<RocksEngine>>,
    previous_metrics: RaftMetrics,
    timer: TiInstant,
    poll_ctx: PollContext<T, C>,
    pending_proposals: Vec<RegionProposal>,
    messages_per_tick: usize,
    cfg_tracker: Tracker<Config>,
    last_sync_time: tikv_util::time::Instant,
    batch_retry_recv_timeout: Duration,
}

impl<T: Transport, C: PdClient> RaftPoller<T, C> {
    fn handle_raft_ready(&mut self, peers: &mut [Box<PeerFsm<RocksEngine>>]) {
        // Only enable the fail point when the store id is equal to 3, which is
        // the id of slow store in tests.
        fail_point!("on_raft_ready", self.poll_ctx.store_id() == 3, |_| {});
        if !self.pending_proposals.is_empty() {
            for prop in self.pending_proposals.drain(..) {
                self.poll_ctx
                    .apply_router
                    .schedule_task(prop.region_id, ApplyTask::Proposal(prop));
            }
        }
        if self.poll_ctx.need_flush_trans
            && (!self.poll_ctx.kv_wb.is_empty() || !self.poll_ctx.raft_wb.is_empty())
        {
            self.poll_ctx.trans.flush();
            self.poll_ctx.need_flush_trans = false;
        }
        let ready_cnt = self.poll_ctx.ready_res.len();
        if ready_cnt != 0 && self.poll_ctx.cfg.early_apply {
            let mut ready_res = mem::take(&mut self.poll_ctx.ready_res);
            for ready in &mut ready_res {
                PeerFsmDelegate::new(&mut peers[ready.batch_offset], &mut self.poll_ctx)
                    .handle_raft_ready_apply(ready);
            }
            self.poll_ctx.ready_res = ready_res;
        }
        self.poll_ctx.raft_metrics.ready.has_ready_region += ready_cnt as u64;
        fail_point!("raft_before_save");
        if !self.poll_ctx.kv_wb.is_empty() {
            let mut write_opts = WriteOptions::new();
            write_opts.set_sync(true);
            self.poll_ctx
                .engines
                .kv
                .c()
                .write_opt(&self.poll_ctx.kv_wb, &write_opts)
                .unwrap_or_else(|e| {
                    panic!("{} failed to save append state result: {:?}", self.tag, e);
                });
            let data_size = self.poll_ctx.kv_wb.data_size();
            if data_size > KV_WB_SHRINK_SIZE {
                self.poll_ctx.kv_wb = self.poll_ctx.engines.kv.c().write_batch_with_cap(4 * 1024);
            } else {
                self.poll_ctx.kv_wb.clear();
            }
        }
        fail_point!("raft_between_save");
        if !self.poll_ctx.raft_wb.is_empty() {
            self.last_sync_time = tikv_util::time::Instant::now_coarse();
            fail_point!(
                "raft_before_save_on_store_1",
                self.poll_ctx.store_id() == 1,
                |_| {}
            );
            let mut write_opts = WriteOptions::new();
            write_opts.set_sync(self.poll_ctx.cfg.sync_log || self.poll_ctx.sync_log);
            self.poll_ctx
                .engines
                .raft
                .c()
                .write_opt(&self.poll_ctx.raft_wb, &write_opts)
                .unwrap_or_else(|e| {
                    panic!("{} failed to save raft append result: {:?}", self.tag, e);
                });
            let data_size = self.poll_ctx.raft_wb.data_size();
            if data_size > RAFT_WB_SHRINK_SIZE {
                self.poll_ctx.raft_wb = self
                    .poll_ctx
                    .engines
                    .raft
                    .c()
                    .write_batch_with_cap(4 * 1024);
            } else {
                self.poll_ctx.raft_wb.clear();
            }
        }

        report_perf_context!(
            self.poll_ctx.perf_context_statistics,
            STORE_PERF_CONTEXT_TIME_HISTOGRAM
        );
        fail_point!("raft_after_save");
        if ready_cnt != 0 {
            let mut ready_res = mem::take(&mut self.poll_ctx.ready_res);
            for ready in ready_res.drain(..) {
                PeerFsmDelegate::new(&mut peers[ready.batch_offset], &mut self.poll_ctx)
                    .post_raft_ready_append(ready);
            }
        }
        let dur = self.timer.elapsed();
        if !self.poll_ctx.store_stat.is_busy {
            let election_timeout = Duration::from_millis(
                self.poll_ctx.cfg.raft_base_tick_interval.as_millis()
                    * self.poll_ctx.cfg.raft_election_timeout_ticks as u64,
            );
            if dur >= election_timeout {
                self.poll_ctx.store_stat.is_busy = true;
            }
        }

        self.poll_ctx
            .raft_metrics
            .append_log
            .observe(duration_to_sec(dur) as f64);

        slow_log!(
            dur,
            "{} handle {} pending peers include {} ready, {} entries, {} messages and {} \
             snapshots",
            self.tag,
            self.poll_ctx.pending_count,
            ready_cnt,
            self.poll_ctx.raft_metrics.ready.append - self.previous_metrics.ready.append,
            self.poll_ctx.raft_metrics.ready.message - self.previous_metrics.ready.message,
            self.poll_ctx.raft_metrics.ready.snapshot - self.previous_metrics.ready.snapshot
        );
    }

    fn flush_ticks(&mut self) {
        for t in PeerTicks::get_all_ticks() {
            let idx = t.bits() as usize;
            if self.poll_ctx.tick_batch[idx].ticks.is_empty() {
                continue;
            }
            let peer_ticks = std::mem::replace(&mut self.poll_ctx.tick_batch[idx].ticks, vec![]);
            let f = self
                .poll_ctx
                .timer
                .delay(self.poll_ctx.tick_batch[idx].wait_duration)
                .map(move |_| {
                    for tick in peer_ticks {
                        tick();
                    }
                })
                .map_err(move |e| {
                    panic!("tick is lost due to timeout error: {:?}", e);
                });
            poll_future_notify(f);
        }
    }
}

impl<T: Transport, C: PdClient> PollHandler<PeerFsm<RocksEngine>, StoreFsm> for RaftPoller<T, C> {
    fn begin(&mut self, batch_size: usize) {
        self.previous_metrics = self.poll_ctx.raft_metrics.clone();
        self.poll_ctx.processed_fsm_count = 0;
        self.poll_ctx.pending_count = 0;
        self.poll_ctx.sync_log = false;
        self.poll_ctx.has_ready = false;
        if self.pending_proposals.capacity() == 0 {
            self.pending_proposals = Vec::with_capacity(batch_size);
        }
        self.timer = TiInstant::now_coarse();
        // update config
        self.poll_ctx.perf_context_statistics.start();
        if let Some(incoming) = self.cfg_tracker.any_new() {
            match Ord::cmp(
                &incoming.messages_per_tick,
                &self.poll_ctx.cfg.messages_per_tick,
            ) {
                CmpOrdering::Greater => {
                    self.store_msg_buf.reserve(incoming.messages_per_tick);
                    self.peer_msg_buf.reserve(incoming.messages_per_tick);
                    self.messages_per_tick = incoming.messages_per_tick;
                }
                CmpOrdering::Less => {
                    self.store_msg_buf.shrink_to(incoming.messages_per_tick);
                    self.peer_msg_buf.shrink_to(incoming.messages_per_tick);
                    self.messages_per_tick = incoming.messages_per_tick;
                }
                _ => {}
            }
            self.poll_ctx.cfg = incoming.clone();
            self.poll_ctx.update_ticks_timeout();
        }
    }

    fn handle_control(&mut self, store: &mut StoreFsm) -> Option<usize> {
        let mut expected_msg_count = None;
        while self.store_msg_buf.len() < self.messages_per_tick {
            match store.receiver.try_recv() {
                Ok(msg) => self.store_msg_buf.push(msg),
                Err(TryRecvError::Empty) => {
                    expected_msg_count = Some(0);
                    break;
                }
                Err(TryRecvError::Disconnected) => {
                    store.store.stopped = true;
                    expected_msg_count = Some(0);
                    break;
                }
            }
        }
        let mut delegate = StoreFsmDelegate {
            fsm: store,
            ctx: &mut self.poll_ctx,
        };
        delegate.handle_msgs(&mut self.store_msg_buf);
        expected_msg_count
    }

    fn handle_normal(&mut self, peer: &mut PeerFsm<RocksEngine>) -> Option<usize> {
        let mut expected_msg_count = None;

        fail_point!(
            "pause_on_peer_collect_message",
            peer.peer_id() == 1,
            |_| unreachable!()
        );

        fail_point!(
            "on_peer_collect_message_2",
            peer.peer_id() == 2,
            |_| unreachable!()
        );

        while self.peer_msg_buf.len() < self.messages_per_tick {
            match peer.receiver.try_recv() {
                // TODO: we may need a way to optimize the message copy.
                Ok(msg) => {
                    fail_point!(
                        "pause_on_peer_destroy_res",
                        peer.peer_id() == 1
                            && match msg {
                                PeerMsg::ApplyRes {
                                    res: ApplyTaskRes::Destroy { .. },
                                } => true,
                                _ => false,
                            },
                        |_| unreachable!()
                    );
                    self.peer_msg_buf.push(msg)
                }
                Err(TryRecvError::Empty) => {
                    expected_msg_count = Some(0);
                    break;
                }
                Err(TryRecvError::Disconnected) => {
                    peer.stop();
                    expected_msg_count = Some(0);
                    break;
                }
            }
        }
        let mut delegate = PeerFsmDelegate::new(peer, &mut self.poll_ctx);
        delegate.handle_msgs(&mut self.peer_msg_buf);
        delegate.collect_ready(&mut self.pending_proposals);
        self.poll_ctx.processed_fsm_count += 1;
        expected_msg_count
    }

    fn end(&mut self, peers: &mut [Box<PeerFsm<RocksEngine>>]) {
        self.flush_ticks();
        if self.poll_ctx.has_ready {
            self.handle_raft_ready(peers);
        }
        self.poll_ctx.current_time = None;
        self.poll_ctx
            .raft_metrics
            .process_ready
            .observe(duration_to_sec(self.timer.elapsed()) as f64);
        self.poll_ctx.raft_metrics.flush();
        self.poll_ctx.store_stat.flush();
    }

    fn pause(&mut self) {
        if self.poll_ctx.need_flush_trans {
            self.poll_ctx.trans.flush();
            self.poll_ctx.need_flush_trans = false;
        }
    }

    fn batch_retry_recv_timeout(&self) -> Option<Duration> {
        self.batch_retry_recv_timeout
            .checked_sub(self.last_sync_time.elapsed())
    }
}

pub struct RaftPollerBuilder<T, C> {
    pub cfg: Arc<VersionTrack<Config>>,
    pub store: metapb::Store,
    pd_scheduler: FutureScheduler<PdTask>,
    consistency_check_scheduler: Scheduler<ConsistencyCheckTask<RocksEngine>>,
    split_check_scheduler: Scheduler<SplitCheckTask>,
    cleanup_scheduler: Scheduler<CleanupTask>,
    raftlog_gc_scheduler: Scheduler<RaftlogGcTask<RocksEngine>>,
    pub region_scheduler: Scheduler<RegionTask>,
    apply_router: ApplyRouter,
    pub router: RaftRouter<RocksEngine>,
    pub importer: Arc<SSTImporter>,
    store_meta: Arc<Mutex<StoreMeta>>,
    snap_mgr: SnapManager,
    pub coprocessor_host: CoprocessorHost,
    trans: T,
    pd_client: Arc<C>,
    global_stat: GlobalStoreStat,
    pub engines: Engines,
    applying_snap_count: Arc<AtomicUsize>,
}

impl<T, C> RaftPollerBuilder<T, C> {
    /// Initialize this store. It scans the db engine, loads all regions
    /// and their peers from it, and schedules snapshot worker if necessary.
    /// WARN: This store should not be used before initialized.
    fn init(&mut self) -> Result<Vec<SenderFsmPair<RocksEngine>>> {
        // Scan region meta to get saved regions.
        let start_key = keys::REGION_META_MIN_KEY;
        let end_key = keys::REGION_META_MAX_KEY;
        let kv_engine = Arc::clone(&self.engines.kv);
        let store_id = self.store.get_id();
        let mut total_count = 0;
        let mut tombstone_count = 0;
        let mut applying_count = 0;
        let mut region_peers = vec![];

        let t = Instant::now();
        let mut kv_wb = self.engines.kv.c().write_batch();
        let mut raft_wb = self.engines.raft.c().write_batch();
        let mut applying_regions = vec![];
        let mut merging_count = 0;
        let mut meta = self.store_meta.lock().unwrap();
        kv_engine
            .c()
            .scan_cf(CF_RAFT, start_key, end_key, false, |key, value| {
                let (region_id, suffix) = box_try!(keys::decode_region_meta_key(key));
                if suffix != keys::REGION_STATE_SUFFIX {
                    return Ok(true);
                }

                total_count += 1;

                let mut local_state = RegionLocalState::default();
                local_state.merge_from_bytes(value)?;

                let region = local_state.get_region();
                if local_state.get_state() == PeerState::Tombstone {
                    tombstone_count += 1;
                    debug!("region is tombstone"; "region" => ?region, "store_id" => store_id);
                    self.clear_stale_meta(&mut kv_wb, &mut raft_wb, &local_state);
                    return Ok(true);
                }
                if local_state.get_state() == PeerState::Applying {
                    // in case of restart happen when we just write region state to Applying,
                    // but not write raft_local_state to raft rocksdb in time.
                    box_try!(peer_storage::recover_from_applying_state(
                        &self.engines,
                        &mut raft_wb,
                        region_id
                    ));
                    applying_count += 1;
                    applying_regions.push(region.clone());
                    return Ok(true);
                }

                let (tx, mut peer) = box_try!(PeerFsm::create(
                    store_id,
                    &self.cfg.value(),
                    self.region_scheduler.clone(),
                    self.engines.clone(),
                    region,
                ));
                if local_state.get_state() == PeerState::Merging {
                    info!("region is merging"; "region" => ?region, "store_id" => store_id);
                    merging_count += 1;
                    peer.set_pending_merge_state(local_state.get_merge_state().to_owned());
                }
                meta.region_ranges.insert(enc_end_key(region), region_id);
                meta.regions.insert(region_id, region.clone());
                // No need to check duplicated here, because we use region id as the key
                // in DB.
                region_peers.push((tx, peer));
                self.coprocessor_host.on_region_changed(
                    region,
                    RegionChangeEvent::Create,
                    StateRole::Follower,
                );
                Ok(true)
            })?;

        if !kv_wb.is_empty() {
            self.engines.kv.c().write(&kv_wb).unwrap();
            self.engines.kv.sync_wal().unwrap();
        }
        if !raft_wb.is_empty() {
            self.engines.raft.c().write(&raft_wb).unwrap();
            self.engines.raft.sync_wal().unwrap();
        }

        // schedule applying snapshot after raft writebatch were written.
        for region in applying_regions {
            info!("region is applying snapshot"; "region" => ?region, "store_id" => store_id);
            let (tx, mut peer) = PeerFsm::create(
                store_id,
                &self.cfg.value(),
                self.region_scheduler.clone(),
                self.engines.clone(),
                &region,
            )?;
            peer.schedule_applying_snapshot();
            meta.region_ranges
                .insert(enc_end_key(&region), region.get_id());
            meta.regions.insert(region.get_id(), region);
            region_peers.push((tx, peer));
        }

        info!(
            "start store";
            "store_id" => store_id,
            "region_count" => total_count,
            "tombstone_count" => tombstone_count,
            "applying_count" =>  applying_count,
            "merge_count" => merging_count,
            "takes" => ?t.elapsed(),
        );

        self.clear_stale_data(&meta)?;

        Ok(region_peers)
    }

    fn clear_stale_meta(
        &self,
        kv_wb: &mut RocksWriteBatch,
        raft_wb: &mut RocksWriteBatch,
        origin_state: &RegionLocalState,
    ) {
        let region = origin_state.get_region();
        let raft_key = keys::raft_state_key(region.get_id());
        let raft_state = match self.engines.raft.c().get_msg(&raft_key).unwrap() {
            // it has been cleaned up.
            None => return,
            Some(value) => value,
        };

        peer_storage::clear_meta(&self.engines, kv_wb, raft_wb, region.get_id(), &raft_state)
            .unwrap();
        let key = keys::region_state_key(region.get_id());
        kv_wb.put_msg_cf(CF_RAFT, &key, origin_state).unwrap();
    }

    /// `clear_stale_data` clean up all possible garbage data.
    fn clear_stale_data(&self, meta: &StoreMeta) -> Result<()> {
        let t = Instant::now();

        let mut ranges = Vec::new();
        let mut last_start_key = keys::data_key(b"");
        for region_id in meta.region_ranges.values() {
            let region = &meta.regions[region_id];
            let start_key = keys::enc_start_key(region);
            ranges.push((last_start_key, start_key));
            last_start_key = keys::enc_end_key(region);
        }
        ranges.push((last_start_key, keys::DATA_MAX_KEY.to_vec()));

        rocks::util::roughly_cleanup_ranges(&self.engines.kv, &ranges)?;

        info!(
            "cleans up garbage data";
            "store_id" => self.store.get_id(),
            "garbage_range_count" => ranges.len(),
            "takes" => ?t.elapsed()
        );

        Ok(())
    }
}

impl<T, C> HandlerBuilder<PeerFsm<RocksEngine>, StoreFsm> for RaftPollerBuilder<T, C>
where
    T: Transport + 'static,
    C: PdClient + 'static,
{
    type Handler = RaftPoller<T, C>;

    fn build(&mut self) -> RaftPoller<T, C> {
        let mut ctx = PollContext {
            processed_fsm_count: 0,
            cfg: self.cfg.value().clone(),
            store: self.store.clone(),
            pd_scheduler: self.pd_scheduler.clone(),
            consistency_check_scheduler: self.consistency_check_scheduler.clone(),
            split_check_scheduler: self.split_check_scheduler.clone(),
            region_scheduler: self.region_scheduler.clone(),
            apply_router: self.apply_router.clone(),
            router: self.router.clone(),
            cleanup_scheduler: self.cleanup_scheduler.clone(),
            raftlog_gc_scheduler: self.raftlog_gc_scheduler.clone(),
            importer: self.importer.clone(),
            store_meta: self.store_meta.clone(),
            raft_metrics: RaftMetrics::default(),
            snap_mgr: self.snap_mgr.clone(),
            applying_snap_count: self.applying_snap_count.clone(),
            coprocessor_host: self.coprocessor_host.clone(),
            timer: SteadyTimer::default(),
            trans: self.trans.clone(),
            pd_client: self.pd_client.clone(),
            global_stat: self.global_stat.clone(),
            store_stat: self.global_stat.local(),
            engines: self.engines.clone(),
            kv_wb: self.engines.kv.c().write_batch(),
            raft_wb: self.engines.raft.c().write_batch_with_cap(4 * 1024),
            pending_count: 0,
            sync_log: false,
            has_ready: false,
            ready_res: Vec::new(),
            need_flush_trans: false,
            current_time: None,
            perf_context_statistics: PerfContextStatistics::new(self.cfg.value().perf_level),
            tick_batch: vec![PeerTickBatch::default(); 256],
            node_start_time: Some(TiInstant::now_coarse()),
        };
        ctx.update_ticks_timeout();
        let tag = format!("[store {}]", ctx.store.get_id());
        RaftPoller {
            tag: tag.clone(),
            store_msg_buf: Vec::with_capacity(ctx.cfg.messages_per_tick),
            peer_msg_buf: Vec::with_capacity(ctx.cfg.messages_per_tick),
            previous_metrics: ctx.raft_metrics.clone(),
            timer: TiInstant::now_coarse(),
            messages_per_tick: ctx.cfg.messages_per_tick,
            poll_ctx: ctx,
            pending_proposals: Vec::new(),
            cfg_tracker: self.cfg.clone().tracker(tag),
            last_sync_time: tikv_util::time::Instant::now_coarse(),
            batch_retry_recv_timeout: self.cfg.value().store_batch_retry_recv_timeout.0 / 2,
        }
    }
}

struct Workers {
    pd_worker: FutureWorker<PdTask>,
    consistency_check_worker: Worker<ConsistencyCheckTask<RocksEngine>>,
    split_check_worker: Worker<SplitCheckTask>,
    // handle Compact, CleanupSST task
    cleanup_worker: Worker<CleanupTask>,
    raftlog_gc_worker: Worker<RaftlogGcTask<RocksEngine>>,
    region_worker: Worker<RegionTask>,
    coprocessor_host: CoprocessorHost,
}

pub struct RaftBatchSystem {
    system: BatchSystem<PeerFsm<RocksEngine>, StoreFsm>,
    apply_router: ApplyRouter,
    apply_system: ApplyBatchSystem,
    router: RaftRouter<RocksEngine>,
    workers: Option<Workers>,
}

impl RaftBatchSystem {
    pub fn router(&self) -> RaftRouter<RocksEngine> {
        self.router.clone()
    }

    pub fn apply_router(&self) -> ApplyRouter {
        self.apply_router.clone()
    }

    // TODO: reduce arguments
    pub fn spawn<T: Transport + 'static, C: PdClient + 'static>(
        &mut self,
        meta: metapb::Store,
        cfg: Arc<VersionTrack<Config>>,
        engines: Engines,
        trans: T,
        pd_client: Arc<C>,
        mgr: SnapManager,
        pd_worker: FutureWorker<PdTask>,
        store_meta: Arc<Mutex<StoreMeta>>,
        mut coprocessor_host: CoprocessorHost,
        importer: Arc<SSTImporter>,
        split_check_worker: Worker<SplitCheckTask>,
        auto_split_controller: AutoSplitController,
    ) -> Result<()> {
        assert!(self.workers.is_none());
        // TODO: we can get cluster meta regularly too later.

        // TODO load coprocessors from configuration
        coprocessor_host
            .registry
            .register_admin_observer(100, BoxAdminObserver::new(SplitObserver));

        let workers = Workers {
            split_check_worker,
            region_worker: Worker::new("snapshot-worker"),
            pd_worker,
            consistency_check_worker: Worker::new("consistency-check"),
            cleanup_worker: Worker::new("cleanup-worker"),
            raftlog_gc_worker: Worker::new("raft-gc-worker"),
            coprocessor_host,
        };
        let mut builder = RaftPollerBuilder {
            cfg,
            store: meta,
            engines,
            router: self.router.clone(),
            split_check_scheduler: workers.split_check_worker.scheduler(),
            region_scheduler: workers.region_worker.scheduler(),
            pd_scheduler: workers.pd_worker.scheduler(),
            consistency_check_scheduler: workers.consistency_check_worker.scheduler(),
            cleanup_scheduler: workers.cleanup_worker.scheduler(),
            raftlog_gc_scheduler: workers.raftlog_gc_worker.scheduler(),
            apply_router: self.apply_router.clone(),
            trans,
            pd_client,
            coprocessor_host: workers.coprocessor_host.clone(),
            importer,
            snap_mgr: mgr,
            global_stat: GlobalStoreStat::default(),
            store_meta,
            applying_snap_count: Arc::new(AtomicUsize::new(0)),
        };
        let region_peers = builder.init()?;
        let engine = RocksEngine::from_db(builder.engines.kv.clone());
        if engine.support_write_batch_vec() {
            self.start_system::<T, C, RocksWriteBatchVec>(
                workers,
                region_peers,
                builder,
                auto_split_controller,
            )?;
        } else {
            self.start_system::<T, C, RocksWriteBatch>(
                workers,
                region_peers,
                builder,
                auto_split_controller,
            )?;
        }
        Ok(())
    }

    fn start_system<
        T: Transport + 'static,
        C: PdClient + 'static,
        W: WriteBatch + WriteBatchVecExt<RocksEngine> + 'static,
    >(
        &mut self,
        mut workers: Workers,
        region_peers: Vec<SenderFsmPair<RocksEngine>>,
        builder: RaftPollerBuilder<T, C>,
        auto_split_controller: AutoSplitController,
    ) -> Result<()> {
        builder.snap_mgr.init()?;

        let engines = builder.engines.clone();
        let snap_mgr = builder.snap_mgr.clone();
        let cfg = builder.cfg.value().clone();
        let store = builder.store.clone();
        let pd_client = builder.pd_client.clone();
        let importer = builder.importer.clone();

        let apply_poller_builder = ApplyPollerBuilder::<W>::new(
            &builder,
            ApplyNotifier::Router(self.router.clone()),
            self.apply_router.clone(),
        );
        self.apply_system
            .schedule_all(region_peers.iter().map(|pair| pair.1.get_peer()));

        {
            let mut meta = builder.store_meta.lock().unwrap();
            for (_, peer_fsm) in &region_peers {
                let peer = peer_fsm.get_peer();
                meta.readers
                    .insert(peer_fsm.region_id(), ReadDelegate::from_peer(peer));
            }
        }

        let router = Mutex::new(self.router.clone());
        pd_client.handle_reconnect(move || {
            router
                .lock()
                .unwrap()
                .broadcast_normal(|| PeerMsg::HeartbeatPd);
        });

        self.system.spawn("raftstore".into(), builder);
        let mut mailboxes = Vec::with_capacity(region_peers.len());
        let mut address = Vec::with_capacity(region_peers.len());
        for (tx, fsm) in region_peers {
            address.push(fsm.region_id());
            mailboxes.push((fsm.region_id(), BasicMailbox::new(tx, fsm)));
        }
        self.router.register_all(mailboxes);

        // Make sure Msg::Start is the first message each FSM received.
        for addr in address {
            self.router.force_send(addr, PeerMsg::Start).unwrap();
        }
        self.router
            .send_control(StoreMsg::Start {
                store: store.clone(),
            })
            .unwrap();

        self.apply_system
            .spawn("apply".to_owned(), apply_poller_builder);

        let region_runner = RegionRunner::new(
            engines.kv.c().clone(),
<<<<<<< HEAD
            snap_mgr,
            cfg.snap_handle_pool_size,
=======
            snap_mgr.clone(),
            cfg.snap_apply_batch_size.0 as usize,
>>>>>>> a448d617
            cfg.use_delete_range,
            workers.coprocessor_host.clone(),
            self.router(),
        );
        let timer = region_runner.new_timer();
        box_try!(workers.region_worker.start_with_timer(region_runner, timer));

        let raftlog_gc_runner = RaftlogGcRunner::new(None);
        box_try!(workers.raftlog_gc_worker.start(raftlog_gc_runner));

        let compact_runner = CompactRunner::new(Arc::clone(&engines.kv));
        let cleanup_sst_runner = CleanupSSTRunner::new(
            store.get_id(),
            self.router.clone(),
            Arc::clone(&importer),
            Arc::clone(&pd_client),
        );
        let cleanup_runner = CleanupRunner::new(compact_runner, cleanup_sst_runner);
        box_try!(workers.cleanup_worker.start(cleanup_runner));

        let pd_runner = PdRunner::new(
            store.get_id(),
            Arc::clone(&pd_client),
            self.router.clone(),
            workers.pd_worker.scheduler(),
            cfg.pd_store_heartbeat_tick_interval.as_secs(),
            auto_split_controller,
            snap_mgr,
        );
        box_try!(workers.pd_worker.start(pd_runner));

        let consistency_check_runner = ConsistencyCheckRunner::new(self.router.clone());
        box_try!(workers
            .consistency_check_worker
            .start(consistency_check_runner));

        if let Err(e) = sys_util::thread::set_priority(sys_util::HIGH_PRI) {
            warn!("set thread priority for raftstore failed"; "error" => ?e);
        }
        self.workers = Some(workers);
        Ok(())
    }

    pub fn shutdown(&mut self) {
        if self.workers.is_none() {
            return;
        }
        let mut workers = self.workers.take().unwrap();
        // Wait all workers finish.
        let mut handles: Vec<Option<thread::JoinHandle<()>>> = vec![];
        handles.push(workers.split_check_worker.stop());
        handles.push(workers.region_worker.stop());
        handles.push(workers.pd_worker.stop());
        handles.push(workers.consistency_check_worker.stop());
        handles.push(workers.cleanup_worker.stop());
        handles.push(workers.raftlog_gc_worker.stop());
        self.apply_system.shutdown();
        self.system.shutdown();
        for h in handles {
            if let Some(h) = h {
                h.join().unwrap();
            }
        }
        workers.coprocessor_host.shutdown();
    }
}

pub fn create_raft_batch_system(cfg: &Config) -> (RaftRouter<RocksEngine>, RaftBatchSystem) {
    let (store_tx, store_fsm) = StoreFsm::new(cfg);
    let (apply_router, apply_system) = create_apply_batch_system(&cfg);
    let (router, system) =
        batch_system::create_system(&cfg.store_batch_system, store_tx, store_fsm);
    let raft_router = RaftRouter { router };
    let system = RaftBatchSystem {
        system,
        workers: None,
        apply_router,
        apply_system,
        router: raft_router.clone(),
    };
    (raft_router, system)
}

impl<'a, T: Transport, C: PdClient> StoreFsmDelegate<'a, T, C> {
    /// Checks if the message is targeting a stale peer.
    ///
    /// Returns true means the message can be dropped silently.
    fn check_msg(&mut self, msg: &RaftMessage) -> Result<bool> {
        let region_id = msg.get_region_id();
        let from_epoch = msg.get_region_epoch();
        let msg_type = msg.get_message().get_msg_type();
        let from_store_id = msg.get_from_peer().get_store_id();
        let to_peer_id = msg.get_to_peer().get_id();

        // Check if the target peer is tombstone.
        let state_key = keys::region_state_key(region_id);
        let local_state: RegionLocalState =
            match self.ctx.engines.kv.c().get_msg_cf(CF_RAFT, &state_key)? {
                Some(state) => state,
                None => return Ok(false),
            };

        if local_state.get_state() != PeerState::Tombstone {
            // Maybe split, but not registered yet.
            self.ctx.raft_metrics.message_dropped.region_nonexistent += 1;
            if util::is_first_message(msg.get_message()) {
                let mut meta = self.ctx.store_meta.lock().unwrap();
                // Last check on whether target peer is created, otherwise, the
                // vote message will never be consumed.
                if meta.regions.contains_key(&region_id) {
                    return Ok(false);
                }

                // Save one pending message for a peer is enough, remove
                // the previous pending message of this peer
                meta.pending_msgs
                    .swap_remove_front(|m| m.get_to_peer() == msg.get_to_peer());
                meta.pending_msgs.push(msg.to_owned());

                info!(
                    "region doesn't exist yet, wait for it to be split";
                    "region_id" => region_id
                );
                return Ok(true);
            }
            return Err(box_err!(
                "[region {}] region not exist but not tombstone: {:?}",
                region_id,
                local_state
            ));
        }
        debug!(
            "region is in tombstone state";
            "region_id" => region_id,
            "region_local_state" => ?local_state,
        );
        let region = local_state.get_region();
        let region_epoch = region.get_region_epoch();
        if local_state.has_merge_state() {
            info!(
                "merged peer receives a stale message";
                "region_id" => region_id,
                "current_region_epoch" => ?region_epoch,
                "msg_type" => ?msg_type,
            );

            let merge_target = if let Some(peer) = util::find_peer(region, from_store_id) {
                // Maybe the target is promoted from learner to voter, but the follower
                // doesn't know it. So we only compare peer id.
                assert_eq!(peer.get_id(), msg.get_from_peer().get_id());
                // Let stale peer decides whether it should wait for merging or just remove
                // itself.
                Some(local_state.get_merge_state().get_target().to_owned())
            } else {
                // If a peer is isolated before prepare_merge and conf remove, it should just
                // remove itself.
                None
            };
            self.ctx
                .handle_stale_msg(msg, region_epoch.clone(), true, merge_target);
            return Ok(true);
        }
        // The region in this peer is already destroyed
        if util::is_epoch_stale(from_epoch, region_epoch) {
            self.ctx.raft_metrics.message_dropped.region_tombstone_peer += 1;
            info!(
                "tombstone peer receives a stale message";
                "region_id" => region_id,
                "from_region_epoch" => ?from_epoch,
                "current_region_epoch" => ?region_epoch,
                "msg_type" => ?msg_type,
            );

            let mut need_gc_msg = util::is_vote_msg(msg.get_message());
            if msg.has_extra_msg() {
                // A learner can't vote so it sends the check-stale-peer msg to others to find out whether
                // it is removed due to conf change or merge.
                need_gc_msg |=
                    msg.get_extra_msg().get_type() == ExtraMessageType::MsgCheckStalePeer;
                // For backward compatibility
                need_gc_msg |= msg.get_extra_msg().get_type() == ExtraMessageType::MsgRegionWakeUp;
            }
            let not_exist = util::find_peer(region, from_store_id).is_none();
            self.ctx
                .handle_stale_msg(msg, region_epoch.clone(), need_gc_msg && not_exist, None);

            if need_gc_msg && !not_exist {
                let mut send_msg = RaftMessage::default();
                send_msg.set_region_id(region_id);
                send_msg.set_from_peer(msg.get_to_peer().clone());
                send_msg.set_to_peer(msg.get_from_peer().clone());
                send_msg.set_region_epoch(region_epoch.clone());
                let extra_msg = send_msg.mut_extra_msg();
                extra_msg.set_type(ExtraMessageType::MsgCheckStalePeerResponse);
                extra_msg.set_check_peers(region.get_peers().into());
                if let Err(e) = self.ctx.trans.send(send_msg) {
                    error!(?e;
                        "send check stale peer response message failed";
                        "region_id" => region_id,
                    );
                }
                self.ctx.need_flush_trans = true;
            }

            return Ok(true);
        }
        // A tombstone peer may not apply the conf change log which removes itself.
        // In this case, the local epoch is stale and the local peer can be found from region.
        // We can compare the local peer id with to_peer_id to verify whether it is correct to create a new peer.
        if let Some(local_peer_id) =
            util::find_peer(region, self.ctx.store_id()).map(|r| r.get_id())
        {
            if to_peer_id <= local_peer_id {
                self.ctx.raft_metrics.message_dropped.region_tombstone_peer += 1;
                info!(
                    "tombstone peer receives a stale message, local_peer_id >= to_peer_id in msg";
                    "region_id" => region_id,
                    "local_peer_id" => local_peer_id,
                    "to_peer_id" => to_peer_id,
                    "msg_type" => ?msg_type
                );
                return Ok(true);
            }
        }
        Ok(false)
    }

    fn on_raft_message(&mut self, mut msg: RaftMessage) -> Result<()> {
        let region_id = msg.get_region_id();
        match self.ctx.router.send(region_id, PeerMsg::RaftMessage(msg)) {
            Ok(()) | Err(TrySendError::Full(_)) => return Ok(()),
            Err(TrySendError::Disconnected(_)) if self.ctx.router.is_shutdown() => return Ok(()),
            Err(TrySendError::Disconnected(PeerMsg::RaftMessage(m))) => msg = m,
            e => panic!(
                "[store {}] [region {}] unexpected redirect error: {:?}",
                self.fsm.store.id, region_id, e
            ),
        }

        debug!(
            "handle raft message";
            "from_peer_id" => msg.get_from_peer().get_id(),
            "to_peer_id" => msg.get_to_peer().get_id(),
            "store_id" => self.fsm.store.id,
            "region_id" => region_id,
            "msg_type" => ?msg.get_message().get_msg_type(),
        );

        if msg.get_to_peer().get_store_id() != self.ctx.store_id() {
            warn!(
                "store not match, ignore it";
                "store_id" => self.ctx.store_id(),
                "to_store_id" => msg.get_to_peer().get_store_id(),
                "region_id" => region_id,
            );
            self.ctx.raft_metrics.message_dropped.mismatch_store_id += 1;
            return Ok(());
        }

        if !msg.has_region_epoch() {
            error!(
                "missing epoch in raft message, ignore it";
                "region_id" => region_id,
            );
            self.ctx.raft_metrics.message_dropped.mismatch_region_epoch += 1;
            return Ok(());
        }
        if msg.get_is_tombstone() || msg.has_merge_target() {
            // Target tombstone peer doesn't exist, so ignore it.
            return Ok(());
        }
        if self.check_msg(&msg)? {
            return Ok(());
        }
        if !self.maybe_create_peer(region_id, &msg)? {
            if util::is_first_message(msg.get_message()) {
                // Failed to create peer, to void losing messages, either
                // put it to pending_msgs or force send.
                let mut meta = self.ctx.store_meta.lock().unwrap();
                if !meta.regions.contains_key(&region_id) {
                    // Save one pending message for a peer is enough, remove
                    // the previous pending message of this peer
                    meta.pending_msgs
                        .swap_remove_front(|m| m.get_to_peer() == msg.get_to_peer());
                    meta.pending_msgs.push(msg);
                } else {
                    drop(meta);
                    if let Err(e) = self
                        .ctx
                        .router
                        .force_send(region_id, PeerMsg::RaftMessage(msg))
                    {
                        warn!("handle first request failed"; "region_id" => region_id, "error" => ?e);
                    }
                }
            }
            return Ok(());
        }
        let _ = self.ctx.router.send(region_id, PeerMsg::RaftMessage(msg));
        Ok(())
    }

    /// If target peer doesn't exist, create it.
    ///
    /// return false to indicate that target peer is in invalid state or
    /// doesn't exist and can't be created.
    fn maybe_create_peer(&mut self, region_id: u64, msg: &RaftMessage) -> Result<bool> {
        let target = msg.get_to_peer();
        // we may encounter a message with larger peer id, which means
        // current peer is stale, then we should remove current peer
        let mut guard = self.ctx.store_meta.lock().unwrap();
        let meta: &mut StoreMeta = &mut *guard;
        if meta.regions.contains_key(&region_id) {
            return Ok(true);
        }

        if !is_initial_msg(msg.get_message()) {
            let msg_type = msg.get_message().get_msg_type();
            debug!(
                "target peer doesn't exist, stale message";
                "target_peer" => ?target,
                "region_id" => region_id,
                "msg_type" => ?msg_type,
            );
            self.ctx.raft_metrics.message_dropped.stale_msg += 1;
            return Ok(false);
        }

        let mut is_overlapped = false;
        let mut regions_to_destroy = vec![];
        for (_, id) in meta.region_ranges.range((
            Excluded(data_key(msg.get_start_key())),
            Unbounded::<Vec<u8>>,
        )) {
            let exist_region = &meta.regions[&id];
            if enc_start_key(exist_region) >= data_end_key(msg.get_end_key()) {
                break;
            }

            debug!(
                "msg is overlapped with exist region";
                "region_id" => region_id,
                "msg" => ?msg,
                "exist_region" => ?exist_region,
            );
            let (can_destroy, merge_to_this_peer) = maybe_destroy_source(
                meta,
                region_id,
                target.get_id(),
                exist_region.get_id(),
                msg.get_region_epoch().to_owned(),
            );
            if can_destroy {
                if !merge_to_this_peer {
                    regions_to_destroy.push(exist_region.get_id());
                } else {
                    error!(
                        "A new peer has a merge source peer";
                        "region_id" => region_id,
                        "peer_id" => target.get_id(),
                        "source_region" => ?exist_region,
                    );
                    if self.ctx.cfg.dev_assert {
                        panic!("something is wrong, maybe PD do not ensure all target peers exist before merging");
                    }
                }
                continue;
            }
            is_overlapped = true;
            if msg.get_region_epoch().get_version() > exist_region.get_region_epoch().get_version()
            {
                // If new region's epoch version is greater than exist region's, the exist region
                // may has been merged already.
                let _ = self.ctx.router.force_send(
                    exist_region.get_id(),
                    PeerMsg::CasualMessage(CasualMessage::RegionOverlapped),
                );
            }
        }
        if is_overlapped {
            self.ctx.raft_metrics.message_dropped.region_overlap += 1;
            return Ok(false);
        }

        for id in regions_to_destroy {
            self.ctx
                .router
                .force_send(
                    id,
                    PeerMsg::SignificantMsg(SignificantMsg::MergeResult {
                        target_region_id: region_id,
                        target: target.clone(),
                        result: MergeResultKind::Stale,
                    }),
                )
                .unwrap();
        }
        // New created peers should know it's learner or not.
        let (tx, peer) = PeerFsm::replicate(
            self.ctx.store_id(),
            &self.ctx.cfg,
            self.ctx.region_scheduler.clone(),
            self.ctx.engines.clone(),
            region_id,
            target.clone(),
        )?;
        // following snapshot may overlap, should insert into region_ranges after
        // snapshot is applied.
        meta.regions
            .insert(region_id, peer.get_peer().region().to_owned());
        let mailbox = BasicMailbox::new(tx, peer);
        self.ctx.router.register(region_id, mailbox);
        self.ctx
            .router
            .force_send(region_id, PeerMsg::Start)
            .unwrap();
        Ok(true)
    }

    fn on_compaction_finished(&mut self, event: CompactedEvent) {
        // If size declining is trivial, skip.
        let total_bytes_declined = if event.total_input_bytes > event.total_output_bytes {
            event.total_input_bytes - event.total_output_bytes
        } else {
            0
        };
        if total_bytes_declined < self.ctx.cfg.region_split_check_diff.0
            || total_bytes_declined * 10 < event.total_input_bytes
        {
            return;
        }

        let output_level_str = event.output_level.to_string();
        COMPACTION_DECLINED_BYTES
            .with_label_values(&[&output_level_str])
            .observe(total_bytes_declined as f64);

        // self.cfg.region_split_check_diff.0 / 16 is an experienced value.
        let mut region_declined_bytes = {
            let meta = self.ctx.store_meta.lock().unwrap();
            calc_region_declined_bytes(
                event,
                &meta.region_ranges,
                self.ctx.cfg.region_split_check_diff.0 / 16,
            )
        };

        COMPACTION_RELATED_REGION_COUNT
            .with_label_values(&[&output_level_str])
            .observe(region_declined_bytes.len() as f64);

        for (region_id, declined_bytes) in region_declined_bytes.drain(..) {
            let _ = self.ctx.router.send(
                region_id,
                PeerMsg::CasualMessage(CasualMessage::CompactionDeclinedBytes {
                    bytes: declined_bytes,
                }),
            );
        }
    }

    fn register_compact_check_tick(&self) {
        self.ctx.schedule_store_tick(
            StoreTick::CompactCheck,
            self.ctx.cfg.region_compact_check_interval.0,
        )
    }

    fn on_compact_check_tick(&mut self) {
        self.register_compact_check_tick();
        if self.ctx.cleanup_scheduler.is_busy() {
            debug!(
                "compact worker is busy, check space redundancy next time";
                "store_id" => self.fsm.store.id,
            );
            return;
        }

        if engine_rocks::util::auto_compactions_is_disabled(&self.ctx.engines.kv) {
            debug!(
                "skip compact check when disabled auto compactions";
                "store_id" => self.fsm.store.id,
            );
            return;
        }

        // Start from last checked key.
        let mut ranges_need_check =
            Vec::with_capacity(self.ctx.cfg.region_compact_check_step as usize + 1);
        ranges_need_check.push(self.fsm.store.last_compact_checked_key.clone());

        let largest_key = {
            let meta = self.ctx.store_meta.lock().unwrap();
            if meta.region_ranges.is_empty() {
                debug!(
                    "there is no range need to check";
                    "store_id" => self.fsm.store.id
                );
                return;
            }

            // Collect continuous ranges.
            let left_ranges = meta.region_ranges.range((
                Excluded(self.fsm.store.last_compact_checked_key.clone()),
                Unbounded::<Key>,
            ));
            ranges_need_check.extend(
                left_ranges
                    .take(self.ctx.cfg.region_compact_check_step as usize)
                    .map(|(k, _)| k.to_owned()),
            );

            // Update last_compact_checked_key.
            meta.region_ranges.keys().last().unwrap().to_vec()
        };

        let last_key = ranges_need_check.last().unwrap().clone();
        if last_key == largest_key {
            // Range [largest key, DATA_MAX_KEY) also need to check.
            if last_key != keys::DATA_MAX_KEY.to_vec() {
                ranges_need_check.push(keys::DATA_MAX_KEY.to_vec());
            }
            // Next task will start from the very beginning.
            self.fsm.store.last_compact_checked_key = keys::DATA_MIN_KEY.to_vec();
        } else {
            self.fsm.store.last_compact_checked_key = last_key;
        }

        // Schedule the task.
        let cf_names = vec![CF_DEFAULT.to_owned(), CF_WRITE.to_owned()];
        if let Err(e) = self.ctx.cleanup_scheduler.schedule(CleanupTask::Compact(
            CompactTask::CheckAndCompact {
                cf_names,
                ranges: ranges_need_check,
                tombstones_num_threshold: self.ctx.cfg.region_compact_min_tombstones,
                tombstones_percent_threshold: self.ctx.cfg.region_compact_tombstones_percent,
            },
        )) {
            error!(
                "schedule space check task failed";
                "store_id" => self.fsm.store.id,
                "err" => ?e,
            );
        }
    }

    fn store_heartbeat_pd(&mut self) {
        let mut stats = StoreStats::default();

        stats.set_store_id(self.ctx.store_id());
        {
            let meta = self.ctx.store_meta.lock().unwrap();
            stats.set_region_count(meta.regions.len() as u32);
        }

        let snap_stats = self.ctx.snap_mgr.stats();
        stats.set_sending_snap_count(snap_stats.sending_count as u32);
        stats.set_receiving_snap_count(snap_stats.receiving_count as u32);
        STORE_SNAPSHOT_TRAFFIC_GAUGE_VEC
            .with_label_values(&["sending"])
            .set(snap_stats.sending_count as i64);
        STORE_SNAPSHOT_TRAFFIC_GAUGE_VEC
            .with_label_values(&["receiving"])
            .set(snap_stats.receiving_count as i64);

        let apply_snapshot_count = self.ctx.applying_snap_count.load(Ordering::SeqCst);
        stats.set_applying_snap_count(apply_snapshot_count as u32);
        STORE_SNAPSHOT_TRAFFIC_GAUGE_VEC
            .with_label_values(&["applying"])
            .set(apply_snapshot_count as i64);

        stats.set_start_time(self.fsm.store.start_time.unwrap().sec as u32);

        // report store write flow to pd
        stats.set_bytes_written(
            self.ctx
                .global_stat
                .stat
                .engine_total_bytes_written
                .swap(0, Ordering::SeqCst),
        );
        stats.set_keys_written(
            self.ctx
                .global_stat
                .stat
                .engine_total_keys_written
                .swap(0, Ordering::SeqCst),
        );

        stats.set_is_busy(
            self.ctx
                .global_stat
                .stat
                .is_busy
                .swap(false, Ordering::SeqCst),
        );

        let store_info = StoreInfo {
            engine: Arc::clone(&self.ctx.engines.kv),
            capacity: self.ctx.cfg.capacity.0,
        };

        let task = PdTask::StoreHeartbeat { stats, store_info };
        if let Err(e) = self.ctx.pd_scheduler.schedule(task) {
            error!("notify pd failed";
                "store_id" => self.fsm.store.id,
                "err" => ?e
            );
        }
    }

    fn on_pd_store_heartbeat_tick(&mut self) {
        self.store_heartbeat_pd();
        self.register_pd_store_heartbeat_tick();
    }

    fn handle_snap_mgr_gc(&mut self) -> Result<()> {
        fail_point!("peer_2_handle_snap_mgr_gc", self.fsm.store.id == 2, |_| Ok(
            ()
        ));
        let snap_keys = self.ctx.snap_mgr.list_idle_snap()?;
        if snap_keys.is_empty() {
            return Ok(());
        }
        let (mut last_region_id, mut keys) = (0, vec![]);
        let schedule_gc_snap = |region_id: u64, snaps| -> Result<()> {
            debug!(
                "schedule snap gc";
                "store_id" => self.fsm.store.id,
                "region_id" => region_id,
            );
            let gc_snap = PeerMsg::CasualMessage(CasualMessage::GcSnap { snaps });
            match self.ctx.router.send(region_id, gc_snap) {
                Ok(()) => Ok(()),
                Err(TrySendError::Disconnected(_)) if self.ctx.router.is_shutdown() => Ok(()),
                Err(TrySendError::Disconnected(PeerMsg::CasualMessage(
                    CasualMessage::GcSnap { snaps },
                ))) => {
                    // The snapshot exists because MsgAppend has been rejected. So the
                    // peer must have been exist. But now it's disconnected, so the peer
                    // has to be destroyed instead of being created.
                    info!(
                        "region is disconnected, remove snaps";
                        "region_id" => region_id,
                        "snaps" => ?snaps,
                    );
                    for (key, is_sending) in snaps {
                        let snap = if is_sending {
                            self.ctx.snap_mgr.get_snapshot_for_sending(&key)?
                        } else {
                            self.ctx.snap_mgr.get_snapshot_for_applying(&key)?
                        };
                        self.ctx
                            .snap_mgr
                            .delete_snapshot(&key, snap.as_ref(), false);
                    }
                    Ok(())
                }
                Err(TrySendError::Full(_)) => Ok(()),
                Err(TrySendError::Disconnected(_)) => unreachable!(),
            }
        };
        for (key, is_sending) in snap_keys {
            if last_region_id == key.region_id {
                keys.push((key, is_sending));
                continue;
            }

            if !keys.is_empty() {
                schedule_gc_snap(last_region_id, keys)?;
                keys = vec![];
            }

            last_region_id = key.region_id;
            keys.push((key, is_sending));
        }
        if !keys.is_empty() {
            schedule_gc_snap(last_region_id, keys)?;
        }
        Ok(())
    }

    fn on_snap_mgr_gc(&mut self) {
        if let Err(e) = self.handle_snap_mgr_gc() {
            error!(?e;
                "handle gc snap failed";
                "store_id" => self.fsm.store.id,
            );
        }
        self.register_snap_mgr_gc_tick();
    }

    fn on_compact_lock_cf(&mut self) {
        // Create a compact lock cf task(compact whole range) and schedule directly.
        let lock_cf_bytes_written = self
            .ctx
            .global_stat
            .stat
            .lock_cf_bytes_written
            .load(Ordering::SeqCst);
        if lock_cf_bytes_written > self.ctx.cfg.lock_cf_compact_bytes_threshold.0 {
            self.ctx
                .global_stat
                .stat
                .lock_cf_bytes_written
                .fetch_sub(lock_cf_bytes_written, Ordering::SeqCst);

            let task = CompactTask::Compact {
                cf_name: String::from(CF_LOCK),
                start_key: None,
                end_key: None,
            };
            if let Err(e) = self
                .ctx
                .cleanup_scheduler
                .schedule(CleanupTask::Compact(task))
            {
                error!(
                    "schedule compact lock cf task failed";
                    "store_id" => self.fsm.store.id,
                    "err" => ?e,
                );
            }
        }

        self.register_compact_lock_cf_tick();
    }

    fn register_pd_store_heartbeat_tick(&self) {
        self.ctx.schedule_store_tick(
            StoreTick::PdStoreHeartbeat,
            self.ctx.cfg.pd_store_heartbeat_tick_interval.0,
        );
    }

    fn register_snap_mgr_gc_tick(&self) {
        self.ctx
            .schedule_store_tick(StoreTick::SnapGc, self.ctx.cfg.snap_mgr_gc_tick_interval.0)
    }

    fn register_compact_lock_cf_tick(&self) {
        self.ctx.schedule_store_tick(
            StoreTick::CompactLockCf,
            self.ctx.cfg.lock_cf_compact_interval.0,
        )
    }
}

impl<'a, T: Transport, C: PdClient> StoreFsmDelegate<'a, T, C> {
    fn on_validate_sst_result(&mut self, ssts: Vec<SstMeta>) {
        if ssts.is_empty() {
            return;
        }
        // A stale peer can still ingest a stale SST before it is
        // destroyed. We need to make sure that no stale peer exists.
        let mut delete_ssts = Vec::new();
        {
            let meta = self.ctx.store_meta.lock().unwrap();
            for sst in ssts {
                if !meta.regions.contains_key(&sst.get_region_id()) {
                    delete_ssts.push(sst);
                }
            }
        }
        if delete_ssts.is_empty() {
            return;
        }

        let task = CleanupSSTTask::DeleteSST { ssts: delete_ssts };
        if let Err(e) = self
            .ctx
            .cleanup_scheduler
            .schedule(CleanupTask::CleanupSST(task))
        {
            error!(
                "schedule to delete ssts failed";
                "store_id" => self.fsm.store.id,
                "err" => ?e,
            );
        }
    }

    fn on_cleanup_import_sst(&mut self) -> Result<()> {
        let mut delete_ssts = Vec::new();
        let mut validate_ssts = Vec::new();

        let ssts = box_try!(self.ctx.importer.list_ssts());
        if ssts.is_empty() {
            return Ok(());
        }
        {
            let meta = self.ctx.store_meta.lock().unwrap();
            for sst in ssts {
                if let Some(r) = meta.regions.get(&sst.get_region_id()) {
                    let region_epoch = r.get_region_epoch();
                    if util::is_epoch_stale(sst.get_region_epoch(), region_epoch) {
                        // If the SST epoch is stale, it will not be ingested anymore.
                        delete_ssts.push(sst);
                    }
                } else {
                    // If the peer doesn't exist, we need to validate the SST through PD.
                    validate_ssts.push(sst);
                }
            }
        }

        if !delete_ssts.is_empty() {
            let task = CleanupSSTTask::DeleteSST { ssts: delete_ssts };
            if let Err(e) = self
                .ctx
                .cleanup_scheduler
                .schedule(CleanupTask::CleanupSST(task))
            {
                error!(
                    "schedule to delete ssts failed";
                    "store_id" => self.fsm.store.id,
                    "err" => ?e
                );
            }
        }

        if !validate_ssts.is_empty() {
            let task = CleanupSSTTask::ValidateSST {
                ssts: validate_ssts,
            };
            if let Err(e) = self
                .ctx
                .cleanup_scheduler
                .schedule(CleanupTask::CleanupSST(task))
            {
                error!(
                   "schedule to validate ssts failed";
                   "store_id" => self.fsm.store.id,
                   "err" => ?e,
                );
            }
        }

        Ok(())
    }

    fn register_consistency_check_tick(&mut self) {
        self.ctx.schedule_store_tick(
            StoreTick::ConsistencyCheck,
            self.ctx.cfg.consistency_check_interval.0,
        )
    }

    fn on_consistency_check_tick(&mut self) {
        self.register_consistency_check_tick();
        if self.ctx.consistency_check_scheduler.is_busy() {
            return;
        }
        let (mut target_region_id, mut oldest) = (0, Instant::now());
        let target_peer = {
            let meta = self.ctx.store_meta.lock().unwrap();
            for region_id in meta.regions.keys() {
                match self.fsm.store.consistency_check_time.get(region_id) {
                    Some(time) => {
                        if *time < oldest {
                            oldest = *time;
                            target_region_id = *region_id;
                        }
                    }
                    None => {
                        target_region_id = *region_id;
                        break;
                    }
                }
            }
            if target_region_id == 0 {
                return;
            }
            match util::find_peer(&meta.regions[&target_region_id], self.ctx.store_id()) {
                None => return,
                Some(p) => p.clone(),
            }
        };
        info!(
            "scheduling consistency check for region";
            "store_id" => self.fsm.store.id,
            "region_id" => target_region_id,
        );
        self.fsm
            .store
            .consistency_check_time
            .insert(target_region_id, Instant::now());
        let mut request = new_admin_request(target_region_id, target_peer);
        let mut admin = AdminRequest::default();
        admin.set_cmd_type(AdminCmdType::ComputeHash);
        request.set_admin_request(admin);

        let _ = self.ctx.router.send(
            target_region_id,
            PeerMsg::RaftCommand(RaftCommand::new(request, Callback::None)),
        );
    }

    fn on_cleanup_import_sst_tick(&mut self) {
        if let Err(e) = self.on_cleanup_import_sst() {
            error!(?e;
                "cleanup import sst failed";
                "store_id" => self.fsm.store.id,
            );
        }
        self.register_cleanup_import_sst_tick();
    }

    fn register_cleanup_import_sst_tick(&self) {
        self.ctx.schedule_store_tick(
            StoreTick::CleanupImportSST,
            self.ctx.cfg.cleanup_import_sst_interval.0,
        )
    }

    fn clear_region_size_in_range(&mut self, start_key: &[u8], end_key: &[u8]) {
        let start_key = data_key(start_key);
        let end_key = data_end_key(end_key);

        let mut regions = vec![];
        {
            let meta = self.ctx.store_meta.lock().unwrap();
            for (_, region_id) in meta
                .region_ranges
                .range((Excluded(start_key), Included(end_key)))
            {
                regions.push(*region_id);
            }
        }
        for region_id in regions {
            let _ = self.ctx.router.send(
                region_id,
                PeerMsg::CasualMessage(CasualMessage::ClearRegionSize),
            );
        }
    }

    fn on_store_unreachable(&mut self, store_id: u64) {
        let now = Instant::now();
        if self
            .fsm
            .store
            .last_unreachable_report
            .get(&store_id)
            .map_or(UNREACHABLE_BACKOFF, |t| now.duration_since(*t))
            < UNREACHABLE_BACKOFF
        {
            return;
        }
        info!(
            "broadcasting unreachable";
            "store_id" => self.fsm.store.id,
            "unreachable_store_id" => store_id,
        );
        self.fsm.store.last_unreachable_report.insert(store_id, now);
        // It's possible to acquire the lock and only send notification to
        // involved regions. However loop over all the regions can take a
        // lot of time, which may block other operations.
        self.ctx.router.report_unreachable(store_id);
    }
}

fn size_change_filter(info: &RocksCompactionJobInfo) -> bool {
    // When calculating region size, we only consider write and default
    // column families.
    let cf = info.cf_name();
    if cf != CF_WRITE && cf != CF_DEFAULT {
        return false;
    }
    // Compactions in level 0 and level 1 are very frequently.
    if info.output_level() < 2 {
        return false;
    }

    true
}

pub fn new_compaction_listener(ch: RaftRouter<RocksEngine>) -> CompactionListener {
    let ch = Mutex::new(ch);
    let compacted_handler = Box::new(move |compacted_event: CompactedEvent| {
        let ch = ch.lock().unwrap();
        if let Err(e) = ch.send_control(StoreMsg::CompactedEvent(compacted_event)) {
            error!(
                "send compaction finished event to raftstore failed"; "err" => ?e,
            );
        }
    });
    CompactionListener::new(compacted_handler, Some(size_change_filter))
}

fn calc_region_declined_bytes(
    event: CompactedEvent,
    region_ranges: &BTreeMap<Key, u64>,
    bytes_threshold: u64,
) -> Vec<(u64, u64)> {
    // Calculate influenced regions.
    let mut influenced_regions = vec![];
    for (end_key, region_id) in
        region_ranges.range((Excluded(event.start_key), Included(event.end_key.clone())))
    {
        influenced_regions.push((region_id, end_key.clone()));
    }
    if let Some((end_key, region_id)) = region_ranges
        .range((Included(event.end_key), Unbounded))
        .next()
    {
        influenced_regions.push((region_id, end_key.clone()));
    }

    // Calculate declined bytes for each region.
    // `end_key` in influenced_regions are in incremental order.
    let mut region_declined_bytes = vec![];
    let mut last_end_key: Vec<u8> = vec![];
    for (region_id, end_key) in influenced_regions {
        let mut old_size = 0;
        for prop in &event.input_props {
            old_size += prop.get_approximate_size_in_range(&last_end_key, &end_key);
        }
        let mut new_size = 0;
        for prop in &event.output_props {
            new_size += prop.get_approximate_size_in_range(&last_end_key, &end_key);
        }
        last_end_key = end_key;

        // Filter some trivial declines for better performance.
        if old_size > new_size && old_size - new_size > bytes_threshold {
            region_declined_bytes.push((*region_id, old_size - new_size));
        }
    }

    region_declined_bytes
}

#[cfg(test)]
mod tests {
    use engine_rocks::RangeOffsets;
    use engine_rocks::RangeProperties;

    use super::*;

    #[test]
    fn test_calc_region_declined_bytes() {
        let prop = RangeProperties {
            offsets: vec![
                (
                    b"a".to_vec(),
                    RangeOffsets {
                        size: 4 * 1024,
                        keys: 1,
                    },
                ),
                (
                    b"b".to_vec(),
                    RangeOffsets {
                        size: 8 * 1024,
                        keys: 2,
                    },
                ),
                (
                    b"c".to_vec(),
                    RangeOffsets {
                        size: 12 * 1024,
                        keys: 3,
                    },
                ),
            ],
        };
        let event = CompactedEvent {
            cf: "default".to_owned(),
            output_level: 3,
            total_input_bytes: 12 * 1024,
            total_output_bytes: 0,
            start_key: prop.smallest_key().unwrap(),
            end_key: prop.largest_key().unwrap(),
            input_props: vec![prop],
            output_props: vec![],
        };

        let mut region_ranges = BTreeMap::new();
        region_ranges.insert(b"a".to_vec(), 1);
        region_ranges.insert(b"b".to_vec(), 2);
        region_ranges.insert(b"c".to_vec(), 3);

        let declined_bytes = calc_region_declined_bytes(event, &region_ranges, 1024);
        let expected_declined_bytes = vec![(2, 8192), (3, 4096)];
        assert_eq!(declined_bytes, expected_declined_bytes);
    }
}<|MERGE_RESOLUTION|>--- conflicted
+++ resolved
@@ -1249,13 +1249,8 @@
 
         let region_runner = RegionRunner::new(
             engines.kv.c().clone(),
-<<<<<<< HEAD
-            snap_mgr,
+            snap_mgr.clone(),
             cfg.snap_handle_pool_size,
-=======
-            snap_mgr.clone(),
-            cfg.snap_apply_batch_size.0 as usize,
->>>>>>> a448d617
             cfg.use_delete_range,
             workers.coprocessor_host.clone(),
             self.router(),
