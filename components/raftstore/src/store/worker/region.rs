// Copyright 2016 TiKV Project Authors. Licensed under Apache-2.0.

use std::collections::Bound::{Excluded, Included, Unbounded};
use std::collections::{BTreeMap, VecDeque};
use std::fmt::{self, Display, Formatter};
use std::sync::atomic::{AtomicBool, AtomicUsize, Ordering};
use std::sync::mpsc::SyncSender;
<<<<<<< HEAD
use std::sync::{mpsc, Arc};
use std::time::{Duration, Instant};
=======
use std::sync::Arc;
use std::time::Duration;
>>>>>>> f091a2de
use std::u64;

use engine_traits::{DeleteStrategy, Range, CF_LOCK, CF_RAFT};
use engine_traits::{KvEngine, Mutable, WriteBatch};
use fail::fail_point;
use kvproto::raft_serverpb::{PeerState, RaftApplyState, RegionLocalState};
use raft::eraftpb::Snapshot as RaftSnapshot;
use tikv_util::time::Instant;
use tikv_util::{box_err, box_try, defer, error, info, thd_name, warn};

use crate::coprocessor::CoprocessorHost;
use crate::store::peer_storage::{
    JOB_STATUS_CANCELLED, JOB_STATUS_CANCELLING, JOB_STATUS_FAILED, JOB_STATUS_FINISHED,
    JOB_STATUS_PENDING, JOB_STATUS_RUNNING,
};
use crate::store::snap::{plain_file_used, Error, PreHandledSnapshot, Result, SNAPSHOT_CFS};
use crate::store::transport::CasualRouter;
use crate::store::{
    self, check_abort, CasualMessage, GenericSnapshot, SnapEntry, SnapKey, SnapManager,
};
use yatp::pool::{Builder, ThreadPool};
use yatp::task::future::TaskCell;

use file_system::{IOType, WithIOType};
use tikv_util::worker::{Runnable, RunnableWithTimer};

use super::metrics::*;
use crate::engine_store_ffi;

const GENERATE_POOL_SIZE: usize = 2;

// used to periodically check whether we should delete a stale peer's range in region runner

const CLEANUP_MAX_REGION_COUNT: usize = 128;

/// Region related task
#[derive(Debug)]
pub enum Task<S> {
    Gen {
        region_id: u64,
        last_applied_index_term: u64,
        last_applied_state: RaftApplyState,
        kv_snap: S,
        canceled: Arc<AtomicBool>,
        notifier: SyncSender<RaftSnapshot>,
        for_balance: bool,
    },
    Apply {
        region_id: u64,
        peer_id: u64,
        status: Arc<AtomicUsize>,
    },
    /// Destroy data between [start_key, end_key).
    ///
    /// The deletion may and may not succeed.
    Destroy {
        region_id: u64,
        start_key: Vec<u8>,
        end_key: Vec<u8>,
    },
}

impl<S> Task<S> {
    pub fn destroy(region_id: u64, start_key: Vec<u8>, end_key: Vec<u8>) -> Task<S> {
        Task::Destroy {
            region_id,
            start_key,
            end_key,
        }
    }
}

impl<S> Display for Task<S> {
    fn fmt(&self, f: &mut Formatter<'_>) -> fmt::Result {
        match *self {
            Task::Gen { region_id, .. } => write!(f, "Snap gen for {}", region_id),
            Task::Apply { region_id, .. } => write!(f, "Snap apply for {}", region_id),
            Task::Destroy {
                region_id,
                ref start_key,
                ref end_key,
            } => write!(
                f,
                "Destroy {} [{}, {})",
                region_id,
                log_wrappers::Value::key(&start_key),
                log_wrappers::Value::key(&end_key)
            ),
        }
    }
}

struct EngineStoreApplySnapTask {
    region_id: u64,
    peer_id: u64,
    status: Arc<AtomicUsize>,
    recv: mpsc::Receiver<Option<PreHandledSnapshot>>,
    pre_handled_snap: Option<PreHandledSnapshot>,
}

#[derive(Clone)]
struct StalePeerInfo {
    // the start_key is stored as a key in PendingDeleteRanges
    // below are stored as a value in PendingDeleteRanges
    pub region_id: u64,
    pub end_key: Vec<u8>,
    // Once the oldest snapshot sequence exceeds this, it ensures that no one is
    // reading on this peer anymore. So we can safely call `delete_files_in_range`
    // , which may break the consistency of snapshot, of this peer range.
    pub stale_sequence: u64,
}

/// A structure records all ranges to be deleted with some delay.
/// The delay is because there may be some coprocessor requests related to these ranges.
#[derive(Clone, Default)]
struct PendingDeleteRanges {
    ranges: BTreeMap<Vec<u8>, StalePeerInfo>, // start_key -> StalePeerInfo
}

impl PendingDeleteRanges {
    /// Finds ranges that overlap with [start_key, end_key).
    fn find_overlap_ranges(
        &self,
        start_key: &[u8],
        end_key: &[u8],
    ) -> Vec<(u64, Vec<u8>, Vec<u8>, u64)> {
        let mut ranges = Vec::new();
        // find the first range that may overlap with [start_key, end_key)
        let sub_range = self.ranges.range((Unbounded, Excluded(start_key.to_vec())));
        if let Some((s_key, peer_info)) = sub_range.last() {
            if peer_info.end_key > start_key.to_vec() {
                ranges.push((
                    peer_info.region_id,
                    s_key.clone(),
                    peer_info.end_key.clone(),
                    peer_info.stale_sequence,
                ));
            }
        }

        // find the rest ranges that overlap with [start_key, end_key)
        for (s_key, peer_info) in self
            .ranges
            .range((Included(start_key.to_vec()), Excluded(end_key.to_vec())))
        {
            ranges.push((
                peer_info.region_id,
                s_key.clone(),
                peer_info.end_key.clone(),
                peer_info.stale_sequence,
            ));
        }
        ranges
    }

    /// Gets ranges that overlap with [start_key, end_key).
    pub fn drain_overlap_ranges(
        &mut self,
        start_key: &[u8],
        end_key: &[u8],
    ) -> Vec<(u64, Vec<u8>, Vec<u8>, u64)> {
        let ranges = self.find_overlap_ranges(start_key, end_key);

        for &(_, ref s_key, ..) in &ranges {
            self.ranges.remove(s_key).unwrap();
        }
        ranges
    }

    /// Removes and returns the peer info with the `start_key`.
    fn remove(&mut self, start_key: &[u8]) -> Option<(u64, Vec<u8>, Vec<u8>)> {
        self.ranges
            .remove(start_key)
            .map(|peer_info| (peer_info.region_id, start_key.to_owned(), peer_info.end_key))
    }

    /// Inserts a new range waiting to be deleted.
    ///
    /// Before an insert is called, it must call drain_overlap_ranges to clean the overlapping range.
    fn insert(&mut self, region_id: u64, start_key: &[u8], end_key: &[u8], stale_sequence: u64) {
        if !self.find_overlap_ranges(&start_key, &end_key).is_empty() {
            panic!(
                "[region {}] register deleting data in [{}, {}) failed due to overlap",
                region_id,
                log_wrappers::Value::key(&start_key),
                log_wrappers::Value::key(&end_key),
            );
        }
        let info = StalePeerInfo {
            region_id,
            end_key: end_key.to_owned(),
            stale_sequence,
        };
        self.ranges.insert(start_key.to_owned(), info);
    }

    /// Gets all stale ranges info.
    pub fn stale_ranges(&self, oldest_sequence: u64) -> impl Iterator<Item = (u64, &[u8], &[u8])> {
        self.ranges
            .iter()
            .filter(move |&(_, info)| info.stale_sequence < oldest_sequence)
            .map(|(start_key, info)| {
                (
                    info.region_id,
                    start_key.as_slice(),
                    info.end_key.as_slice(),
                )
            })
    }

    pub fn len(&self) -> usize {
        self.ranges.len()
    }
}

#[derive(Clone)]
struct SnapContext<EK, R>
where
    EK: KvEngine,
{
    engine: EK,
    mgr: SnapManager,
    use_delete_range: bool,
    pending_delete_ranges: PendingDeleteRanges,
    coprocessor_host: CoprocessorHost<EK>,
    router: R,
}

impl<EK, R> SnapContext<EK, R>
where
    EK: KvEngine,
    R: CasualRouter<EK>,
{
    /// Generates the snapshot of the Region.
    fn generate_snap(
        &self,
        region_id: u64,
        last_applied_index_term: u64,
        last_applied_state: RaftApplyState,
        kv_snap: EK::Snapshot,
        notifier: SyncSender<RaftSnapshot>,
        for_balance: bool,
    ) -> Result<()> {
        // do we need to check leader here?
        let snap = box_try!(store::do_snapshot::<EK>(
            self.mgr.clone(),
            &self.engine,
            kv_snap,
            region_id,
            last_applied_index_term,
            last_applied_state,
            for_balance,
        ));
        // Only enable the fail point when the region id is equal to 1, which is
        // the id of bootstrapped region in tests.
        fail_point!("region_gen_snap", region_id == 1, |_| Ok(()));
        if let Err(e) = notifier.try_send(snap) {
            info!(
                "failed to notify snap result, leadership may have changed, ignore error";
                "region_id" => region_id,
                "err" => %e,
            );
        }
        // The error can be ignored as snapshot will be sent in next heartbeat in the end.
        let _ = self
            .router
            .send(region_id, CasualMessage::SnapshotGenerated);
        Ok(())
    }

    /// Handles the task of generating snapshot of the Region. It calls `generate_snap` to do the actual work.
    fn handle_gen(
        &self,
        region_id: u64,
        last_applied_index_term: u64,
        last_applied_state: RaftApplyState,
        kv_snap: EK::Snapshot,
        canceled: Arc<AtomicBool>,
        notifier: SyncSender<RaftSnapshot>,
        for_balance: bool,
    ) {
        fail_point!("before_region_gen_snap", |_| ());
        SNAP_COUNTER.generate.all.inc();
        if canceled.load(Ordering::Relaxed) {
            info!("generate snap is canceled"; "region_id" => region_id);
            return;
        }

        let start = Instant::now();
        let _io_type_guard = WithIOType::new(if for_balance {
            IOType::LoadBalance
        } else {
            IOType::Replication
        });

        if let Err(e) = self.generate_snap(
            region_id,
            last_applied_index_term,
            last_applied_state,
            kv_snap,
            notifier,
            for_balance,
        ) {
            error!(%e; "failed to generate snap!!!"; "region_id" => region_id,);
            return;
        }

        SNAP_COUNTER.generate.success.inc();
        SNAP_HISTOGRAM
            .generate
            .observe(start.saturating_elapsed_secs());
    }

    fn pre_handle_snapshot(
        &self,
        region_id: u64,
        peer_id: u64,
        abort: Arc<AtomicUsize>,
    ) -> Result<PreHandledSnapshot> {
        let timer = Instant::now();
        check_abort(&abort)?;
        let (region_state, _) = self.get_region_state(region_id)?;
        let region = region_state.get_region().clone();
        let apply_state = self.get_apply_state(region_id)?;
        let term = apply_state.get_truncated_state().get_term();
        let idx = apply_state.get_truncated_state().get_index();
        let snap_key = SnapKey::new(region_id, term, idx);
        let s = box_try!(self.mgr.get_concrete_snapshot_for_applying(&snap_key));
        if !s.exists() {
            return Err(box_err!("missing snapshot file {}", s.path()));
        }
        check_abort(&abort)?;
        let res = s.pre_handle_snapshot(&region, peer_id, idx, term);

        info!(
            "pre handle snapshot";
            "region_id" => region_id,
            "peer_id" => peer_id,
            "state" => ?apply_state,
            "time_takes" => ?timer.elapsed(),
        );

        Ok(res)
    }

    fn get_region_state(&self, region_id: u64) -> Result<(RegionLocalState, [u8; 11])> {
        let region_key = keys::region_state_key(region_id);
        let region_state: RegionLocalState =
            match box_try!(self.engine.get_msg_cf(CF_RAFT, &region_key)) {
                Some(state) => state,
                None => {
                    return Err(box_err!(
                        "failed to get region_state from {}",
                        log_wrappers::Value::key(&region_key)
                    ));
                }
            };
        Ok((region_state, region_key))
    }

    fn get_apply_state(&self, region_id: u64) -> Result<RaftApplyState> {
        let state_key = keys::apply_state_key(region_id);
        let apply_state: RaftApplyState =
            match box_try!(self.engine.get_msg_cf(CF_RAFT, &state_key)) {
                Some(state) => state,
                None => {
                    return Err(box_err!(
                        "failed to get raftstate from {}",
                        log_wrappers::Value::key(&state_key)
                    ));
                }
            };
        Ok(apply_state)
    }

    /// Applies snapshot data of the Region.
    fn apply_snap(&mut self, task: EngineStoreApplySnapTask) -> Result<()> {
        let region_id = task.region_id;
        let peer_id = task.peer_id;
        let abort = task.status;
        info!("begin apply snap data"; "region_id" => region_id);
        fail_point!("region_apply_snap", |_| { Ok(()) });
        check_abort(&abort)?;
        let (mut region_state, region_key) = self.get_region_state(region_id)?;
        // clear up origin data.
        let region = region_state.get_region().clone();
        let start_key = keys::enc_start_key(&region);
        let end_key = keys::enc_end_key(&region);
        check_abort(&abort)?;
        self.cleanup_overlap_ranges(&start_key, &end_key)?;
        self.delete_all_in_range(&[Range::new(&start_key, &end_key)])?;
        check_abort(&abort)?;
        fail_point!("apply_snap_cleanup_range");

        let apply_state = self.get_apply_state(region_id)?;
        let term = apply_state.get_truncated_state().get_term();
        let idx = apply_state.get_truncated_state().get_index();
        let snap_key = SnapKey::new(region_id, term, idx);
        self.mgr.register(snap_key.clone(), SnapEntry::Applying);
        defer!({
            self.mgr.deregister(&snap_key, &SnapEntry::Applying);
        });
<<<<<<< HEAD
=======
        let mut s = box_try!(self.mgr.get_snapshot_for_applying(&snap_key));
        if !s.exists() {
            return Err(box_err!("missing snapshot file {}", s.path()));
        }
>>>>>>> f091a2de
        check_abort(&abort)?;
        let timer = Instant::now();
        if let Some(snap) = task.pre_handled_snap {
            info!(
                "apply data with pre handled snap";
                "region_id" => region_id,
            );
            assert_eq!(idx, snap.index);
            assert_eq!(term, snap.term);
            engine_store_ffi::get_engine_store_server_helper()
                .apply_pre_handled_snapshot(snap.inner);
        } else {
            info!(
                "apply data to engine-store";
                "region_id" => region_id,
            );
            let s = box_try!(self.mgr.get_concrete_snapshot_for_applying(&snap_key));
            if !s.exists() {
                return Err(box_err!("missing snapshot file {}", s.path()));
            }
            check_abort(&abort)?;
            let pre_handled_snap = s.pre_handle_snapshot(&region, peer_id, idx, term);
            engine_store_ffi::get_engine_store_server_helper()
                .apply_pre_handled_snapshot(pre_handled_snap.inner);
        }

        let mut wb = self.engine.write_batch();
        region_state.set_state(PeerState::Normal);
        box_try!(wb.put_msg_cf(CF_RAFT, &region_key, &region_state));
        box_try!(wb.delete_cf(CF_RAFT, &keys::snapshot_raft_state_key(region_id)));
        wb.write().unwrap_or_else(|e| {
            panic!("{} failed to save apply_snap result: {:?}", region_id, e);
        });
        info!(
            "apply new data";
            "region_id" => region_id,
            "time_takes" => ?timer.saturating_elapsed(),
        );
        Ok(())
    }

    /// Tries to apply the snapshot of the specified Region. It calls `apply_snap` to do the actual work.
    fn handle_apply(&mut self, task: EngineStoreApplySnapTask) {
        let status = task.status.clone();
        let _ = status.compare_exchange(
            JOB_STATUS_PENDING,
            JOB_STATUS_RUNNING,
            Ordering::SeqCst,
            Ordering::SeqCst,
        );
        let region_id = task.region_id;
        SNAP_COUNTER.apply.all.inc();
        // let apply_histogram = SNAP_HISTOGRAM.with_label_values(&["apply"]);
        // let timer = apply_histogram.start_coarse_timer();
        let start = Instant::now();

        match self.apply_snap(task) {
            Ok(()) => {
                status.swap(JOB_STATUS_FINISHED, Ordering::SeqCst);
                SNAP_COUNTER.apply.success.inc();
            }
            Err(Error::Abort) => {
                warn!("applying snapshot is aborted"; "region_id" => region_id);
                assert_eq!(
                    status.swap(JOB_STATUS_CANCELLED, Ordering::SeqCst),
                    JOB_STATUS_CANCELLING
                );
                SNAP_COUNTER.apply.abort.inc();
            }
            Err(e) => {
                error!(%e; "failed to apply snap!!!");
                status.swap(JOB_STATUS_FAILED, Ordering::SeqCst);
                SNAP_COUNTER.apply.fail.inc();
            }
        }

        SNAP_HISTOGRAM
            .apply
            .observe(start.saturating_elapsed_secs());
    }

    /// Cleans up the data within the range.
    fn cleanup_range(&self, ranges: &[Range]) -> Result<()> {
        self.engine
            .delete_all_in_range(DeleteStrategy::DeleteFiles, &ranges)
            .unwrap_or_else(|e| {
                error!("failed to delete files in range"; "err" => %e);
            });
        self.delete_all_in_range(ranges)?;
        self.engine
            .delete_all_in_range(DeleteStrategy::DeleteBlobs, &ranges)
            .unwrap_or_else(|e| {
                error!("failed to delete files in range"; "err" => %e);
            });
        Ok(())
    }

    /// Gets the overlapping ranges and cleans them up.
    fn cleanup_overlap_ranges(&mut self, start_key: &[u8], end_key: &[u8]) -> Result<()> {
        let overlap_ranges = self
            .pending_delete_ranges
            .drain_overlap_ranges(start_key, end_key);
        if overlap_ranges.is_empty() {
            return Ok(());
        }
        let oldest_sequence = self
            .engine
            .get_oldest_snapshot_sequence_number()
            .unwrap_or(u64::MAX);
        let mut ranges = Vec::with_capacity(overlap_ranges.len());
        let mut df_ranges = Vec::with_capacity(overlap_ranges.len());
        for (region_id, start_key, end_key, stale_sequence) in overlap_ranges.iter() {
            // `DeleteFiles` may break current rocksdb snapshots consistency,
            // so do not use it unless we can make sure there is no reader of the destroyed peer anymore.
            if *stale_sequence < oldest_sequence {
                df_ranges.push(Range::new(start_key, end_key));
            } else {
                SNAP_COUNTER_VEC
                    .with_label_values(&["overlap", "not_delete_files"])
                    .inc();
            }
            info!("delete data in range because of overlap"; "region_id" => region_id,
                  "start_key" => log_wrappers::Value::key(start_key),
                  "end_key" => log_wrappers::Value::key(end_key));
            ranges.push(Range::new(start_key, end_key));
        }
        self.engine
            .delete_all_in_range(DeleteStrategy::DeleteFiles, &df_ranges)
            .unwrap_or_else(|e| {
                error!("failed to delete files in range"; "err" => %e);
            });

        self.delete_all_in_range(&ranges)
    }

    /// Inserts a new pending range, and it will be cleaned up with some delay.
    fn insert_pending_delete_range(&mut self, region_id: u64, start_key: &[u8], end_key: &[u8]) {
        if let Err(e) = self.cleanup_overlap_ranges(start_key, end_key) {
            warn!("cleanup_overlap_ranges failed";
                "region_id" => region_id,
                "start_key" => log_wrappers::Value::key(start_key),
                "end_key" => log_wrappers::Value::key(end_key),
                "err" => %e,
            );
        } else {
            info!("register deleting data in range";
                "region_id" => region_id,
                "start_key" => log_wrappers::Value::key(start_key),
                "end_key" => log_wrappers::Value::key(end_key),
            );
        }

        let seq = self.engine.get_latest_sequence_number();
        self.pending_delete_ranges
            .insert(region_id, start_key, end_key, seq);
    }

    /// Cleans up stale ranges.
    fn clean_stale_ranges(&mut self) {
        STALE_PEER_PENDING_DELETE_RANGE_GAUGE.set(self.pending_delete_ranges.len() as f64);

        let oldest_sequence = self
            .engine
            .get_oldest_snapshot_sequence_number()
            .unwrap_or(u64::MAX);
        let mut cleanup_ranges: Vec<(u64, Vec<u8>, Vec<u8>)> = self
            .pending_delete_ranges
            .stale_ranges(oldest_sequence)
            .map(|(region_id, s, e)| (region_id, s.to_vec(), e.to_vec()))
            .collect();
        cleanup_ranges.sort_by(|a, b| a.1.cmp(&b.1));
        while cleanup_ranges.len() > CLEANUP_MAX_REGION_COUNT {
            cleanup_ranges.pop();
        }
        let ranges: Vec<Range> = cleanup_ranges
            .iter()
            .map(|(region_id, start, end)| {
                info!("delete data in range because of stale"; "region_id" => region_id,
                  "start_key" => log_wrappers::Value::key(start),
                  "end_key" => log_wrappers::Value::key(end));
                Range::new(start, end)
            })
            .collect();
        if let Err(e) = self.cleanup_range(&ranges) {
            error!("failed to cleanup stale range"; "err" => %e);
            return;
        }
        for (_, key, _) in cleanup_ranges {
            assert!(
                self.pending_delete_ranges.remove(&key).is_some(),
                "cleanup pending_delete_ranges {} should exist",
                log_wrappers::Value::key(&key)
            );
        }
    }

    /// Checks the number of files at level 0 to avoid write stall after ingesting sst.
    /// Returns true if the ingestion causes write stall.
    fn ingest_maybe_stall(&self) -> bool {
        for cf in SNAPSHOT_CFS {
            // no need to check lock cf
            if plain_file_used(cf) {
                continue;
            }
            if self.engine.ingest_maybe_slowdown_writes(cf).expect("cf") {
                return true;
            }
        }
        false
    }

    fn delete_all_in_range(&self, ranges: &[Range]) -> Result<()> {
        for cf in self.engine.cf_names() {
            let strategy = if cf == CF_LOCK {
                DeleteStrategy::DeleteByKey
            } else if self.use_delete_range {
                DeleteStrategy::DeleteByRange
            } else {
                DeleteStrategy::DeleteByWriter {
                    sst_path: self.mgr.get_temp_path_for_ingest(),
                }
            };
            box_try!(self.engine.delete_ranges_cf(cf, strategy, ranges));
        }

        Ok(())
    }
}

struct PreHandleSnapCfg {
    pool_size: usize,
    pre_handle_snap: bool,
}

pub struct Runner<EK, R>
where
    EK: KvEngine,
{
    pool: ThreadPool<TaskCell>,
    ctx: SnapContext<EK, R>,
    // we may delay some apply tasks if level 0 files to write stall threshold,
    // pending_applies records all delayed apply task, and will check again later
    pending_applies: VecDeque<EngineStoreApplySnapTask>,
    pre_handle_snap_cfg: PreHandleSnapCfg,
    clean_stale_tick: usize,
    clean_stale_tick_max: usize,
    clean_stale_check_interval: Duration,
}

impl<EK, R> Runner<EK, R>
where
    EK: KvEngine,
    R: CasualRouter<EK>,
{
    pub fn new(
        engine: EK,
        mgr: SnapManager,
        snap_handle_pool_size: usize,
        region_worker_tick_interval: tikv_util::config::ReadableDuration,
        use_delete_range: bool,
        coprocessor_host: CoprocessorHost<EK>,
        router: R,
    ) -> Runner<EK, R> {
        let (pool_size, pre_handle_snap) = if snap_handle_pool_size == 0 {
            (GENERATE_POOL_SIZE, false)
        } else {
            (snap_handle_pool_size, true)
        };
        let tick_interval_ms = region_worker_tick_interval.as_millis();
        let clean_stale_tick_max = (10_000 / tick_interval_ms) as usize;

        info!("create region runner"; "pool_size" => pool_size, "pre_handle_snap" => pre_handle_snap, "tick_interval_ms" => tick_interval_ms,
         "clean_stale_tick_max" => clean_stale_tick_max);

        Runner {
            pool: Builder::new(thd_name!("region-task"))
                .max_thread_count(pool_size)
                .build_future_pool(),
            ctx: SnapContext {
                engine,
                mgr,
                use_delete_range,
                pending_delete_ranges: PendingDeleteRanges::default(),
                coprocessor_host,
                router,
            },
            pending_applies: VecDeque::new(),
            clean_stale_tick: 0,
            clean_stale_tick_max,
            clean_stale_check_interval: Duration::from_millis(tick_interval_ms),
            pre_handle_snap_cfg: PreHandleSnapCfg {
                pool_size,
                pre_handle_snap,
            },
        }
    }

    /// Tries to apply pending tasks if there is some.
    fn handle_pending_applies(&mut self) {
        fail_point!("apply_pending_snapshot", |_| {});
        while !self.pending_applies.is_empty() {
            match self.pending_applies.front().unwrap().recv.recv() {
                Ok(pre_handled_snap) => {
                    let mut snap = self.pending_applies.pop_front().unwrap();
                    snap.pre_handled_snap = pre_handled_snap;
                    self.ctx.handle_apply(snap);
                }
                Err(_) => {
                    let snap = self.pending_applies.pop_front().unwrap();
                    self.ctx.handle_apply(snap);
                }
            }
            if self.pending_applies.len() <= self.pre_handle_snap_cfg.pool_size {
                break;
            }
        }
    }
}

impl<EK, R> Runnable for Runner<EK, R>
where
    EK: KvEngine,
    R: CasualRouter<EK> + Send + Clone + 'static,
{
    type Task = Task<EK::Snapshot>;

    fn run(&mut self, task: Task<EK::Snapshot>) {
        match task {
            Task::Gen {
                region_id,
                last_applied_index_term,
                last_applied_state,
                kv_snap,
                canceled,
                notifier,
                for_balance,
            } => {
                // It is safe for now to handle generating and applying snapshot concurrently,
                // but it may not when merge is implemented.
                let ctx = self.ctx.clone();

                self.pool.spawn(async move {
                    tikv_alloc::add_thread_memory_accessor();
                    ctx.handle_gen(
                        region_id,
                        last_applied_index_term,
                        last_applied_state,
                        kv_snap,
                        canceled,
                        notifier,
                        for_balance,
                    );
                    tikv_alloc::remove_thread_memory_accessor();
                });
            }
            Task::Apply {
                region_id,
                peer_id,
                status,
            } => {
                let (sender, receiver) = mpsc::channel();
                let ctx = self.ctx.clone();
                let abort = status.clone();
                if self.pre_handle_snap_cfg.pre_handle_snap {
                    self.pool.spawn(async move {
                        let _ = ctx
                            .pre_handle_snapshot(region_id, peer_id, abort)
                            .map_or_else(|_| sender.send(None), |s| sender.send(Some(s)));
                    });
                } else {
                    sender.send(None).unwrap();
                }

                self.pending_applies.push_back(EngineStoreApplySnapTask {
                    region_id,
                    peer_id,
                    status,
                    recv: receiver,
                    pre_handled_snap: None,
                });

                if self.pending_applies.len() > self.pre_handle_snap_cfg.pool_size {
                    self.handle_pending_applies();
                }
            }
            Task::Destroy {
                region_id,
                start_key,
                end_key,
            } => {
                fail_point!("on_region_worker_destroy", true, |_| {});
                // try to delay the range deletion because
                // there might be a coprocessor request related to this range
                self.ctx
                    .insert_pending_delete_range(region_id, &start_key, &end_key);

                // try to delete stale ranges if there are any
                if !self.ctx.ingest_maybe_stall() {
                    self.ctx.clean_stale_ranges();
                }
            }
        }
    }

    fn shutdown(&mut self) {
        self.pool.shutdown();
    }
}

impl<EK, R> RunnableWithTimer for Runner<EK, R>
where
    EK: KvEngine,
    R: CasualRouter<EK> + Send + Clone + 'static,
{
    fn on_timeout(&mut self) {
        self.handle_pending_applies();
        self.clean_stale_tick += 1;
        if self.clean_stale_tick >= self.clean_stale_tick_max {
            self.ctx.clean_stale_ranges();
            self.clean_stale_tick = 0;
        }
    }

    fn get_interval(&self) -> Duration {
        self.clean_stale_check_interval
    }
}

#[cfg(test)]
mod tests {
    use std::io;
    use std::sync::atomic::AtomicUsize;
    use std::sync::{mpsc, Arc};
    use std::thread;
    use std::time::Duration;

    use crate::coprocessor::CoprocessorHost;
    use crate::store::peer_storage::JOB_STATUS_PENDING;
    use crate::store::snap::tests::get_test_db_for_regions;
    use crate::store::worker::RegionRunner;
    use crate::store::{CasualMessage, SnapKey, SnapManager};
    use engine_test::ctor::CFOptions;
    use engine_test::ctor::ColumnFamilyOptions;
    use engine_test::kv::{KvTestEngine, KvTestSnapshot};
    use engine_traits::KvEngine;
    use engine_traits::{
        CFNamesExt, CompactExt, MiscExt, Mutable, Peekable, SyncMutable, WriteBatch, WriteBatchExt,
    };
    use engine_traits::{CF_DEFAULT, CF_RAFT};
    use kvproto::raft_serverpb::{PeerState, RaftApplyState, RegionLocalState};
    use raft::eraftpb::Entry;
    use tempfile::Builder;
    use tikv_util::worker::{LazyWorker, Worker};

    use super::*;

    fn insert_range(
        pending_delete_ranges: &mut PendingDeleteRanges,
        id: u64,
        s: &str,
        e: &str,
        stale_sequence: u64,
    ) {
        pending_delete_ranges.insert(id, s.as_bytes(), e.as_bytes(), stale_sequence);
    }

    #[test]
    #[allow(clippy::string_lit_as_bytes)]
    fn test_pending_delete_ranges() {
        let mut pending_delete_ranges = PendingDeleteRanges::default();
        let id = 0;

        let timeout1 = 10;
        insert_range(&mut pending_delete_ranges, id, "a", "c", timeout1);
        insert_range(&mut pending_delete_ranges, id, "m", "n", timeout1);
        insert_range(&mut pending_delete_ranges, id, "x", "z", timeout1);
        insert_range(&mut pending_delete_ranges, id + 1, "f", "i", timeout1);
        insert_range(&mut pending_delete_ranges, id + 1, "p", "t", timeout1);
        assert_eq!(pending_delete_ranges.len(), 5);

        //  a____c    f____i    m____n    p____t    x____z
        //              g___________________q
        // when we want to insert [g, q), we first extract overlap ranges,
        // which are [f, i), [m, n), [p, t)
        let timeout2 = 12;
        let overlap_ranges =
            pending_delete_ranges.drain_overlap_ranges(&b"g".to_vec(), &b"q".to_vec());
        assert_eq!(
            overlap_ranges,
            [
                (id + 1, b"f".to_vec(), b"i".to_vec(), timeout1),
                (id, b"m".to_vec(), b"n".to_vec(), timeout1),
                (id + 1, b"p".to_vec(), b"t".to_vec(), timeout1),
            ]
        );
        assert_eq!(pending_delete_ranges.len(), 2);
        insert_range(&mut pending_delete_ranges, id + 2, "g", "q", timeout2);
        assert_eq!(pending_delete_ranges.len(), 3);

        // at t1, [a, c) and [x, z) will timeout
        {
            let now = 11;
            let ranges: Vec<_> = pending_delete_ranges.stale_ranges(now).collect();
            assert_eq!(
                ranges,
                [
                    (id, "a".as_bytes(), "c".as_bytes()),
                    (id, "x".as_bytes(), "z".as_bytes()),
                ]
            );
            for start_key in ranges
                .into_iter()
                .map(|(_, start, _)| start.to_vec())
                .collect::<Vec<Vec<u8>>>()
            {
                pending_delete_ranges.remove(&start_key);
            }
            assert_eq!(pending_delete_ranges.len(), 1);
        }

        // at t2, [g, q) will timeout
        {
            let now = 14;
            let ranges: Vec<_> = pending_delete_ranges.stale_ranges(now).collect();
            assert_eq!(ranges, [(id + 2, "g".as_bytes(), "q".as_bytes())]);
            for start_key in ranges
                .into_iter()
                .map(|(_, start, _)| start.to_vec())
                .collect::<Vec<Vec<u8>>>()
            {
                pending_delete_ranges.remove(&start_key);
            }
            assert_eq!(pending_delete_ranges.len(), 0);
        }
    }

    #[test]
    fn test_stale_peer() {
        let temp_dir = Builder::new().prefix("test_stale_peer").tempdir().unwrap();
        let engine = get_test_db_for_regions(&temp_dir, None, None, None, None, &[1]).unwrap();

        let snap_dir = Builder::new().prefix("snap_dir").tempdir().unwrap();
        let mgr = SnapManager::new(snap_dir.path().to_str().unwrap());
        let bg_worker = Worker::new("region-worker");
        let mut worker: LazyWorker<Task<KvTestSnapshot>> = bg_worker.lazy_build("region-worker");
        let sched = worker.scheduler();
        let (router, _) = mpsc::sync_channel(11);
        let mut runner = RegionRunner::new(
            engine.kv.clone(),
            mgr,
            0,
            false,
            CoprocessorHost::<KvTestEngine>::default(),
            router,
        );
        runner.clean_stale_check_interval = Duration::from_millis(100);

        let mut ranges = vec![];
        for i in 0..10 {
            let mut key = b"k0".to_vec();
            key.extend_from_slice(i.to_string().as_bytes());
            engine.kv.put(&key, b"v1").unwrap();
            ranges.push(key);
        }
        engine.kv.put(b"k1", b"v1").unwrap();
        let snap = engine.kv.snapshot();
        engine.kv.put(b"k2", b"v2").unwrap();

        sched
            .schedule(Task::Destroy {
                region_id: 1,
                start_key: b"k1".to_vec(),
                end_key: b"k2".to_vec(),
            })
            .unwrap();
        for i in 0..9 {
            sched
                .schedule(Task::Destroy {
                    region_id: i as u64 + 2,
                    start_key: ranges[i].clone(),
                    end_key: ranges[i + 1].clone(),
                })
                .unwrap();
        }
        worker.start_with_timer(runner);
        thread::sleep(Duration::from_millis(20));
        drop(snap);
        thread::sleep(Duration::from_millis(200));
        assert!(engine.kv.get_value(b"k1").unwrap().is_none());
        assert_eq!(engine.kv.get_value(b"k2").unwrap().unwrap(), b"v2");
        for i in 0..9 {
            assert!(engine.kv.get_value(&ranges[i]).unwrap().is_none());
        }
    }

    #[test]
    fn test_pending_applies() {
        let temp_dir = Builder::new()
            .prefix("test_pending_applies")
            .tempdir()
            .unwrap();

        let mut cf_opts = ColumnFamilyOptions::new();
        cf_opts.set_level_zero_slowdown_writes_trigger(5);
        cf_opts.set_disable_auto_compactions(true);
        let kv_cfs_opts = vec![
            CFOptions::new("default", cf_opts.clone()),
            CFOptions::new("write", cf_opts.clone()),
            CFOptions::new("lock", cf_opts.clone()),
            CFOptions::new("raft", cf_opts.clone()),
        ];
        let raft_cfs_opt = CFOptions::new(CF_DEFAULT, cf_opts);
        let engine = get_test_db_for_regions(
            &temp_dir,
            None,
            Some(raft_cfs_opt),
            None,
            Some(kv_cfs_opts),
            &[1, 2, 3, 4, 5, 6],
        )
        .unwrap();

        for cf_name in engine.kv.cf_names() {
            for i in 0..6 {
                engine.kv.put_cf(cf_name, &[i], &[i]).unwrap();
                engine.kv.put_cf(cf_name, &[i + 1], &[i + 1]).unwrap();
                engine.kv.flush_cf(cf_name, true).unwrap();
                // check level 0 files
                assert_eq!(
                    engine
                        .kv
                        .get_cf_num_files_at_level(cf_name, 0)
                        .unwrap()
                        .unwrap(),
                    u64::from(i) + 1
                );
            }
        }

        let snap_dir = Builder::new().prefix("snap_dir").tempdir().unwrap();
        let mgr = SnapManager::new(snap_dir.path().to_str().unwrap());
        let bg_worker = Worker::new("snap-manager");
        let mut worker = bg_worker.lazy_build("snapshot-worker");
        let sched = worker.scheduler();
        let (router, receiver) = mpsc::sync_channel(1);
        let runner = RegionRunner::new(
            engine.kv.clone(),
            mgr,
            0,
            true,
            CoprocessorHost::<KvTestEngine>::default(),
            router,
        );
        worker.start_with_timer(runner);

        let gen_and_apply_snap = |id: u64| {
            // construct snapshot
            let (tx, rx) = mpsc::sync_channel(1);
            let apply_state: RaftApplyState = engine
                .kv
                .get_msg_cf(CF_RAFT, &keys::apply_state_key(id))
                .unwrap()
                .unwrap();
            let idx = apply_state.get_applied_index();
            let entry = engine
                .raft
                .get_msg::<Entry>(&keys::raft_log_key(id, idx))
                .unwrap()
                .unwrap();
            sched
                .schedule(Task::Gen {
                    region_id: id,
                    kv_snap: engine.kv.snapshot(),
                    last_applied_index_term: entry.get_term(),
                    last_applied_state: apply_state,
                    canceled: Arc::new(AtomicBool::new(false)),
                    notifier: tx,
                    for_balance: false,
                })
                .unwrap();
            let s1 = rx.recv().unwrap();
            match receiver.recv() {
                Ok((region_id, CasualMessage::SnapshotGenerated)) => {
                    assert_eq!(region_id, id);
                }
                msg => panic!("expected SnapshotGenerated, but got {:?}", msg),
            }
            let data = s1.get_data();
            let key = SnapKey::from_snap(&s1).unwrap();
            let mgr = SnapManager::new(snap_dir.path().to_str().unwrap());
            let mut s2 = mgr.get_snapshot_for_sending(&key).unwrap();
            let mut s3 = mgr.get_snapshot_for_receiving(&key, data).unwrap();
            io::copy(&mut s2, &mut s3).unwrap();
            s3.save().unwrap();

            // set applying state
            let mut wb = engine.kv.write_batch();
            let region_key = keys::region_state_key(id);
            let mut region_state = engine
                .kv
                .get_msg_cf::<RegionLocalState>(CF_RAFT, &region_key)
                .unwrap()
                .unwrap();
            region_state.set_state(PeerState::Applying);
            wb.put_msg_cf(CF_RAFT, &region_key, &region_state).unwrap();
            wb.write().unwrap();

            // apply snapshot
            let status = Arc::new(AtomicUsize::new(JOB_STATUS_PENDING));
            sched
                .schedule(Task::Apply {
                    region_id: id,
                    status,
                })
                .unwrap();
        };
        let wait_apply_finish = |id: u64| {
            let region_key = keys::region_state_key(id);
            loop {
                thread::sleep(Duration::from_millis(100));
                if engine
                    .kv
                    .get_msg_cf::<RegionLocalState>(CF_RAFT, &region_key)
                    .unwrap()
                    .unwrap()
                    .get_state()
                    == PeerState::Normal
                {
                    break;
                }
            }
        };

        // snapshot will not ingest cause already write stall
        gen_and_apply_snap(1);
        assert_eq!(
            engine
                .kv
                .get_cf_num_files_at_level(CF_DEFAULT, 0)
                .unwrap()
                .unwrap(),
            6
        );

        // compact all files to the bottomest level
        engine.kv.compact_files_in_range(None, None, None).unwrap();
        assert_eq!(
            engine
                .kv
                .get_cf_num_files_at_level(CF_DEFAULT, 0)
                .unwrap()
                .unwrap(),
            0
        );

        wait_apply_finish(1);

        // the pending apply task should be finished and snapshots are ingested.
        // note that when ingest sst, it may flush memtable if overlap,
        // so here will two level 0 files.
        assert_eq!(
            engine
                .kv
                .get_cf_num_files_at_level(CF_DEFAULT, 0)
                .unwrap()
                .unwrap(),
            2
        );

        // no write stall, ingest without delay
        gen_and_apply_snap(2);
        wait_apply_finish(2);
        assert_eq!(
            engine
                .kv
                .get_cf_num_files_at_level(CF_DEFAULT, 0)
                .unwrap()
                .unwrap(),
            4
        );

        // snapshot will not ingest cause it may cause write stall
        gen_and_apply_snap(3);
        assert_eq!(
            engine
                .kv
                .get_cf_num_files_at_level(CF_DEFAULT, 0)
                .unwrap()
                .unwrap(),
            4
        );
        gen_and_apply_snap(4);
        assert_eq!(
            engine
                .kv
                .get_cf_num_files_at_level(CF_DEFAULT, 0)
                .unwrap()
                .unwrap(),
            4
        );
        gen_and_apply_snap(5);
        assert_eq!(
            engine
                .kv
                .get_cf_num_files_at_level(CF_DEFAULT, 0)
                .unwrap()
                .unwrap(),
            4
        );

        // compact all files to the bottomest level
        engine.kv.compact_files_in_range(None, None, None).unwrap();
        assert_eq!(
            engine
                .kv
                .get_cf_num_files_at_level(CF_DEFAULT, 0)
                .unwrap()
                .unwrap(),
            0
        );

        // make sure have checked pending applies
        wait_apply_finish(4);

        // before two pending apply tasks should be finished and snapshots are ingested
        // and one still in pending.
        assert_eq!(
            engine
                .kv
                .get_cf_num_files_at_level(CF_DEFAULT, 0)
                .unwrap()
                .unwrap(),
            4
        );

        // make sure have checked pending applies
        engine.kv.compact_files_in_range(None, None, None).unwrap();
        assert_eq!(
            engine
                .kv
                .get_cf_num_files_at_level(CF_DEFAULT, 0)
                .unwrap()
                .unwrap(),
            0
        );
        wait_apply_finish(5);

        // the last one pending task finished
        assert_eq!(
            engine
                .kv
                .get_cf_num_files_at_level(CF_DEFAULT, 0)
                .unwrap()
                .unwrap(),
            2
        );
    }
}<|MERGE_RESOLUTION|>--- conflicted
+++ resolved
@@ -5,13 +5,8 @@
 use std::fmt::{self, Display, Formatter};
 use std::sync::atomic::{AtomicBool, AtomicUsize, Ordering};
 use std::sync::mpsc::SyncSender;
-<<<<<<< HEAD
 use std::sync::{mpsc, Arc};
-use std::time::{Duration, Instant};
-=======
-use std::sync::Arc;
 use std::time::Duration;
->>>>>>> f091a2de
 use std::u64;
 
 use engine_traits::{DeleteStrategy, Range, CF_LOCK, CF_RAFT};
@@ -29,9 +24,7 @@
 };
 use crate::store::snap::{plain_file_used, Error, PreHandledSnapshot, Result, SNAPSHOT_CFS};
 use crate::store::transport::CasualRouter;
-use crate::store::{
-    self, check_abort, CasualMessage, GenericSnapshot, SnapEntry, SnapKey, SnapManager,
-};
+use crate::store::{self, check_abort, CasualMessage, SnapEntry, SnapKey, SnapManager};
 use yatp::pool::{Builder, ThreadPool};
 use yatp::task::future::TaskCell;
 
@@ -339,7 +332,7 @@
         let term = apply_state.get_truncated_state().get_term();
         let idx = apply_state.get_truncated_state().get_index();
         let snap_key = SnapKey::new(region_id, term, idx);
-        let s = box_try!(self.mgr.get_concrete_snapshot_for_applying(&snap_key));
+        let s = box_try!(self.mgr.get_snapshot_for_applying(&snap_key));
         if !s.exists() {
             return Err(box_err!("missing snapshot file {}", s.path()));
         }
@@ -351,7 +344,7 @@
             "region_id" => region_id,
             "peer_id" => peer_id,
             "state" => ?apply_state,
-            "time_takes" => ?timer.elapsed(),
+            "time_takes" => ?timer.saturating_elapsed(),
         );
 
         Ok(res)
@@ -414,13 +407,6 @@
         defer!({
             self.mgr.deregister(&snap_key, &SnapEntry::Applying);
         });
-<<<<<<< HEAD
-=======
-        let mut s = box_try!(self.mgr.get_snapshot_for_applying(&snap_key));
-        if !s.exists() {
-            return Err(box_err!("missing snapshot file {}", s.path()));
-        }
->>>>>>> f091a2de
         check_abort(&abort)?;
         let timer = Instant::now();
         if let Some(snap) = task.pre_handled_snap {
@@ -437,7 +423,7 @@
                 "apply data to engine-store";
                 "region_id" => region_id,
             );
-            let s = box_try!(self.mgr.get_concrete_snapshot_for_applying(&snap_key));
+            let s = box_try!(self.mgr.get_snapshot_for_applying(&snap_key));
             if !s.exists() {
                 return Err(box_err!("missing snapshot file {}", s.path()));
             }
