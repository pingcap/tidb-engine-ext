--- conflicted
+++ resolved
@@ -18,14 +18,11 @@
 #[serde(rename_all = "kebab-case")]
 pub struct RaftstoreConfig {
     pub snap_handle_pool_size: usize,
-<<<<<<< HEAD
 
     #[doc(hidden)]
     #[online_config(skip)]
     pub region_worker_tick_interval: ReadableDuration,
-=======
     pub apply_low_priority_pool_size: usize,
->>>>>>> 132f0f93
 }
 
 impl Default for RaftstoreConfig {
@@ -33,20 +30,13 @@
         let cpu_num = SysQuota::cpu_cores_quota();
 
         RaftstoreConfig {
-<<<<<<< HEAD
-            // When scaling TiFlash instances there will be raft snapshots.
-            // We want to make sure this process does not consume too many resources.
-            snap_handle_pool_size: (cpu_num * 0.4).clamp(2.0, 8.0) as usize,
             region_worker_tick_interval: ReadableDuration::millis(500),
-=======
             // This pool is used when handling raft Snapshots, e.g. when
             // adding a new TiFlash replica, or scaling TiFlash instances.
             snap_handle_pool_size: (cpu_num * 0.3).clamp(2.0, 8.0) as usize,
-
             // This pool is used when handling ingest SST raft messages, e.g.
             // when using BR / lightning.
             apply_low_priority_pool_size: (cpu_num * 0.3).clamp(2.0, 8.0) as usize,
->>>>>>> 132f0f93
         }
     }
 }
@@ -157,19 +147,16 @@
     default.server.addr = TIFLASH_DEFAULT_LISTENING_ADDR.to_string();
     default.server.status_addr = TIFLASH_DEFAULT_STATUS_ADDR.to_string();
     default.server.advertise_status_addr = TIFLASH_DEFAULT_STATUS_ADDR.to_string();
-<<<<<<< HEAD
 
     // Unlike TiKV, in TiFlash, we use the low-priority pool to both decode snapshots
     // (transform from row to column) and ingest SST. These operations are pretty heavy.
     // So we increase the default limit here to handle ingest SST faster.
     default.raft_store.apply_batch_system.low_priority_pool_size =
         (cpu_num * 0.8).clamp(1.0, 8.0) as usize;
-=======
     default.raft_store.region_worker_tick_interval = ReadableDuration::millis(500);
     let clean_stale_ranges_tick =
         (10_000 / default.raft_store.region_worker_tick_interval.as_millis()) as usize;
     default.raft_store.clean_stale_ranges_tick = clean_stale_ranges_tick;
->>>>>>> 132f0f93
 }
 
 /// This function changes TiKV's config according to ProxyConfig.
