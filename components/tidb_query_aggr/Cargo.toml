[package]
name = "tidb_query_aggr"
version = "0.0.1"
edition = "2018"
publish = false
description = "Vector aggr functions of query engine to run TiDB pushed down executors"

[dependencies]
match-template = "0.0.1"
<<<<<<< HEAD
tidb_query_codegen = { path = "../tidb_query_codegen" }
tidb_query_common = { path = "../tidb_query_common", default-features = false }
tidb_query_datatype = { path = "../tidb_query_datatype", default-features = false }
tidb_query_expr = { path = "../tidb_query_expr", default-features = false }
tikv_util = { path = "../tikv_util", default-features = false }
=======
tidb_query_codegen = { workspace = true }
tidb_query_common = { workspace = true }
tidb_query_datatype = { workspace = true }
tidb_query_expr = { workspace = true }
tikv_util = { workspace = true }
>>>>>>> 0f5058eb
tipb = { git = "https://github.com/pingcap/tipb.git" }

[dev-dependencies]
panic_hook = { workspace = true }
tipb_helper = { workspace = true }<|MERGE_RESOLUTION|>--- conflicted
+++ resolved
@@ -7,19 +7,11 @@
 
 [dependencies]
 match-template = "0.0.1"
-<<<<<<< HEAD
-tidb_query_codegen = { path = "../tidb_query_codegen" }
-tidb_query_common = { path = "../tidb_query_common", default-features = false }
-tidb_query_datatype = { path = "../tidb_query_datatype", default-features = false }
-tidb_query_expr = { path = "../tidb_query_expr", default-features = false }
-tikv_util = { path = "../tikv_util", default-features = false }
-=======
 tidb_query_codegen = { workspace = true }
 tidb_query_common = { workspace = true }
 tidb_query_datatype = { workspace = true }
 tidb_query_expr = { workspace = true }
 tikv_util = { workspace = true }
->>>>>>> 0f5058eb
 tipb = { git = "https://github.com/pingcap/tipb.git" }
 
 [dev-dependencies]
