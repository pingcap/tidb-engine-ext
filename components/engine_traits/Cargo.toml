--- conflicted
+++ resolved
@@ -20,17 +20,10 @@
 slog = { version = "2.3", features = ["max_level_trace", "release_max_level_debug"] }
 slog-global = { version = "0.1", git = "https://github.com/breeswish/slog-global.git", rev = "d592f88e4dbba5eb439998463054f1a44fbf17b9" }
 thiserror = "1.0"
-<<<<<<< HEAD
-tikv_alloc = { path = "../tikv_alloc" }
-tikv_util = { path = "../tikv_util", default-features = false }
-tracker = { path = "../tracker" }
-txn_types = { path = "../txn_types", default-features = false }
-=======
 tikv_alloc = { workspace = true }
 tikv_util = { workspace = true }
 tracker = { workspace = true }
 txn_types = { workspace = true }
->>>>>>> 0f5058eb
 
 [dev-dependencies]
 serde_derive = "1.0"
