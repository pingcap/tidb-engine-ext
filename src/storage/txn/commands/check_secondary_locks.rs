// Copyright 2020 TiKV Project Authors. Licensed under Apache-2.0.

// #[PerformanceCriticalPath]
use txn_types::{Key, Lock, WriteType};

use crate::storage::{
    kv::WriteData,
    lock_manager::LockManager,
    mvcc::{LockType, MvccTxn, SnapshotReader, TimeStamp, TxnCommitRecord},
    txn::{
        actions::check_txn_status::{
            collapse_prev_rollback, make_rollback, update_last_change_for_rollback,
        },
        commands::{
            Command, CommandExt, ReaderWithStats, ReleasedLocks, ResponsePolicy, TypedCommand,
            WriteCommand, WriteContext, WriteResult,
        },
        Result,
    },
    types::SecondaryLocksStatus,
    ProcessResult, Snapshot,
};

command! {
    /// Check secondary locks of an async commit transaction.
    ///
    /// If all prewritten locks exist, the lock information is returned.
    /// Otherwise, it returns the commit timestamp of the transaction.
    ///
    /// If the lock does not exist or is a pessimistic lock, to prevent the
    /// status being changed, a rollback may be written.
    CheckSecondaryLocks:
        cmd_ty => SecondaryLocksStatus,
        display => "kv::command::CheckSecondaryLocks {:?} keys@{} | {:?}", (keys, start_ts, ctx),
        content => {
            /// The keys of secondary locks.
            keys: Vec<Key>,
            /// The start timestamp of the transaction.
            start_ts: txn_types::TimeStamp,
        }
}

impl CommandExt for CheckSecondaryLocks {
    ctx!();
    tag!(check_secondary_locks);
    request_type!(KvCheckSecondaryLocks);
    ts!(start_ts);
    write_bytes!(keys: multiple);
    gen_lock!(keys: multiple);
}

#[derive(Debug, PartialEq)]
enum SecondaryLockStatus {
    Locked(Lock),
    Committed(TimeStamp),
    RolledBack,
}

impl<S: Snapshot, L: LockManager> WriteCommand<S, L> for CheckSecondaryLocks {
    fn process_write(self, snapshot: S, context: WriteContext<'_, L>) -> Result<WriteResult> {
        // It is not allowed for commit to overwrite a protected rollback. So we update
        // max_ts to prevent this case from happening.
        context.concurrency_manager.update_max_ts(self.start_ts);

        let mut txn = MvccTxn::new(self.start_ts, context.concurrency_manager);
        let mut reader = ReaderWithStats::new(
            SnapshotReader::new_with_ctx(self.start_ts, snapshot, &self.ctx),
            context.statistics,
        );
        let mut released_locks = ReleasedLocks::new();
        let mut result = SecondaryLocksStatus::Locked(Vec::new());

        for key in self.keys {
            let mut released_lock = None;
            let mut mismatch_lock = None;
            // Checks whether the given secondary lock exists.
            let (status, need_rollback, rollback_overlapped_write) = match reader.load_lock(&key)? {
                // The lock exists, the lock information is returned.
                Some(lock) if lock.ts == self.start_ts => {
                    if lock.lock_type == LockType::Pessimistic {
                        released_lock = txn.unlock_key(key.clone(), true, TimeStamp::zero());
                        let overlapped_write = reader.get_txn_commit_record(&key)?.unwrap_none();
                        (SecondaryLockStatus::RolledBack, true, overlapped_write)
                    } else {
                        (SecondaryLockStatus::Locked(lock), false, None)
                    }
                }
                // Searches the write CF for the commit record of the lock and returns the commit
                // timestamp (0 if the lock is not committed).
                l => {
                    mismatch_lock = l;
                    match reader.get_txn_commit_record(&key)? {
                        TxnCommitRecord::SingleRecord { commit_ts, write } => {
                            let status = if write.write_type != WriteType::Rollback {
                                SecondaryLockStatus::Committed(commit_ts)
                            } else {
                                SecondaryLockStatus::RolledBack
                            };
                            // We needn't write a rollback once there is a write record for it:
                            // If it's a committed record, it cannot be changed.
                            // If it's a rollback record, it either comes from another
                            // check_secondary_lock (thus protected) or the client stops commit
                            // actively. So we don't need to make it protected again.
                            (status, false, None)
                        }
                        TxnCommitRecord::OverlappedRollback { .. } => {
                            (SecondaryLockStatus::RolledBack, false, None)
                        }
                        TxnCommitRecord::None { overlapped_write } => {
                            (SecondaryLockStatus::RolledBack, true, overlapped_write)
                        }
                    }
                }
            };
            // If the lock does not exist or is a pessimistic lock, to prevent the
            // status being changed, a rollback may be written and this rollback
            // needs to be protected.
            if need_rollback {
                if let Some(l) = mismatch_lock {
                    txn.mark_rollback_on_mismatching_lock(&key, l, true);
                }
                // We must protect this rollback in case this rollback is collapsed and a stale
                // acquire_pessimistic_lock and prewrite succeed again.
                if let Some(mut write) =
                    make_rollback(self.start_ts, true, rollback_overlapped_write)
                {
                    update_last_change_for_rollback(&mut reader, &mut write, &key, self.start_ts)?;
                    txn.put_write(key.clone(), self.start_ts, write.as_ref().to_bytes());
                    collapse_prev_rollback(&mut txn, &mut reader, &key)?;
                }
            }
            released_locks.push(released_lock);
            match status {
                SecondaryLockStatus::Locked(lock) => {
                    result.push(lock.into_lock_info(key.to_raw()?));
                }
                SecondaryLockStatus::Committed(commit_ts) => {
                    result = SecondaryLocksStatus::Committed(commit_ts);
                    break;
                }
                SecondaryLockStatus::RolledBack => {
                    result = SecondaryLocksStatus::RolledBack;
                    break;
                }
            }
        }

        let mut rows = 0;
        if let SecondaryLocksStatus::RolledBack = &result {
            // One row is mutated only when a secondary lock is rolled back.
            rows = 1;
        }
        let pr = ProcessResult::SecondaryLocksStatus { status: result };
        let mut write_data = WriteData::from_modifies(txn.into_modifies());
        write_data.set_allowed_on_disk_almost_full();
        Ok(WriteResult {
            ctx: self.ctx,
            to_be_write: write_data,
            rows,
            pr,
            lock_info: vec![],
            released_locks,
            lock_guards: vec![],
            response_policy: ResponsePolicy::OnApplied,
        })
    }
}

#[cfg(test)]
pub mod tests {
    use concurrency_manager::ConcurrencyManager;
    use kvproto::kvrpcpb::Context;
    use tikv_kv::Statistics;
    use tikv_util::deadline::Deadline;
    use txn_types::Mutation;

    use super::*;
    use crate::storage::{
        kv::TestEngineBuilder,
        lock_manager::MockLockManager,
        mvcc::tests::*,
        txn::{
            commands::{test_util::prewrite_with_cm, WriteCommand},
            scheduler::DEFAULT_EXECUTION_DURATION_LIMIT,
            tests::*,
        },
        Engine,
    };

    pub fn must_success<E: Engine>(
        engine: &mut E,
        key: &[u8],
        lock_ts: impl Into<TimeStamp>,
        expect_status: SecondaryLocksStatus,
    ) {
        let ctx = Context::default();
        let snapshot = engine.snapshot(Default::default()).unwrap();
        let lock_ts = lock_ts.into();
        let cm = ConcurrencyManager::new(lock_ts);
        let command = crate::storage::txn::commands::CheckSecondaryLocks {
            ctx: ctx.clone(),
            keys: vec![Key::from_raw(key)],
            start_ts: lock_ts,
            deadline: Deadline::from_now(DEFAULT_EXECUTION_DURATION_LIMIT),
        };
        let result = command
            .process_write(
                snapshot,
                WriteContext {
                    lock_mgr: &MockLockManager::new(),
                    concurrency_manager: cm,
                    extra_op: Default::default(),
                    statistics: &mut Default::default(),
                    async_apply_prewrite: false,
                    raw_ext: None,
                },
            )
            .unwrap();
        if let ProcessResult::SecondaryLocksStatus { status } = result.pr {
            assert_eq!(status, expect_status);
            write(engine, &ctx, result.to_be_write.modifies);
        } else {
            unreachable!();
        }
    }

    #[test]
    fn test_check_async_commit_secondary_locks() {
        let mut engine = TestEngineBuilder::new().build().unwrap();
        let mut engine_clone = engine.clone();
        let ctx = Context::default();
        let cm = ConcurrencyManager::new(1.into());

        let mut check_secondary = |key, ts| {
            let snapshot = engine_clone.snapshot(Default::default()).unwrap();
            let key = Key::from_raw(key);
            let ts = TimeStamp::new(ts);
            let command = crate::storage::txn::commands::CheckSecondaryLocks {
                ctx: Default::default(),
                keys: vec![key],
                start_ts: ts,
                deadline: Deadline::from_now(DEFAULT_EXECUTION_DURATION_LIMIT),
            };
            let result = command
                .process_write(
                    snapshot,
                    WriteContext {
                        lock_mgr: &MockLockManager::new(),
                        concurrency_manager: cm.clone(),
                        extra_op: Default::default(),
                        statistics: &mut Default::default(),
                        async_apply_prewrite: false,
                        raw_ext: None,
                    },
                )
                .unwrap();
            if !result.to_be_write.modifies.is_empty() {
                engine_clone.write(&ctx, result.to_be_write).unwrap();
            }
            if let ProcessResult::SecondaryLocksStatus { status } = result.pr {
                status
            } else {
                unreachable!();
            }
        };

        must_prewrite_lock(&mut engine, b"k1", b"key", 1);
        must_commit(&mut engine, b"k1", 1, 3);
        must_rollback(&mut engine, b"k1", 5, false);
        must_prewrite_lock(&mut engine, b"k1", b"key", 7);
        must_commit(&mut engine, b"k1", 7, 9);

        // Lock CF has no lock
        //
        // LOCK CF       | WRITE CF
        // --------------+---------------------
        //               | 9: start_ts = 7
        //               | 5: rollback
        //               | 3: start_ts = 1

        assert_eq!(
            check_secondary(b"k1", 7),
            SecondaryLocksStatus::Committed(9.into())
        );
        must_get_commit_ts(&mut engine, b"k1", 7, 9);
        assert_eq!(check_secondary(b"k1", 5), SecondaryLocksStatus::RolledBack);
        must_get_rollback_ts(&mut engine, b"k1", 5);
        assert_eq!(
            check_secondary(b"k1", 1),
            SecondaryLocksStatus::Committed(3.into())
        );
        must_get_commit_ts(&mut engine, b"k1", 1, 3);
        assert_eq!(check_secondary(b"k1", 6), SecondaryLocksStatus::RolledBack);
        must_get_rollback_protected(&mut engine, b"k1", 6, true);

        // ----------------------------

        must_acquire_pessimistic_lock(&mut engine, b"k1", b"key", 11, 11);

        // Lock CF has a pessimistic lock
        //
        // LOCK CF       | WRITE CF
        // ------------------------------------
        // ts = 11 (pes) | 9: start_ts = 7
        //               | 5: rollback
        //               | 3: start_ts = 1

        let status = check_secondary(b"k1", 11);
        assert_eq!(status, SecondaryLocksStatus::RolledBack);
        must_get_rollback_protected(&mut engine, b"k1", 11, true);

        // ----------------------------

        must_prewrite_lock(&mut engine, b"k1", b"key", 13);

        // Lock CF has an optimistic lock
        //
        // LOCK CF       | WRITE CF
        // ------------------------------------
        // ts = 13 (opt) | 11: rollback
        //               |  9: start_ts = 7
        //               |  5: rollback
        //               |  3: start_ts = 1

        match check_secondary(b"k1", 13) {
            SecondaryLocksStatus::Locked(_) => {}
            res => panic!("unexpected lock status: {:?}", res),
        }
        must_locked(&mut engine, b"k1", 13);

        // ----------------------------

        must_commit(&mut engine, b"k1", 13, 15);

        // Lock CF has an optimistic lock
        //
        // LOCK CF       | WRITE CF
        // ------------------------------------
        //               | 15: start_ts = 13
        //               | 11: rollback
        //               |  9: start_ts = 7
        //               |  5: rollback
        //               |  3: start_ts = 1

        match check_secondary(b"k1", 14) {
            SecondaryLocksStatus::RolledBack => {}
            res => panic!("unexpected lock status: {:?}", res),
        }
        must_get_rollback_protected(&mut engine, b"k1", 14, true);

        match check_secondary(b"k1", 15) {
            SecondaryLocksStatus::RolledBack => {}
            res => panic!("unexpected lock status: {:?}", res),
        }
        must_get_overlapped_rollback(&mut engine, b"k1", 15, 13, WriteType::Lock, Some(0));
<<<<<<< HEAD
    }

    // The main logic is almost identical to
    // test_rollback_calculate_last_change_info of check_txn_status. But the small
    // differences about handling lock CF make it difficult to reuse code.
    #[test]
    fn test_rollback_calculate_last_change_info() {
        use pd_client::FeatureGate;

        use crate::storage::txn::sched_pool::set_tls_feature_gate;

        let mut engine = crate::storage::TestEngineBuilder::new().build().unwrap();
        let cm = ConcurrencyManager::new(1.into());
        let k = b"k";
        let mut statistics = Statistics::default();

        must_prewrite_put(&mut engine, k, b"v1", k, 5);
        must_commit(&mut engine, k, 5, 6);
        must_prewrite_put(&mut engine, k, b"v2", k, 7);
        must_commit(&mut engine, k, 7, 8);
        must_prewrite_put(&mut engine, k, b"v3", k, 30);
        must_commit(&mut engine, k, 30, 35);

        // TiKV 6.4 should not write last_change_ts.
        let feature_gate = FeatureGate::default();
        feature_gate.set_version("6.4.0").unwrap();
        set_tls_feature_gate(feature_gate);
        must_success(&mut engine, k, 40, SecondaryLocksStatus::RolledBack);
        let rollback = must_written(&mut engine, k, 40, 40, WriteType::Rollback);
        assert!(rollback.last_change_ts.is_zero());
        assert_eq!(rollback.versions_to_last_change, 0);

        let feature_gate = FeatureGate::default();
        feature_gate.set_version("6.5.0").unwrap();
        set_tls_feature_gate(feature_gate);

        must_prewrite_put(&mut engine, k, b"v4", k, 45);
        must_commit(&mut engine, k, 45, 50);

        // Rollback when there is no lock; prev writes:
        // - 50: PUT
        must_success(&mut engine, k, 55, SecondaryLocksStatus::RolledBack);
        let rollback = must_written(&mut engine, k, 55, 55, WriteType::Rollback);
        assert_eq!(rollback.last_change_ts, 50.into());
        assert_eq!(rollback.versions_to_last_change, 1);

        // Write a LOCK; prev writes:
        // - 55: ROLLBACK
        // - 50: PUT
        let res = prewrite_with_cm(
            &mut engine,
            cm,
            &mut statistics,
            vec![Mutation::make_lock(Key::from_raw(k))],
            k.to_vec(),
            60,
            Some(70),
        )
        .unwrap();
        assert!(!res.one_pc_commit_ts.is_zero());
        let lock_commit_ts = res.one_pc_commit_ts;
        let lock = must_written(&mut engine, k, 60, res.one_pc_commit_ts, WriteType::Lock);
        assert_eq!(lock.last_change_ts, 50.into());
        assert_eq!(lock.versions_to_last_change, 2);

        // Write another ROLLBACK by rolling back a pessimistic lock; prev writes:
        // - 61: LOCK
        // - 55: ROLLBACK
        // - 50: PUT
        must_acquire_pessimistic_lock(&mut engine, k, b"pk", 70, 75);
        must_success(&mut engine, k, 70, SecondaryLocksStatus::RolledBack);
        let rollback = must_written(&mut engine, k, 70, 70, WriteType::Rollback);
        assert_eq!(rollback.last_change_ts, 50.into());
        assert_eq!(rollback.versions_to_last_change, 3);

        // last_change_ts should point to the latest record before start_ts; prev
        // writes:
        // - 8: PUT
        must_acquire_pessimistic_lock(&mut engine, k, k, 10, 75);
        must_success(&mut engine, k, 10, SecondaryLocksStatus::RolledBack);
        must_unlocked(&mut engine, k);
        let rollback = must_written(&mut engine, k, 10, 10, WriteType::Rollback);
        assert_eq!(rollback.last_change_ts, 8.into());
        assert_eq!(rollback.versions_to_last_change, 1);

        // Overlapped rollback should not update the last_change_ts of PUT; prev writes:
        // - 8: PUT <- rollback overlaps
        // - 6: PUT
        must_success(&mut engine, k, 8, SecondaryLocksStatus::RolledBack);
        let put = must_written(&mut engine, k, 7, 8, WriteType::Put);
        assert!(put.last_change_ts.is_zero());
        assert_eq!(put.versions_to_last_change, 0);
        assert!(put.has_overlapped_rollback);

        // Overlapped rollback can update the last_change_ts of LOCK; writes:
        // - 61: PUT <- rollback overlaps
        // - 57: ROLLBACK (inserted later)
        // - 55: ROLLBACK
        // - 50: PUT
        must_rollback(&mut engine, k, 57, true);
        let rollback = must_written(&mut engine, k, 57, 57, WriteType::Rollback);
        assert_eq!(rollback.last_change_ts, 50.into());
        assert_eq!(rollback.versions_to_last_change, 2);
        must_success(
            &mut engine,
            k,
            lock_commit_ts,
            SecondaryLocksStatus::RolledBack,
        );
        let lock = must_written(&mut engine, k, 60, lock_commit_ts, WriteType::Lock);
        assert_eq!(lock.last_change_ts, 50.into());
        assert_eq!(lock.versions_to_last_change, 3);
=======
>>>>>>> 0f1d45a8
    }
}<|MERGE_RESOLUTION|>--- conflicted
+++ resolved
@@ -8,9 +8,7 @@
     lock_manager::LockManager,
     mvcc::{LockType, MvccTxn, SnapshotReader, TimeStamp, TxnCommitRecord},
     txn::{
-        actions::check_txn_status::{
-            collapse_prev_rollback, make_rollback, update_last_change_for_rollback,
-        },
+        actions::check_txn_status::{collapse_prev_rollback, make_rollback},
         commands::{
             Command, CommandExt, ReaderWithStats, ReleasedLocks, ResponsePolicy, TypedCommand,
             WriteCommand, WriteContext, WriteResult,
@@ -121,10 +119,7 @@
                 }
                 // We must protect this rollback in case this rollback is collapsed and a stale
                 // acquire_pessimistic_lock and prewrite succeed again.
-                if let Some(mut write) =
-                    make_rollback(self.start_ts, true, rollback_overlapped_write)
-                {
-                    update_last_change_for_rollback(&mut reader, &mut write, &key, self.start_ts)?;
+                if let Some(write) = make_rollback(self.start_ts, true, rollback_overlapped_write) {
                     txn.put_write(key.clone(), self.start_ts, write.as_ref().to_bytes());
                     collapse_prev_rollback(&mut txn, &mut reader, &key)?;
                 }
@@ -170,20 +165,14 @@
 pub mod tests {
     use concurrency_manager::ConcurrencyManager;
     use kvproto::kvrpcpb::Context;
-    use tikv_kv::Statistics;
     use tikv_util::deadline::Deadline;
-    use txn_types::Mutation;
 
     use super::*;
     use crate::storage::{
         kv::TestEngineBuilder,
         lock_manager::MockLockManager,
         mvcc::tests::*,
-        txn::{
-            commands::{test_util::prewrite_with_cm, WriteCommand},
-            scheduler::DEFAULT_EXECUTION_DURATION_LIMIT,
-            tests::*,
-        },
+        txn::{commands::WriteCommand, scheduler::DEFAULT_EXECUTION_DURATION_LIMIT, tests::*},
         Engine,
     };
 
@@ -353,120 +342,5 @@
             res => panic!("unexpected lock status: {:?}", res),
         }
         must_get_overlapped_rollback(&mut engine, b"k1", 15, 13, WriteType::Lock, Some(0));
-<<<<<<< HEAD
-    }
-
-    // The main logic is almost identical to
-    // test_rollback_calculate_last_change_info of check_txn_status. But the small
-    // differences about handling lock CF make it difficult to reuse code.
-    #[test]
-    fn test_rollback_calculate_last_change_info() {
-        use pd_client::FeatureGate;
-
-        use crate::storage::txn::sched_pool::set_tls_feature_gate;
-
-        let mut engine = crate::storage::TestEngineBuilder::new().build().unwrap();
-        let cm = ConcurrencyManager::new(1.into());
-        let k = b"k";
-        let mut statistics = Statistics::default();
-
-        must_prewrite_put(&mut engine, k, b"v1", k, 5);
-        must_commit(&mut engine, k, 5, 6);
-        must_prewrite_put(&mut engine, k, b"v2", k, 7);
-        must_commit(&mut engine, k, 7, 8);
-        must_prewrite_put(&mut engine, k, b"v3", k, 30);
-        must_commit(&mut engine, k, 30, 35);
-
-        // TiKV 6.4 should not write last_change_ts.
-        let feature_gate = FeatureGate::default();
-        feature_gate.set_version("6.4.0").unwrap();
-        set_tls_feature_gate(feature_gate);
-        must_success(&mut engine, k, 40, SecondaryLocksStatus::RolledBack);
-        let rollback = must_written(&mut engine, k, 40, 40, WriteType::Rollback);
-        assert!(rollback.last_change_ts.is_zero());
-        assert_eq!(rollback.versions_to_last_change, 0);
-
-        let feature_gate = FeatureGate::default();
-        feature_gate.set_version("6.5.0").unwrap();
-        set_tls_feature_gate(feature_gate);
-
-        must_prewrite_put(&mut engine, k, b"v4", k, 45);
-        must_commit(&mut engine, k, 45, 50);
-
-        // Rollback when there is no lock; prev writes:
-        // - 50: PUT
-        must_success(&mut engine, k, 55, SecondaryLocksStatus::RolledBack);
-        let rollback = must_written(&mut engine, k, 55, 55, WriteType::Rollback);
-        assert_eq!(rollback.last_change_ts, 50.into());
-        assert_eq!(rollback.versions_to_last_change, 1);
-
-        // Write a LOCK; prev writes:
-        // - 55: ROLLBACK
-        // - 50: PUT
-        let res = prewrite_with_cm(
-            &mut engine,
-            cm,
-            &mut statistics,
-            vec![Mutation::make_lock(Key::from_raw(k))],
-            k.to_vec(),
-            60,
-            Some(70),
-        )
-        .unwrap();
-        assert!(!res.one_pc_commit_ts.is_zero());
-        let lock_commit_ts = res.one_pc_commit_ts;
-        let lock = must_written(&mut engine, k, 60, res.one_pc_commit_ts, WriteType::Lock);
-        assert_eq!(lock.last_change_ts, 50.into());
-        assert_eq!(lock.versions_to_last_change, 2);
-
-        // Write another ROLLBACK by rolling back a pessimistic lock; prev writes:
-        // - 61: LOCK
-        // - 55: ROLLBACK
-        // - 50: PUT
-        must_acquire_pessimistic_lock(&mut engine, k, b"pk", 70, 75);
-        must_success(&mut engine, k, 70, SecondaryLocksStatus::RolledBack);
-        let rollback = must_written(&mut engine, k, 70, 70, WriteType::Rollback);
-        assert_eq!(rollback.last_change_ts, 50.into());
-        assert_eq!(rollback.versions_to_last_change, 3);
-
-        // last_change_ts should point to the latest record before start_ts; prev
-        // writes:
-        // - 8: PUT
-        must_acquire_pessimistic_lock(&mut engine, k, k, 10, 75);
-        must_success(&mut engine, k, 10, SecondaryLocksStatus::RolledBack);
-        must_unlocked(&mut engine, k);
-        let rollback = must_written(&mut engine, k, 10, 10, WriteType::Rollback);
-        assert_eq!(rollback.last_change_ts, 8.into());
-        assert_eq!(rollback.versions_to_last_change, 1);
-
-        // Overlapped rollback should not update the last_change_ts of PUT; prev writes:
-        // - 8: PUT <- rollback overlaps
-        // - 6: PUT
-        must_success(&mut engine, k, 8, SecondaryLocksStatus::RolledBack);
-        let put = must_written(&mut engine, k, 7, 8, WriteType::Put);
-        assert!(put.last_change_ts.is_zero());
-        assert_eq!(put.versions_to_last_change, 0);
-        assert!(put.has_overlapped_rollback);
-
-        // Overlapped rollback can update the last_change_ts of LOCK; writes:
-        // - 61: PUT <- rollback overlaps
-        // - 57: ROLLBACK (inserted later)
-        // - 55: ROLLBACK
-        // - 50: PUT
-        must_rollback(&mut engine, k, 57, true);
-        let rollback = must_written(&mut engine, k, 57, 57, WriteType::Rollback);
-        assert_eq!(rollback.last_change_ts, 50.into());
-        assert_eq!(rollback.versions_to_last_change, 2);
-        must_success(
-            &mut engine,
-            k,
-            lock_commit_ts,
-            SecondaryLocksStatus::RolledBack,
-        );
-        let lock = must_written(&mut engine, k, 60, lock_commit_ts, WriteType::Lock);
-        assert_eq!(lock.last_change_ts, 50.into());
-        assert_eq!(lock.versions_to_last_change, 3);
-=======
->>>>>>> 0f1d45a8
     }
 }