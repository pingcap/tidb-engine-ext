--- conflicted
+++ resolved
@@ -19,13 +19,9 @@
 use kvproto::{
     kvrpcpb::{self, KeyRange, LeaderInfo},
     metapb::{self, Peer, PeerRole, Region, RegionEpoch},
-<<<<<<< HEAD
-    raft_cmdpb::{AdminCmdType, ChangePeerRequest, ChangePeerV2Request, RaftCmdRequest},
-=======
     raft_cmdpb::{
         AdminCmdType, ChangePeerRequest, ChangePeerV2Request, RaftCmdRequest, RaftRequestHeader,
     },
->>>>>>> 25261c8a
     raft_serverpb::{RaftMessage, RaftSnapshotData},
 };
 use protobuf::{self, Message};
@@ -41,11 +37,7 @@
     Either,
 };
 use time::{Duration, Timespec};
-<<<<<<< HEAD
-use txn_types::{TimeStamp, WriteBatchFlags};
-=======
 use txn_types::WriteBatchFlags;
->>>>>>> 25261c8a
 
 use super::{metrics::PEER_ADMIN_CMD_COUNTER_VEC, peer_storage, Config};
 use crate::{coprocessor::CoprocessorHost, store::snap::SNAPSHOT_VERSION, Error, Result};
@@ -345,10 +337,7 @@
     is_in_flashback: bool,
     req: &RaftCmdRequest,
     region_id: u64,
-<<<<<<< HEAD
-=======
     skip_not_prepared: bool,
->>>>>>> 25261c8a
 ) -> Result<()> {
     // The admin flashback cmd could be proposed/applied under any state.
     if req.has_admin_request()
@@ -366,11 +355,7 @@
     }
     // If the region is not in the flashback state, the flashback request itself
     // should be rejected.
-<<<<<<< HEAD
-    if !is_in_flashback && is_flashback_request {
-=======
     if !is_in_flashback && is_flashback_request && !skip_not_prepared {
->>>>>>> 25261c8a
         return Err(Error::FlashbackNotPrepared(region_id));
     }
     Ok(())
@@ -1218,15 +1203,7 @@
             if !core.pause {
                 self.safe_ts.store(ts, AtomicOrdering::Release);
                 // No need to update leader safe ts here.
-<<<<<<< HEAD
-                coprocessor.on_update_safe_ts(
-                    core.region_id,
-                    TimeStamp::new(ts).physical(),
-                    INVALID_TIMESTAMP,
-                )
-=======
                 coprocessor.on_update_safe_ts(core.region_id, ts, INVALID_TIMESTAMP)
->>>>>>> 25261c8a
             }
         }
     }
@@ -1268,15 +1245,7 @@
                 self.safe_ts.store(ts, AtomicOrdering::Release);
                 // After region merge, self safe ts may decrease, so leader safe ts should be
                 // reset.
-<<<<<<< HEAD
-                coprocessor.on_update_safe_ts(
-                    core.region_id,
-                    TimeStamp::new(ts).physical(),
-                    TimeStamp::new(ts).physical(),
-                )
-=======
                 coprocessor.on_update_safe_ts(core.region_id, ts, ts)
->>>>>>> 25261c8a
             }
         }
     }
@@ -1301,13 +1270,7 @@
                     }
                 }
             }
-<<<<<<< HEAD
-            let self_phy_ts = TimeStamp::new(self.safe_ts()).physical();
-            let leader_phy_ts = TimeStamp::new(rs.get_safe_ts()).physical();
-            coprocessor.on_update_safe_ts(leader_info.region_id, self_phy_ts, leader_phy_ts)
-=======
             coprocessor.on_update_safe_ts(leader_info.region_id, self.safe_ts(), rs.get_safe_ts())
->>>>>>> 25261c8a
         }
         // whether the provided `LeaderInfo` is same as ours
         core.leader_info.leader_term == leader_info.term
