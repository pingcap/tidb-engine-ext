--- conflicted
+++ resolved
@@ -6,11 +6,7 @@
 use crossbeam::channel::unbounded;
 use engine_test::{kv::KvTestEngine, new_temp_engine, raft::RaftTestEngine};
 use engine_traits::{Engines, Mutable, Peekable, RaftEngineReadOnly, WriteBatchExt};
-<<<<<<< HEAD
-use kvproto::raft_serverpb::RaftMessage;
-=======
 use kvproto::raft_serverpb::{RaftApplyState, RaftMessage, RegionLocalState};
->>>>>>> 25261c8a
 use tempfile::Builder;
 
 use super::*;
@@ -563,23 +559,14 @@
     task_1.raft_wb = Some(engines.raft.log_batch(0));
     let mut apply_state_1 = RaftApplyState::default();
     apply_state_1.applied_index = 2;
-<<<<<<< HEAD
-    let mut extra_state = ExtraStates::new(apply_state_1);
-=======
->>>>>>> 25261c8a
     let mut region_state_1 = RegionLocalState::default();
     region_state_1
         .mut_region()
         .mut_region_epoch()
         .set_version(3);
-<<<<<<< HEAD
-    extra_state.region_state = Some(region_state_1.clone());
-    task_1.extra_write.set_v2(extra_state);
-=======
     let lb = task_1.extra_write.ensure_v2(|| engines.raft.log_batch(0));
     lb.put_apply_state(region_1, 2, &apply_state_1).unwrap();
     lb.put_region_state(region_1, 2, &region_state_1).unwrap();
->>>>>>> 25261c8a
     put_raft_kv(task_1.raft_wb.as_mut(), 17);
     task_1
         .entries
@@ -595,13 +582,8 @@
     task_2.raft_wb = Some(engines.raft.log_batch(0));
     let mut apply_state_2 = RaftApplyState::default();
     apply_state_2.applied_index = 30;
-<<<<<<< HEAD
-    let extra_state = ExtraStates::new(apply_state_2.clone());
-    task_2.extra_write.set_v2(extra_state);
-=======
     let lb = task_2.extra_write.ensure_v2(|| engines.raft.log_batch(0));
     lb.put_apply_state(2, 30, &apply_state_2).unwrap();
->>>>>>> 25261c8a
     put_raft_kv(task_2.raft_wb.as_mut(), 27);
     task_2
         .entries
@@ -617,13 +599,8 @@
     task_3.raft_wb = Some(engines.raft.log_batch(0));
     let mut apply_state_3 = RaftApplyState::default();
     apply_state_3.applied_index = 5;
-<<<<<<< HEAD
-    let extra_state = ExtraStates::new(apply_state_3.clone());
-    task_3.extra_write.set_v2(extra_state);
-=======
     let lb = task_3.extra_write.ensure_v2(|| engines.raft.log_batch(0));
     lb.put_apply_state(region_1, 5, &apply_state_3).unwrap();
->>>>>>> 25261c8a
     put_raft_kv(task_3.raft_wb.as_mut(), 37);
     delete_raft_kv(&engines.raft, task_3.raft_wb.as_mut(), 17);
     task_3.entries.append(&mut vec![new_entry(6, 6)]);
@@ -657,20 +634,6 @@
         ],
     );
     assert_eq!(
-<<<<<<< HEAD
-        engines.raft.get_apply_state(region_1).unwrap().unwrap(),
-        apply_state_3
-    );
-    assert_eq!(
-        engines.raft.get_apply_state(region_2).unwrap().unwrap(),
-        apply_state_2
-    );
-    assert_eq!(
-        engines.raft.get_region_state(region_1).unwrap().unwrap(),
-        region_state_1
-    );
-    assert_eq!(engines.raft.get_region_state(region_2).unwrap(), None);
-=======
         engines.raft.get_apply_state(region_1, 5).unwrap().unwrap(),
         apply_state_3
     );
@@ -683,7 +646,6 @@
         region_state_1
     );
     assert_eq!(engines.raft.get_region_state(region_2, 1).unwrap(), None);
->>>>>>> 25261c8a
 
     must_have_same_count_msg(6, &t.msg_rx);
 
