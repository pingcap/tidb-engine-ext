// Copyright 2018 TiKV Project Authors. Licensed under Apache-2.0.

// #[PerformanceCriticalPath]
<<<<<<< HEAD
use std::borrow::Cow;
use std::cell::Cell;
use std::collections::Bound::{Excluded, Unbounded};
use std::collections::VecDeque;
use std::iter::{FromIterator, Iterator};
use std::sync::{Arc, Mutex};
use std::time::Instant;
use std::{cmp, mem, u64};

use batch_system::{BasicMailbox, Fsm};
use collections::{HashMap, HashSet};
use engine_traits::{Engines, KvEngine, RaftEngine, SSTMetaInfo, WriteBatchExt};
use engine_traits::{CF_LOCK, CF_RAFT};
use error_code::ErrorCodeExt;
use fail::fail_point;
use keys::{self, enc_end_key, enc_start_key};
use kvproto::errorpb;
use kvproto::import_sstpb::SwitchMode;
use kvproto::kvrpcpb::DiskFullOpt;
use kvproto::metapb::{self, Region, RegionEpoch};
use kvproto::pdpb::{self, CheckPolicy};
use kvproto::raft_cmdpb::{
    AdminCmdType, AdminRequest, CmdType, PutRequest, RaftCmdRequest, RaftCmdResponse, Request,
    StatusCmdType, StatusResponse,
=======
use std::{
    borrow::Cow,
    cell::Cell,
    cmp,
    collections::{
        Bound::{Excluded, Unbounded},
        VecDeque,
    },
    iter::{FromIterator, Iterator},
    mem,
    sync::{Arc, Mutex},
    time::Instant,
    u64,
};

use batch_system::{BasicMailbox, Fsm};
use collections::{HashMap, HashSet};
use engine_traits::{Engines, KvEngine, RaftEngine, SstMetaInfo, WriteBatchExt, CF_LOCK, CF_RAFT};
use error_code::ErrorCodeExt;
use fail::fail_point;
use keys::{self, enc_end_key, enc_start_key};
use kvproto::{
    errorpb,
    import_sstpb::SwitchMode,
    kvrpcpb::DiskFullOpt,
    metapb::{self, Region, RegionEpoch},
    pdpb::{self, CheckPolicy},
    raft_cmdpb::{
        AdminCmdType, AdminRequest, CmdType, PutRequest, RaftCmdRequest, RaftCmdResponse, Request,
        StatusCmdType, StatusResponse,
    },
    raft_serverpb::{
        ExtraMessage, ExtraMessageType, MergeState, PeerState, RaftApplyState, RaftMessage,
        RaftSnapshotData, RaftTruncatedState, RegionLocalState,
    },
    replication_modepb::{DrAutoSyncState, ReplicationMode},
>>>>>>> 080d0868
};
use parking_lot::RwLockWriteGuard;
use pd_client::{merge_bucket_stats, new_bucket_stats, BucketMeta, BucketStat};
use protobuf::Message;
use raft::{
    self,
    eraftpb::{self, ConfChangeType, MessageType},
    GetEntriesContext, Progress, ReadState, SnapshotStatus, StateRole, INVALID_INDEX, NO_LIMIT,
};
use smallvec::SmallVec;
use tikv_alloc::trace::TraceEvent;
use tikv_util::{
    box_err, debug, defer, error, escape, info, is_zero_duration,
    mpsc::{self, LooseBoundedSender, Receiver},
    sys::{disk::DiskUsage, memory_usage_reaches_high_water},
    time::{duration_to_sec, monotonic_raw_now, Instant as TiInstant},
    trace, warn,
    worker::{ScheduleError, Scheduler},
    Either,
};
use txn_types::WriteBatchFlags;

use self::memtrace::*;
<<<<<<< HEAD
use crate::coprocessor::RegionChangeEvent;
use crate::store::cmd_resp::{bind_term, new_error};
use crate::store::fsm::store::{PollContext, StoreMeta};
use crate::store::fsm::{
    apply, ApplyMetrics, ApplyTask, ApplyTaskRes, CatchUpLogs, ChangeObserver, ChangePeer,
    ExecResult,
};
use crate::store::hibernate_state::{GroupState, HibernateState};
use crate::store::local_metrics::RaftMetrics;
use crate::store::memory::*;
use crate::store::metrics::*;
use crate::store::msg::{Callback, ExtCallback, InspectedRaftMessage};
use crate::store::peer::{
    ConsistencyState, ForceLeaderState, Peer, PersistSnapshotResult, StaleState,
    UnsafeRecoveryExecutePlanSyncer, UnsafeRecoveryFillOutReportSyncer,
    UnsafeRecoveryForceLeaderSyncer, UnsafeRecoveryState, UnsafeRecoveryWaitApplySyncer,
    TRANSFER_LEADER_COMMAND_REPLY_CTX,
};
use crate::store::transport::Transport;
use crate::store::util::{is_learner, KeysInfoFormatter, LeaseState};
use crate::store::worker::{
    new_change_peer_v2_request, ConsistencyCheckTask, RaftlogFetchTask, RaftlogGcTask,
    ReadDelegate, ReadProgress, RegionTask, SplitCheckTask,
};
use crate::store::PdTask;
use crate::store::RaftlogFetchResult;
use crate::store::{
    util, AbstractPeer, CasualMessage, Config, LocksStatus, MergeResultKind, PeerMsg, PeerTick,
    RaftCmdExtraOpts, RaftCommand, SignificantMsg, SnapKey, StoreMsg,
};
use crate::{Error, Result};
=======
#[cfg(any(test, feature = "testexport"))]
use crate::store::PeerInternalStat;
use crate::{
    coprocessor::{RegionChangeEvent, RegionChangeReason},
    store::{
        cmd_resp::{bind_term, new_error},
        fsm::{
            apply,
            store::{PollContext, StoreMeta},
            ApplyMetrics, ApplyTask, ApplyTaskRes, CatchUpLogs, ChangeObserver, ChangePeer,
            ExecResult,
        },
        hibernate_state::{GroupState, HibernateState},
        local_metrics::RaftMetrics,
        memory::*,
        metrics::*,
        msg::{Callback, ExtCallback, InspectedRaftMessage},
        peer::{
            ConsistencyState, ForceLeaderState, Peer, PersistSnapshotResult, StaleState,
            UnsafeRecoveryExecutePlanSyncer, UnsafeRecoveryFillOutReportSyncer,
            UnsafeRecoveryForceLeaderSyncer, UnsafeRecoveryState, UnsafeRecoveryWaitApplySyncer,
            TRANSFER_LEADER_COMMAND_REPLY_CTX,
        },
        transport::Transport,
        util,
        util::{is_learner, KeysInfoFormatter, LeaseState},
        worker::{
            new_change_peer_v2_request, Bucket, BucketRange, CleanupTask, ConsistencyCheckTask,
            GcSnapshotTask, RaftlogFetchTask, RaftlogGcTask, ReadDelegate, ReadProgress,
            RegionTask, SplitCheckTask,
        },
        AbstractPeer, CasualMessage, Config, LocksStatus, MergeResultKind, PdTask, PeerMsg,
        PeerTick, ProposalContext, RaftCmdExtraOpts, RaftCommand, RaftlogFetchResult,
        SignificantMsg, SnapKey, StoreMsg,
    },
    Error, Result,
};
>>>>>>> 080d0868

#[derive(Clone, Copy, Debug)]
pub struct DelayDestroy {
    merged_by_target: bool,
    reason: DelayReason,
}

#[derive(Clone, Copy, Debug, PartialEq)]
enum DelayReason {
    UnPersistedReady,
    UnFlushLogGc,
    Shutdown,
}

/// Limits the maximum number of regions returned by error.
///
/// Another choice is using coprocessor batch limit, but 10 should be a good fit in most case.
const MAX_REGIONS_IN_ERROR: usize = 10;
const REGION_SPLIT_SKIP_MAX_COUNT: usize = 3;

pub struct DestroyPeerJob {
    pub initialized: bool,
    pub region_id: u64,
    pub peer: metapb::Peer,
}

pub struct PeerFsm<EK, ER>
where
    EK: KvEngine,
    ER: RaftEngine,
{
    pub peer: Peer<EK, ER>,
    /// A registry for all scheduled ticks. This can avoid scheduling ticks twice accidentally.
    tick_registry: [bool; PeerTick::VARIANT_COUNT],
    /// Ticks for speed up campaign in chaos state.
    ///
    /// Followers will keep ticking in Idle mode to measure how many ticks have been skipped.
    /// Once it becomes chaos, those skipped ticks will be ticked so that it can campaign
    /// quickly instead of waiting an election timeout.
    ///
    /// This will be reset to 0 once it receives any messages from leader.
    missing_ticks: usize,
    hibernate_state: HibernateState,
    stopped: bool,
    has_ready: bool,
    mailbox: Option<BasicMailbox<PeerFsm<EK, ER>>>,
    pub receiver: Receiver<PeerMsg<EK>>,
    /// when snapshot is generating or sending, skip split check at most REGION_SPLIT_SKIT_MAX_COUNT times.
    skip_split_count: usize,
    /// Sometimes applied raft logs won't be compacted in time, because less compact means less
    /// sync-log in apply threads. Stale logs will be deleted if the skip time reaches this
    /// `skip_gc_raft_log_ticks`.
    skip_gc_raft_log_ticks: usize,
    reactivate_memory_lock_ticks: usize,

    /// Batch raft command which has the same header into an entry
    batch_req_builder: BatchRaftCmdRequestBuilder<EK>,

    trace: PeerMemoryTrace,

    /// Destroy is delayed because of some unpersisted readies in Peer.
    /// Should call `destroy_peer` again after persisting all readies.
    delayed_destroy: Option<DelayDestroy>,
    /// Before actually destroying a peer, ensure all log gc tasks are finished, so we
    /// can start destroying without seeking.
    logs_gc_flushed: bool,
}

pub struct BatchRaftCmdRequestBuilder<E>
where
    E: KvEngine,
{
    batch_req_size: u64,
    has_proposed_cb: bool,
    propose_checked: Option<bool>,
    request: Option<RaftCmdRequest>,
    callbacks: Vec<Callback<E::Snapshot>>,
}

impl<EK, ER> Drop for PeerFsm<EK, ER>
where
    EK: KvEngine,
    ER: RaftEngine,
{
    fn drop(&mut self) {
        self.peer.stop();
        let mut raft_messages_size = 0;
        while let Ok(msg) = self.receiver.try_recv() {
            let callback = match msg {
                PeerMsg::RaftCommand(cmd) => cmd.callback,
                PeerMsg::CasualMessage(CasualMessage::SplitRegion { callback, .. }) => callback,
                PeerMsg::RaftMessage(im) => {
                    raft_messages_size += im.heap_size;
                    continue;
                }
                _ => continue,
            };

            let mut err = errorpb::Error::default();
            err.set_message("region is not found".to_owned());
            err.mut_region_not_found().set_region_id(self.region_id());
            let mut resp = RaftCmdResponse::default();
            resp.mut_header().set_error(err);
            callback.invoke_with_response(resp);
        }
        (match self.hibernate_state.group_state() {
            GroupState::Idle | GroupState::PreChaos => &HIBERNATED_PEER_STATE_GAUGE.hibernated,
            _ => &HIBERNATED_PEER_STATE_GAUGE.awaken,
        })
        .dec();

        MEMTRACE_RAFT_MESSAGES.trace(TraceEvent::Sub(raft_messages_size));
        MEMTRACE_RAFT_ENTRIES.trace(TraceEvent::Sub(self.peer.memtrace_raft_entries));

        let mut event = TraceEvent::default();
        if let Some(e) = self.trace.reset(PeerMemoryTrace::default()) {
            event = event + e;
        }
        MEMTRACE_PEERS.trace(event);
    }
}

pub type SenderFsmPair<EK, ER> = (LooseBoundedSender<PeerMsg<EK>>, Box<PeerFsm<EK, ER>>);

impl<EK, ER> PeerFsm<EK, ER>
where
    EK: KvEngine,
    ER: RaftEngine,
{
    // If we create the peer actively, like bootstrap/split/merge region, we should
    // use this function to create the peer. The region must contain the peer info
    // for this store.
    pub fn create(
        store_id: u64,
        cfg: &Config,
        region_scheduler: Scheduler<RegionTask<EK::Snapshot>>,
        raftlog_fetch_scheduler: Scheduler<RaftlogFetchTask>,
        engines: Engines<EK, ER>,
        region: &metapb::Region,
    ) -> Result<SenderFsmPair<EK, ER>> {
        let meta_peer = match util::find_peer(region, store_id) {
            None => {
                return Err(box_err!(
                    "find no peer for store {} in region {:?}",
                    store_id,
                    region
                ));
            }
            Some(peer) => peer.clone(),
        };

        info!(
            "create peer";
            "region_id" => region.get_id(),
            "peer_id" => meta_peer.get_id(),
        );
        HIBERNATED_PEER_STATE_GAUGE.awaken.inc();
        let (tx, rx) = mpsc::loose_bounded(cfg.notify_capacity);
        Ok((
            tx,
            Box::new(PeerFsm {
                peer: Peer::new(
                    store_id,
                    cfg,
                    region_scheduler,
                    raftlog_fetch_scheduler,
                    engines,
                    region,
                    meta_peer,
                )?,
                tick_registry: [false; PeerTick::VARIANT_COUNT],
                missing_ticks: 0,
                hibernate_state: HibernateState::ordered(),
                stopped: false,
                has_ready: false,
                mailbox: None,
                receiver: rx,
                skip_split_count: 0,
                skip_gc_raft_log_ticks: 0,
                reactivate_memory_lock_ticks: 0,
                batch_req_builder: BatchRaftCmdRequestBuilder::new(),
                trace: PeerMemoryTrace::default(),
                delayed_destroy: None,
                logs_gc_flushed: false,
            }),
        ))
    }

    // The peer can be created from another node with raft membership changes, and we only
    // know the region_id and peer_id when creating this replicated peer, the region info
    // will be retrieved later after applying snapshot.
    pub fn replicate(
        store_id: u64,
        cfg: &Config,
        region_scheduler: Scheduler<RegionTask<EK::Snapshot>>,
        raftlog_fetch_scheduler: Scheduler<RaftlogFetchTask>,
        engines: Engines<EK, ER>,
        region_id: u64,
        peer: metapb::Peer,
    ) -> Result<SenderFsmPair<EK, ER>> {
        // We will remove tombstone key when apply snapshot
        info!(
            "replicate peer";
            "region_id" => region_id,
            "peer_id" => peer.get_id(),
        );

        let mut region = metapb::Region::default();
        region.set_id(region_id);

        HIBERNATED_PEER_STATE_GAUGE.awaken.inc();
        let (tx, rx) = mpsc::loose_bounded(cfg.notify_capacity);
        Ok((
            tx,
            Box::new(PeerFsm {
                peer: Peer::new(
                    store_id,
                    cfg,
                    region_scheduler,
                    raftlog_fetch_scheduler,
                    engines,
                    &region,
                    peer,
                )?,
                tick_registry: [false; PeerTick::VARIANT_COUNT],
                missing_ticks: 0,
                hibernate_state: HibernateState::ordered(),
                stopped: false,
                has_ready: false,
                mailbox: None,
                receiver: rx,
                skip_split_count: 0,
                skip_gc_raft_log_ticks: 0,
                reactivate_memory_lock_ticks: 0,
                batch_req_builder: BatchRaftCmdRequestBuilder::new(),
                trace: PeerMemoryTrace::default(),
                delayed_destroy: None,
                logs_gc_flushed: false,
            }),
        ))
    }

    #[inline]
    pub fn region_id(&self) -> u64 {
        self.peer.region().get_id()
    }

    #[inline]
    pub fn get_peer(&self) -> &Peer<EK, ER> {
        &self.peer
    }

    #[inline]
    pub fn peer_id(&self) -> u64 {
        self.peer.peer_id()
    }

    #[inline]
    pub fn stop(&mut self) {
        self.stopped = true;
    }

    pub fn set_pending_merge_state(&mut self, state: MergeState) {
        self.peer.pending_merge_state = Some(state);
    }

    pub fn schedule_applying_snapshot(&mut self) {
        self.peer.mut_store().schedule_applying_snapshot();
    }

    pub fn reset_hibernate_state(&mut self, state: GroupState) {
        self.hibernate_state.reset(state);
        if state == GroupState::Idle {
            self.peer.raft_group.raft.maybe_free_inflight_buffers();
        }
    }

    pub fn maybe_hibernate(&mut self) -> bool {
        self.hibernate_state
            .maybe_hibernate(self.peer.peer_id(), self.peer.region())
    }

    pub fn update_memory_trace(&mut self, event: &mut TraceEvent) {
        let task = PeerMemoryTrace {
            read_only: self.raft_read_size(),
            progress: self.raft_progress_size(),
            proposals: self.peer.proposal_size(),
            rest: self.peer.rest_size(),
        };
        if let Some(e) = self.trace.reset(task) {
            *event = *event + e;
        }
    }
}

impl<E> BatchRaftCmdRequestBuilder<E>
where
    E: KvEngine,
{
    fn new() -> BatchRaftCmdRequestBuilder<E> {
        BatchRaftCmdRequestBuilder {
            batch_req_size: 0,
            has_proposed_cb: false,
            propose_checked: None,
            request: None,
            callbacks: vec![],
        }
    }

    fn can_batch(&self, cfg: &Config, req: &RaftCmdRequest, req_size: u32) -> bool {
        // No batch request whose size exceed 20% of raft_entry_max_size,
        // so total size of request in batch_raft_request would not exceed
        // (40% + 20%) of raft_entry_max_size
        if req.get_requests().is_empty()
            || req_size as u64 > (cfg.raft_entry_max_size.0 as f64 * 0.2) as u64
        {
            return false;
        }
        for r in req.get_requests() {
            match r.get_cmd_type() {
                CmdType::Delete | CmdType::Put => (),
                _ => {
                    return false;
                }
            }
        }

        if let Some(batch_req) = self.request.as_ref() {
            if batch_req.get_header() != req.get_header() {
                return false;
            }
        }
        true
    }

    fn add(&mut self, cmd: RaftCommand<E::Snapshot>, req_size: u32) {
        let RaftCommand {
            mut request,
            mut callback,
            ..
        } = cmd;
        if let Some(batch_req) = self.request.as_mut() {
            let requests: Vec<_> = request.take_requests().into();
            for q in requests {
                batch_req.mut_requests().push(q);
            }
        } else {
            self.request = Some(request);
        };
        if callback.has_proposed_cb() {
            self.has_proposed_cb = true;
            if self.propose_checked.unwrap_or(false) {
                callback.invoke_proposed();
            }
        }
        self.callbacks.push(callback);
        self.batch_req_size += req_size as u64;
    }

    fn should_finish(&self, cfg: &Config) -> bool {
        if let Some(batch_req) = self.request.as_ref() {
            // Limit the size of batch request so that it will not exceed raft_entry_max_size after
            // adding header.
            if self.batch_req_size > (cfg.raft_entry_max_size.0 as f64 * 0.4) as u64 {
                return true;
            }
            if batch_req.get_requests().len() > <E as WriteBatchExt>::WRITE_BATCH_MAX_KEYS {
                return true;
            }
        }
        false
    }

    fn build(
        &mut self,
        metric: &mut RaftMetrics,
    ) -> Option<(RaftCmdRequest, Callback<E::Snapshot>)> {
        if let Some(req) = self.request.take() {
            self.batch_req_size = 0;
            self.has_proposed_cb = false;
            self.propose_checked = None;
            if self.callbacks.len() == 1 {
                let cb = self.callbacks.pop().unwrap();
                return Some((req, cb));
            }
            metric.propose.batch += self.callbacks.len() - 1;
            let mut cbs = std::mem::take(&mut self.callbacks);
            let proposed_cbs: Vec<ExtCallback> = cbs
                .iter_mut()
                .filter_map(|cb| {
                    if let Callback::Write { proposed_cb, .. } = cb {
                        proposed_cb.take()
                    } else {
                        None
                    }
                })
                .collect();
            let proposed_cb: Option<ExtCallback> = if proposed_cbs.is_empty() {
                None
            } else {
                Some(Box::new(move || {
                    for proposed_cb in proposed_cbs {
                        proposed_cb();
                    }
                }))
            };
            let committed_cbs: Vec<_> = cbs
                .iter_mut()
                .filter_map(|cb| {
                    if let Callback::Write { committed_cb, .. } = cb {
                        committed_cb.take()
                    } else {
                        None
                    }
                })
                .collect();
            let committed_cb: Option<ExtCallback> = if committed_cbs.is_empty() {
                None
            } else {
                Some(Box::new(move || {
                    for committed_cb in committed_cbs {
                        committed_cb();
                    }
                }))
            };

            let times: SmallVec<[TiInstant; 4]> = cbs
                .iter_mut()
                .filter_map(|cb| {
                    if let Callback::Write { request_times, .. } = cb {
                        Some(request_times[0])
                    } else {
                        None
                    }
                })
                .collect();

            let mut cb = Callback::write_ext(
                Box::new(move |resp| {
                    for cb in cbs {
                        let mut cmd_resp = RaftCmdResponse::default();
                        cmd_resp.set_header(resp.response.get_header().clone());
                        cb.invoke_with_response(cmd_resp);
                    }
                }),
                proposed_cb,
                committed_cb,
            );

            if let Callback::Write { request_times, .. } = &mut cb {
                *request_times = times;
            }

            return Some((req, cb));
        }
        None
    }
}

impl<EK, ER> Fsm for PeerFsm<EK, ER>
where
    EK: KvEngine,
    ER: RaftEngine,
{
    type Message = PeerMsg<EK>;

    #[inline]
    fn is_stopped(&self) -> bool {
        self.stopped
    }

    /// Set a mailbox to Fsm, which should be used to send message to itself.
    #[inline]
    fn set_mailbox(&mut self, mailbox: Cow<'_, BasicMailbox<Self>>)
    where
        Self: Sized,
    {
        self.mailbox = Some(mailbox.into_owned());
    }

    /// Take the mailbox from Fsm. Implementation should ensure there will be
    /// no reference to mailbox after calling this method.
    #[inline]
    fn take_mailbox(&mut self) -> Option<BasicMailbox<Self>>
    where
        Self: Sized,
    {
        self.mailbox.take()
    }
}

pub struct PeerFsmDelegate<'a, EK, ER, T: 'static>
where
    EK: KvEngine,
    ER: RaftEngine,
{
    fsm: &'a mut PeerFsm<EK, ER>,
    ctx: &'a mut PollContext<EK, ER, T>,
}

impl<'a, EK, ER, T: Transport> PeerFsmDelegate<'a, EK, ER, T>
where
    EK: KvEngine,
    ER: RaftEngine,
{
    pub fn new(
        fsm: &'a mut PeerFsm<EK, ER>,
        ctx: &'a mut PollContext<EK, ER, T>,
    ) -> PeerFsmDelegate<'a, EK, ER, T> {
        PeerFsmDelegate { fsm, ctx }
    }

    pub fn handle_msgs(&mut self, msgs: &mut Vec<PeerMsg<EK>>) {
        for m in msgs.drain(..) {
            match m {
                PeerMsg::RaftMessage(msg) => {
                    if let Err(e) = self.on_raft_message(msg) {
                        error!(%e;
                            "handle raft message err";
                            "region_id" => self.fsm.region_id(),
                            "peer_id" => self.fsm.peer_id(),
                        );
                    }
                }
                PeerMsg::RaftCommand(cmd) => {
                    self.ctx
                        .raft_metrics
                        .propose
                        .request_wait_time
                        .observe(duration_to_sec(cmd.send_time.saturating_elapsed()) as f64);
                    if let Some(Err(e)) = cmd.extra_opts.deadline.map(|deadline| deadline.check()) {
                        cmd.callback.invoke_with_response(new_error(e.into()));
                        continue;
                    }

                    let req_size = cmd.request.compute_size();
                    if self.ctx.cfg.cmd_batch
                        && self.fsm.batch_req_builder.can_batch(&self.ctx.cfg, &cmd.request, req_size)
                        // Avoid to merge requests with different `DiskFullOpt`s into one,
                        // so that normal writes can be rejected when proposing if the
                        // store's disk is full.
                        && ((self.ctx.self_disk_usage == DiskUsage::Normal
                            && !self.fsm.peer.disk_full_peers.majority())
                            || cmd.extra_opts.disk_full_opt == DiskFullOpt::NotAllowedOnFull)
                    {
                        self.fsm.batch_req_builder.add(cmd, req_size);
                        if self.fsm.batch_req_builder.should_finish(&self.ctx.cfg) {
                            self.propose_batch_raft_command(true);
                        }
                    } else {
                        self.propose_raft_command(
                            cmd.request,
                            cmd.callback,
                            cmd.extra_opts.disk_full_opt,
                        )
                    }
                }
                PeerMsg::Tick(tick) => self.on_tick(tick),
                PeerMsg::ApplyRes { res } => {
                    self.on_apply_res(res);
                }
                PeerMsg::SignificantMsg(msg) => self.on_significant_msg(msg),
                PeerMsg::CasualMessage(msg) => self.on_casual_msg(msg),
                PeerMsg::Start => self.start(),
                PeerMsg::HeartbeatPd => {
                    if self.fsm.peer.is_leader() {
                        self.register_pd_heartbeat_tick()
                    }
                }
                PeerMsg::Noop => {}
                PeerMsg::Persisted {
                    peer_id,
                    ready_number,
                } => self.on_persisted_msg(peer_id, ready_number),
                PeerMsg::UpdateReplicationMode => self.on_update_replication_mode(),
                PeerMsg::Destroy(peer_id) => {
                    if self.fsm.peer.peer_id() == peer_id {
                        match self.fsm.peer.maybe_destroy(self.ctx) {
                            None => self.ctx.raft_metrics.message_dropped.applying_snap += 1,
                            Some(job) => {
                                self.handle_destroy_peer(job);
                            }
                        }
                    }
                }
            }
        }
        // Propose batch request which may be still waiting for more raft-command
        if self.ctx.sync_write_worker.is_some() {
            self.propose_batch_raft_command(true);
        } else {
            self.propose_batch_raft_command(false);
            self.check_batch_cmd_and_proposed_cb();
        }
    }

    fn propose_batch_raft_command(&mut self, force: bool) {
        if self.fsm.batch_req_builder.request.is_none() {
            return;
        }
        if !force
            && self.ctx.cfg.cmd_batch_concurrent_ready_max_count != 0
            && self.fsm.peer.unpersisted_ready_len()
                >= self.ctx.cfg.cmd_batch_concurrent_ready_max_count
        {
            return;
        }
        fail_point!("propose_batch_raft_command", !force, |_| {});
        let (request, callback) = self
            .fsm
            .batch_req_builder
            .build(&mut self.ctx.raft_metrics)
            .unwrap();
        self.propose_raft_command_internal(request, callback, DiskFullOpt::NotAllowedOnFull)
    }

    fn check_batch_cmd_and_proposed_cb(&mut self) {
        if self.fsm.batch_req_builder.request.is_none()
            || !self.fsm.batch_req_builder.has_proposed_cb
            || self.fsm.batch_req_builder.propose_checked.is_some()
        {
            return;
        }
        let cmd = self.fsm.batch_req_builder.request.take().unwrap();
        self.fsm.batch_req_builder.propose_checked = Some(false);
        if let Ok(None) = self.pre_propose_raft_command(&cmd) {
            if self.fsm.peer.will_likely_propose(&cmd) {
                self.fsm.batch_req_builder.propose_checked = Some(true);
                for cb in &mut self.fsm.batch_req_builder.callbacks {
                    cb.invoke_proposed();
                }
            }
        }
        self.fsm.batch_req_builder.request = Some(cmd);
    }

    fn on_update_replication_mode(&mut self) {
        self.fsm
            .peer
            .switch_replication_mode(&self.ctx.global_replication_state);
        if self.fsm.peer.is_leader() {
            self.reset_raft_tick(GroupState::Ordered);
            self.register_pd_heartbeat_tick();
        }
    }

    fn on_unsafe_recovery_pre_demote_failed_voters(
        &mut self,
        syncer: UnsafeRecoveryExecutePlanSyncer,
        failed_voters: Vec<metapb::Peer>,
    ) {
        if self.fsm.peer.unsafe_recovery_state.is_some() {
            warn!(
                "Unsafe recovery, demote failed voters has already been initiated";
                "region_id" => self.region().get_id(),
                "peer_id" => self.fsm.peer.peer.get_id(),
            );
            syncer.abort();
            return;
        }

        if !self.fsm.peer.is_force_leader() {
            error!(
                "Unsafe recovery, demoting failed voters failed, since this peer is not forced leader";
                "region_id" => self.region().get_id(),
                "peer_id" => self.fsm.peer.peer.get_id(),
            );
            return;
        }

        if self.fsm.peer.in_joint_state() {
            info!(
                "Unsafe recovery, already in joint state, exit first";
                "region_id" => self.region().get_id(),
                "peer_id" => self.fsm.peer.peer.get_id(),
            );
            let failed = Arc::new(Mutex::new(false));
            let failed_clone = failed.clone();
            let callback = Callback::<EK::Snapshot>::write(Box::new(move |resp| {
                if resp.response.get_header().has_error() {
                    *failed_clone.lock().unwrap() = true;
                    error!(
                        "Unsafe recovery, fail to exit residual joint state";
                        "err" => ?resp.response.get_header().get_error(),
                    );
                }
            }));
            self.propose_raft_command_internal(
                exit_joint_request(self.region(), &self.fsm.peer.peer),
                callback,
                DiskFullOpt::AllowedOnAlmostFull,
            );

            if !*failed.lock().unwrap() {
                self.fsm.peer.unsafe_recovery_state =
                    Some(UnsafeRecoveryState::DemoteFailedVoters {
                        syncer,
                        failed_voters,
                        target_index: self.fsm.peer.raft_group.raft.raft_log.last_index(),
                        demote_after_exit: true,
                    });
<<<<<<< HEAD
            }
        } else {
            self.unsafe_recovery_demote_failed_voters(syncer, failed_voters);
        }
    }

    fn unsafe_recovery_demote_failed_voters(
        &mut self,
        syncer: UnsafeRecoveryExecutePlanSyncer,
        failed_voters: Vec<metapb::Peer>,
    ) {
        if let Some(req) =
            demote_failed_voters_request(self.region(), &self.fsm.peer.peer, failed_voters)
        {
            info!(
                "Unsafe recovery, demoting failed voters";
                "region_id" => self.region().get_id(),
                "peer_id" => self.fsm.peer.peer.get_id(),
                "req" => ?req);
            let failed = Arc::new(Mutex::new(false));
            let failed_clone = failed.clone();
            let callback = Callback::<EK::Snapshot>::write(Box::new(move |resp| {
                if resp.response.get_header().has_error() {
                    *failed_clone.lock().unwrap() = true;
                    error!(
                        "Unsafe recovery, fail to finish demotion";
                        "err" => ?resp.response.get_header().get_error(),
                    );
                }
            }));
            self.propose_raft_command_internal(req, callback, DiskFullOpt::AllowedOnAlmostFull);
            if !*failed.lock().unwrap() {
                self.fsm.peer.unsafe_recovery_state =
                    Some(UnsafeRecoveryState::DemoteFailedVoters {
                        syncer,
                        failed_voters: vec![], // No longer needed since here.
                        target_index: self.fsm.peer.raft_group.raft.raft_log.last_index(),
                        demote_after_exit: false,
                    });
            }
        } else {
            warn!(
                "Unsafe recovery, no need to demote failed voters";
                "region" => ?self.region(),
            );
        }
    }

    fn on_unsafe_recovery_destroy(&mut self, syncer: UnsafeRecoveryExecutePlanSyncer) {
        if self.fsm.peer.unsafe_recovery_state.is_some() {
            warn!(
                "Unsafe recovery, can't destroy, another plan is executing in progress";
                "region_id" => self.region_id(),
                "peer_id" => self.fsm.peer_id(),
            );
            syncer.abort();
            return;
        }
        self.fsm.peer.unsafe_recovery_state = Some(UnsafeRecoveryState::Destroy(syncer));
        self.handle_destroy_peer(DestroyPeerJob {
            initialized: self.fsm.peer.is_initialized(),
            region_id: self.region_id(),
            peer: self.fsm.peer.peer.clone(),
        });
    }

    fn on_unsafe_recovery_wait_apply(&mut self, syncer: UnsafeRecoveryWaitApplySyncer) {
        if self.fsm.peer.unsafe_recovery_state.is_some() {
            warn!(
                "Unsafe recovery, can't wait apply, another plan is executing in progress";
                "region_id" => self.region_id(),
                "peer_id" => self.fsm.peer_id(),
            );
            syncer.abort();
            return;
        }
        let target_index = if self.fsm.peer.force_leader.is_some() {
            // For regions that lose quorum (or regions have force leader), whatever has been
            // proposed will be committed. Based on that fact, we simply use "last index" here to
            // avoid implementing another "wait commit" process.
            self.fsm.peer.raft_group.raft.raft_log.last_index()
        } else {
            self.fsm.peer.raft_group.raft.raft_log.committed
        };

        self.fsm.peer.unsafe_recovery_state = Some(UnsafeRecoveryState::WaitApply {
            target_index,
            syncer,
        });
        self.fsm
            .peer
            .unsafe_recovery_maybe_finish_wait_apply(/*force=*/ self.fsm.stopped);
    }

    fn on_unsafe_recovery_fill_out_report(&mut self, syncer: UnsafeRecoveryFillOutReportSyncer) {
=======
            }
        } else {
            self.unsafe_recovery_demote_failed_voters(syncer, failed_voters);
        }
    }

    fn unsafe_recovery_demote_failed_voters(
        &mut self,
        syncer: UnsafeRecoveryExecutePlanSyncer,
        failed_voters: Vec<metapb::Peer>,
    ) {
        if let Some(req) =
            demote_failed_voters_request(self.region(), &self.fsm.peer.peer, failed_voters)
        {
            info!(
                "Unsafe recovery, demoting failed voters";
                "region_id" => self.region().get_id(),
                "peer_id" => self.fsm.peer.peer.get_id(),
                "req" => ?req);
            let failed = Arc::new(Mutex::new(false));
            let failed_clone = failed.clone();
            let callback = Callback::<EK::Snapshot>::write(Box::new(move |resp| {
                if resp.response.get_header().has_error() {
                    *failed_clone.lock().unwrap() = true;
                    error!(
                        "Unsafe recovery, fail to finish demotion";
                        "err" => ?resp.response.get_header().get_error(),
                    );
                }
            }));
            self.propose_raft_command_internal(req, callback, DiskFullOpt::AllowedOnAlmostFull);
            if !*failed.lock().unwrap() {
                self.fsm.peer.unsafe_recovery_state =
                    Some(UnsafeRecoveryState::DemoteFailedVoters {
                        syncer,
                        failed_voters: vec![], // No longer needed since here.
                        target_index: self.fsm.peer.raft_group.raft.raft_log.last_index(),
                        demote_after_exit: false,
                    });
            }
        } else {
            warn!(
                "Unsafe recovery, no need to demote failed voters";
                "region_id" => self.region().get_id(),
                "peer_id" => self.fsm.peer_id(),
                "region" => ?self.region(),
            );
        }
    }

    fn on_unsafe_recovery_destroy(&mut self, syncer: UnsafeRecoveryExecutePlanSyncer) {
        if self.fsm.peer.unsafe_recovery_state.is_some() {
            warn!(
                "Unsafe recovery, can't destroy, another plan is executing in progress";
                "region_id" => self.region_id(),
                "peer_id" => self.fsm.peer_id(),
            );
            syncer.abort();
            return;
        }
        self.fsm.peer.unsafe_recovery_state = Some(UnsafeRecoveryState::Destroy(syncer));
        self.handle_destroy_peer(DestroyPeerJob {
            initialized: self.fsm.peer.is_initialized(),
            region_id: self.region_id(),
            peer: self.fsm.peer.peer.clone(),
        });
    }

    fn on_unsafe_recovery_wait_apply(&mut self, syncer: UnsafeRecoveryWaitApplySyncer) {
        if self.fsm.peer.unsafe_recovery_state.is_some() {
            warn!(
                "Unsafe recovery, can't wait apply, another plan is executing in progress";
                "region_id" => self.region_id(),
                "peer_id" => self.fsm.peer_id(),
            );
            syncer.abort();
            return;
        }
        let target_index = if self.fsm.peer.force_leader.is_some() {
            // For regions that lose quorum (or regions have force leader), whatever has been
            // proposed will be committed. Based on that fact, we simply use "last index" here to
            // avoid implementing another "wait commit" process.
            self.fsm.peer.raft_group.raft.raft_log.last_index()
        } else {
            self.fsm.peer.raft_group.raft.raft_log.committed
        };

        self.fsm.peer.unsafe_recovery_state = Some(UnsafeRecoveryState::WaitApply {
            target_index,
            syncer,
        });
        self.fsm
            .peer
            .unsafe_recovery_maybe_finish_wait_apply(/*force=*/ self.fsm.stopped);
    }

    fn on_unsafe_recovery_fill_out_report(&mut self, syncer: UnsafeRecoveryFillOutReportSyncer) {
        if self.fsm.peer.pending_remove || self.fsm.stopped {
            return;
        }
>>>>>>> 080d0868
        let mut self_report = pdpb::PeerReport::default();
        self_report.set_raft_state(self.fsm.peer.get_store().raft_state().clone());
        let mut region_local_state = RegionLocalState::default();
        region_local_state.set_region(self.region().clone());
        self_report.set_region_state(region_local_state);
        self_report.set_is_force_leader(self.fsm.peer.force_leader.is_some());
<<<<<<< HEAD
=======
        match self.fsm.peer.get_store().entries(
            self.fsm.peer.raft_group.store().commit_index() + 1,
            self.fsm.peer.get_store().last_index() + 1,
            NO_LIMIT,
            GetEntriesContext::empty(false),
        ) {
            Ok(entries) => {
                for entry in entries {
                    let ctx = ProposalContext::from_bytes(&entry.context);
                    if ctx.contains(ProposalContext::COMMIT_MERGE) {
                        self_report.set_has_commit_merge(true);
                        break;
                    }
                }
            }
            Err(e) => panic!("Unsafe recovery, fail to get uncommitted entries, {:?}", e),
        }
>>>>>>> 080d0868
        syncer.report_for_self(self_report);
    }

    fn on_casual_msg(&mut self, msg: CasualMessage<EK>) {
        match msg {
            CasualMessage::SplitRegion {
                region_epoch,
                split_keys,
                callback,
                source,
            } => {
                self.on_prepare_split_region(region_epoch, split_keys, callback, &source);
            }
            CasualMessage::ComputeHashResult {
                index,
                context,
                hash,
            } => {
                self.on_hash_computed(index, context, hash);
            }
            CasualMessage::RegionApproximateSize { size } => {
                self.on_approximate_region_size(size);
            }
            CasualMessage::RegionApproximateKeys { keys } => {
                self.on_approximate_region_keys(keys);
            }
            CasualMessage::RefreshRegionBuckets {
                region_epoch,
                buckets,
                bucket_ranges,
                cb,
            } => {
                self.on_refresh_region_buckets(region_epoch, buckets, bucket_ranges, cb);
            }
            CasualMessage::CompactionDeclinedBytes { bytes } => {
                self.on_compaction_declined_bytes(bytes);
            }
            CasualMessage::HalfSplitRegion {
                region_epoch,
                policy,
                source,
                cb,
            } => {
                self.on_schedule_half_split_region(&region_epoch, policy, source, cb);
            }
            CasualMessage::GcSnap { snaps } => {
                self.on_gc_snap(snaps);
            }
            CasualMessage::ClearRegionSize => {
                self.on_clear_region_size();
            }
            CasualMessage::RegionOverlapped => {
                debug!("start ticking for overlapped"; "region_id" => self.region_id(), "peer_id" => self.fsm.peer_id());
                // Maybe do some safe check first?
                self.fsm.reset_hibernate_state(GroupState::Chaos);
                self.register_raft_base_tick();

                if is_learner(&self.fsm.peer.peer) {
                    // FIXME: should use `bcast_check_stale_peer_message` instead.
                    // Sending a new enum type msg to a old tikv may cause panic during rolling update
                    // we should change the protobuf behavior and check if properly handled in all place
                    self.fsm.peer.bcast_wake_up_message(self.ctx);
                }
            }
            CasualMessage::SnapshotGenerated => {
                // Resume snapshot handling again to avoid waiting another heartbeat.
                self.fsm.peer.ping();
                self.fsm.has_ready = true;
            }
            CasualMessage::ForceCompactRaftLogs => {
                self.on_raft_gc_log_tick(true);
            }
            CasualMessage::AccessPeer(cb) => cb(self.fsm as &mut dyn AbstractPeer),
            CasualMessage::QueryRegionLeaderResp { region, leader } => {
                // the leader already updated
                if self.fsm.peer.raft_group.raft.leader_id != raft::INVALID_ID
                    // the returned region is stale
                    || util::is_epoch_stale(
                        region.get_region_epoch(),
                        self.fsm.peer.region().get_region_epoch(),
                    )
                {
                    // Stale message
                    return;
                }

                // Wake up the leader if the peer is on the leader's peer list
                if region
                    .get_peers()
                    .iter()
                    .any(|p| p.get_id() == self.fsm.peer_id())
                {
                    self.fsm.peer.send_wake_up_message(self.ctx, &leader);
                }
            }
            CasualMessage::RenewLease => {
                self.try_renew_leader_lease("casual message");
                self.reset_raft_tick(GroupState::Ordered);
            }
            CasualMessage::RejectRaftAppend { peer_id } => {
                let mut msg = raft::eraftpb::Message::new();
                msg.msg_type = MessageType::MsgUnreachable;
                msg.to = peer_id;
                msg.from = self.fsm.peer.peer_id();

                let raft_msg = self.fsm.peer.build_raft_messages(self.ctx, vec![msg]);
                self.fsm.peer.send_raft_messages(self.ctx, raft_msg);
            }
            CasualMessage::SnapshotApplied => {
                self.fsm.has_ready = true;
            }
            CasualMessage::Campaign => {
                let _ = self.fsm.peer.raft_group.campaign();
                self.fsm.has_ready = true;
            }
        }
    }

    fn on_tick(&mut self, tick: PeerTick) {
        if self.fsm.stopped {
            return;
        }
        trace!(
            "tick";
            "tick" => ?tick,
            "peer_id" => self.fsm.peer_id(),
            "region_id" => self.region_id(),
        );
        self.fsm.tick_registry[tick as usize] = false;
        self.fsm.peer.adjust_cfg_if_changed(self.ctx);
        match tick {
            PeerTick::Raft => self.on_raft_base_tick(),
            PeerTick::RaftLogGc => self.on_raft_gc_log_tick(false),
            PeerTick::PdHeartbeat => self.on_pd_heartbeat_tick(),
            PeerTick::SplitRegionCheck => self.on_split_region_check_tick(),
            PeerTick::CheckMerge => self.on_check_merge(),
            PeerTick::CheckPeerStaleState => self.on_check_peer_stale_state_tick(),
            PeerTick::EntryCacheEvict => self.on_entry_cache_evict_tick(),
            PeerTick::CheckLeaderLease => self.on_check_leader_lease_tick(),
            PeerTick::ReactivateMemoryLock => self.on_reactivate_memory_lock_tick(),
            PeerTick::ReportBuckets => self.on_report_region_buckets_tick(),
        }
    }

    fn start(&mut self) {
        self.register_raft_base_tick();
        self.register_raft_gc_log_tick();
        self.register_pd_heartbeat_tick();
        self.register_split_region_check_tick();
        self.register_check_peer_stale_state_tick();
        self.on_check_merge();
        // Apply committed entries more quickly.
        // Or if it's a leader. This implicitly means it's a singleton
        // because it becomes leader in `Peer::new` when it's a
        // singleton. It has a no-op entry that need to be persisted,
        // committed, and then it should apply it.
        if self.fsm.peer.raft_group.store().commit_index()
            > self.fsm.peer.raft_group.store().applied_index()
            || self.fsm.peer.is_leader()
        {
            self.fsm.has_ready = true;
        }
        self.fsm.peer.maybe_gen_approximate_buckets(self.ctx);
    }

    fn on_gc_snap(&mut self, snaps: Vec<(SnapKey, bool)>) {
        let schedule_delete_snapshot_files = |key: SnapKey, snap| {
            if let Err(e) = self.ctx.cleanup_scheduler.schedule(CleanupTask::GcSnapshot(
                GcSnapshotTask::DeleteSnapshotFiles {
                    key: key.clone(),
                    snapshot: snap,
                    check_entry: false,
                },
            )) {
                error!(
                    "failed to schedule task to delete compacted snap file";
                    "key" => %key,
                    "err" => %e,
                )
            }
        };

        let is_applying_snap = self.fsm.peer.is_handling_snapshot();
        let s = self.fsm.peer.get_store();
        let compacted_idx = s.truncated_index();
        let compacted_term = s.truncated_term();
        for (key, is_sending) in snaps {
            if is_sending {
                let s = match self.ctx.snap_mgr.get_snapshot_for_gc(&key, is_sending) {
                    Ok(s) => s,
                    Err(e) => {
                        error!(%e;
                            "failed to load snapshot";
                            "region_id" => self.fsm.region_id(),
                            "peer_id" => self.fsm.peer_id(),
                            "snapshot" => ?key,
                        );
                        continue;
                    }
                };
                if key.term < compacted_term || key.idx < compacted_idx {
                    info!(
                        "deleting compacted snap file";
                        "region_id" => self.fsm.region_id(),
                        "peer_id" => self.fsm.peer_id(),
                        "snap_file" => %key,
                    );
                    schedule_delete_snapshot_files(key, s);
                } else if let Ok(meta) = s.meta() {
                    let modified = match meta.modified() {
                        Ok(m) => m,
                        Err(e) => {
                            error!(
                                "failed to load snapshot";
                                "region_id" => self.fsm.region_id(),
                                "peer_id" => self.fsm.peer_id(),
                                "snapshot" => ?key,
                                "err" => %e,
                            );
                            continue;
                        }
                    };
                    if let Ok(elapsed) = modified.elapsed() {
                        if elapsed > self.ctx.cfg.snap_gc_timeout.0 {
                            info!(
                                "deleting expired snap file";
                                "region_id" => self.fsm.region_id(),
                                "peer_id" => self.fsm.peer_id(),
                                "snap_file" => %key,
                            );
                            schedule_delete_snapshot_files(key, s);
                        }
                    }
                }
            } else if key.term <= compacted_term
                && (key.idx < compacted_idx
                    || key.idx == compacted_idx
                        && !is_applying_snap
                        && !self.fsm.peer.pending_remove)
            {
                info!(
                    "deleting applied snap file";
                    "region_id" => self.fsm.region_id(),
                    "peer_id" => self.fsm.peer_id(),
                    "snap_file" => %key,
                );
                let a = match self.ctx.snap_mgr.get_snapshot_for_gc(&key, is_sending) {
                    Ok(a) => a,
                    Err(e) => {
                        error!(%e;
                            "failed to load snapshot";
                            "region_id" => self.fsm.region_id(),
                            "peer_id" => self.fsm.peer_id(),
                            "snap_file" => %key,
                        );
                        continue;
                    }
                };
                schedule_delete_snapshot_files(key, a);
            }
        }
    }

    fn on_clear_region_size(&mut self) {
        self.fsm.peer.approximate_size = None;
        self.fsm.peer.approximate_keys = None;
        self.fsm.peer.may_skip_split_check = false;
        self.register_split_region_check_tick();
    }

    fn on_capture_change(
        &mut self,
        cmd: ChangeObserver,
        region_epoch: RegionEpoch,
        cb: Callback<EK::Snapshot>,
    ) {
        fail_point!("raft_on_capture_change");
        let region_id = self.region_id();
        let msg =
            new_read_index_request(region_id, region_epoch.clone(), self.fsm.peer.peer.clone());
        let apply_router = self.ctx.apply_router.clone();
        self.propose_raft_command_internal(
            msg,
            Callback::Read(Box::new(move |resp| {
                // Return the error
                if resp.response.get_header().has_error() {
                    cb.invoke_read(resp);
                    return;
                }
                apply_router.schedule_task(
                    region_id,
                    ApplyTask::Change {
                        cmd,
                        region_epoch,
                        cb,
                    },
                )
            })),
            DiskFullOpt::NotAllowedOnFull,
        );
    }

    fn on_significant_msg(&mut self, msg: SignificantMsg<EK::Snapshot>) {
        match msg {
            SignificantMsg::SnapshotStatus {
                to_peer_id, status, ..
            } => {
                // Report snapshot status to the corresponding peer.
                self.report_snapshot_status(to_peer_id, status);
            }
            SignificantMsg::Unreachable { to_peer_id, .. } => {
                if self.fsm.peer.is_leader() {
                    self.fsm.peer.raft_group.report_unreachable(to_peer_id);
                } else if to_peer_id == self.fsm.peer.leader_id() {
                    self.fsm.reset_hibernate_state(GroupState::Chaos);
                    self.register_raft_base_tick();
                }
            }
            SignificantMsg::StoreUnreachable { store_id } => {
                if let Some(peer_id) = util::find_peer(self.region(), store_id).map(|p| p.get_id())
                {
                    if self.fsm.peer.is_leader() {
                        self.fsm.peer.raft_group.report_unreachable(peer_id);
                    } else if peer_id == self.fsm.peer.leader_id() {
                        self.fsm.reset_hibernate_state(GroupState::Chaos);
                        self.register_raft_base_tick();
                    }
                }
            }
            SignificantMsg::MergeResult {
                target_region_id,
                target,
                result,
            } => {
                self.on_merge_result(target_region_id, target, result);
            }
            SignificantMsg::CatchUpLogs(catch_up_logs) => {
                self.on_catch_up_logs_for_merge(catch_up_logs);
            }
            SignificantMsg::StoreResolved { group_id, .. } => {
                let state = self.ctx.global_replication_state.lock().unwrap();
                if state.status().get_mode() != ReplicationMode::DrAutoSync {
                    return;
                }
                if state.status().get_dr_auto_sync().get_state() == DrAutoSyncState::Async {
                    return;
                }
                drop(state);
                self.fsm
                    .peer
                    .raft_group
                    .raft
                    .assign_commit_groups(&[(self.fsm.peer_id(), group_id)]);
            }
            SignificantMsg::CaptureChange {
                cmd,
                region_epoch,
                callback,
            } => self.on_capture_change(cmd, region_epoch, callback),
            SignificantMsg::LeaderCallback(cb) => {
                self.on_leader_callback(cb);
            }
            SignificantMsg::RaftLogGcFlushed => {
                self.on_raft_log_gc_flushed();
            }
            SignificantMsg::RaftlogFetched { context, res } => {
                self.on_raft_log_fetched(context, res);
            }
            SignificantMsg::EnterForceLeaderState {
                syncer,
                failed_stores,
            } => {
                self.on_enter_pre_force_leader(syncer, failed_stores);
            }
            SignificantMsg::ExitForceLeaderState => self.on_exit_force_leader(),
            SignificantMsg::UnsafeRecoveryDemoteFailedVoters {
                syncer,
                failed_voters,
            } => self.on_unsafe_recovery_pre_demote_failed_voters(syncer, failed_voters),
            SignificantMsg::UnsafeRecoveryDestroy(syncer) => {
                self.on_unsafe_recovery_destroy(syncer)
            }
            SignificantMsg::UnsafeRecoveryWaitApply(syncer) => {
                self.on_unsafe_recovery_wait_apply(syncer)
            }
            SignificantMsg::UnsafeRecoveryFillOutReport(syncer) => {
                self.on_unsafe_recovery_fill_out_report(syncer)
            }
        }
    }

    fn on_enter_pre_force_leader(
        &mut self,
        syncer: UnsafeRecoveryForceLeaderSyncer,
        failed_stores: HashSet<u64>,
    ) {
        match self.fsm.peer.force_leader {
            Some(ForceLeaderState::PreForceLeader { .. }) => {
                self.on_force_leader_fail();
            }
            Some(ForceLeaderState::ForceLeader { .. }) => {
                // already is a force leader, do nothing
                return;
            }
            Some(ForceLeaderState::WaitTicks { .. }) => {
                self.fsm.peer.force_leader = None;
            }
            None => {}
        }

        if !self.fsm.peer.is_initialized() {
            warn!(
                "Unsafe recovery, cannot force leader since this peer is not initialized";
                "region_id" => self.fsm.region_id(),
                "peer_id" => self.fsm.peer_id(),
            );
            return;
        }

        let ticks = if self.fsm.peer.is_leader() {
            if self.fsm.hibernate_state.group_state() == GroupState::Ordered {
                warn!(
                    "Unsafe recovery, reject pre force leader due to already being leader";
                    "region_id" => self.fsm.region_id(),
                    "peer_id" => self.fsm.peer_id(),
                );
                return;
            }
            // wait two rounds of election timeout to trigger check quorum to step down the leader
            // note: check quorum is triggered every `election_timeout` instead of `randomized_election_timeout`
            Some(
                self.fsm.peer.raft_group.raft.election_timeout() * 2
                    - self.fsm.peer.raft_group.raft.election_elapsed,
            )
        // When election timeout is triggered, leader_id is set to INVALID_ID.
        // But learner(not promotable) is a exception here as it wouldn't tick
        // election.
        } else if self.fsm.peer.raft_group.raft.promotable()
            && self.fsm.peer.leader_id() != raft::INVALID_ID
        {
            if self.fsm.hibernate_state.group_state() == GroupState::Ordered
                || self.fsm.hibernate_state.group_state() == GroupState::Chaos
            {
                warn!(
                    "Unsafe recovery, reject pre force leader due to leader lease may not expired";
                    "region_id" => self.fsm.region_id(),
                    "peer_id" => self.fsm.peer_id(),
                );
                return;
            }
            // wait one round of election timeout to make sure leader_id is invalid
            Some(
                self.fsm.peer.raft_group.raft.randomized_election_timeout()
                    - self.fsm.peer.raft_group.raft.election_elapsed,
            )
        } else {
            None
        };

        if let Some(ticks) = ticks {
            info!(
                "Unsafe recovery, enter wait ticks";
                "region_id" => self.fsm.region_id(),
                "peer_id" => self.fsm.peer_id(),
                "ticks" => ticks,
            );
            self.fsm.peer.force_leader = Some(ForceLeaderState::WaitTicks {
                syncer,
                failed_stores,
                ticks,
            });
            self.reset_raft_tick(if self.fsm.peer.is_leader() {
                GroupState::Ordered
            } else {
                GroupState::Chaos
            });
            self.fsm.has_ready = true;
            return;
        }

        let expected_alive_voter = self.get_force_leader_expected_alive_voter(&failed_stores);
        if !expected_alive_voter.is_empty()
            && self
                .fsm
                .peer
                .raft_group
                .raft
                .prs()
                .has_quorum(&expected_alive_voter)
        {
            warn!(
                "Unsafe recovery, reject pre force leader due to has quorum";
                "region_id" => self.fsm.region_id(),
                "peer_id" => self.fsm.peer_id(),
            );
            return;
        }

        info!(
            "Unsafe recovery, enter pre force leader state";
            "region_id" => self.fsm.region_id(),
            "peer_id" => self.fsm.peer_id(),
            "alive_voter" => ?expected_alive_voter,
        );

        // Do not use prevote as prevote won't set `vote` to itself.
        // When PD issues force leader on two different peer, it may cause
        // two force leader in same term.
        self.fsm.peer.raft_group.raft.pre_vote = false;
        // trigger vote request to all voters, will check the vote result in `check_force_leader`
        if let Err(e) = self.fsm.peer.raft_group.campaign() {
            warn!(
                "Unsafe recovery, campaign failed";
                "region_id" => self.fsm.region_id(),
                "peer_id" => self.fsm.peer_id(),
                "err" => ?e,
            );
        }
        assert_eq!(self.fsm.peer.get_role(), StateRole::Candidate);
        if !self
            .fsm
            .peer
            .raft_group
            .raft
            .prs()
            .votes()
            .get(&self.fsm.peer.peer_id())
            .unwrap()
        {
            warn!(
                "Unsafe recovery, pre force leader failed to campaign";
                "region_id" => self.fsm.region_id(),
                "peer_id" => self.fsm.peer_id(),
            );
            self.on_force_leader_fail();
            return;
        }

        self.fsm.peer.force_leader = Some(ForceLeaderState::PreForceLeader {
            syncer,
            failed_stores,
        });
        self.fsm.has_ready = true;
    }

    fn on_force_leader_fail(&mut self) {
        self.fsm.peer.raft_group.raft.pre_vote = true;
        self.fsm.peer.raft_group.raft.set_check_quorum(true);
        self.fsm.peer.force_leader = None;
    }

    fn on_enter_force_leader(&mut self) {
        info!(
            "Unsafe recovery, enter force leader state";
            "region_id" => self.fsm.region_id(),
            "peer_id" => self.fsm.peer_id(),
        );
        assert_eq!(self.fsm.peer.get_role(), StateRole::Candidate);

        let failed_stores = match self.fsm.peer.force_leader.take() {
            Some(ForceLeaderState::PreForceLeader { failed_stores, .. }) => failed_stores,
            _ => unreachable!(),
        };

        let peer_ids: Vec<_> = self.fsm.peer.voters().iter().collect();
        for peer_id in peer_ids {
            let store_id = self
                .region()
                .get_peers()
                .iter()
                .find(|p| p.get_id() == peer_id)
                .unwrap()
                .get_store_id();
            if !failed_stores.contains(&store_id) {
                continue;
            }

            // make fake vote response
            let mut msg = raft::eraftpb::Message::new();
            msg.msg_type = MessageType::MsgRequestVoteResponse;
            msg.reject = false;
            msg.term = self.fsm.peer.term();
            msg.from = peer_id;
            msg.to = self.fsm.peer.peer_id();
            self.fsm.peer.raft_group.step(msg).unwrap();
        }

        // after receiving all votes, should become leader
        assert!(self.fsm.peer.is_leader());
        self.fsm.peer.raft_group.raft.set_check_quorum(false);

        // make sure it's not hibernated
        self.reset_raft_tick(GroupState::Ordered);

        self.fsm.peer.force_leader = Some(ForceLeaderState::ForceLeader {
            time: TiInstant::now_coarse(),
            failed_stores,
        });
        self.fsm.has_ready = true;
    }

    fn on_exit_force_leader(&mut self) {
        if self.fsm.peer.force_leader.is_none() {
            return;
        }

        info!(
            "exit force leader state";
            "region_id" => self.fsm.region_id(),
            "peer_id" => self.fsm.peer_id(),
        );
        self.fsm.peer.force_leader = None;
        // make sure it's not hibernated
        assert_eq!(self.fsm.hibernate_state.group_state(), GroupState::Ordered);
        // leader lease shouldn't be renewed in force leader state.
        assert_eq!(
            self.fsm.peer.leader_lease().inspect(None),
            LeaseState::Expired
        );
        self.fsm
            .peer
            .raft_group
            .raft
            .become_follower(self.fsm.peer.term(), raft::INVALID_ID);

        self.fsm.peer.raft_group.raft.set_check_quorum(true);
        self.fsm.peer.raft_group.raft.pre_vote = true;
        if self.fsm.peer.raft_group.raft.promotable() {
            // Do not campaign directly here, otherwise on_role_changed() won't called for follower state
            let _ = self.ctx.router.send(
                self.region_id(),
                PeerMsg::CasualMessage(CasualMessage::Campaign),
            );
        }
        self.fsm.has_ready = true;
    }

    #[inline]
    fn get_force_leader_expected_alive_voter(&self, failed_stores: &HashSet<u64>) -> HashSet<u64> {
        let region = self.region();
        self.fsm
            .peer
            .voters()
            .iter()
            .filter(|peer_id| {
                let store_id = region
                    .get_peers()
                    .iter()
                    .find(|p| p.get_id() == *peer_id)
                    .unwrap()
                    .get_store_id();
                !failed_stores.contains(&store_id)
            })
            .collect()
    }

    #[inline]
    fn check_force_leader(&mut self) {
        if let Some(ForceLeaderState::WaitTicks {
            syncer,
            failed_stores,
            ticks,
        }) = &mut self.fsm.peer.force_leader
        {
            if *ticks == 0 {
                let syncer_clone = syncer.clone();
                let s = mem::take(failed_stores);
                self.on_enter_pre_force_leader(syncer_clone, s);
            } else {
                *ticks -= 1;
            }
            return;
        };

        let failed_stores = match &self.fsm.peer.force_leader {
            None => return,
            Some(ForceLeaderState::ForceLeader { .. }) => {
                if self.fsm.peer.maybe_force_forward_commit_index() {
                    self.fsm.has_ready = true;
                }
                return;
            }
            Some(ForceLeaderState::PreForceLeader { failed_stores, .. }) => failed_stores,
            Some(ForceLeaderState::WaitTicks { .. }) => unreachable!(),
        };

        if self.fsm.peer.raft_group.raft.election_elapsed + 1
            < self.ctx.cfg.raft_election_timeout_ticks
        {
            // wait as longer as it can to collect responses of request vote
            return;
        }

        let expected_alive_voter: HashSet<_> =
            self.get_force_leader_expected_alive_voter(failed_stores);
        let check = || {
            if self.fsm.peer.raft_group.raft.state != StateRole::Candidate {
                Err(format!(
                    "unexpected role {:?}",
                    self.fsm.peer.raft_group.raft.state
                ))
            } else {
                let mut granted = 0;
                for (id, vote) in self.fsm.peer.raft_group.raft.prs().votes() {
                    if expected_alive_voter.contains(id) {
                        if *vote {
                            granted += 1;
                        } else {
                            return Err(format!("receive reject response from {}", *id));
                        }
                    } else if *id == self.fsm.peer_id() {
                        // self may be a learner
                        continue;
                    } else {
                        return Err(format!(
                            "receive unexpected vote from {} vote {}",
                            *id, *vote
                        ));
                    }
                }
                Ok(granted)
            }
        };

        match check() {
            Err(err) => {
                warn!(
                    "Unsafe recovery, pre force leader check failed";
                    "region_id" => self.fsm.region_id(),
                    "peer_id" => self.fsm.peer_id(),
                    "alive_voter" => ?expected_alive_voter,
                    "reason" => err,
                );
                self.on_force_leader_fail();
            }
            Ok(granted) => {
                info!(
                    "Unsafe recovery, expected live voters:";
                    "voters" => ?expected_alive_voter,
                    "granted" => granted
                );
                if granted == expected_alive_voter.len() {
                    self.on_enter_force_leader();
                }
            }
        }
    }

    fn on_raft_log_fetched(&mut self, context: GetEntriesContext, res: Box<RaftlogFetchResult>) {
        let low = res.low;
        // if the peer is not the leader anymore or being destroyed, ignore the result.
        if !self.fsm.peer.is_leader() || self.fsm.peer.pending_remove {
            self.fsm.peer.mut_store().clean_async_fetch_res(low);
            return;
        }

        if self.fsm.peer.term() != res.term {
            // term has changed, the result may be not correct.
            self.fsm.peer.mut_store().clean_async_fetch_res(low);
        } else {
            self.fsm
                .peer
                .mut_store()
                .update_async_fetch_res(low, Some(res));
        }
        self.fsm.peer.raft_group.on_entries_fetched(context);
        // clean the async fetch result immediately if not used to free memory
        self.fsm.peer.mut_store().update_async_fetch_res(low, None);
        self.fsm.has_ready = true;
    }

    fn on_persisted_msg(&mut self, peer_id: u64, ready_number: u64) {
        if peer_id != self.fsm.peer_id() {
            error!(
                "peer id not match";
                "region_id" => self.fsm.region_id(),
                "peer_id" => self.fsm.peer_id(),
                "persisted_peer_id" => peer_id,
                "persisted_number" => ready_number,
            );
            return;
        }
        if let Some(persist_snap_res) = self.fsm.peer.on_persist_ready(self.ctx, ready_number) {
            self.on_ready_persist_snapshot(persist_snap_res);
            if self.fsm.peer.pending_merge_state.is_some() {
                // After applying a snapshot, merge is rollbacked implicitly.
                self.on_ready_rollback_merge(0, None);
            }
            self.register_raft_base_tick();
        }

        self.fsm.has_ready = true;

        if let Some(delay) = self.fsm.delayed_destroy {
            if delay.reason == DelayReason::UnPersistedReady
                && !self.fsm.peer.has_unpersisted_ready()
            {
                self.destroy_peer(delay.merged_by_target);
            }
        }
    }

    pub fn post_raft_ready_append(&mut self) {
        if let Some(persist_snap_res) = self.fsm.peer.handle_raft_ready_advance(self.ctx) {
            self.on_ready_persist_snapshot(persist_snap_res);
            if self.fsm.peer.pending_merge_state.is_some() {
                // After applying a snapshot, merge is rollbacked implicitly.
                self.on_ready_rollback_merge(0, None);
            }
            self.register_raft_base_tick();
        }
    }

    fn report_snapshot_status(&mut self, to_peer_id: u64, status: SnapshotStatus) {
        let to_peer = match self.fsm.peer.get_peer_from_cache(to_peer_id) {
            Some(peer) => peer,
            None => {
                // If to_peer is gone, ignore this snapshot status
                warn!(
                    "peer not found, ignore snapshot status";
                    "region_id" => self.region_id(),
                    "peer_id" => self.fsm.peer_id(),
                    "to_peer_id" => to_peer_id,
                    "status" => ?status,
                );
                return;
            }
        };
        info!(
            "report snapshot status";
            "region_id" => self.fsm.region_id(),
            "peer_id" => self.fsm.peer_id(),
            "to" => ?to_peer,
            "status" => ?status,
        );
        self.fsm.peer.raft_group.report_snapshot(to_peer_id, status)
    }

    fn on_leader_callback(&mut self, cb: Callback<EK::Snapshot>) {
        let msg = new_read_index_request(
            self.region_id(),
            self.region().get_region_epoch().clone(),
            self.fsm.peer.peer.clone(),
        );
        self.propose_raft_command_internal(msg, cb, DiskFullOpt::NotAllowedOnFull);
    }

    fn on_role_changed(&mut self, role: Option<StateRole>) {
        // Update leader lease when the Raft state changes.
        if let Some(r) = role {
            if StateRole::Leader == r {
                self.fsm.missing_ticks = 0;
                self.register_split_region_check_tick();
                self.fsm.peer.heartbeat_pd(self.ctx);
                self.register_pd_heartbeat_tick();
                self.register_raft_gc_log_tick();
                self.register_check_leader_lease_tick();
                self.register_report_region_buckets_tick();
            }

            if let Some(ForceLeaderState::ForceLeader { .. }) = self.fsm.peer.force_leader {
                if r != StateRole::Leader {
                    // for some reason, it's not leader anymore
                    info!(
                        "step down in force leader state";
                        "region_id" => self.fsm.region_id(),
                        "peer_id" => self.fsm.peer_id(),
                        "state" => ?r,
                    );
                    self.on_force_leader_fail();
                }
            }

            if let Some(ForceLeaderState::ForceLeader { .. }) = self.fsm.peer.force_leader {
                if r != StateRole::Leader {
                    // for some reason, it's not leader anymore
                    info!(
                        "step down in force leader state";
                        "region_id" => self.fsm.region_id(),
                        "peer_id" => self.fsm.peer_id(),
                        "state" => ?r,
                    );
                    self.on_force_leader_fail();
                }
            }
        }
    }

    /// Collect ready if any.
    ///
    /// Returns false is no readiness is generated.
    pub fn collect_ready(&mut self) -> bool {
        let has_ready = self.fsm.has_ready;
        self.fsm.has_ready = false;
        if !has_ready || self.fsm.stopped {
            return false;
        }
        self.ctx.pending_count += 1;
        self.ctx.has_ready = true;
        let res = self.fsm.peer.handle_raft_ready_append(self.ctx);
        if let Some(r) = res {
            self.on_role_changed(r.state_role);
            if r.has_new_entries {
                self.register_raft_gc_log_tick();
                self.register_entry_cache_evict_tick();
            }
            self.ctx.ready_count += 1;
            self.ctx.raft_metrics.ready.has_ready_region += 1;

            if self.fsm.peer.leader_unreachable {
                self.fsm.reset_hibernate_state(GroupState::Chaos);
                self.register_raft_base_tick();
                self.fsm.peer.leader_unreachable = false;
            }

            return r.has_write_ready;
        }
        false
    }

    #[inline]
    fn region_id(&self) -> u64 {
        self.fsm.peer.region().get_id()
    }

    #[inline]
    fn region(&self) -> &Region {
        self.fsm.peer.region()
    }

    #[inline]
    fn store_id(&self) -> u64 {
        self.fsm.peer.peer.get_store_id()
    }

    #[inline]
    fn schedule_tick(&mut self, tick: PeerTick) {
        let idx = tick as usize;
        if self.fsm.tick_registry[idx] {
            return;
        }
        if is_zero_duration(&self.ctx.tick_batch[idx].wait_duration) {
            return;
        }
        trace!(
            "schedule tick";
            "tick" => ?tick,
            "timeout" => ?self.ctx.tick_batch[idx].wait_duration,
            "region_id" => self.region_id(),
            "peer_id" => self.fsm.peer_id(),
        );
        self.fsm.tick_registry[idx] = true;

        let region_id = self.region_id();
        let mb = match self.ctx.router.mailbox(region_id) {
            Some(mb) => mb,
            None => {
                self.fsm.tick_registry[idx] = false;
                error!(
                    "failed to get mailbox";
                    "region_id" => self.fsm.region_id(),
                    "peer_id" => self.fsm.peer_id(),
                    "tick" => ?tick,
                );
                return;
            }
        };
        let peer_id = self.fsm.peer.peer_id();
        let cb = Box::new(move || {
            // This can happen only when the peer is about to be destroyed
            // or the node is shutting down. So it's OK to not to clean up
            // registry.
            if let Err(e) = mb.force_send(PeerMsg::Tick(tick)) {
                debug!(
                    "failed to schedule peer tick";
                    "region_id" => region_id,
                    "peer_id" => peer_id,
                    "tick" => ?tick,
                    "err" => %e,
                );
            }
        });
        self.ctx.tick_batch[idx].ticks.push(cb);
    }

    fn register_raft_base_tick(&mut self) {
        // If we register raft base tick failed, the whole raft can't run correctly,
        // TODO: shutdown the store?
        self.schedule_tick(PeerTick::Raft)
    }

    fn on_raft_base_tick(&mut self) {
        fail_point!(
            "on_raft_base_tick_idle",
            self.fsm.hibernate_state.group_state() == GroupState::Idle,
            |_| {}
        );

        if self.fsm.peer.pending_remove {
            self.fsm.peer.mut_store().flush_cache_metrics();
            return;
        }
        // When having pending snapshot, if election timeout is met, it can't pass
        // the pending conf change check because first index has been updated to
        // a value that is larger than last index.
        if self.fsm.peer.is_handling_snapshot() || self.fsm.peer.has_pending_snapshot() {
            // need to check if snapshot is applied.
            self.fsm.has_ready = true;
            self.fsm.missing_ticks = 0;
            self.register_raft_base_tick();
            return;
        }

        self.fsm.peer.retry_pending_reads(&self.ctx.cfg);

        self.check_force_leader();

        let mut res = None;
        if self.ctx.cfg.hibernate_regions {
            if self.fsm.hibernate_state.group_state() == GroupState::Idle {
                // missing_ticks should be less than election timeout ticks otherwise
                // follower may tick more than an election timeout in chaos state.
                // Before stopping tick, `missing_tick` should be `raft_election_timeout_ticks` - 2
                // - `raft_heartbeat_ticks` (default 10 - 2 - 2 = 6)
                // and the follower's `election_elapsed` in raft-rs is 1.
                // After the group state becomes Chaos, the next tick will call `raft_group.tick`
                // `missing_tick` + 1 times(default 7).
                // Then the follower's `election_elapsed` will be 1 + `missing_tick` + 1
                // (default 1 + 6 + 1 = 8) which is less than the min election timeout.
                // The reason is that we don't want let all followers become (pre)candidate if one
                // follower may receive a request, then becomes (pre)candidate and sends (pre)vote msg
                // to others. As long as the leader can wake up and broadcast heartbeats in one `raft_heartbeat_ticks`
                // time(default 2s), no more followers will wake up and sends vote msg again.
                if self.fsm.missing_ticks + 1 /* for the next tick after the peer isn't Idle */
                    + self.fsm.peer.raft_group.raft.election_elapsed
                    + self.ctx.cfg.raft_heartbeat_ticks
                    < self.ctx.cfg.raft_election_timeout_ticks
                {
                    self.register_raft_base_tick();
                    self.fsm.missing_ticks += 1;
                } else {
                    debug!("follower hibernates";
                        "region_id" => self.region_id(),
                        "peer_id" => self.fsm.peer_id(),
                        "election_elapsed" => self.fsm.peer.raft_group.raft.election_elapsed,
                        "missing_ticks" => self.fsm.missing_ticks);
                }
                return;
            }
            res = Some(self.fsm.peer.check_before_tick(&self.ctx.cfg));
            if self.fsm.missing_ticks > 0 {
                for _ in 0..self.fsm.missing_ticks {
                    if self.fsm.peer.raft_group.tick() {
                        self.fsm.has_ready = true;
                    }
                }
                self.fsm.missing_ticks = 0;
            }
        }

        // Tick the raft peer and update some states which can be changed in `tick`.
        if self.fsm.peer.raft_group.tick() {
            self.fsm.has_ready = true;
        }
        self.fsm.peer.post_raft_group_tick();

        self.fsm.peer.mut_store().flush_cache_metrics();

        // Keep ticking if there are still pending read requests or this node is within hibernate timeout.
        if res.is_none() /* hibernate_region is false */ ||
            !self.fsm.peer.check_after_tick(self.fsm.hibernate_state.group_state(), res.unwrap()) ||
            (self.fsm.peer.is_leader() && !self.all_agree_to_hibernate())
        {
            self.register_raft_base_tick();
            // We need pd heartbeat tick to collect down peers and pending peers.
            self.register_pd_heartbeat_tick();
            return;
        }

        // Keep ticking if there are disk full peers for the Region.
        if !self.fsm.peer.disk_full_peers.is_empty() {
            self.register_raft_base_tick();
            return;
        }

        debug!("stop ticking"; "res" => ?res,
            "region_id" => self.region_id(),
            "peer_id" => self.fsm.peer_id(),
            "election_elapsed" => self.fsm.peer.raft_group.raft.election_elapsed);
        self.fsm.reset_hibernate_state(GroupState::Idle);
        // Followers will stop ticking at L789. Keep ticking for followers
        // to allow it to campaign quickly when abnormal situation is detected.
        if !self.fsm.peer.is_leader() {
            self.register_raft_base_tick();
        } else {
            self.register_pd_heartbeat_tick();
        }
    }

    fn check_unsafe_recovery_state(&mut self) {
        match &self.fsm.peer.unsafe_recovery_state {
            Some(UnsafeRecoveryState::WaitApply { .. }) => self
                .fsm
                .peer
                .unsafe_recovery_maybe_finish_wait_apply(/*force=*/ false),
            Some(UnsafeRecoveryState::DemoteFailedVoters {
                syncer,
                failed_voters,
                target_index,
                demote_after_exit,
            }) => {
                if self.fsm.peer.raft_group.raft.raft_log.applied >= *target_index {
                    if *demote_after_exit {
<<<<<<< HEAD
=======
                        let syncer_clone = syncer.clone();
                        let failed_voters_clone = failed_voters.clone();
                        self.fsm.peer.unsafe_recovery_state = None;
>>>>>>> 080d0868
                        if !self.fsm.peer.is_force_leader() {
                            error!(
                                "Unsafe recovery, lost forced leadership after exiting joint state";
                                "region_id" => self.region().get_id(),
<<<<<<< HEAD
                            );
                            return;
                        }
                        let syncer_clone = syncer.clone();
                        let failed_voters_clone = failed_voters.clone();
=======
                                "peer_id" => self.fsm.peer_id(),
                            );
                            return;
                        }
>>>>>>> 080d0868
                        self.unsafe_recovery_demote_failed_voters(
                            syncer_clone,
                            failed_voters_clone,
                        );
                    } else {
                        if self.fsm.peer.in_joint_state() {
                            info!(
                                "Unsafe recovery, exiting joint state";
<<<<<<< HEAD
                                "region_id" => self.region().get_id()
=======
                                "region_id" => self.region().get_id(),
                                "peer_id" => self.fsm.peer_id(),
>>>>>>> 080d0868
                            );
                            if self.fsm.peer.is_force_leader() {
                                self.propose_raft_command_internal(
                                    exit_joint_request(self.region(), &self.fsm.peer.peer),
                                    Callback::<EK::Snapshot>::write(Box::new(|resp| {
                                        if resp.response.get_header().has_error() {
                                            error!(
                                                "Unsafe recovery, fail to exit joint state";
                                                "err" => ?resp.response.get_header().get_error(),
                                            );
                                        }
                                    })),
                                    DiskFullOpt::AllowedOnAlmostFull,
                                );
                            } else {
                                error!(
                                    "Unsafe recovery, lost forced leadership while trying to exit joint state";
                                    "region_id" => self.region().get_id(),
<<<<<<< HEAD
=======
                                    "peer_id" => self.fsm.peer_id(),
>>>>>>> 080d0868
                                );
                            }
                        }

                        self.fsm.peer.unsafe_recovery_state = None;
                    }
                }
            }
            // Destroy does not need be processed, the state is cleaned up together with peer.
            Some(_) | None => {}
        }
    }

    fn on_apply_res(&mut self, res: ApplyTaskRes<EK::Snapshot>) {
        fail_point!("on_apply_res", |_| {});
        match res {
            ApplyTaskRes::Apply(mut res) => {
                debug!(
                    "async apply finish";
                    "region_id" => self.region_id(),
                    "peer_id" => self.fsm.peer_id(),
                    "res" => ?res,
                );
                self.on_ready_result(&mut res.exec_res, &res.metrics);
                if self.fsm.stopped {
                    return;
                }
                let applied_index = res.apply_state.applied_index;
                let buckets = self.fsm.peer.region_buckets.as_mut();
                if let (Some(delta), Some(buckets)) = (res.bucket_stat, buckets) {
                    merge_bucket_stats(
                        &buckets.meta.keys,
                        &mut buckets.stats,
                        &delta.meta.keys,
                        &delta.stats,
                    );
                }
                self.fsm.has_ready |= self.fsm.peer.post_apply(
                    self.ctx,
                    res.apply_state,
                    res.applied_index_term,
                    &res.metrics,
                );
                // After applying, several metrics are updated, report it to pd to
                // get fair schedule.
                if self.fsm.peer.is_leader() {
                    self.register_pd_heartbeat_tick();
                    self.register_split_region_check_tick();
                    self.retry_pending_prepare_merge(applied_index);
                }
            }
            ApplyTaskRes::Destroy {
                region_id,
                peer_id,
                merge_from_snapshot,
            } => {
                assert_eq!(peer_id, self.fsm.peer.peer_id());
                if !merge_from_snapshot {
                    self.destroy_peer(false);
                } else {
                    // Wait for its target peer to apply snapshot and then send `MergeResult` back
                    // to destroy itself
                    let mut meta = self.ctx.store_meta.lock().unwrap();
                    // The `need_atomic` flag must be true
                    assert!(*meta.destroyed_region_for_snap.get(&region_id).unwrap());

                    let target_region_id = *meta.targets_map.get(&region_id).unwrap();
                    let is_ready = meta
                        .atomic_snap_regions
                        .get_mut(&target_region_id)
                        .unwrap()
                        .get_mut(&region_id)
                        .unwrap();
                    *is_ready = true;
                }
            }
        }
        if self.fsm.peer.unsafe_recovery_state.is_some() {
            self.check_unsafe_recovery_state();
        }
    }

    fn retry_pending_prepare_merge(&mut self, applied_index: u64) {
        if self.fsm.peer.prepare_merge_fence > 0
            && applied_index >= self.fsm.peer.prepare_merge_fence
        {
            if let Some(pending_prepare_merge) = self.fsm.peer.pending_prepare_merge.take() {
                self.propose_raft_command_internal(
                    pending_prepare_merge,
                    Callback::None,
                    DiskFullOpt::AllowedOnAlmostFull,
                );
            }
            // When applied index reaches prepare_merge_fence, always clear the fence.
            // So, even if the PrepareMerge fails to propose, we can ensure the region
            // will be able to serve again.
            self.fsm.peer.prepare_merge_fence = 0;
            assert!(self.fsm.peer.pending_prepare_merge.is_none());
        }
    }

    // If lease expired, we will send a noop read index to renew lease.
    fn try_renew_leader_lease(&mut self, reason: &str) {
        debug!(
            "renew lease";
            "region_id" => self.region_id(),
            "peer_id" => self.fsm.peer_id(),
            "reason" => reason,
        );
        if !self.fsm.peer.is_leader() {
            return;
        }
        if let Err(e) = self.fsm.peer.pre_read_index() {
            debug!(
                "prevent unsafe read index to renew leader lease";
                "region_id" => self.region_id(),
                "peer_id" => self.fsm.peer_id(),
                "err" => ?e,
            );
            self.ctx.raft_metrics.propose.unsafe_read_index += 1;
            return;
        }

        let current_time = *self.ctx.current_time.get_or_insert_with(monotonic_raw_now);
        if self.fsm.peer.need_renew_lease_at(self.ctx, current_time) {
            let mut cmd = new_read_index_request(
                self.region_id(),
                self.region().get_region_epoch().clone(),
                self.fsm.peer.peer.clone(),
            );
            cmd.mut_header().set_read_quorum(true);
            self.propose_raft_command_internal(
                cmd,
                Callback::Read(Box::new(|_| ())),
                DiskFullOpt::AllowedOnAlmostFull,
            );
        }
    }

    fn handle_reported_disk_usage(&mut self, msg: &RaftMessage) {
        let store_id = msg.get_from_peer().get_store_id();
        let peer_id = msg.get_from_peer().get_id();
        let refill_disk_usages = if matches!(msg.disk_usage, DiskUsage::Normal) {
            self.ctx.store_disk_usages.remove(&store_id);
            if !self.fsm.peer.is_leader() {
                return;
            }
            self.fsm.peer.disk_full_peers.has(peer_id)
        } else {
            self.ctx.store_disk_usages.insert(store_id, msg.disk_usage);
            if !self.fsm.peer.is_leader() {
                return;
            }
            let disk_full_peers = &self.fsm.peer.disk_full_peers;

            disk_full_peers.is_empty()
                || disk_full_peers
                    .get(peer_id)
                    .map_or(true, |x| x != msg.disk_usage)
        };
        if refill_disk_usages || self.fsm.peer.has_region_merge_proposal {
            let prev = self.fsm.peer.disk_full_peers.get(peer_id);
            if Some(msg.disk_usage) != prev {
                info!(
                    "reported disk usage changes {:?} -> {:?}", prev, msg.disk_usage;
                    "region_id" => self.fsm.region_id(),
                    "peer_id" => peer_id,
                );
            }
            self.fsm.peer.refill_disk_full_peers(self.ctx);
            debug!(
                "raft message refills disk full peers to {:?}",
                self.fsm.peer.disk_full_peers;
                "region_id" => self.fsm.region_id(),
            );
        }
    }

    fn on_raft_message(&mut self, msg: InspectedRaftMessage) -> Result<()> {
        let InspectedRaftMessage { heap_size, mut msg } = msg;
        let peer_disk_usage = msg.disk_usage;
        let stepped = Cell::new(false);
        let memtrace_raft_entries = &mut self.fsm.peer.memtrace_raft_entries as *mut usize;
        defer!({
            fail_point!(
                "memtrace_raft_messages_overflow_check_peer_recv",
                MEMTRACE_RAFT_MESSAGES.sum() < heap_size,
                |_| {}
            );
            MEMTRACE_RAFT_MESSAGES.trace(TraceEvent::Sub(heap_size));
            if stepped.get() {
                unsafe {
                    // It could be less than exact for entry overwritting.
                    *memtrace_raft_entries += heap_size;
                    MEMTRACE_RAFT_ENTRIES.trace(TraceEvent::Add(heap_size));
                }
            }
        });

        debug!(
            "handle raft message";
            "region_id" => self.region_id(),
            "peer_id" => self.fsm.peer_id(),
            "message_type" => %util::MsgType(&msg),
            "from_peer_id" => msg.get_from_peer().get_id(),
            "to_peer_id" => msg.get_to_peer().get_id(),
        );

        if self.fsm.peer.pending_remove || self.fsm.stopped {
            return Ok(());
        }

        self.handle_reported_disk_usage(&msg);

        let msg_type = msg.get_message().get_msg_type();
        if matches!(self.ctx.self_disk_usage, DiskUsage::AlreadyFull)
            && MessageType::MsgTimeoutNow == msg_type
        {
            debug!(
                "skip {:?} because of disk full", msg_type;
                "region_id" => self.region_id(), "peer_id" => self.fsm.peer_id()
            );
            self.ctx.raft_metrics.message_dropped.disk_full += 1;
            return Ok(());
        }

        if !self.validate_raft_msg(&msg) {
            return Ok(());
        }

        if msg.get_is_tombstone() {
            // we receive a message tells us to remove ourself.
            self.handle_gc_peer_msg(&msg);
            return Ok(());
        }

        if msg.has_merge_target() {
            fail_point!("on_has_merge_target", |_| Ok(()));
            if self.need_gc_merge(&msg)? {
                self.on_stale_merge(msg.get_merge_target().get_id());
            }
            return Ok(());
        }

        if self.check_msg(&msg) {
            return Ok(());
        }

        if msg.has_extra_msg() {
            self.on_extra_message(msg);
            return Ok(());
        }

        let is_snapshot = msg.get_message().has_snapshot();

        // TODO: spin off the I/O code (delete_snapshot)
        let regions_to_destroy = match self.check_snapshot(&msg)? {
            Either::Left(key) => {
                // If the snapshot file is not used again, then it's OK to
                // delete them here. If the snapshot file will be reused when
                // receiving, then it will fail to pass the check again, so
                // missing snapshot files should not be noticed.
                let s = self.ctx.snap_mgr.get_snapshot_for_applying(&key)?;
                self.ctx.snap_mgr.delete_snapshot(&key, s.as_ref(), false);
                return Ok(());
            }
            Either::Right(v) => v,
        };

        if util::is_vote_msg(msg.get_message()) || msg_type == MessageType::MsgTimeoutNow {
            if self.fsm.hibernate_state.group_state() != GroupState::Chaos {
                self.fsm.reset_hibernate_state(GroupState::Chaos);
                self.register_raft_base_tick();
            }
        } else if msg.get_from_peer().get_id() == self.fsm.peer.leader_id() {
            self.reset_raft_tick(GroupState::Ordered);
        }

        let from_peer_id = msg.get_from_peer().get_id();
        self.fsm.peer.insert_peer_cache(msg.take_from_peer());

        let result = if msg_type == MessageType::MsgTransferLeader {
            self.on_transfer_leader_msg(msg.get_message(), peer_disk_usage);
            Ok(())
        } else {
            // This can be a message that sent when it's still a follower. Nevertheleast,
            // it's meaningless to continue to handle the request as callbacks are cleared.
            if msg.get_message().get_msg_type() == MessageType::MsgReadIndex
                && self.fsm.peer.is_leader()
                && (msg.get_message().get_from() == raft::INVALID_ID
                    || msg.get_message().get_from() == self.fsm.peer_id())
            {
                self.ctx.raft_metrics.message_dropped.stale_msg += 1;
                return Ok(());
            }
            self.fsm.peer.step(self.ctx, msg.take_message())
        };

        stepped.set(result.is_ok());

        if is_snapshot {
            if !self.fsm.peer.has_pending_snapshot() {
                // This snapshot is rejected by raft-rs.
                let mut meta = self.ctx.store_meta.lock().unwrap();
                meta.pending_snapshot_regions
                    .retain(|r| self.fsm.region_id() != r.get_id());
            } else {
                // This snapshot may be accepted by raft-rs.
                // If it's rejected by raft-rs, the snapshot region in `pending_snapshot_regions`
                // will be removed together with the latest snapshot region after applying that snapshot.
                // But if `regions_to_destroy` is not empty, the pending snapshot must be this msg's snapshot
                // because this kind of snapshot is exclusive.
                self.destroy_regions_for_snapshot(regions_to_destroy);
            }
        }

        result?;

        if self.fsm.peer.any_new_peer_catch_up(from_peer_id) {
            self.fsm.peer.heartbeat_pd(self.ctx);
            self.fsm.peer.should_wake_up = true;
        }

        if self.fsm.peer.should_wake_up {
            self.reset_raft_tick(GroupState::Ordered);
        }

        self.fsm.has_ready = true;
        Ok(())
    }

    fn all_agree_to_hibernate(&mut self) -> bool {
        if self.fsm.maybe_hibernate() {
            return true;
        }
        if !self
            .fsm
            .hibernate_state
            .should_bcast(&self.ctx.feature_gate)
        {
            return false;
        }
        for peer in self.fsm.peer.region().get_peers() {
            if peer.get_id() == self.fsm.peer.peer_id() {
                continue;
            }

            let mut extra = ExtraMessage::default();
            extra.set_type(ExtraMessageType::MsgHibernateRequest);
            self.fsm
                .peer
                .send_extra_message(extra, &mut self.ctx.trans, peer);
        }
        false
    }

    fn on_hibernate_request(&mut self, from: &metapb::Peer) {
        if !self.ctx.cfg.hibernate_regions
            || self.fsm.peer.has_uncommitted_log()
            || from.get_id() != self.fsm.peer.leader_id()
        {
            // Ignore the message means rejecting implicitly.
            return;
        }
        let mut extra = ExtraMessage::default();
        extra.set_type(ExtraMessageType::MsgHibernateResponse);
        self.fsm
            .peer
            .send_extra_message(extra, &mut self.ctx.trans, from);
    }

    fn on_hibernate_response(&mut self, from: &metapb::Peer) {
        if !self.fsm.peer.is_leader() {
            return;
        }
        if self
            .fsm
            .peer
            .region()
            .get_peers()
            .iter()
            .all(|p| p.get_id() != from.get_id())
        {
            return;
        }
        self.fsm.hibernate_state.count_vote(from.get_id());
    }

    fn on_extra_message(&mut self, mut msg: RaftMessage) {
        match msg.get_extra_msg().get_type() {
            ExtraMessageType::MsgRegionWakeUp | ExtraMessageType::MsgCheckStalePeer => {
                if self.fsm.hibernate_state.group_state() == GroupState::Idle {
                    self.reset_raft_tick(GroupState::Ordered);
                }
                if msg.get_extra_msg().get_type() == ExtraMessageType::MsgRegionWakeUp
                    && self.fsm.peer.is_leader()
                {
                    self.fsm.peer.raft_group.raft.ping();
                }
            }
            ExtraMessageType::MsgWantRollbackMerge => {
                self.fsm.peer.maybe_add_want_rollback_merge_peer(
                    msg.get_from_peer().get_id(),
                    msg.get_extra_msg(),
                );
            }
            ExtraMessageType::MsgCheckStalePeerResponse => {
                self.fsm.peer.on_check_stale_peer_response(
                    msg.get_region_epoch().get_conf_ver(),
                    msg.mut_extra_msg().take_check_peers().into(),
                );
            }
            ExtraMessageType::MsgHibernateRequest => {
                self.on_hibernate_request(msg.get_from_peer());
            }
            ExtraMessageType::MsgHibernateResponse => {
                self.on_hibernate_response(msg.get_from_peer());
            }
        }
    }

    fn reset_raft_tick(&mut self, state: GroupState) {
        self.fsm.reset_hibernate_state(state);
        self.fsm.missing_ticks = 0;
        self.fsm.peer.should_wake_up = false;
        self.register_raft_base_tick();
        if self.fsm.peer.is_leader() {
            self.register_check_leader_lease_tick();
            self.register_report_region_buckets_tick();
        }
    }

    // return false means the message is invalid, and can be ignored.
    fn validate_raft_msg(&mut self, msg: &RaftMessage) -> bool {
        let region_id = msg.get_region_id();
        let to = msg.get_to_peer();

        if to.get_store_id() != self.store_id() {
            warn!(
                "store not match, ignore it";
                "region_id" => region_id,
                "to_store_id" => to.get_store_id(),
                "my_store_id" => self.store_id(),
            );
            self.ctx.raft_metrics.message_dropped.mismatch_store_id += 1;
            return false;
        }

        if !msg.has_region_epoch() {
            error!(
                "missing epoch in raft message, ignore it";
                "region_id" => region_id,
            );
            self.ctx.raft_metrics.message_dropped.mismatch_region_epoch += 1;
            return false;
        }

        true
    }

    /// Checks if the message is sent to the correct peer.
    ///
    /// Returns true means that the message can be dropped silently.
    fn check_msg(&mut self, msg: &RaftMessage) -> bool {
        let from_epoch = msg.get_region_epoch();
        let from_store_id = msg.get_from_peer().get_store_id();

        // Let's consider following cases with three nodes [1, 2, 3] and 1 is leader:
        // a. 1 removes 2, 2 may still send MsgAppendResponse to 1.
        //  We should ignore this stale message and let 2 remove itself after
        //  applying the ConfChange log.
        // b. 2 is isolated, 1 removes 2. When 2 rejoins the cluster, 2 will
        //  send stale MsgRequestVote to 1 and 3, at this time, we should tell 2 to gc itself.
        // c. 2 is isolated but can communicate with 3. 1 removes 3.
        //  2 will send stale MsgRequestVote to 3, 3 should ignore this message.
        // d. 2 is isolated but can communicate with 3. 1 removes 2, then adds 4, remove 3.
        //  2 will send stale MsgRequestVote to 3, 3 should tell 2 to gc itself.
        // e. 2 is isolated. 1 adds 4, 5, 6, removes 3, 1. Now assume 4 is leader.
        //  After 2 rejoins the cluster, 2 may send stale MsgRequestVote to 1 and 3,
        //  1 and 3 will ignore this message. Later 4 will send messages to 2 and 2 will
        //  rejoin the raft group again.
        // f. 2 is isolated. 1 adds 4, 5, 6, removes 3, 1. Now assume 4 is leader, and 4 removes 2.
        //  unlike case e, 2 will be stale forever.
        // TODO: for case f, if 2 is stale for a long time, 2 will communicate with pd and pd will
        // tell 2 is stale, so 2 can remove itself.
        let self_epoch = self.fsm.peer.region().get_region_epoch();
        if util::is_epoch_stale(from_epoch, self_epoch)
            && util::find_peer(self.fsm.peer.region(), from_store_id).is_none()
        {
            self.ctx.handle_stale_msg(msg, self_epoch.clone(), None);
            return true;
        }

        let target = msg.get_to_peer();
        match target.get_id().cmp(&self.fsm.peer.peer_id()) {
            cmp::Ordering::Less => {
                info!(
                    "target peer id is smaller, msg maybe stale";
                    "region_id" => self.fsm.region_id(),
                    "peer_id" => self.fsm.peer_id(),
                    "target_peer" => ?target,
                );
                self.ctx.raft_metrics.message_dropped.stale_msg += 1;
                true
            }
            cmp::Ordering::Greater => {
                match self.fsm.peer.maybe_destroy(self.ctx) {
                    Some(job) => {
                        info!(
                            "target peer id is larger, destroying self";
                            "region_id" => self.fsm.region_id(),
                            "peer_id" => self.fsm.peer_id(),
                            "target_peer" => ?target,
                        );
                        if self.handle_destroy_peer(job) {
                            // It's not frequent, so use 0 as `heap_size` is ok.
                            let store_msg = StoreMsg::RaftMessage(InspectedRaftMessage {
                                heap_size: 0,
                                msg: msg.clone(),
                            });
                            if let Err(e) = self.ctx.router.send_control(store_msg) {
                                info!(
                                    "failed to send back store message, are we shutting down?";
                                    "region_id" => self.fsm.region_id(),
                                    "peer_id" => self.fsm.peer_id(),
                                    "err" => %e,
                                );
                            }
                        }
                    }
                    None => self.ctx.raft_metrics.message_dropped.applying_snap += 1,
                }
                true
            }
            cmp::Ordering::Equal => false,
        }
    }

    /// Check if it's necessary to gc the source merge peer.
    ///
    /// If the target merge peer won't be created on this store,
    /// then it's appropriate to destroy it immediately.
    fn need_gc_merge(&mut self, msg: &RaftMessage) -> Result<bool> {
        let merge_target = msg.get_merge_target();
        let target_region_id = merge_target.get_id();
        debug!(
            "receive merge target";
            "region_id" => self.fsm.region_id(),
            "peer_id" => self.fsm.peer_id(),
            "merge_target" => ?merge_target,
        );

        // When receiving message that has a merge target, it indicates that the source peer on this
        // store is stale, the peers on other stores are already merged. The epoch in merge target
        // is the state of target peer at the time when source peer is merged. So here we record the
        // merge target epoch version to let the target peer on this store to decide whether to
        // destroy the source peer.
        let mut meta = self.ctx.store_meta.lock().unwrap();
        meta.targets_map.insert(self.region_id(), target_region_id);
        let v = meta
            .pending_merge_targets
            .entry(target_region_id)
            .or_default();
        let mut no_range_merge_target = merge_target.clone();
        no_range_merge_target.clear_start_key();
        no_range_merge_target.clear_end_key();
        if let Some(pre_merge_target) = v.insert(self.region_id(), no_range_merge_target) {
            // Merge target epoch records the version of target region when source region is merged.
            // So it must be same no matter when receiving merge target.
            if pre_merge_target.get_region_epoch().get_version()
                != merge_target.get_region_epoch().get_version()
            {
                panic!(
                    "conflict merge target epoch version {:?} {:?}",
                    pre_merge_target.get_region_epoch().get_version(),
                    merge_target.get_region_epoch()
                );
            }
        }

        if let Some(r) = meta.regions.get(&target_region_id) {
            // In the case that the source peer's range isn't overlapped with target's anymore:
            //     | region 2 | region 3 | region 1 |
            //                   || merge 3 into 2
            //                   \/
            //     |       region 2      | region 1 |
            //                   || merge 1 into 2
            //                   \/
            //     |            region 2            |
            //                   || split 2 into 4
            //                   \/
            //     |        region 4       |region 2|
            // so the new target peer can't find the source peer.
            // e.g. new region 2 is overlapped with region 1
            //
            // If that, source peer still need to decide whether to destroy itself. When the target
            // peer has already moved on, source peer can destroy itself.
            if util::is_epoch_stale(merge_target.get_region_epoch(), r.get_region_epoch()) {
                return Ok(true);
            }
            return Ok(false);
        }
        drop(meta);

        // All of the target peers must exist before merging which is guaranteed by PD.
        // Now the target peer is not in region map, so if everything is ok, the merge target
        // region should be staler than the local target region
        if self.is_merge_target_region_stale(merge_target)? {
            Ok(true)
        } else {
            if self.ctx.cfg.dev_assert {
                panic!(
                    "something is wrong, maybe PD do not ensure all target peers exist before merging"
                );
            }
            error!(
                "something is wrong, maybe PD do not ensure all target peers exist before merging"
            );
            Ok(false)
        }
    }

    fn handle_gc_peer_msg(&mut self, msg: &RaftMessage) {
        let from_epoch = msg.get_region_epoch();
        if !util::is_epoch_stale(self.fsm.peer.region().get_region_epoch(), from_epoch) {
            return;
        }

        if self.fsm.peer.peer != *msg.get_to_peer() {
            info!(
                "receive stale gc message, ignore.";
                "region_id" => self.fsm.region_id(),
                "peer_id" => self.fsm.peer_id(),
            );
            self.ctx.raft_metrics.message_dropped.stale_msg += 1;
            return;
        }
        // TODO: ask pd to guarantee we are stale now.
        info!(
            "receives gc message, trying to remove";
            "region_id" => self.fsm.region_id(),
            "peer_id" => self.fsm.peer_id(),
            "to_peer" => ?msg.get_to_peer(),
        );

        // Destroy peer in next round in order to apply more committed entries if any.
        // It depends on the implementation that msgs which are handled in this round have already fetched.
        let _ = self
            .ctx
            .router
            .force_send(self.fsm.region_id(), PeerMsg::Destroy(self.fsm.peer_id()));
    }

    // Returns `Vec<(u64, bool)>` indicated (source_region_id, merge_to_this_peer) if the `msg`
    // doesn't contain a snapshot or this snapshot doesn't conflict with any other snapshots or regions.
    // Otherwise a `SnapKey` is returned.
    fn check_snapshot(&mut self, msg: &RaftMessage) -> Result<Either<SnapKey, Vec<(u64, bool)>>> {
        if !msg.get_message().has_snapshot() {
            return Ok(Either::Right(vec![]));
        }

        let region_id = msg.get_region_id();
        let snap = msg.get_message().get_snapshot();
        let key = SnapKey::from_region_snap(region_id, snap);
        let mut snap_data = RaftSnapshotData::default();
        snap_data.merge_from_bytes(snap.get_data())?;
        let snap_region = snap_data.take_region();
        let peer_id = msg.get_to_peer().get_id();
        let snap_enc_start_key = enc_start_key(&snap_region);
        let snap_enc_end_key = enc_end_key(&snap_region);

        let before_check_snapshot_1_2_fp = || -> bool {
            fail_point!(
                "before_check_snapshot_1_2",
                self.fsm.region_id() == 1 && self.store_id() == 2,
                |_| true
            );
            false
        };
        let before_check_snapshot_1000_2_fp = || -> bool {
            fail_point!(
                "before_check_snapshot_1000_2",
                self.fsm.region_id() == 1000 && self.store_id() == 2,
                |_| true
            );
            false
        };
        if before_check_snapshot_1_2_fp() || before_check_snapshot_1000_2_fp() {
            return Ok(Either::Left(key));
        }

        if snap_region
            .get_peers()
            .iter()
            .all(|p| p.get_id() != peer_id)
        {
            info!(
                "snapshot doesn't contain to peer, skip";
                "region_id" => self.fsm.region_id(),
                "peer_id" => self.fsm.peer_id(),
                "snap" => ?snap_region,
                "to_peer" => ?msg.get_to_peer(),
            );
            self.ctx.raft_metrics.message_dropped.region_no_peer += 1;
            return Ok(Either::Left(key));
        }

        let mut meta = self.ctx.store_meta.lock().unwrap();
        if meta.regions[&self.region_id()] != *self.region() {
            if !self.fsm.peer.is_initialized() {
                info!(
                    "stale delegate detected, skip";
                    "region_id" => self.fsm.region_id(),
                    "peer_id" => self.fsm.peer_id(),
                );
                self.ctx.raft_metrics.message_dropped.stale_msg += 1;
                return Ok(Either::Left(key));
            } else {
                panic!(
                    "{} meta corrupted: {:?} != {:?}",
                    self.fsm.peer.tag,
                    meta.regions[&self.region_id()],
                    self.region()
                );
            }
        }

        if meta.atomic_snap_regions.contains_key(&region_id) {
            info!(
                "atomic snapshot is applying, skip";
                "region_id" => self.fsm.region_id(),
                "peer_id" => self.fsm.peer_id(),
            );
            return Ok(Either::Left(key));
        }

        for region in &meta.pending_snapshot_regions {
            if enc_start_key(region) < snap_enc_end_key &&
               enc_end_key(region) > snap_enc_start_key &&
               // Same region can overlap, we will apply the latest version of snapshot.
               region.get_id() != snap_region.get_id()
            {
                info!(
                    "pending region overlapped";
                    "region_id" => self.fsm.region_id(),
                    "peer_id" => self.fsm.peer_id(),
                    "region" => ?region,
                    "snap" => ?snap_region,
                );
                self.ctx.raft_metrics.message_dropped.region_overlap += 1;
                return Ok(Either::Left(key));
            }
        }

        let mut is_overlapped = false;
        let mut regions_to_destroy = vec![];
        // In some extreme cases, it may cause source peer destroyed improperly so that a later
        // CommitMerge may panic because source is already destroyed, so just drop the message:
        // 1. A new snapshot is received whereas a snapshot is still in applying, and the snapshot
        // under applying is generated before merge and the new snapshot is generated after merge.
        // After the applying snapshot is finished, the log may able to catch up and so a
        // CommitMerge will be applied.
        // 2. There is a CommitMerge pending in apply thread.
        let ready = !self.fsm.peer.is_handling_snapshot()
            && !self.fsm.peer.has_pending_snapshot()
            // It must be ensured that all logs have been applied.
            // Suppose apply fsm is applying a `CommitMerge` log and this snapshot is generated after
            // merge, its corresponding source peer can not be destroy by this snapshot.
            && self.fsm.peer.ready_to_handle_pending_snap();
        for exist_region in meta
            .region_ranges
            .range((Excluded(snap_enc_start_key), Unbounded::<Vec<u8>>))
            .map(|(_, &region_id)| &meta.regions[&region_id])
            .take_while(|r| enc_start_key(r) < snap_enc_end_key)
            .filter(|r| r.get_id() != region_id)
        {
            info!(
                "region overlapped";
                "region_id" => self.fsm.region_id(),
                "peer_id" => self.fsm.peer_id(),
                "exist" => ?exist_region,
                "snap" => ?snap_region,
            );
            let (can_destroy, merge_to_this_peer) = maybe_destroy_source(
                &meta,
                self.fsm.region_id(),
                self.fsm.peer_id(),
                exist_region.get_id(),
                snap_region.get_region_epoch().to_owned(),
            );
            if ready && can_destroy {
                // The snapshot that we decide to whether destroy peer based on must can be applied.
                // So here not to destroy peer immediately, or the snapshot maybe dropped in later
                // check but the peer is already destroyed.
                regions_to_destroy.push((exist_region.get_id(), merge_to_this_peer));
                continue;
            }
            is_overlapped = true;
            if !can_destroy
                && snap_region.get_region_epoch().get_version()
                    > exist_region.get_region_epoch().get_version()
            {
                // If snapshot's epoch version is greater than exist region's, the exist region
                // may has been merged/splitted already.
                let _ = self.ctx.router.force_send(
                    exist_region.get_id(),
                    PeerMsg::CasualMessage(CasualMessage::RegionOverlapped),
                );
            }
        }
        if is_overlapped {
            self.ctx.raft_metrics.message_dropped.region_overlap += 1;
            return Ok(Either::Left(key));
        }

        // Check if snapshot file exists.
        self.ctx.snap_mgr.get_snapshot_for_applying(&key)?;

        // WARNING: The checking code must be above this line.
        // Now all checking passed.

        if self.fsm.peer.local_first_replicate && !self.fsm.peer.is_initialized() {
            // If the peer is not initialized and passes the snapshot range check, `is_splitting` flag must
            // be false.
            // 1. If `is_splitting` is set to true, then the uninitialized peer is created before split is applied
            //    and the peer id is the same as split one. So there should be no initialized peer before.
            // 2. If the peer is also created by splitting, then the snapshot range is not overlapped with
            //    parent peer. It means leader has applied merge and split at least one time. However,
            //    the prerequisite of merge includes the initialization of all target peers and source peers,
            //    which is conflict with 1.
            let pending_create_peers = self.ctx.pending_create_peers.lock().unwrap();
            let status = pending_create_peers.get(&region_id).cloned();
            if status != Some((self.fsm.peer_id(), false)) {
                drop(pending_create_peers);
                panic!("{} status {:?} is not expected", self.fsm.peer.tag, status);
            }
        }
        meta.pending_snapshot_regions.push(snap_region);

        Ok(Either::Right(regions_to_destroy))
    }

    fn destroy_regions_for_snapshot(&mut self, regions_to_destroy: Vec<(u64, bool)>) {
        if regions_to_destroy.is_empty() {
            return;
        }
        let mut meta = self.ctx.store_meta.lock().unwrap();
        assert!(!meta.atomic_snap_regions.contains_key(&self.fsm.region_id()));
        for (source_region_id, merge_to_this_peer) in regions_to_destroy {
            if !meta.regions.contains_key(&source_region_id) {
                if merge_to_this_peer {
                    drop(meta);
                    panic!(
                        "{}'s source region {} has been destroyed",
                        self.fsm.peer.tag, source_region_id
                    );
                }
                continue;
            }
            info!(
                "source region destroy due to target region's snapshot";
                "region_id" => self.fsm.region_id(),
                "peer_id" => self.fsm.peer_id(),
                "source_region_id" => source_region_id,
                "need_atomic" => merge_to_this_peer,
            );
            meta.atomic_snap_regions
                .entry(self.fsm.region_id())
                .or_default()
                .insert(source_region_id, false);
            meta.destroyed_region_for_snap
                .insert(source_region_id, merge_to_this_peer);

            let result = if merge_to_this_peer {
                MergeResultKind::FromTargetSnapshotStep1
            } else {
                MergeResultKind::Stale
            };
            // Use `unwrap` is ok because the StoreMeta lock is held and these source peers still
            // exist in regions and region_ranges map.
            // It depends on the implementation of `destroy_peer`.
            self.ctx
                .router
                .force_send(
                    source_region_id,
                    PeerMsg::SignificantMsg(SignificantMsg::MergeResult {
                        target_region_id: self.fsm.region_id(),
                        target: self.fsm.peer.peer.clone(),
                        result,
                    }),
                )
                .unwrap();
        }
    }

    fn on_transfer_leader_msg(&mut self, msg: &eraftpb::Message, peer_disk_usage: DiskUsage) {
        // log_term is set by original leader, represents the term last log is written
        // in, which should be equal to the original leader's term.
        if msg.get_log_term() != self.fsm.peer.term() {
            return;
        }
        if self.fsm.peer.is_leader() {
            let from = match self.fsm.peer.get_peer_from_cache(msg.get_from()) {
                Some(p) => p,
                None => return,
            };
            match self
                .fsm
                .peer
                .ready_to_transfer_leader(self.ctx, msg.get_index(), &from)
            {
                Some(reason) => {
                    info!(
                        "reject to transfer leader";
                        "region_id" => self.fsm.region_id(),
                        "peer_id" => self.fsm.peer_id(),
                        "to" => ?from,
                        "reason" => reason,
                        "index" => msg.get_index(),
                        "last_index" => self.fsm.peer.get_store().last_index(),
                    );
                }
                None => {
                    if self.fsm.batch_req_builder.request.is_some() {
                        self.propose_batch_raft_command(true);
                    }
                    if self.propose_locks_before_transfer_leader(msg) {
                        // If some pessimistic locks are just proposed, we propose another
                        // TransferLeader command instead of transferring leader immediately.
                        info!("propose transfer leader command";
                            "region_id" => self.fsm.region_id(),
                            "peer_id" => self.fsm.peer_id(),
                            "to" => ?from,
                        );
                        let mut cmd = new_admin_request(
                            self.fsm.peer.region().get_id(),
                            self.fsm.peer.peer.clone(),
                        );
                        cmd.mut_header()
                            .set_region_epoch(self.region().get_region_epoch().clone());
                        // Set this flag to propose this command like a normal proposal.
                        cmd.mut_header()
                            .set_flags(WriteBatchFlags::TRANSFER_LEADER_PROPOSAL.bits());
                        cmd.mut_admin_request()
                            .set_cmd_type(AdminCmdType::TransferLeader);
                        cmd.mut_admin_request().mut_transfer_leader().set_peer(from);
                        self.propose_raft_command(
                            cmd,
                            Callback::None,
                            DiskFullOpt::AllowedOnAlmostFull,
                        );
                    } else {
                        self.fsm.peer.transfer_leader(&from);
                    }
                }
            }
        } else {
            self.fsm
                .peer
                .execute_transfer_leader(self.ctx, msg.get_from(), peer_disk_usage, false);
        }
    }

    // Returns whether we should propose another TransferLeader command. This is for:
    // 1. Considering the amount of pessimistic locks can be big, it can reduce
    // unavailable time caused by waiting for the transferree catching up logs.
    // 2. Make transferring leader strictly after write commands that executes
    // before proposing the locks, preventing unexpected lock loss.
    fn propose_locks_before_transfer_leader(&mut self, msg: &eraftpb::Message) -> bool {
        // 1. Disable in-memory pessimistic locks.

        // Clone to make borrow checker happy when registering ticks.
        let txn_ext = self.fsm.peer.txn_ext.clone();
        let mut pessimistic_locks = txn_ext.pessimistic_locks.write();

        // If the message context == TRANSFER_LEADER_COMMAND_REPLY_CTX, the message
        // is a reply to a transfer leader command before. If the locks status remain
        // in the TransferringLeader status, we can safely initiate transferring leader
        // now.
        // If it's not in TransferringLeader status now, it is probably because several
        // ticks have passed after proposing the locks in the last time and we reactivate
        // the memory locks. Then, we should propose the locks again.
        if msg.get_context() == TRANSFER_LEADER_COMMAND_REPLY_CTX
            && pessimistic_locks.status == LocksStatus::TransferringLeader
        {
            return false;
        }

        // If it is not writable, it's probably because it's a retried TransferLeader and the locks
        // have been proposed. But we still need to return true to propose another TransferLeader
        // command. Otherwise, some write requests that have marked some locks as deleted will fail
        // because raft rejects more proposals.
        // It is OK to return true here if it's in other states like MergingRegion or NotLeader.
        // In those cases, the locks will fail to propose and nothing will happen.
        if !pessimistic_locks.is_writable() {
            return true;
        }
        pessimistic_locks.status = LocksStatus::TransferringLeader;
        self.fsm.reactivate_memory_lock_ticks = 0;
        self.register_reactivate_memory_lock_tick();

        // 2. Propose pessimistic locks
        if pessimistic_locks.is_empty() {
            return false;
        }
        // FIXME: Raft command has size limit. Either limit the total size of pessimistic locks
        // in a region, or split commands here.
        let mut cmd = RaftCmdRequest::default();
        {
            // Downgrade to a read guard, do not block readers in the scheduler as far as possible.
            let pessimistic_locks = RwLockWriteGuard::downgrade(pessimistic_locks);
            fail_point!("invalidate_locks_before_transfer_leader");
            for (key, (lock, deleted)) in &*pessimistic_locks {
                if *deleted {
                    continue;
                }
                let mut put = PutRequest::default();
                put.set_cf(CF_LOCK.to_string());
                put.set_key(key.as_encoded().to_owned());
                put.set_value(lock.to_lock().to_bytes());
                let mut req = Request::default();
                req.set_cmd_type(CmdType::Put);
                req.set_put(put);
                cmd.mut_requests().push(req);
            }
        }
        if cmd.get_requests().is_empty() {
            // If the map is not empty but all locks are deleted, it is possible that a write
            // command has just marked locks deleted but not proposed yet. It might cause
            // that command to fail if we skip proposing the extra TransferLeader command here.
            return true;
        }
        cmd.mut_header().set_region_id(self.fsm.region_id());
        cmd.mut_header()
            .set_region_epoch(self.region().get_region_epoch().clone());
        cmd.mut_header().set_peer(self.fsm.peer.peer.clone());
        info!("propose {} locks before transferring leader", cmd.get_requests().len(); "region_id" => self.fsm.region_id());
        self.propose_raft_command(cmd, Callback::None, DiskFullOpt::AllowedOnAlmostFull);
        true
    }

    fn handle_destroy_peer(&mut self, job: DestroyPeerJob) -> bool {
        // The initialized flag implicitly means whether apply fsm exists or not.
        if job.initialized {
            // Destroy the apply fsm first, wait for the reply msg from apply fsm
            self.ctx
                .apply_router
                .schedule_task(job.region_id, ApplyTask::destroy(job.region_id, false));
            false
        } else {
            // Destroy the peer fsm directly
            self.destroy_peer(false)
        }
    }

    /// Check if destroy can be executed immediately. If it can't, the reason is returned.
    fn maybe_delay_destroy(&mut self) -> Option<DelayReason> {
        if self.fsm.peer.has_unpersisted_ready() {
            assert!(self.ctx.sync_write_worker.is_none());
            // The destroy must be delayed if there are some unpersisted readies.
            // Otherwise there is a race of writting kv db and raft db between here
            // and write worker.
            return Some(DelayReason::UnPersistedReady);
        }

        if !self.fsm.logs_gc_flushed {
            let start_index = self.fsm.peer.last_compacted_idx;
            let mut end_index = start_index;
            if end_index == 0 {
                // Technically, all logs between first index and last index should be accessible
                // before being destroyed.
                end_index = self.fsm.peer.get_store().first_index();
                self.fsm.peer.last_compacted_idx = end_index;
            }
            let region_id = self.region_id();
            let peer_id = self.fsm.peer.peer_id();
            let mb = match self.ctx.router.mailbox(region_id) {
                Some(mb) => mb,
                None => {
                    if tikv_util::thread_group::is_shutdown(!cfg!(test)) {
                        // It's shutting down, nothing we can do.
                        return Some(DelayReason::Shutdown);
                    }
                    panic!("{} failed to get mailbox", self.fsm.peer.tag);
                }
            };
            let task = RaftlogGcTask::gc(
                self.fsm.peer.get_store().get_region_id(),
                start_index,
                end_index,
            )
            .flush()
            .when_done(move || {
                if let Err(e) =
                    mb.force_send(PeerMsg::SignificantMsg(SignificantMsg::RaftLogGcFlushed))
                {
                    if tikv_util::thread_group::is_shutdown(!cfg!(test)) {
                        return;
                    }
                    panic!(
                        "[region {}] {} failed to respond flush message {:?}",
                        region_id, peer_id, e
                    );
                }
            });
            if let Err(e) = self.ctx.raftlog_gc_scheduler.schedule(task) {
                if tikv_util::thread_group::is_shutdown(!cfg!(test)) {
                    // It's shutting down, nothing we can do.
                    return Some(DelayReason::Shutdown);
                }
                panic!(
                    "{} failed to schedule raft log task {:?}",
                    self.fsm.peer.tag, e
                );
            }
            // We need to delete all logs entries to avoid introducing race between
            // new peers and old peers. Flushing gc logs allow last_compact_index be
            // used directly without seeking.
            return Some(DelayReason::UnFlushLogGc);
        }
        None
    }

    fn on_raft_log_gc_flushed(&mut self) {
        self.fsm.logs_gc_flushed = true;
        let delay = match self.fsm.delayed_destroy {
            Some(delay) => delay,
            None => panic!("{} a delayed destroy should not recover", self.fsm.peer.tag),
        };
        self.destroy_peer(delay.merged_by_target);
    }

    // [PerformanceCriticalPath] TODO: spin off the I/O code (self.fsm.peer.destroy)
    fn destroy_peer(&mut self, merged_by_target: bool) -> bool {
        fail_point!("destroy_peer");
        // Mark itself as pending_remove
        self.fsm.peer.pending_remove = true;

        fail_point!("destroy_peer_after_pending_move", |_| { true });

        if let Some(reason) = self.maybe_delay_destroy() {
            if self
                .fsm
                .delayed_destroy
                .map_or(false, |delay| delay.reason == reason)
            {
                panic!(
                    "{} destroy peer twice with same delay reason, original {:?}, now {}",
                    self.fsm.peer.tag, self.fsm.delayed_destroy, merged_by_target
                );
            }
            self.fsm.delayed_destroy = Some(DelayDestroy {
                merged_by_target,
                reason,
            });
            // TODO: The destroy process can also be asynchronous as snapshot process,
            // if so, all write db operations are removed in store thread.
            info!(
                "delays destroy";
                "region_id" => self.fsm.region_id(),
                "peer_id" => self.fsm.peer_id(),
                "merged_by_target" => merged_by_target,
                "reason" => ?reason,
            );
            return false;
        }

        info!(
            "starts destroy";
            "region_id" => self.fsm.region_id(),
            "peer_id" => self.fsm.peer_id(),
            "merged_by_target" => merged_by_target,
        );
        let region_id = self.region_id();
        // We can't destroy a peer which is handling snapshot.
        assert!(!self.fsm.peer.is_handling_snapshot());

        // No need to wait for the apply anymore.
        if self.fsm.peer.unsafe_recovery_state.is_some() {
            self.fsm
                .peer
                .unsafe_recovery_maybe_finish_wait_apply(/*force=*/ true);
<<<<<<< HEAD
        }

        {
            let engine_store_server_helper =
                crate::engine_store_ffi::gen_engine_store_server_helper(
                    self.ctx.cfg.engine_store_server_helper,
                );
            engine_store_server_helper.handle_destroy(region_id);
=======
>>>>>>> 080d0868
        }

        let mut meta = self.ctx.store_meta.lock().unwrap();

        if meta.atomic_snap_regions.contains_key(&self.region_id()) {
            drop(meta);
            panic!(
                "{} is applying atomic snapshot during destroying",
                self.fsm.peer.tag
            );
        }

        // It's possible that this region gets a snapshot then gets a stale peer msg.
        // So the data in `pending_snapshot_regions` should be removed here.
        meta.pending_snapshot_regions
            .retain(|r| self.fsm.region_id() != r.get_id());

        // Remove `read_progress` and reset the `safe_ts` to zero to reject
        // incoming stale read request
        meta.region_read_progress.remove(&region_id);
        self.fsm.peer.read_progress.pause();

        // Destroy read delegates.
        meta.readers.remove(&region_id);

        // Trigger region change observer
        self.ctx.coprocessor_host.on_region_changed(
            self.fsm.peer.region(),
            RegionChangeEvent::Destroy,
            self.fsm.peer.get_role(),
        );
        let task = PdTask::DestroyPeer { region_id };
        if let Err(e) = self.ctx.pd_scheduler.schedule(task) {
            error!(
                "failed to notify pd";
                "region_id" => self.fsm.region_id(),
                "peer_id" => self.fsm.peer_id(),
                "err" => %e,
            );
        }
        let is_initialized = self.fsm.peer.is_initialized();
        if let Err(e) = self.fsm.peer.destroy(
            &self.ctx.engines,
            &mut self.ctx.perf_context,
            merged_by_target,
            &self.ctx.pending_create_peers,
        ) {
            // If not panic here, the peer will be recreated in the next restart,
            // then it will be gc again. But if some overlap region is created
            // before restarting, the gc action will delete the overlap region's
            // data too.
            panic!("{} destroy err {:?}", self.fsm.peer.tag, e);
        }

        // Some places use `force_send().unwrap()` if the StoreMeta lock is held.
        // So in here, it's necessary to held the StoreMeta lock when closing the router.
        self.ctx.router.close(region_id);
        self.fsm.stop();

        if is_initialized
            && !merged_by_target
            && meta
                .region_ranges
                .remove(&enc_end_key(self.fsm.peer.region()))
                .is_none()
        {
            panic!("{} meta corruption detected", self.fsm.peer.tag);
        }
        if meta.regions.remove(&region_id).is_none() && !merged_by_target {
            panic!("{} meta corruption detected", self.fsm.peer.tag)
        }

        // Clear merge related structures.
        if let Some(&need_atomic) = meta.destroyed_region_for_snap.get(&region_id) {
            if need_atomic {
                panic!(
                    "{} should destroy with target region atomically",
                    self.fsm.peer.tag
                );
            } else {
                let target_region_id = *meta.targets_map.get(&region_id).unwrap();
                let is_ready = meta
                    .atomic_snap_regions
                    .get_mut(&target_region_id)
                    .unwrap()
                    .get_mut(&region_id)
                    .unwrap();
                *is_ready = true;
            }
        }

        meta.pending_merge_targets.remove(&region_id);
        if let Some(target) = meta.targets_map.remove(&region_id) {
            if meta.pending_merge_targets.contains_key(&target) {
                meta.pending_merge_targets
                    .get_mut(&target)
                    .unwrap()
                    .remove(&region_id);
                // When the target doesn't exist(add peer but the store is isolated), source peer decide to destroy by itself.
                // Without target, the `pending_merge_targets` for target won't be removed, so here source peer help target to clear.
                if meta.regions.get(&target).is_none()
                    && meta.pending_merge_targets.get(&target).unwrap().is_empty()
                {
                    meta.pending_merge_targets.remove(&target);
                }
            }
        }

        fail_point!("raft_store_finish_destroy_peer");

        true
    }

    // Update some region infos
    fn update_region(&mut self, mut region: metapb::Region) {
        {
            let mut meta = self.ctx.store_meta.lock().unwrap();
            meta.set_region(
                &self.ctx.coprocessor_host,
                region.clone(),
                &mut self.fsm.peer,
                RegionChangeReason::ChangePeer,
            );
        }
        for peer in region.take_peers().into_iter() {
            if self.fsm.peer.peer_id() == peer.get_id() {
                self.fsm.peer.peer = peer.clone();
            }
            self.fsm.peer.insert_peer_cache(peer);
        }
    }

    fn on_ready_change_peer(&mut self, cp: ChangePeer) {
        if cp.index == raft::INVALID_INDEX {
            // Apply failed, skip.
            return;
        }

        self.fsm.peer.mut_store().cancel_generating_snap(None);

        if cp.index >= self.fsm.peer.raft_group.raft.raft_log.first_index() {
            match self.fsm.peer.raft_group.apply_conf_change(&cp.conf_change) {
                Ok(_) => {}
                // PD could dispatch redundant conf changes.
                Err(raft::Error::NotExists { .. }) | Err(raft::Error::Exists { .. }) => {}
                _ => unreachable!(),
            }
        } else {
            // Please take a look at test case test_redundant_conf_change_by_snapshot.
        }

        self.update_region(cp.region);

        fail_point!("change_peer_after_update_region");

        let now = Instant::now();
        let (mut remove_self, mut need_ping) = (false, false);
        for mut change in cp.changes {
            let (change_type, peer) = (change.get_change_type(), change.take_peer());
            let (store_id, peer_id) = (peer.get_store_id(), peer.get_id());
            match change_type {
                ConfChangeType::AddNode | ConfChangeType::AddLearnerNode => {
                    let group_id = self
                        .ctx
                        .global_replication_state
                        .lock()
                        .unwrap()
                        .group
                        .group_id(self.fsm.peer.replication_mode_version, store_id);
                    if group_id.unwrap_or(0) != 0 {
                        info!("updating group"; "peer_id" => peer_id, "group_id" => group_id.unwrap());
                        self.fsm
                            .peer
                            .raft_group
                            .raft
                            .assign_commit_groups(&[(peer_id, group_id.unwrap())]);
                    }
                    // Add this peer to peer_heartbeats.
                    self.fsm.peer.peer_heartbeats.insert(peer_id, now);
                    if self.fsm.peer.is_leader() {
                        need_ping = true;
                        self.fsm.peer.peers_start_pending_time.push((peer_id, now));
                        // As `raft_max_inflight_msgs` may have been updated via online config
                        self.fsm
                            .peer
                            .raft_group
                            .raft
                            .adjust_max_inflight_msgs(peer_id, self.ctx.cfg.raft_max_inflight_msgs);
                    }
                }
                ConfChangeType::RemoveNode => {
                    // Remove this peer from cache.
                    self.fsm.peer.peer_heartbeats.remove(&peer_id);
                    if self.fsm.peer.is_leader() {
                        self.fsm
                            .peer
                            .peers_start_pending_time
                            .retain(|&(p, _)| p != peer_id);
                    }
                    self.fsm.peer.remove_peer_from_cache(peer_id);
                    // We only care remove itself now.
                    if self.store_id() == store_id {
                        if self.fsm.peer.peer_id() == peer_id {
                            remove_self = true;
                        } else {
                            panic!(
                                "{} trying to remove unknown peer {:?}",
                                self.fsm.peer.tag, peer
                            );
                        }
                    }
                }
            }
        }

        // In pattern matching above, if the peer is the leader,
        // it will push the change peer into `peers_start_pending_time`
        // without checking if it is duplicated. We move `heartbeat_pd` here
        // to utilize `collect_pending_peers` in `heartbeat_pd` to avoid
        // adding the redundant peer.
        if self.fsm.peer.is_leader() {
            // Notify pd immediately.
            info!(
                "notify pd with change peer region";
                "region_id" => self.fsm.region_id(),
                "peer_id" => self.fsm.peer_id(),
                "region" => ?self.fsm.peer.region(),
            );
            self.fsm.peer.heartbeat_pd(self.ctx);

            if !self.fsm.peer.disk_full_peers.is_empty() {
                self.fsm.peer.refill_disk_full_peers(self.ctx);
                debug!(
                    "conf change refills disk full peers to {:?}",
                    self.fsm.peer.disk_full_peers;
                    "region_id" => self.fsm.region_id(),
                );
            }

            // Remove or demote leader will cause this raft group unavailable
            // until new leader elected, but we can't revert this operation
            // because its result is already persisted in apply worker
            // TODO: should we transfer leader here?
            let demote_self = is_learner(&self.fsm.peer.peer) && !self.fsm.peer.is_force_leader();
            if remove_self || demote_self {
                warn!(
                    "Removing or demoting leader";
                    "region_id" => self.fsm.region_id(),
                    "peer_id" => self.fsm.peer_id(),
                    "remove" => remove_self,
                    "demote" => demote_self,
                );
                // If demote_self is true, there is no doubt to become follower.
                // If remove_self is true, we also choose to become follower for the
                // following reasons.
                // There are some functions in raft-rs using `unwrap` to get itself
                // progress which will panic when calling them.
                // Before introduing async io, this peer will destroy immediately so
                // there is no chance to call these functions.
                // But maybe it's not true due to delay destroy.
                // Most of these functions are only called when the peer is a leader.
                // (it's pretty reasonable because progress is used to track others' status)
                // The only exception is `Raft::restore` at the time of writing, which is ok
                // because the raft msgs(including snapshot) don't be handled when `pending_remove`
                // is true(it will be set in `destroy_peer`).
                // TODO: totally avoid calling these raft-rs functions when `pending_remove` is true.
                self.fsm
                    .peer
                    .raft_group
                    .raft
                    .become_follower(self.fsm.peer.term(), raft::INVALID_ID);
                // Don't ping to speed up leader election
                need_ping = false;
            }
        } else if !self.fsm.peer.has_valid_leader() {
            self.fsm.reset_hibernate_state(GroupState::Chaos);
            self.register_raft_base_tick();
        }
        if need_ping {
            // Speed up snapshot instead of waiting another heartbeat.
            self.fsm.peer.ping();
            self.fsm.has_ready = true;
        }
        if remove_self {
            self.destroy_peer(false);
        }
    }

    fn on_ready_compact_log(&mut self, first_index: u64, state: RaftTruncatedState) {
        let total_cnt = self.fsm.peer.last_applying_idx - first_index;
        // the size of current CompactLog command can be ignored.
        let remain_cnt = self.fsm.peer.last_applying_idx - state.get_index() - 1;
        self.fsm.peer.raft_log_size_hint =
            self.fsm.peer.raft_log_size_hint * remain_cnt / total_cnt;
        let compact_to = state.get_index() + 1;
        self.fsm.peer.schedule_raftlog_gc(self.ctx, compact_to);
        self.fsm.peer.last_compacted_idx = compact_to;
        self.fsm.peer.mut_store().compact_to(compact_to);
    }

    fn on_ready_split_region(
        &mut self,
        derived: metapb::Region,
        regions: Vec<metapb::Region>,
        new_split_regions: HashMap<u64, apply::NewSplitPeer>,
    ) {
        fail_point!("on_split", self.ctx.store_id() == 3, |_| {});

        let region_id = derived.get_id();

        // Group in-memory pessimistic locks in the original region into new regions. The locks of
        // new regions will be put into the corresponding new regions later. And the locks belonging
        // to the old region will stay in the original map.
        let region_locks = {
            let mut pessimistic_locks = self.fsm.peer.txn_ext.pessimistic_locks.write();
            info!("moving {} locks to new regions", pessimistic_locks.len(); "region_id" => region_id);
            // Update the version so the concurrent reader will fail due to EpochNotMatch
            // instead of PessimisticLockNotFound.
            pessimistic_locks.version = derived.get_region_epoch().get_version();
            pessimistic_locks.group_by_regions(&regions, &derived)
        };
        fail_point!("on_split_invalidate_locks");

        // Roughly estimate the size and keys for new regions.
        let new_region_count = regions.len() as u64;
        let estimated_size = self.fsm.peer.approximate_size.map(|v| v / new_region_count);
        let estimated_keys = self.fsm.peer.approximate_keys.map(|v| v / new_region_count);
        let mut meta = self.ctx.store_meta.lock().unwrap();
        meta.set_region(
            &self.ctx.coprocessor_host,
            derived,
            &mut self.fsm.peer,
            RegionChangeReason::Split,
        );
        self.fsm.peer.post_split();

        // It's not correct anymore, so set it to false to schedule a split check task.
        self.fsm.peer.may_skip_split_check = false;

        let is_leader = self.fsm.peer.is_leader();
        if is_leader {
            self.fsm.peer.approximate_size = estimated_size;
            self.fsm.peer.approximate_keys = estimated_keys;
            self.fsm.peer.heartbeat_pd(self.ctx);
            // Notify pd immediately to let it update the region meta.
            info!(
                "notify pd with split";
                "region_id" => self.fsm.region_id(),
                "peer_id" => self.fsm.peer_id(),
                "split_count" => regions.len(),
            );
            // Now pd only uses ReportBatchSplit for history operation show,
            // so we send it independently here.
            let task = PdTask::ReportBatchSplit {
                regions: regions.to_vec(),
            };
            if let Err(e) = self.ctx.pd_scheduler.schedule(task) {
                error!(
                    "failed to notify pd";
                    "region_id" => self.fsm.region_id(),
                    "peer_id" => self.fsm.peer_id(),
                    "err" => %e,
                );
            }
        }

        let last_key = enc_end_key(regions.last().unwrap());
        if meta.region_ranges.remove(&last_key).is_none() {
            panic!("{} original region should exist", self.fsm.peer.tag);
        }
        let last_region_id = regions.last().unwrap().get_id();
        for (new_region, locks) in regions.into_iter().zip(region_locks) {
            let new_region_id = new_region.get_id();

            if new_region_id == region_id {
                let not_exist = meta
                    .region_ranges
                    .insert(enc_end_key(&new_region), new_region_id)
                    .is_none();
                assert!(not_exist, "[region {}] should not exist", new_region_id);
                continue;
            }

            // Check if this new region should be splitted
            let new_split_peer = new_split_regions.get(&new_region.get_id()).unwrap();
            if new_split_peer.result.is_some() {
                if let Err(e) = self
                    .fsm
                    .peer
                    .mut_store()
                    .clear_extra_split_data(enc_start_key(&new_region), enc_end_key(&new_region))
                {
                    error!(?e;
                        "failed to cleanup extra split data, may leave some dirty data";
                        "region_id" => new_region.get_id(),
                    );
                }
                continue;
            }

            // Now all checking passed.
            {
                let mut pending_create_peers = self.ctx.pending_create_peers.lock().unwrap();
                assert_eq!(
                    pending_create_peers.remove(&new_region_id),
                    Some((new_split_peer.peer_id, true))
                );
            }

            // Insert new regions and validation
            info!(
                "insert new region";
                "region_id" => new_region_id,
                "region" => ?new_region,
            );
            if let Some(r) = meta.regions.get(&new_region_id) {
                // Suppose a new node is added by conf change and the snapshot comes slowly.
                // Then, the region splits and the first vote message comes to the new node
                // before the old snapshot, which will create an uninitialized peer on the
                // store. After that, the old snapshot comes, followed with the last split
                // proposal. After it's applied, the uninitialized peer will be met.
                // We can remove this uninitialized peer directly.
                if util::is_region_initialized(r) {
                    panic!(
                        "[region {}] duplicated region {:?} for split region {:?}",
                        new_region_id, r, new_region
                    );
                }
                self.ctx.router.close(new_region_id);
            }

            let (sender, mut new_peer) = match PeerFsm::create(
                self.ctx.store_id(),
                &self.ctx.cfg,
                self.ctx.region_scheduler.clone(),
                self.ctx.raftlog_fetch_scheduler.clone(),
                self.ctx.engines.clone(),
                &new_region,
            ) {
                Ok((sender, new_peer)) => (sender, new_peer),
                Err(e) => {
                    // peer information is already written into db, can't recover.
                    // there is probably a bug.
                    panic!("create new split region {:?} err {:?}", new_region, e);
                }
            };
            let mut replication_state = self.ctx.global_replication_state.lock().unwrap();
            new_peer.peer.init_replication_mode(&mut *replication_state);
            drop(replication_state);

            let meta_peer = new_peer.peer.peer.clone();

            for p in new_region.get_peers() {
                // Add this peer to cache.
                new_peer.peer.insert_peer_cache(p.clone());
            }

            // New peer derive write flow from parent region,
            // this will be used by balance write flow.
            new_peer.peer.peer_stat = self.fsm.peer.peer_stat.clone();
            new_peer.peer.last_compacted_idx =
                new_peer.apply_state().get_truncated_state().get_index() + 1;
            let campaigned = new_peer.peer.maybe_campaign(is_leader);
            new_peer.has_ready |= campaigned;

            if is_leader {
                new_peer.peer.approximate_size = estimated_size;
                new_peer.peer.approximate_keys = estimated_keys;
                *new_peer.peer.txn_ext.pessimistic_locks.write() = locks;
                // The new peer is likely to become leader, send a heartbeat immediately to reduce
                // client query miss.
                new_peer.peer.heartbeat_pd(self.ctx);
            }

            new_peer.peer.activate(self.ctx);
            meta.regions.insert(new_region_id, new_region.clone());
            let not_exist = meta
                .region_ranges
                .insert(enc_end_key(&new_region), new_region_id)
                .is_none();
            assert!(not_exist, "[region {}] should not exist", new_region_id);
            meta.readers
                .insert(new_region_id, ReadDelegate::from_peer(new_peer.get_peer()));
            meta.region_read_progress
                .insert(new_region_id, new_peer.peer.read_progress.clone());
            if last_region_id == new_region_id {
                // To prevent from big region, the right region needs run split
                // check again after split.
                new_peer.peer.size_diff_hint = self.ctx.cfg.region_split_check_diff().0;
            }
            let mailbox = BasicMailbox::new(sender, new_peer, self.ctx.router.state_cnt().clone());
            self.ctx.router.register(new_region_id, mailbox);
            self.ctx
                .router
                .force_send(new_region_id, PeerMsg::Start)
                .unwrap();

            if !campaigned {
                if let Some(msg) = meta
                    .pending_msgs
                    .swap_remove_front(|m| m.get_to_peer() == &meta_peer)
                {
                    let peer_msg = PeerMsg::RaftMessage(InspectedRaftMessage { heap_size: 0, msg });
                    if let Err(e) = self.ctx.router.force_send(new_region_id, peer_msg) {
                        warn!("handle first requset failed"; "region_id" => region_id, "error" => ?e);
                    }
                }
            }
        }
        drop(meta);
        if is_leader {
            self.on_split_region_check_tick();
        }
        fail_point!("after_split", self.ctx.store_id() == 3, |_| {});
    }

    fn register_merge_check_tick(&mut self) {
        self.schedule_tick(PeerTick::CheckMerge)
    }

    /// Check if merge target region is staler than the local one in kv engine.
    /// It should be called when target region is not in region map in memory.
    /// If everything is ok, the answer should always be true because PD should ensure all target peers exist.
    /// So if not, error log will be printed and return false.
    fn is_merge_target_region_stale(&self, target_region: &metapb::Region) -> Result<bool> {
        let target_region_id = target_region.get_id();
        let target_peer_id = util::find_peer(target_region, self.ctx.store_id())
            .unwrap()
            .get_id();

        let state_key = keys::region_state_key(target_region_id);
        if let Some(target_state) = self
            .ctx
            .engines
            .kv
            .get_msg_cf::<RegionLocalState>(CF_RAFT, &state_key)?
        {
            let state_epoch = target_state.get_region().get_region_epoch();
            if util::is_epoch_stale(target_region.get_region_epoch(), state_epoch) {
                return Ok(true);
            }
            // The local target region epoch is staler than target region's.
            // In the case where the peer is destroyed by receiving gc msg rather than applying conf change,
            // the epoch may staler but it's legal, so check peer id to assure that.
            if let Some(local_target_peer_id) =
                util::find_peer(target_state.get_region(), self.ctx.store_id()).map(|r| r.get_id())
            {
                match local_target_peer_id.cmp(&target_peer_id) {
                    cmp::Ordering::Equal => {
                        if target_state.get_state() == PeerState::Tombstone {
                            // The local target peer has already been destroyed.
                            return Ok(true);
                        }
                        error!(
                            "the local target peer state is not tombstone in kv engine";
                            "target_peer_id" => target_peer_id,
                            "target_peer_state" => ?target_state.get_state(),
                            "target_region" => ?target_region,
                            "region_id" => self.fsm.region_id(),
                            "peer_id" => self.fsm.peer_id(),
                        );
                    }
                    cmp::Ordering::Greater => {
                        if state_epoch.get_version() == 0 && state_epoch.get_conf_ver() == 0 {
                            // There is a new peer and it's destroyed without being initialised.
                            return Ok(true);
                        }
                        // The local target peer id is greater than the one in target region, but its epoch
                        // is staler than target_region's. That is contradictory.
                        panic!("{} local target peer id {} is greater than the one in target region {}, but its epoch is staler, local target region {:?},
                                    target region {:?}", self.fsm.peer.tag, local_target_peer_id, target_peer_id, target_state.get_region(), target_region);
                    }
                    cmp::Ordering::Less => {
                        error!(
                            "the local target peer id in kv engine is less than the one in target region";
                            "local_target_peer_id" => local_target_peer_id,
                            "target_peer_id" => target_peer_id,
                            "target_region" => ?target_region,
                            "region_id" => self.fsm.region_id(),
                            "peer_id" => self.fsm.peer_id(),
                        );
                    }
                }
            } else {
                // Can't get local target peer id probably because this target peer is removed by applying conf change
                error!(
                    "the local target peer does not exist in target region state";
                    "target_region" => ?target_region,
                    "local_target" => ?target_state.get_region(),
                    "region_id" => self.fsm.region_id(),
                    "peer_id" => self.fsm.peer_id(),
                );
            }
        } else {
            error!(
                "failed to load target peer's RegionLocalState from kv engine";
                "target_peer_id" => target_peer_id,
                "target_region" => ?target_region,
                "region_id" => self.fsm.region_id(),
                "peer_id" => self.fsm.peer_id(),
            );
        }
        Ok(false)
    }

    fn validate_merge_peer(&self, target_region: &metapb::Region) -> Result<bool> {
        let target_region_id = target_region.get_id();
        let exist_region = {
            let meta = self.ctx.store_meta.lock().unwrap();
            meta.regions.get(&target_region_id).cloned()
        };
        if let Some(r) = exist_region {
            let exist_epoch = r.get_region_epoch();
            let expect_epoch = target_region.get_region_epoch();
            // exist_epoch > expect_epoch
            if util::is_epoch_stale(expect_epoch, exist_epoch) {
                return Err(box_err!(
                    "target region changed {:?} -> {:?}",
                    target_region,
                    r
                ));
            }
            // exist_epoch < expect_epoch
            if util::is_epoch_stale(exist_epoch, expect_epoch) {
                info!(
                    "target region still not catch up, skip.";
                    "region_id" => self.fsm.region_id(),
                    "peer_id" => self.fsm.peer_id(),
                    "target_region" => ?target_region,
                    "exist_region" => ?r,
                );
                return Ok(false);
            }
            return Ok(true);
        }

        // All of the target peers must exist before merging which is guaranteed by PD.
        // Now the target peer is not in region map.
        match self.is_merge_target_region_stale(target_region) {
            Err(e) => {
                error!(%e;
                    "failed to load region state, ignore";
                    "region_id" => self.fsm.region_id(),
                    "peer_id" => self.fsm.peer_id(),
                    "target_region_id" => target_region_id,
                );
                Ok(false)
            }
            Ok(true) => Err(box_err!("region {} is destroyed", target_region_id)),
            Ok(false) => {
                if self.ctx.cfg.dev_assert {
                    panic!(
                        "something is wrong, maybe PD do not ensure all target peers exist before merging"
                    );
                }
                error!(
                    "something is wrong, maybe PD do not ensure all target peers exist before merging"
                );
                Ok(false)
            }
        }
    }

    fn schedule_merge(&mut self) -> Result<()> {
        fail_point!("on_schedule_merge", |_| Ok(()));
        let (request, target_id) = {
            let state = self.fsm.peer.pending_merge_state.as_ref().unwrap();
            let expect_region = state.get_target();

            if !self.validate_merge_peer(expect_region)? {
                // Wait till next round.
                return Ok(());
            }
            let target_id = expect_region.get_id();
            let sibling_region = expect_region;

            let (min_index, _) = self.fsm.peer.get_min_progress()?;
            let low = cmp::max(min_index + 1, state.get_min_index());
            // TODO: move this into raft module.
            // > over >= to include the PrepareMerge proposal.
            let entries = if low > state.get_commit() {
                vec![]
            } else {
                // TODO: fetch entries in async way
                match self.fsm.peer.get_store().entries(
                    low,
                    state.get_commit() + 1,
                    NO_LIMIT,
                    GetEntriesContext::empty(false),
                ) {
                    Ok(ents) => ents,
                    Err(e) => panic!(
                        "[region {}] {} failed to get merge entires: {:?}, low:{}, commit: {}",
                        self.fsm.region_id(),
                        self.fsm.peer_id(),
                        e,
                        low,
                        state.get_commit()
                    ),
                }
            };

            let sibling_peer = util::find_peer(sibling_region, self.store_id()).unwrap();
            let mut request = new_admin_request(sibling_region.get_id(), sibling_peer.clone());
            request
                .mut_header()
                .set_region_epoch(sibling_region.get_region_epoch().clone());
            let mut admin = AdminRequest::default();
            admin.set_cmd_type(AdminCmdType::CommitMerge);
            admin
                .mut_commit_merge()
                .set_source(self.fsm.peer.region().clone());
            admin.mut_commit_merge().set_commit(state.get_commit());
            admin.mut_commit_merge().set_entries(entries.into());
            request.set_admin_request(admin);
            (request, target_id)
        };
        // Please note that, here assumes that the unit of network isolation is store rather than
        // peer. So a quorum stores of source region should also be the quorum stores of target
        // region. Otherwise we need to enable proposal forwarding.
        self.ctx
            .router
            .force_send(
                target_id,
                PeerMsg::RaftCommand(RaftCommand::new_ext(
                    request,
                    Callback::None,
                    RaftCmdExtraOpts {
                        deadline: None,
                        disk_full_opt: DiskFullOpt::AllowedOnAlmostFull,
                    },
                )),
            )
            .map_err(|_| Error::RegionNotFound(target_id))
    }

    fn rollback_merge(&mut self) {
        let req = {
            let state = self.fsm.peer.pending_merge_state.as_ref().unwrap();
            let mut request =
                new_admin_request(self.fsm.peer.region().get_id(), self.fsm.peer.peer.clone());
            request
                .mut_header()
                .set_region_epoch(self.fsm.peer.region().get_region_epoch().clone());
            let mut admin = AdminRequest::default();
            admin.set_cmd_type(AdminCmdType::RollbackMerge);
            admin.mut_rollback_merge().set_commit(state.get_commit());
            request.set_admin_request(admin);
            request
        };
        self.propose_raft_command(req, Callback::None, DiskFullOpt::AllowedOnAlmostFull);
    }

    fn on_check_merge(&mut self) {
        if self.fsm.stopped
            || self.fsm.peer.pending_remove
            || self.fsm.peer.pending_merge_state.is_none()
        {
            return;
        }
        self.register_merge_check_tick();
        fail_point!(
            "on_check_merge_not_1001",
            self.fsm.peer_id() != 1001,
            |_| {}
        );
        if let Err(e) = self.schedule_merge() {
            if self.fsm.peer.is_leader() {
                self.fsm
                    .peer
                    .add_want_rollback_merge_peer(self.fsm.peer_id());
                if self
                    .fsm
                    .peer
                    .raft_group
                    .raft
                    .prs()
                    .has_quorum(&self.fsm.peer.want_rollback_merge_peers)
                {
                    info!(
                        "failed to schedule merge, rollback";
                        "region_id" => self.fsm.region_id(),
                        "peer_id" => self.fsm.peer_id(),
                        "err" => %e,
                        "error_code" => %e.error_code(),
                    );
                    self.rollback_merge();
                }
            } else if !is_learner(&self.fsm.peer.peer) {
                info!(
                    "want to rollback merge";
                    "region_id" => self.fsm.region_id(),
                    "peer_id" => self.fsm.peer_id(),
                    "leader_id" => self.fsm.peer.leader_id(),
                    "err" => %e,
                    "error_code" => %e.error_code(),
                );
                if self.fsm.peer.leader_id() != raft::INVALID_ID {
                    self.fsm.peer.send_want_rollback_merge(
                        self.fsm
                            .peer
                            .pending_merge_state
                            .as_ref()
                            .unwrap()
                            .get_commit(),
                        self.ctx,
                    );
                }
            }
        }
    }

    fn on_ready_prepare_merge(&mut self, region: metapb::Region, state: MergeState) {
        {
            let mut meta = self.ctx.store_meta.lock().unwrap();
            meta.set_region(
                &self.ctx.coprocessor_host,
                region,
                &mut self.fsm.peer,
                RegionChangeReason::PrepareMerge,
            );
        }

        self.fsm.peer.pending_merge_state = Some(state);
        let state = self.fsm.peer.pending_merge_state.as_ref().unwrap();

        if let Some(ref catch_up_logs) = self.fsm.peer.catch_up_logs {
            if state.get_commit() == catch_up_logs.merge.get_commit() {
                assert_eq!(state.get_target().get_id(), catch_up_logs.target_region_id);
                // Indicate that `on_catch_up_logs_for_merge` has already executed.
                // Mark pending_remove because its apply fsm will be destroyed.
                self.fsm.peer.pending_remove = true;
                // Send CatchUpLogs back to destroy source apply fsm,
                // then it will send `Noop` to trigger target apply fsm.
                self.ctx.apply_router.schedule_task(
                    self.fsm.region_id(),
                    ApplyTask::LogsUpToDate(self.fsm.peer.catch_up_logs.take().unwrap()),
                );
                return;
            }
        }

        self.on_check_merge();
    }

    fn on_catch_up_logs_for_merge(&mut self, mut catch_up_logs: CatchUpLogs) {
        let region_id = self.fsm.region_id();
        assert_eq!(region_id, catch_up_logs.merge.get_source().get_id());

        if let Some(ref cul) = self.fsm.peer.catch_up_logs {
            panic!(
                "{} get catch_up_logs from {} but has already got from {}",
                self.fsm.peer.tag, catch_up_logs.target_region_id, cul.target_region_id
            )
        }

        if let Some(ref pending_merge_state) = self.fsm.peer.pending_merge_state {
            if pending_merge_state.get_commit() == catch_up_logs.merge.get_commit() {
                assert_eq!(
                    pending_merge_state.get_target().get_id(),
                    catch_up_logs.target_region_id
                );
                // Indicate that `on_ready_prepare_merge` has already executed.
                // Mark pending_remove because its apply fsm will be destroyed.
                self.fsm.peer.pending_remove = true;
                // Just for saving memory.
                catch_up_logs.merge.clear_entries();
                // Send CatchUpLogs back to destroy source apply fsm,
                // then it will send `Noop` to trigger target apply fsm.
                self.ctx
                    .apply_router
                    .schedule_task(region_id, ApplyTask::LogsUpToDate(catch_up_logs));
                return;
            }
        }

        // Directly append these logs to raft log and then commit them.
        match self
            .fsm
            .peer
            .maybe_append_merge_entries(&catch_up_logs.merge)
        {
            Some(last_index) => {
                info!(
                    "append and commit entries to source region";
                    "region_id" => region_id,
                    "peer_id" => self.fsm.peer.peer_id(),
                    "last_index" => last_index,
                );
                // Now it has some committed entries, so mark it to take `Ready` in next round.
                self.fsm.has_ready = true;
            }
            None => {
                info!(
                    "no need to catch up logs";
                    "region_id" => region_id,
                    "peer_id" => self.fsm.peer.peer_id(),
                );
            }
        }
        // Just for saving memory.
        catch_up_logs.merge.clear_entries();
        self.fsm.peer.catch_up_logs = Some(catch_up_logs);
    }

    fn on_ready_commit_merge(
        &mut self,
        merge_index: u64,
        region: metapb::Region,
        source: metapb::Region,
    ) {
        self.register_split_region_check_tick();
        let mut meta = self.ctx.store_meta.lock().unwrap();

        let prev = meta.region_ranges.remove(&enc_end_key(&source));
        assert_eq!(prev, Some(source.get_id()));
        let prev = if region.get_end_key() == source.get_end_key() {
            meta.region_ranges.remove(&enc_start_key(&source))
        } else {
            meta.region_ranges.remove(&enc_end_key(&region))
        };
        if prev != Some(region.get_id()) {
            panic!(
                "{} meta corrupted: prev: {:?}, ranges: {:?}",
                self.fsm.peer.tag, prev, meta.region_ranges
            );
        }

        meta.region_ranges
            .insert(enc_end_key(&region), region.get_id());
        assert!(meta.regions.remove(&source.get_id()).is_some());
        meta.set_region(
            &self.ctx.coprocessor_host,
            region,
            &mut self.fsm.peer,
            RegionChangeReason::CommitMerge,
        );
        if let Some(d) = meta.readers.get_mut(&source.get_id()) {
            d.mark_pending_remove();
        }

        // After the region commit merged, the region's key range is extended and the region's `safe_ts`
        // should reset to `min(source_safe_ts, target_safe_ts)`
        let source_read_progress = meta.region_read_progress.remove(&source.get_id()).unwrap();
        self.fsm
            .peer
            .read_progress
            .merge_safe_ts(source_read_progress.safe_ts(), merge_index);

        // If a follower merges into a leader, a more recent read may happen
        // on the leader of the follower. So max ts should be updated after
        // a region merge.
        self.fsm
            .peer
            .require_updating_max_ts(&self.ctx.pd_scheduler);

        drop(meta);

        // make approximate size and keys updated in time.
        // the reason why follower need to update is that there is a issue that after merge
        // and then transfer leader, the new leader may have stale size and keys.
        self.fsm.peer.size_diff_hint = self.ctx.cfg.region_split_check_diff().0;
        self.fsm.peer.reset_region_buckets();
        if self.fsm.peer.is_leader() {
            info!(
                "notify pd with merge";
                "region_id" => self.fsm.region_id(),
                "peer_id" => self.fsm.peer_id(),
                "source_region" => ?source,
                "target_region" => ?self.fsm.peer.region(),
            );
            self.fsm.peer.heartbeat_pd(self.ctx);
        }
        if let Err(e) = self.ctx.router.force_send(
            source.get_id(),
            PeerMsg::SignificantMsg(SignificantMsg::MergeResult {
                target_region_id: self.fsm.region_id(),
                target: self.fsm.peer.peer.clone(),
                result: MergeResultKind::FromTargetLog,
            }),
        ) {
            panic!(
                "{} failed to send merge result(FromTargetLog) to source region {}, err {}",
                self.fsm.peer.tag,
                source.get_id(),
                e
            );
        }
    }

    /// Handle rollbacking Merge result.
    ///
    /// If commit is 0, it means that Merge is rollbacked by a snapshot; otherwise
    /// it's rollbacked by a proposal, and its value should be equal to the commit
    /// index of previous PrepareMerge.
    fn on_ready_rollback_merge(&mut self, commit: u64, region: Option<metapb::Region>) {
        let pending_commit = self
            .fsm
            .peer
            .pending_merge_state
            .as_ref()
            .unwrap()
            .get_commit();
        if commit != 0 && pending_commit != commit {
            panic!(
                "{} rollbacks a wrong merge: {} != {}",
                self.fsm.peer.tag, pending_commit, commit
            );
        }
        // Clear merge releted data
        self.fsm.peer.pending_merge_state = None;
        self.fsm.peer.want_rollback_merge_peers.clear();

        // Resume updating `safe_ts`
        self.fsm.peer.read_progress.resume();

        if let Some(r) = region {
            let mut meta = self.ctx.store_meta.lock().unwrap();
            meta.set_region(
                &self.ctx.coprocessor_host,
                r,
                &mut self.fsm.peer,
                RegionChangeReason::RollbackMerge,
            );
        }
        if self.fsm.peer.is_leader() {
            info!(
                "notify pd with rollback merge";
                "region_id" => self.fsm.region_id(),
                "peer_id" => self.fsm.peer_id(),
                "commit_index" => commit,
            );
            {
                let mut pessimistic_locks = self.fsm.peer.txn_ext.pessimistic_locks.write();
                if pessimistic_locks.status == LocksStatus::MergingRegion {
                    pessimistic_locks.status = LocksStatus::Normal;
                }
            }
            self.fsm.peer.heartbeat_pd(self.ctx);
        }
    }

    fn on_merge_result(
        &mut self,
        target_region_id: u64,
        target: metapb::Peer,
        result: MergeResultKind,
    ) {
        let exists = self
            .fsm
            .peer
            .pending_merge_state
            .as_ref()
            .map_or(true, |s| {
                s.get_target().get_peers().iter().any(|p| {
                    p.get_store_id() == target.get_store_id() && p.get_id() <= target.get_id()
                })
            });
        if !exists {
            panic!(
                "{} unexpected merge result: {:?} {:?} {:?}",
                self.fsm.peer.tag, self.fsm.peer.pending_merge_state, target, result
            );
        }
        // Because of the checking before proposing `PrepareMerge`, which is
        // no `CompactLog` proposal between the smallest commit index and the latest index.
        // If the merge succeed, all source peers are impossible in apply snapshot state
        // and must be initialized.
        {
            let meta = self.ctx.store_meta.lock().unwrap();
            if meta.atomic_snap_regions.contains_key(&self.region_id()) {
                panic!(
                    "{} is applying atomic snapshot on getting merge result, target region id {}, target peer {:?}, merge result type {:?}",
                    self.fsm.peer.tag, target_region_id, target, result
                );
            }
        }
        if self.fsm.peer.is_handling_snapshot() {
            panic!(
                "{} is applying snapshot on getting merge result, target region id {}, target peer {:?}, merge result type {:?}",
                self.fsm.peer.tag, target_region_id, target, result
            );
        }
        if !self.fsm.peer.is_initialized() {
            panic!(
                "{} is not initialized on getting merge result, target region id {}, target peer {:?}, merge result type {:?}",
                self.fsm.peer.tag, target_region_id, target, result
            );
        }
        match result {
            MergeResultKind::FromTargetLog => {
                info!(
                    "merge finished";
                    "region_id" => self.fsm.region_id(),
                    "peer_id" => self.fsm.peer_id(),
                    "target_region" => ?self.fsm.peer.pending_merge_state.as_ref().unwrap().target,
                );
                self.destroy_peer(true);
            }
            MergeResultKind::FromTargetSnapshotStep1 => {
                info!(
                    "merge finished with target snapshot";
                    "region_id" => self.fsm.region_id(),
                    "peer_id" => self.fsm.peer_id(),
                    "target_region_id" => target_region_id,
                );
                self.fsm.peer.pending_remove = true;
                // Destroy apply fsm at first
                self.ctx.apply_router.schedule_task(
                    self.fsm.region_id(),
                    ApplyTask::destroy(self.fsm.region_id(), true),
                );
            }
            MergeResultKind::FromTargetSnapshotStep2 => {
                // `merged_by_target` is true because this region's range already belongs to
                // its target region so we must not clear data otherwise its target region's
                // data will corrupt.
                self.destroy_peer(true);
            }
            MergeResultKind::Stale => {
                self.on_stale_merge(target_region_id);
            }
        };
    }

    fn on_stale_merge(&mut self, target_region_id: u64) {
        if self.fsm.peer.pending_remove {
            return;
        }
        info!(
            "successful merge can't be continued, try to gc stale peer";
            "region_id" => self.fsm.region_id(),
            "peer_id" => self.fsm.peer_id(),
            "target_region_id" => target_region_id,
            "merge_state" => ?self.fsm.peer.pending_merge_state,
        );
        // Because of the checking before proposing `PrepareMerge`, which is
        // no `CompactLog` proposal between the smallest commit index and the latest index.
        // If the merge succeed, all source peers are impossible in apply snapshot state
        // and must be initialized.
        // So `maybe_destroy` must succeed here.
        let job = self.fsm.peer.maybe_destroy(self.ctx).unwrap();
        self.handle_destroy_peer(job);
    }

    fn on_ready_persist_snapshot(&mut self, persist_res: PersistSnapshotResult) {
        let prev_region = persist_res.prev_region;
        let region = persist_res.region;

        info!(
            "snapshot is persisted";
            "region_id" => self.fsm.region_id(),
            "peer_id" => self.fsm.peer_id(),
            "region" => ?region,
        );

        let mut state = self.ctx.global_replication_state.lock().unwrap();
        let gb = state
            .calculate_commit_group(self.fsm.peer.replication_mode_version, region.get_peers());
        self.fsm.peer.raft_group.raft.clear_commit_group();
        self.fsm.peer.raft_group.raft.assign_commit_groups(gb);
        fail_point!("after_assign_commit_groups_on_apply_snapshot");
        // drop it before access `store_meta`.
        drop(state);

        let mut meta = self.ctx.store_meta.lock().unwrap();
        debug!(
            "check snapshot range";
            "region_id" => self.fsm.region_id(),
            "peer_id" => self.fsm.peer_id(),
            "prev_region" => ?prev_region,
        );

        meta.readers.insert(
            self.fsm.region_id(),
            ReadDelegate::from_peer(&self.fsm.peer),
        );

        // Remove this region's snapshot region from the `pending_snapshot_regions`
        // The `pending_snapshot_regions` is only used to occupy the key range, so if this
        // peer is added to `region_ranges`, it can be remove from `pending_snapshot_regions`
        meta.pending_snapshot_regions
            .retain(|r| self.fsm.region_id() != r.get_id());

        // Remove its source peers' metadata
        for r in &persist_res.destroy_regions {
            let prev = meta.region_ranges.remove(&enc_end_key(r));
            assert_eq!(prev, Some(r.get_id()));
            assert!(meta.regions.remove(&r.get_id()).is_some());
            if let Some(d) = meta.readers.get_mut(&r.get_id()) {
                d.mark_pending_remove();
            }
        }
        // Remove the data from `atomic_snap_regions` and `destroyed_region_for_snap`
        // which are added before applying snapshot
        if let Some(wait_destroy_regions) = meta.atomic_snap_regions.remove(&self.fsm.region_id()) {
            for (source_region_id, _) in wait_destroy_regions {
                assert_eq!(
                    meta.destroyed_region_for_snap
                        .remove(&source_region_id)
                        .is_some(),
                    true
                );
            }
        }

        if util::is_region_initialized(&prev_region) {
            info!(
                "region changed after persisting snapshot";
                "region_id" => self.fsm.region_id(),
                "peer_id" => self.fsm.peer_id(),
                "prev_region" => ?prev_region,
                "region" => ?region,
            );
            let prev = meta.region_ranges.remove(&enc_end_key(&prev_region));
            if prev != Some(region.get_id()) {
                panic!(
                    "{} meta corrupted, expect {:?} got {:?}",
                    self.fsm.peer.tag, prev_region, prev,
                );
            }
        } else if self.fsm.peer.local_first_replicate {
            // This peer is uninitialized previously.
            // More accurately, the `RegionLocalState` has been persisted so the data can be removed from `pending_create_peers`.
            let mut pending_create_peers = self.ctx.pending_create_peers.lock().unwrap();
            assert_eq!(
                pending_create_peers.remove(&self.fsm.region_id()),
                Some((self.fsm.peer_id(), false))
            );
        }

        if let Some(r) = meta
            .region_ranges
            .insert(enc_end_key(&region), region.get_id())
        {
            panic!("{} unexpected region {:?}", self.fsm.peer.tag, r);
        }
        let prev = meta.regions.insert(region.get_id(), region.clone());
        assert_eq!(prev, Some(prev_region));
        drop(meta);

        self.fsm.peer.read_progress.update_leader_info(
            self.fsm.peer.leader_id(),
            self.fsm.peer.term(),
            &region,
        );

        for r in &persist_res.destroy_regions {
            if let Err(e) = self.ctx.router.force_send(
                r.get_id(),
                PeerMsg::SignificantMsg(SignificantMsg::MergeResult {
                    target_region_id: self.fsm.region_id(),
                    target: self.fsm.peer.peer.clone(),
                    result: MergeResultKind::FromTargetSnapshotStep2,
                }),
            ) {
                panic!(
                    "{} failed to send merge result(FromTargetSnapshotStep2) to source region {}, err {}",
                    self.fsm.peer.tag,
                    r.get_id(),
                    e
                );
            }
        }
    }

    fn on_ready_result(
        &mut self,
        exec_results: &mut VecDeque<ExecResult<EK::Snapshot>>,
        metrics: &ApplyMetrics,
    ) {
        // handle executing committed log results
        while let Some(result) = exec_results.pop_front() {
            match result {
                ExecResult::ChangePeer(cp) => self.on_ready_change_peer(cp),
                ExecResult::CompactLog { first_index, state } => {
                    self.on_ready_compact_log(first_index, state)
                }
                ExecResult::SplitRegion {
                    derived,
                    regions,
                    new_split_regions,
                } => self.on_ready_split_region(derived, regions, new_split_regions),
                ExecResult::PrepareMerge { region, state } => {
                    self.on_ready_prepare_merge(region, state)
                }
                ExecResult::CommitMerge {
                    index,
                    region,
                    source,
                } => self.on_ready_commit_merge(index, region, source),
                ExecResult::RollbackMerge { region, commit } => {
                    self.on_ready_rollback_merge(commit, Some(region))
                }
                ExecResult::ComputeHash {
                    region,
                    index,
                    context,
                    snap,
                } => self.on_ready_compute_hash(region, index, context, snap),
                ExecResult::VerifyHash {
                    index,
                    context,
                    hash,
                } => self.on_ready_verify_hash(index, context, hash),
                ExecResult::DeleteRange { .. } => {
                    // TODO: clean user properties?
                }
                ExecResult::IngestSst { ssts } => self.on_ingest_sst_result(ssts),
                ExecResult::TransferLeader { term } => self.on_transfer_leader(term),
            }
        }

        // Update metrics only when all exec_results are finished in case the metrics is counted multiple times
        // when waiting for commit merge
        self.ctx.store_stat.lock_cf_bytes_written += metrics.lock_cf_written_bytes;
        self.ctx.store_stat.engine_total_bytes_written += metrics.written_bytes;
        self.ctx.store_stat.engine_total_keys_written += metrics.written_keys;
    }

    /// Check if a request is valid if it has valid prepare_merge/commit_merge proposal.
    fn check_merge_proposal(&self, msg: &mut RaftCmdRequest) -> Result<()> {
        if !msg.get_admin_request().has_prepare_merge()
            && !msg.get_admin_request().has_commit_merge()
        {
            return Ok(());
        }

        let region = self.fsm.peer.region();
        if msg.get_admin_request().has_prepare_merge() {
            // Just for simplicity, do not start region merge while in joint state
            if self.fsm.peer.in_joint_state() {
                return Err(box_err!(
                    "{} region in joint state, can not propose merge command, command: {:?}",
                    self.fsm.peer.tag,
                    msg.get_admin_request()
                ));
            }
            let target_region = msg.get_admin_request().get_prepare_merge().get_target();
            {
                let meta = self.ctx.store_meta.lock().unwrap();
                match meta.regions.get(&target_region.get_id()) {
                    Some(r) => {
                        if r != target_region {
                            return Err(box_err!(
                                "target region not matched, skip proposing: {:?} != {:?}",
                                r,
                                target_region
                            ));
                        }
                    }
                    None => {
                        return Err(box_err!(
                            "target region {} doesn't exist.",
                            target_region.get_id()
                        ));
                    }
                }
            }
            if !util::is_sibling_regions(target_region, region) {
                return Err(box_err!(
                    "{:?} and {:?} are not sibling, skip proposing.",
                    target_region,
                    region
                ));
            }
            if !util::region_on_same_stores(target_region, region) {
                return Err(box_err!(
                    "peers doesn't match {:?} != {:?}, reject merge",
                    region.get_peers(),
                    target_region.get_peers()
                ));
            }
        } else {
            let source_region = msg.get_admin_request().get_commit_merge().get_source();
            if !util::is_sibling_regions(source_region, region) {
                return Err(box_err!(
                    "{:?} and {:?} should be sibling",
                    source_region,
                    region
                ));
            }
            if !util::region_on_same_stores(source_region, region) {
                return Err(box_err!(
                    "peers not matched: {:?} {:?}",
                    source_region,
                    region
                ));
            }
        }

        Ok(())
    }

    fn pre_propose_raft_command(
        &mut self,
        msg: &RaftCmdRequest,
    ) -> Result<Option<RaftCmdResponse>> {
        // Check store_id, make sure that the msg is dispatched to the right place.
        if let Err(e) = util::check_store_id(msg, self.store_id()) {
            self.ctx.raft_metrics.invalid_proposal.mismatch_store_id += 1;
            return Err(e);
        }
        if msg.has_status_request() {
            // For status commands, we handle it here directly.
            let resp = self.execute_status_command(msg)?;
            return Ok(Some(resp));
        }

        // Check whether the store has the right peer to handle the request.
        let region_id = self.region_id();
        let leader_id = self.fsm.peer.leader_id();
        let request = msg.get_requests();

        if self.fsm.peer.force_leader.is_some() {
            // in force leader state, forbid requests to make the recovery progress less error-prone
            if !(msg.has_admin_request()
                && (msg.get_admin_request().get_cmd_type() == AdminCmdType::ChangePeer
                    || msg.get_admin_request().get_cmd_type() == AdminCmdType::ChangePeerV2))
            {
                return Err(Error::RecoveryInProgress(self.region_id()));
            }
        }

        // ReadIndex can be processed on the replicas.
        let is_read_index_request =
            request.len() == 1 && request[0].get_cmd_type() == CmdType::ReadIndex;
        let mut read_only = true;
        for r in msg.get_requests() {
            match r.get_cmd_type() {
                CmdType::Get | CmdType::Snap | CmdType::ReadIndex => (),
                _ => read_only = false,
            }
        }
        let allow_replica_read = read_only && msg.get_header().get_replica_read();
        let flags = WriteBatchFlags::from_bits_check(msg.get_header().get_flags());
        let allow_stale_read = read_only && flags.contains(WriteBatchFlags::STALE_READ);
        if !self.fsm.peer.is_leader()
            && !is_read_index_request
            && !allow_replica_read
            && !allow_stale_read
        {
            self.ctx.raft_metrics.invalid_proposal.not_leader += 1;
            let leader = self.fsm.peer.get_peer_from_cache(leader_id);
            self.fsm.reset_hibernate_state(GroupState::Chaos);
            self.register_raft_base_tick();
            return Err(Error::NotLeader(region_id, leader));
        }
        // peer_id must be the same as peer's.
        if let Err(e) = util::check_peer_id(msg, self.fsm.peer.peer_id()) {
            self.ctx.raft_metrics.invalid_proposal.mismatch_peer_id += 1;
            return Err(e);
        }
        // check whether the peer is initialized.
        if !self.fsm.peer.is_initialized() {
            self.ctx
                .raft_metrics
                .invalid_proposal
                .region_not_initialized += 1;
            return Err(Error::RegionNotInitialized(region_id));
        }
        // If the peer is applying snapshot, it may drop some sending messages, that could
        // make clients wait for response until timeout.
        if self.fsm.peer.is_handling_snapshot() {
            self.ctx.raft_metrics.invalid_proposal.is_applying_snapshot += 1;
            // TODO: replace to a more suitable error.
            return Err(Error::Other(box_err!(
                "{} peer is applying snapshot",
                self.fsm.peer.tag
            )));
        }
        // Check whether the term is stale.
        if let Err(e) = util::check_term(msg, self.fsm.peer.term()) {
            self.ctx.raft_metrics.invalid_proposal.stale_command += 1;
            return Err(e);
        }

        match util::check_region_epoch(msg, self.fsm.peer.region(), true) {
            Err(Error::EpochNotMatch(m, mut new_regions)) => {
                // Attach the region which might be split from the current region. But it doesn't
                // matter if the region is not split from the current region. If the region meta
                // received by the TiKV driver is newer than the meta cached in the driver, the meta is
                // updated.
                let requested_version = msg.get_header().get_region_epoch().version;
                self.collect_sibling_region(requested_version, &mut new_regions);
                self.ctx.raft_metrics.invalid_proposal.epoch_not_match += 1;
                Err(Error::EpochNotMatch(m, new_regions))
            }
            Err(e) => Err(e),
            Ok(()) => Ok(None),
        }
    }

    /// Propose batched raft commands(if any) first, then propose the given raft command.
    fn propose_raft_command(
        &mut self,
        msg: RaftCmdRequest,
        cb: Callback<EK::Snapshot>,
        diskfullopt: DiskFullOpt,
    ) {
        if let Some((request, callback)) =
            self.fsm.batch_req_builder.build(&mut self.ctx.raft_metrics)
        {
            self.propose_raft_command_internal(request, callback, DiskFullOpt::NotAllowedOnFull);
        }

        self.propose_raft_command_internal(msg, cb, diskfullopt);
    }

    /// Propose the raft command directly.
    /// Note that this function introduces a reorder between this command and batched commands.
    fn propose_raft_command_internal(
        &mut self,
        mut msg: RaftCmdRequest,
        cb: Callback<EK::Snapshot>,
        diskfullopt: DiskFullOpt,
    ) {
        if self.fsm.peer.pending_remove {
            apply::notify_req_region_removed(self.region_id(), cb);
            return;
        }

        if self.ctx.raft_metrics.waterfall_metrics {
            if let Some(request_times) = cb.get_request_times() {
                let now = TiInstant::now();
                for t in request_times {
                    self.ctx
                        .raft_metrics
                        .wf_batch_wait
                        .observe(duration_to_sec(now.saturating_duration_since(*t)));
                }
            }
        }

        match self.pre_propose_raft_command(&msg) {
            Ok(Some(resp)) => {
                cb.invoke_with_response(resp);
                return;
            }
            Err(e) => {
                debug!(
                    "failed to propose";
                    "region_id" => self.region_id(),
                    "peer_id" => self.fsm.peer_id(),
                    "message" => ?msg,
                    "err" => %e,
                );
                cb.invoke_with_response(new_error(e));
                return;
            }
            _ => (),
        }

        if let Err(e) = self.check_merge_proposal(&mut msg) {
            warn!(
                "failed to propose merge";
                "region_id" => self.region_id(),
                "peer_id" => self.fsm.peer_id(),
                "message" => ?msg,
                "err" => %e,
                "error_code" => %e.error_code(),
            );
            cb.invoke_with_response(new_error(e));
            return;
        }

        // Note:
        // The peer that is being checked is a leader. It might step down to be a follower later. It
        // doesn't matter whether the peer is a leader or not. If it's not a leader, the proposing
        // command log entry can't be committed.

        let mut resp = RaftCmdResponse::default();
        let term = self.fsm.peer.term();
        bind_term(&mut resp, term);
        if self.fsm.peer.propose(self.ctx, cb, msg, resp, diskfullopt) {
            self.fsm.has_ready = true;
        }

        if self.fsm.peer.should_wake_up {
            self.reset_raft_tick(GroupState::Ordered);
        }

        self.register_pd_heartbeat_tick();

        // TODO: add timeout, if the command is not applied after timeout,
        // we will call the callback with timeout error.
    }

    fn collect_sibling_region(&self, requested_version: u64, regions: &mut Vec<Region>) {
        let mut max_version = self.fsm.peer.region().get_region_epoch().version;
        if requested_version >= max_version {
            // Our information is stale.
            return;
        }
        // Current region is included in the vec.
        let mut collect_cnt = max_version - requested_version;
        let anchor = Excluded(enc_end_key(self.fsm.peer.region()));
        let meta = self.ctx.store_meta.lock().unwrap();
        let mut ranges = if self.ctx.cfg.right_derive_when_split {
            meta.region_ranges.range((Unbounded::<Vec<u8>>, anchor))
        } else {
            meta.region_ranges.range((anchor, Unbounded::<Vec<u8>>))
        };

        for _ in 0..MAX_REGIONS_IN_ERROR {
            let res = if self.ctx.cfg.right_derive_when_split {
                ranges.next_back()
            } else {
                ranges.next()
            };
            if let Some((_, id)) = res {
                let r = &meta.regions[id];
                collect_cnt -= 1;
                // For example, A is split into B, A, and then B is split into C, B.
                if r.get_region_epoch().version >= max_version {
                    // It doesn't matter if it's a false positive, as it's limited by MAX_REGIONS_IN_ERROR.
                    collect_cnt += r.get_region_epoch().version - max_version;
                    max_version = r.get_region_epoch().version;
                }
                regions.push(r.to_owned());
                if collect_cnt == 0 {
                    return;
                }
            } else {
                return;
            }
        }
    }

    fn register_raft_gc_log_tick(&mut self) {
        self.schedule_tick(PeerTick::RaftLogGc)
    }

    #[allow(clippy::if_same_then_else)]
    fn on_raft_gc_log_tick(&mut self, force_compact: bool) {
        if !self.fsm.peer.is_leader() {
            // `compact_cache_to` is called when apply, there is no need to call `compact_to` here,
            // snapshot generating has already been cancelled when the role becomes follower.
            return;
        }
        if !self.fsm.peer.get_store().is_cache_empty() || !self.ctx.cfg.hibernate_regions {
            self.register_raft_gc_log_tick();
        }
        fail_point!("on_raft_log_gc_tick_1", self.fsm.peer_id() == 1, |_| {});
        fail_point!("on_raft_gc_log_tick", |_| {});
        debug_assert!(!self.fsm.stopped);

        // As leader, we would not keep caches for the peers that didn't response heartbeat in the
        // last few seconds. That happens probably because another TiKV is down. In this case if we
        // do not clean up the cache, it may keep growing.
        let drop_cache_duration =
            self.ctx.cfg.raft_heartbeat_interval() + self.ctx.cfg.raft_entry_cache_life_time.0;
        let cache_alive_limit = Instant::now() - drop_cache_duration;

        // Leader will replicate the compact log command to followers,
        // If we use current replicated_index (like 10) as the compact index,
        // when we replicate this log, the newest replicated_index will be 11,
        // but we only compact the log to 10, not 11, at that time,
        // the first index is 10, and replicated_index is 11, with an extra log,
        // and we will do compact again with compact index 11, in cycles...
        // So we introduce a threshold, if replicated index - first index > threshold,
        // we will try to compact log.
        // raft log entries[..............................................]
        //                  ^                                       ^
        //                  |-----------------threshold------------ |
        //              first_index                         replicated_index
        // `alive_cache_idx` is the smallest `replicated_index` of healthy up nodes.
        // `alive_cache_idx` is only used to gc cache.
        let applied_idx = self.fsm.peer.get_store().applied_index();
        let truncated_idx = self.fsm.peer.get_store().truncated_index();
        let last_idx = self.fsm.peer.get_store().last_index();
        let (mut replicated_idx, mut alive_cache_idx) = (last_idx, last_idx);
        for (peer_id, p) in self.fsm.peer.raft_group.raft.prs().iter() {
            if replicated_idx > p.matched {
                replicated_idx = p.matched;
            }
            if let Some(last_heartbeat) = self.fsm.peer.peer_heartbeats.get(peer_id) {
                if alive_cache_idx > p.matched
                    && p.matched >= truncated_idx
                    && *last_heartbeat > cache_alive_limit
                {
                    alive_cache_idx = p.matched;
                }
            }
        }
        // When an election happened or a new peer is added, replicated_idx can be 0.
        if replicated_idx > 0 {
            assert!(
                last_idx >= replicated_idx,
                "expect last index {} >= replicated index {}",
                last_idx,
                replicated_idx
            );
            REGION_MAX_LOG_LAG.observe((last_idx - replicated_idx) as f64);
        }
        self.fsm
            .peer
            .mut_store()
            .maybe_gc_cache(alive_cache_idx, applied_idx);
        if needs_evict_entry_cache(self.ctx.cfg.evict_cache_on_memory_ratio) {
            self.fsm.peer.mut_store().evict_cache(true);
            if !self.fsm.peer.get_store().cache_is_empty() {
                self.register_entry_cache_evict_tick();
            }
        }

        let mut total_gc_logs = 0;

        let first_idx = self.fsm.peer.get_store().first_index();

        let mut compact_idx = if force_compact && replicated_idx > first_idx {
            replicated_idx
        } else if (applied_idx > first_idx
<<<<<<< HEAD
            && applied_idx - first_idx >= self.ctx.cfg.raft_log_gc_count_limit)
            || (self.fsm.peer.raft_log_size_hint >= self.ctx.cfg.raft_log_gc_size_limit.0)
=======
            && applied_idx - first_idx >= self.ctx.cfg.raft_log_gc_count_limit())
            || (self.fsm.peer.raft_log_size_hint >= self.ctx.cfg.raft_log_gc_size_limit().0)
>>>>>>> 080d0868
        {
            std::cmp::max(first_idx + (last_idx - first_idx) / 2, replicated_idx)
        } else if replicated_idx < first_idx || last_idx - first_idx < 3 {
            // In the current implementation one compaction can't delete all stale Raft logs.
            // There will be at least 3 entries left after one compaction:
            // |------------- entries needs to be compacted ----------|
            // [entries...][the entry at `compact_idx`][the last entry][new compaction entry]
            //             |-------------------- entries will be left ----------------------|
            self.ctx.raft_metrics.raft_log_gc_skipped.reserve_log += 1;
            return;
        } else if replicated_idx - first_idx < self.ctx.cfg.raft_log_gc_threshold
            && self.fsm.skip_gc_raft_log_ticks < self.ctx.cfg.raft_log_reserve_max_ticks
        {
            self.ctx.raft_metrics.raft_log_gc_skipped.threshold_limit += 1;
            // Logs will only be kept `max_ticks` * `raft_log_gc_tick_interval`.
            self.fsm.skip_gc_raft_log_ticks += 1;
            self.register_raft_gc_log_tick();
            return;
        } else {
            replicated_idx
        };
        assert!(compact_idx >= first_idx);
        // Have no idea why subtract 1 here, but original code did this by magic.
        compact_idx -= 1;
        if compact_idx < first_idx {
            // In case compact_idx == first_idx before subtraction.
            self.ctx
                .raft_metrics
                .raft_log_gc_skipped
                .compact_idx_too_small += 1;
            return;
        }
        total_gc_logs += compact_idx - first_idx;

        // Create a compact log request and notify directly.
        let region_id = self.fsm.peer.region().get_id();
        let peer = self.fsm.peer.peer.clone();
        let term = self.fsm.peer.get_index_term(compact_idx);
        let request = new_compact_log_request(region_id, peer, compact_idx, term);
        self.propose_raft_command_internal(
            request,
            Callback::None,
            DiskFullOpt::AllowedOnAlmostFull,
        );

        self.fsm.skip_gc_raft_log_ticks = 0;
        self.register_raft_gc_log_tick();
        PEER_GC_RAFT_LOG_COUNTER.inc_by(total_gc_logs);
    }

    fn register_entry_cache_evict_tick(&mut self) {
        self.schedule_tick(PeerTick::EntryCacheEvict)
    }

    fn on_entry_cache_evict_tick(&mut self) {
        fail_point!("on_entry_cache_evict_tick", |_| {});
        if needs_evict_entry_cache(self.ctx.cfg.evict_cache_on_memory_ratio) {
            self.fsm.peer.mut_store().evict_cache(true);
        }
        let mut _usage = 0;
        if memory_usage_reaches_high_water(&mut _usage)
            && !self.fsm.peer.get_store().cache_is_empty()
        {
            self.register_entry_cache_evict_tick();
        }
    }

    fn register_check_leader_lease_tick(&mut self) {
        self.schedule_tick(PeerTick::CheckLeaderLease)
    }

    fn on_check_leader_lease_tick(&mut self) {
        if !self.fsm.peer.is_leader() || self.fsm.hibernate_state.group_state() == GroupState::Idle
        {
            return;
        }
        self.try_renew_leader_lease("tick");
        self.register_check_leader_lease_tick();
    }

    fn register_split_region_check_tick(&mut self) {
        self.schedule_tick(PeerTick::SplitRegionCheck)
    }

    #[inline]
    fn region_split_skip_max_count(&self) -> usize {
        fail_point!("region_split_skip_max_count", |_| { usize::max_value() });
        REGION_SPLIT_SKIP_MAX_COUNT
    }

    fn on_split_region_check_tick(&mut self) {
        if !self.fsm.peer.is_leader() {
            return;
        }

        // When restart, the may_skip_split_check will be false. The split check will first
        // check the region size, and then check whether the region should split. This
        // should work even if we change the region max size.
        // If peer says should update approximate size, update region size and check
        // whether the region should split.
        // We assume that `may_skip_split_check` is only set true after the split check task is
        // scheduled.
        if self.fsm.peer.may_skip_split_check
            && self.fsm.peer.compaction_declined_bytes < self.ctx.cfg.region_split_check_diff().0
            && self.fsm.peer.size_diff_hint < self.ctx.cfg.region_split_check_diff().0
        {
            return;
        }

        fail_point!("on_split_region_check_tick");
        self.register_split_region_check_tick();

        // To avoid frequent scan, we only add new scan tasks if all previous tasks
        // have finished.
        // TODO: check whether a gc progress has been started.
        if self.ctx.split_check_scheduler.is_busy() {
            return;
        }

        // When Lightning or BR is importing data to TiKV, their ingest-request may fail because of
        // region-epoch not matched. So we hope TiKV do not check region size and split region during
        // importing.
        if self.ctx.importer.get_mode() == SwitchMode::Import {
            return;
        }

        // bulk insert too fast may cause snapshot stale very soon, worst case it stale before
        // sending. so when snapshot is generating or sending, skip split check at most 3 times.
        // There is a trade off between region size and snapshot success rate. Split check is
        // triggered every 10 seconds. If a snapshot can't be generated in 30 seconds, it might be
        // just too large to be generated. Split it into smaller size can help generation. check
        // issue 330 for more info.
        if self.fsm.peer.get_store().is_generating_snapshot()
            && self.fsm.skip_split_count < self.region_split_skip_max_count()
        {
            self.fsm.skip_split_count += 1;
            return;
        }
        self.fsm.skip_split_count = 0;
        let task = SplitCheckTask::split_check(
            self.region().clone(),
            true,
            CheckPolicy::Scan,
            self.gen_bucket_range_for_update(),
        );
        if let Err(e) = self.ctx.split_check_scheduler.schedule(task) {
            error!(
                "failed to schedule split check";
                "region_id" => self.fsm.region_id(),
                "peer_id" => self.fsm.peer_id(),
                "err" => %e,
            );
            return;
        }
        self.fsm.peer.size_diff_hint = 0;
        self.fsm.peer.compaction_declined_bytes = 0;
        // the task is scheduled, next tick may skip it.
        self.fsm.peer.may_skip_split_check = true;
    }

    fn on_prepare_split_region(
        &mut self,
        region_epoch: metapb::RegionEpoch,
        split_keys: Vec<Vec<u8>>,
        cb: Callback<EK::Snapshot>,
        source: &str,
    ) {
        info!(
            "on split";
            "region_id" => self.fsm.region_id(),
            "peer_id" => self.fsm.peer_id(),
            "split_keys" => %KeysInfoFormatter(split_keys.iter()),
            "source" => source,
        );
        if let Err(e) = self.validate_split_region(&region_epoch, &split_keys) {
            cb.invoke_with_response(new_error(e));
            return;
        }
        let region = self.fsm.peer.region();
        let task = PdTask::AskBatchSplit {
            region: region.clone(),
            split_keys,
            peer: self.fsm.peer.peer.clone(),
            right_derive: self.ctx.cfg.right_derive_when_split,
            callback: cb,
        };
        if let Err(ScheduleError::Stopped(t)) = self.ctx.pd_scheduler.schedule(task) {
            error!(
                "failed to notify pd to split: Stopped";
                "region_id" => self.fsm.region_id(),
                "peer_id" => self.fsm.peer_id(),
            );
            match t {
                PdTask::AskBatchSplit { callback, .. } => {
                    callback.invoke_with_response(new_error(box_err!(
                        "{} failed to split: Stopped",
                        self.fsm.peer.tag
                    )));
                }
                _ => unreachable!(),
            }
        }
    }

    fn validate_split_region(
        &mut self,
        epoch: &metapb::RegionEpoch,
        split_keys: &[Vec<u8>],
    ) -> Result<()> {
        if split_keys.is_empty() {
            error!(
                "no split key is specified.";
                "region_id" => self.fsm.region_id(),
                "peer_id" => self.fsm.peer_id(),
            );
            return Err(box_err!("{} no split key is specified.", self.fsm.peer.tag));
        }
        for key in split_keys {
            if key.is_empty() {
                error!(
                    "split key should not be empty!!!";
                    "region_id" => self.fsm.region_id(),
                    "peer_id" => self.fsm.peer_id(),
                );
                return Err(box_err!(
                    "{} split key should not be empty",
                    self.fsm.peer.tag
                ));
            }
        }
        if !self.fsm.peer.is_leader() {
            // region on this store is no longer leader, skipped.
            info!(
                "not leader, skip.";
                "region_id" => self.fsm.region_id(),
                "peer_id" => self.fsm.peer_id(),
            );
            return Err(Error::NotLeader(
                self.region_id(),
                self.fsm.peer.get_peer_from_cache(self.fsm.peer.leader_id()),
            ));
        }

        let region = self.fsm.peer.region();
        let latest_epoch = region.get_region_epoch();

        // This is a little difference for `check_region_epoch` in region split case.
        // Here we just need to check `version` because `conf_ver` will be update
        // to the latest value of the peer, and then send to PD.
        if latest_epoch.get_version() != epoch.get_version() {
            info!(
                "epoch changed, retry later";
                "region_id" => self.fsm.region_id(),
                "peer_id" => self.fsm.peer_id(),
                "prev_epoch" => ?region.get_region_epoch(),
                "epoch" => ?epoch,
            );
            return Err(Error::EpochNotMatch(
                format!(
                    "{} epoch changed {:?} != {:?}, retry later",
                    self.fsm.peer.tag, latest_epoch, epoch
                ),
                vec![region.to_owned()],
            ));
        }
        Ok(())
    }

    fn on_approximate_region_size(&mut self, size: u64) {
        self.fsm.peer.approximate_size = Some(size);
        self.register_split_region_check_tick();
        self.register_pd_heartbeat_tick();
        fail_point!("on_approximate_region_size");
    }

    fn on_approximate_region_keys(&mut self, keys: u64) {
        self.fsm.peer.approximate_keys = Some(keys);
        self.register_split_region_check_tick();
        self.register_pd_heartbeat_tick();
    }

    fn on_refresh_region_buckets(
        &mut self,
        region_epoch: RegionEpoch,
        mut buckets: Vec<Bucket>,
        bucket_ranges: Option<Vec<BucketRange>>,
        _cb: Callback<EK::Snapshot>,
    ) {
        #[cfg(any(test, feature = "testexport"))]
        let test_only_callback = |_callback, region_buckets| {
            if let Callback::Test { cb } = _callback {
                let peer_stat = PeerInternalStat {
                    buckets: region_buckets,
                    bucket_ranges: None,
                };
                cb(peer_stat);
            }
        };

        // bucket version layout
        //   term       logical counter
        // |-----------|-----------|
        //  high bits     low bits
        // term: given 10s election timeout, the 32 bit means 1362 year running time
        let gen_bucket_version = |term, current_version| {
            let current_version_term = current_version >> 32;
            let bucket_version: u64 = if current_version_term == term {
                current_version + 1
            } else {
                if term > u32::MAX.into() {
                    error!(
                        "unexpected term {} more than u32::MAX. Bucket version will be backward.",
                        term
                    );
                }
                term << 32
            };
            bucket_version
        };

        let region = self.fsm.peer.region();
        if util::is_epoch_stale(&region_epoch, region.get_region_epoch()) {
            info!(
                "receive a stale refresh region bucket message";
                "region_id" => self.fsm.region_id(),
                "peer_id" => self.fsm.peer_id(),
                "epoch" => ?region_epoch,
                "current_epoch" => ?region.get_region_epoch(),
            );

            // test purpose
            #[cfg(any(test, feature = "testexport"))]
            {
                let default_buckets = BucketStat::default();
                test_only_callback(
                    _cb,
                    self.fsm
                        .peer
                        .region_buckets
                        .as_ref()
                        .unwrap_or(&default_buckets)
                        .meta
                        .clone(),
                );
            }
            return;
        }

        let mut current_version = self
            .fsm
            .peer
            .region_buckets
            .as_ref()
            .map(|b| b.meta.version)
            .unwrap_or_default();
        if current_version == 0 {
            current_version = self
                .fsm
                .peer
                .last_region_buckets
                .as_ref()
                .map(|b| b.meta.version)
                .unwrap_or_default();
        }
        let mut region_buckets: BucketStat;
        if let Some(bucket_ranges) = bucket_ranges {
            assert_eq!(buckets.len(), bucket_ranges.len());
            let mut i = 0;
            region_buckets = self.fsm.peer.region_buckets.clone().unwrap();
            let mut meta = (*region_buckets.meta).clone();
            if !buckets.is_empty() {
                meta.version = gen_bucket_version(self.fsm.peer.term(), current_version);
            }
            meta.region_epoch = region_epoch;
            for (bucket, bucket_range) in buckets.into_iter().zip(bucket_ranges) {
                while i < meta.keys.len() && meta.keys[i] != bucket_range.0 {
                    i += 1;
                }
                assert!(i != meta.keys.len());
                // the bucket size is small and does not have split keys,
                // then it should be merged with its left neighbor
                let region_bucket_merge_size =
                    self.ctx.coprocessor_host.cfg.region_bucket_merge_size_ratio
                        * (self.ctx.coprocessor_host.cfg.region_bucket_size.0 as f64);
                if bucket.keys.is_empty() && bucket.size <= (region_bucket_merge_size as u64) {
                    meta.sizes[i] = bucket.size;
                    // i is not the last entry (which is end key)
                    assert!(i < meta.keys.len() - 1);
                    // the region has more than one bucket
                    // and the left neighbor + current bucket size is not very big
                    if meta.keys.len() > 2
                        && i != 0
                        && meta.sizes[i - 1] + bucket.size
                            < self.ctx.coprocessor_host.cfg.region_bucket_size.0 * 2
                    {
                        // bucket is too small
                        region_buckets.left_merge(i);
                        meta.left_merge(i);
                        continue;
                    }
                } else {
                    // update size
                    meta.sizes[i] = bucket.size / (bucket.keys.len() + 1) as u64;
                    // insert new bucket keys (split the original bucket)
                    for bucket_key in bucket.keys {
                        i += 1;
                        region_buckets.split(i);
                        meta.split(i, bucket_key);
                    }
                }
                i += 1;
            }
            region_buckets.meta = Arc::new(meta);
        } else {
            debug!(
                "refresh_region_buckets re-generates buckets";
                "region_id" => self.fsm.region_id(),
            );
            assert_eq!(buckets.len(), 1);
            let bucket_keys = buckets.pop().unwrap().keys;
            let bucket_count = bucket_keys.len() + 1;

            let mut meta = BucketMeta {
                region_id: self.fsm.region_id(),
                region_epoch,
                version: gen_bucket_version(self.fsm.peer.term(), current_version),
                keys: bucket_keys,
                sizes: vec![self.ctx.coprocessor_host.cfg.region_bucket_size.0; bucket_count],
            };
            meta.keys.insert(0, region.get_start_key().to_vec());
            meta.keys.push(region.get_end_key().to_vec());

            let stats = new_bucket_stats(&meta);
            region_buckets = BucketStat::new(Arc::new(meta), stats);
        }

        let buckets_count = region_buckets.meta.keys.len() - 1;
        self.ctx.coprocessor_host.on_region_changed(
            region,
            RegionChangeEvent::UpdateBuckets(buckets_count),
            self.fsm.peer.get_role(),
        );
        let old_region_buckets = self.fsm.peer.region_buckets.replace(region_buckets);
        self.fsm.peer.last_region_buckets = old_region_buckets;
        let mut store_meta = self.ctx.store_meta.lock().unwrap();
        if let Some(reader) = store_meta.readers.get_mut(&self.fsm.region_id()) {
            reader.update(ReadProgress::region_buckets(
                self.fsm.peer.region_buckets.as_ref().unwrap().meta.clone(),
            ));
        }
        debug!(
            "finished on_refresh_region_buckets";
            "region_id" => self.fsm.region_id(),
            "buckets count" => buckets_count,
            "buckets size" => ?self.fsm.peer.region_buckets.as_ref().unwrap().meta.sizes,
        );
        // test purpose
        #[cfg(any(test, feature = "testexport"))]
        test_only_callback(
            _cb,
            self.fsm.peer.region_buckets.as_ref().unwrap().meta.clone(),
        );
    }

    fn on_compaction_declined_bytes(&mut self, declined_bytes: u64) {
        self.fsm.peer.compaction_declined_bytes += declined_bytes;
        if self.fsm.peer.compaction_declined_bytes >= self.ctx.cfg.region_split_check_diff().0 {
            UPDATE_REGION_SIZE_BY_COMPACTION_COUNTER.inc();
        }
        self.register_split_region_check_tick();
    }

    // generate bucket range list to run split-check (to further split buckets)
    fn gen_bucket_range_for_update(&self) -> Option<Vec<BucketRange>> {
        if !self.ctx.coprocessor_host.cfg.enable_region_bucket {
            return None;
        }
        let region_buckets = self.fsm.peer.region_buckets.as_ref()?;
        let stats = &region_buckets.stats;
        let keys = &region_buckets.meta.keys;

        let empty_last_keys = vec![];
        let empty_last_stats = metapb::BucketStats::default();
        let (last_keys, last_stats, stats_reset) = self
            .fsm
            .peer
            .last_region_buckets
            .as_ref()
            .map(|b| {
                (
                    &b.meta.keys,
                    &b.stats,
                    region_buckets.create_time != b.create_time,
                )
            })
            .unwrap_or((&empty_last_keys, &empty_last_stats, false));

        let mut bucket_ranges = vec![];
        let mut j = 0;
        assert_eq!(keys.len(), stats.write_bytes.len() + 1);
        for i in 0..stats.write_bytes.len() {
            let mut diff_in_bytes = stats.write_bytes[i];
            while j < last_keys.len() && keys[i] > last_keys[j] {
                j += 1;
            }
            if j < last_keys.len() && keys[i] == last_keys[j] {
                if !stats_reset {
                    diff_in_bytes -= last_stats.write_bytes[j];
                }
                j += 1;
            }

            // if the bucket's write_bytes exceed half of the configured region_bucket_size,
            // add it to the bucket_ranges for checking update
            let bucket_update_diff_size_threshold =
                self.ctx.coprocessor_host.cfg.region_bucket_size.0 / 2;
            if diff_in_bytes >= bucket_update_diff_size_threshold {
                bucket_ranges.push(BucketRange(keys[i].clone(), keys[i + 1].clone()));
            }
        }
        Some(bucket_ranges)
    }

    fn on_schedule_half_split_region(
        &mut self,
        region_epoch: &metapb::RegionEpoch,
        policy: CheckPolicy,
        source: &str,
        _cb: Callback<EK::Snapshot>,
    ) {
        info!(
            "on half split";
            "region_id" => self.fsm.region_id(),
            "peer_id" => self.fsm.peer_id(),
            "policy" => ?policy,
            "source" => source,
        );
        if !self.fsm.peer.is_leader() {
            // region on this store is no longer leader, skipped.
            warn!(
                "not leader, skip";
                "region_id" => self.fsm.region_id(),
                "peer_id" => self.fsm.peer_id(),
            );
            return;
        }

        let region = self.fsm.peer.region();
        if util::is_epoch_stale(region_epoch, region.get_region_epoch()) {
            warn!(
                "receive a stale halfsplit message";
                "region_id" => self.fsm.region_id(),
                "peer_id" => self.fsm.peer_id(),
            );
            return;
        }

        let split_check_bucket_ranges = self.gen_bucket_range_for_update();
        #[cfg(any(test, feature = "testexport"))]
        {
            if let Callback::Test { cb } = _cb {
                let peer_stat = PeerInternalStat {
                    buckets: Arc::default(),
                    bucket_ranges: split_check_bucket_ranges.clone(),
                };
                cb(peer_stat);
            }
        }
        let task =
            SplitCheckTask::split_check(region.clone(), false, policy, split_check_bucket_ranges);
        if let Err(e) = self.ctx.split_check_scheduler.schedule(task) {
            error!(
                "failed to schedule split check";
                "region_id" => self.fsm.region_id(),
                "peer_id" => self.fsm.peer_id(),
                "err" => %e,
            );
        }
    }

    fn on_pd_heartbeat_tick(&mut self) {
        if !self.ctx.cfg.hibernate_regions {
            self.register_pd_heartbeat_tick();
        }
        self.fsm.peer.check_peers();

        if !self.fsm.peer.is_leader() {
            return;
        }
        self.fsm.peer.heartbeat_pd(self.ctx);
        if self.ctx.cfg.hibernate_regions && self.fsm.peer.replication_mode_need_catch_up() {
            self.register_pd_heartbeat_tick();
        }
    }

    fn register_pd_heartbeat_tick(&mut self) {
        self.schedule_tick(PeerTick::PdHeartbeat)
    }

    fn on_check_peer_stale_state_tick(&mut self) {
        if self.fsm.peer.pending_remove {
            return;
        }

        self.register_check_peer_stale_state_tick();

        if self.fsm.peer.is_handling_snapshot() || self.fsm.peer.has_pending_snapshot() {
            return;
        }

        if let Some(ForceLeaderState::ForceLeader { time, .. }) = self.fsm.peer.force_leader {
            // If the force leader state lasts a long time, it probably means PD recovery process aborts for some reasons.
            // So just exit to avoid blocking the read and write requests for this peer.
            if time.saturating_elapsed() > self.ctx.cfg.peer_stale_state_check_interval.0 {
                warn!(
                    "Unsafe recovery, step down as force leader due to holding it too long";
                    "duration" => ?time.saturating_elapsed(),
                );
                self.on_exit_force_leader();
            }
        }

        if self.ctx.cfg.hibernate_regions {
            let group_state = self.fsm.hibernate_state.group_state();
            if group_state == GroupState::Idle {
                self.fsm.peer.ping();
                if !self.fsm.peer.is_leader() {
                    // The peer will keep tick some times after its state becomes
                    // GroupState::Idle, in which case its state shouldn't be changed.
                    if !self.fsm.tick_registry[PeerTick::Raft as usize] {
                        // If leader is able to receive message but can't send out any,
                        // follower should be able to start an election.
                        self.fsm.reset_hibernate_state(GroupState::PreChaos);
                    }
                } else {
                    self.fsm.has_ready = true;
                    // Schedule a pd heartbeat to discover down and pending peer when
                    // hibernate_regions is enabled.
                    self.register_pd_heartbeat_tick();
                }
            } else if group_state == GroupState::PreChaos {
                self.fsm.reset_hibernate_state(GroupState::Chaos);
            } else if group_state == GroupState::Chaos {
                // Register tick if it's not yet. Only when it fails to receive ping from leader
                // after two stale check can a follower actually tick.
                self.register_raft_base_tick();
            }
        }

        // If this peer detects the leader is missing for a long long time,
        // it should consider itself as a stale peer which is removed from
        // the original cluster.
        // This most likely happens in the following scenario:
        // At first, there are three peer A, B, C in the cluster, and A is leader.
        // Peer B gets down. And then A adds D, E, F into the cluster.
        // Peer D becomes leader of the new cluster, and then removes peer A, B, C.
        // After all these peer in and out, now the cluster has peer D, E, F.
        // If peer B goes up at this moment, it still thinks it is one of the cluster
        // and has peers A, C. However, it could not reach A, C since they are removed
        // from the cluster or probably destroyed.
        // Meantime, D, E, F would not reach B, since it's not in the cluster anymore.
        // In this case, peer B would notice that the leader is missing for a long time,
        // and it would check with pd to confirm whether it's still a member of the cluster.
        // If not, it destroys itself as a stale peer which is removed out already.
        let state = self.fsm.peer.check_stale_state(self.ctx);
        fail_point!("peer_check_stale_state", state != StaleState::Valid, |_| {});
        match state {
            StaleState::Valid => (),
            StaleState::LeaderMissing => {
                warn!(
                    "leader missing longer than abnormal_leader_missing_duration";
                    "region_id" => self.fsm.region_id(),
                    "peer_id" => self.fsm.peer_id(),
                    "expect" => %self.ctx.cfg.abnormal_leader_missing_duration,
                );
                self.ctx
                    .raft_metrics
                    .leader_missing
                    .lock()
                    .unwrap()
                    .insert(self.region_id());
            }
            StaleState::ToValidate => {
                // for peer B in case 1 above
                warn!(
                    "leader missing longer than max_leader_missing_duration. \
                     To check with pd and other peers whether it's still valid";
                    "region_id" => self.fsm.region_id(),
                    "peer_id" => self.fsm.peer_id(),
                    "expect" => %self.ctx.cfg.max_leader_missing_duration,
                );

                self.fsm.peer.bcast_check_stale_peer_message(self.ctx);

                let task = PdTask::ValidatePeer {
                    peer: self.fsm.peer.peer.clone(),
                    region: self.fsm.peer.region().clone(),
                };
                if let Err(e) = self.ctx.pd_scheduler.schedule(task) {
                    error!(
                        "failed to notify pd";
                        "region_id" => self.fsm.region_id(),
                        "peer_id" => self.fsm.peer_id(),
                        "err" => %e,
                    )
                }
            }
        }
    }

    fn register_check_peer_stale_state_tick(&mut self) {
        self.schedule_tick(PeerTick::CheckPeerStaleState)
    }

    fn register_reactivate_memory_lock_tick(&mut self) {
        self.schedule_tick(PeerTick::ReactivateMemoryLock)
    }

    fn on_reactivate_memory_lock_tick(&mut self) {
        let mut pessimistic_locks = self.fsm.peer.txn_ext.pessimistic_locks.write();

        // If it is not leader, we needn't reactivate by tick. In-memory pessimistic lock will
        // be enabled when this region becomes leader again.
        // And this tick is currently only used for the leader transfer failure case.
        if !self.fsm.peer.is_leader() || pessimistic_locks.status != LocksStatus::TransferringLeader
        {
            return;
        }

        self.fsm.reactivate_memory_lock_ticks += 1;
        let transferring_leader = self.fsm.peer.raft_group.raft.lead_transferee.is_some();
        // `lead_transferee` is not set immediately after the lock status changes. So, we need
        // the tick count condition to avoid reactivating too early.
        if !transferring_leader
            && self.fsm.reactivate_memory_lock_ticks
                >= self.ctx.cfg.reactive_memory_lock_timeout_tick
        {
            pessimistic_locks.status = LocksStatus::Normal;
            self.fsm.reactivate_memory_lock_ticks = 0;
        } else {
            drop(pessimistic_locks);
            self.register_reactivate_memory_lock_tick();
        }
    }

    fn on_report_region_buckets_tick(&mut self) {
        if !self.fsm.peer.is_leader()
            || self.fsm.peer.region_buckets.is_none()
            || self.fsm.hibernate_state.group_state() == GroupState::Idle
        {
            return;
        }

        let region_id = self.region_id();
        let peer_id = self.fsm.peer_id();
        let region_buckets = self.fsm.peer.region_buckets.as_mut().unwrap();
        if let Err(e) = self
            .ctx
            .pd_scheduler
            .schedule(PdTask::ReportBuckets(region_buckets.clone()))
        {
            error!(
                "failed to report region buckets";
                "region_id" => region_id,
                "peer_id" => peer_id,
                "err" => ?e,
            );
        }
        region_buckets.stats = new_bucket_stats(&region_buckets.meta);

        self.register_report_region_buckets_tick();
    }

    fn register_report_region_buckets_tick(&mut self) {
        self.schedule_tick(PeerTick::ReportBuckets)
    }
}

impl<'a, EK, ER, T: Transport> PeerFsmDelegate<'a, EK, ER, T>
where
    EK: KvEngine,
    ER: RaftEngine,
{
    fn on_ready_compute_hash(
        &mut self,
        region: metapb::Region,
        index: u64,
        context: Vec<u8>,
        snap: EK::Snapshot,
    ) {
        self.fsm.peer.consistency_state.last_check_time = Instant::now();
        let task = ConsistencyCheckTask::compute_hash(region, index, context, snap);
        info!(
            "schedule compute hash task";
            "region_id" => self.fsm.region_id(),
            "peer_id" => self.fsm.peer_id(),
            "task" => %task,
        );
        if let Err(e) = self.ctx.consistency_check_scheduler.schedule(task) {
            error!(
                "schedule failed";
                "region_id" => self.fsm.region_id(),
                "peer_id" => self.fsm.peer_id(),
                "err" => %e,
            );
        }
    }

    fn on_ready_verify_hash(
        &mut self,
        expected_index: u64,
        context: Vec<u8>,
        expected_hash: Vec<u8>,
    ) {
        self.verify_and_store_hash(expected_index, context, expected_hash);
    }

    fn on_hash_computed(&mut self, index: u64, context: Vec<u8>, hash: Vec<u8>) {
        if !self.verify_and_store_hash(index, context, hash) {
            return;
        }

        let req = new_verify_hash_request(
            self.region_id(),
            self.fsm.peer.peer.clone(),
            &self.fsm.peer.consistency_state,
        );
        self.propose_raft_command_internal(req, Callback::None, DiskFullOpt::NotAllowedOnFull);
    }

    fn on_ingest_sst_result(&mut self, ssts: Vec<SstMetaInfo>) {
        let mut size = 0;
        let mut keys = 0;
        for sst in &ssts {
            size += sst.total_bytes;
            keys += sst.total_kvs;
        }
        self.fsm.peer.approximate_size =
            Some(self.fsm.peer.approximate_size.unwrap_or_default() + size);
        self.fsm.peer.approximate_keys =
            Some(self.fsm.peer.approximate_keys.unwrap_or_default() + keys);
        // The ingested file may be overlapped with the data in engine, so we need to check it
        // again to get the accurate value.
        self.fsm.peer.may_skip_split_check = false;
        if self.fsm.peer.is_leader() {
            self.on_pd_heartbeat_tick();
            self.register_split_region_check_tick();
        }
    }

    fn on_transfer_leader(&mut self, term: u64) {
        // If the term has changed between proposing and executing the TransferLeader request,
        // ignore it because this request may be stale.
        if term != self.fsm.peer.term() {
            return;
        }
        // As the leader can propose the TransferLeader request successfully, the disk of
        // the leader is probably not full.
        self.fsm.peer.execute_transfer_leader(
            self.ctx,
            self.fsm.peer.leader_id(),
            DiskUsage::Normal,
            true,
        );
        self.fsm.has_ready = true;
    }

    /// Verify and store the hash to state. return true means the hash has been stored successfully.
    // TODO: Consider context in the function.
    fn verify_and_store_hash(
        &mut self,
        expected_index: u64,
        _context: Vec<u8>,
        expected_hash: Vec<u8>,
    ) -> bool {
        if expected_index < self.fsm.peer.consistency_state.index {
            REGION_HASH_COUNTER.verify.miss.inc();
            warn!(
                "has scheduled a new hash, skip.";
                "region_id" => self.fsm.region_id(),
                "peer_id" => self.fsm.peer_id(),
                "index" => self.fsm.peer.consistency_state.index,
                "expected_index" => expected_index,
            );
            return false;
        }
        if self.fsm.peer.consistency_state.index == expected_index {
            if self.fsm.peer.consistency_state.hash.is_empty() {
                warn!(
                    "duplicated consistency check detected, skip.";
                    "region_id" => self.fsm.region_id(),
                    "peer_id" => self.fsm.peer_id(),
                );
                return false;
            }
            if self.fsm.peer.consistency_state.hash != expected_hash {
                panic!(
                    "{} hash at {} not correct, want \"{}\", got \"{}\"!!!",
                    self.fsm.peer.tag,
                    self.fsm.peer.consistency_state.index,
                    escape(&expected_hash),
                    escape(&self.fsm.peer.consistency_state.hash)
                );
            }
            info!(
                "consistency check pass.";
                "region_id" => self.fsm.region_id(),
                "peer_id" => self.fsm.peer_id(),
                "index" => self.fsm.peer.consistency_state.index
            );
            REGION_HASH_COUNTER.verify.matched.inc();
            self.fsm.peer.consistency_state.hash = vec![];
            return false;
        }
        if self.fsm.peer.consistency_state.index != INVALID_INDEX
            && !self.fsm.peer.consistency_state.hash.is_empty()
        {
            // Maybe computing is too slow or computed result is dropped due to channel full.
            // If computing is too slow, miss count will be increased twice.
            REGION_HASH_COUNTER.verify.miss.inc();
            warn!(
                "hash belongs to wrong index, skip.";
                "region_id" => self.fsm.region_id(),
                "peer_id" => self.fsm.peer_id(),
                "index" => self.fsm.peer.consistency_state.index,
                "expected_index" => expected_index,
            );
        }

        info!(
            "save hash for consistency check later.";
            "region_id" => self.fsm.region_id(),
            "peer_id" => self.fsm.peer_id(),
            "index" => expected_index,
        );
        self.fsm.peer.consistency_state.index = expected_index;
        self.fsm.peer.consistency_state.hash = expected_hash;
        true
    }
}

/// Checks merge target, returns whether the source peer should be destroyed and whether the source peer is
/// merged to this target peer.
///
/// It returns (`can_destroy`, `merge_to_this_peer`).
///
/// `can_destroy` is true when there is a network isolation which leads to a follower of a merge target
/// Region's log falls behind and then receive a snapshot with epoch version after merge.
///
/// `merge_to_this_peer` is true when `can_destroy` is true and the source peer is merged to this target peer.
pub fn maybe_destroy_source(
    meta: &StoreMeta,
    target_region_id: u64,
    target_peer_id: u64,
    source_region_id: u64,
    region_epoch: RegionEpoch,
) -> (bool, bool) {
    if let Some(merge_targets) = meta.pending_merge_targets.get(&target_region_id) {
        if let Some(target_region) = merge_targets.get(&source_region_id) {
            info!(
                "[region {}] checking source {} epoch: {:?}, merge target epoch: {:?}",
                target_region_id,
                source_region_id,
                region_epoch,
                target_region.get_region_epoch(),
            );
            // The target peer will move on, namely, it will apply a snapshot generated after merge,
            // so destroy source peer.
            if region_epoch.get_version() > target_region.get_region_epoch().get_version() {
                return (
                    true,
                    target_peer_id
                        == util::find_peer(target_region, meta.store_id.unwrap())
                            .unwrap()
                            .get_id(),
                );
            }
            // Wait till the target peer has caught up logs and source peer will be destroyed at that time.
            return (false, false);
        }
    }
    (false, false)
}

pub fn new_read_index_request(
    region_id: u64,
    region_epoch: RegionEpoch,
    peer: metapb::Peer,
) -> RaftCmdRequest {
    let mut request = RaftCmdRequest::default();
    request.mut_header().set_region_id(region_id);
    request.mut_header().set_region_epoch(region_epoch);
    request.mut_header().set_peer(peer);
    let mut cmd = Request::default();
    cmd.set_cmd_type(CmdType::ReadIndex);
    request
}

pub fn new_admin_request(region_id: u64, peer: metapb::Peer) -> RaftCmdRequest {
    let mut request = RaftCmdRequest::default();
    request.mut_header().set_region_id(region_id);
    request.mut_header().set_peer(peer);
    request
}

fn new_verify_hash_request(
    region_id: u64,
    peer: metapb::Peer,
    state: &ConsistencyState,
) -> RaftCmdRequest {
    let mut request = new_admin_request(region_id, peer);

    let mut admin = AdminRequest::default();
    admin.set_cmd_type(AdminCmdType::VerifyHash);
    admin.mut_verify_hash().set_index(state.index);
    admin.mut_verify_hash().set_context(state.context.clone());
    admin.mut_verify_hash().set_hash(state.hash.clone());
    request.set_admin_request(admin);
    request
}

fn new_compact_log_request(
    region_id: u64,
    peer: metapb::Peer,
    compact_index: u64,
    compact_term: u64,
) -> RaftCmdRequest {
    let mut request = new_admin_request(region_id, peer);

    let mut admin = AdminRequest::default();
    admin.set_cmd_type(AdminCmdType::CompactLog);
    admin.mut_compact_log().set_compact_index(compact_index);
    admin.mut_compact_log().set_compact_term(compact_term);
    request.set_admin_request(admin);
    request
}

fn demote_failed_voters_request(
    region: &metapb::Region,
    peer: &metapb::Peer,
    failed_voters: Vec<metapb::Peer>,
) -> Option<RaftCmdRequest> {
    let failed_voter_ids = HashSet::from_iter(failed_voters.iter().map(|voter| voter.get_id()));
    let mut req = new_admin_request(region.get_id(), peer.clone());
    req.mut_header()
        .set_region_epoch(region.get_region_epoch().clone());
    let mut change_peer_reqs: Vec<pdpb::ChangePeer> = region
        .get_peers()
        .iter()
        .filter_map(|peer| {
            if failed_voter_ids.contains(&peer.get_id())
                && peer.get_role() == metapb::PeerRole::Voter
            {
                let mut peer_clone = peer.clone();
                peer_clone.set_role(metapb::PeerRole::Learner);
                let mut cp = pdpb::ChangePeer::default();
                cp.set_change_type(ConfChangeType::AddLearnerNode);
                cp.set_peer(peer_clone);
                return Some(cp);
            }
            None
        })
        .collect();

    // Promote self if it is a learner.
    if peer.get_role() == metapb::PeerRole::Learner {
        let mut cp = pdpb::ChangePeer::default();
        cp.set_change_type(ConfChangeType::AddNode);
        let mut promote = peer.clone();
        promote.set_role(metapb::PeerRole::Voter);
        cp.set_peer(promote);
        change_peer_reqs.push(cp);
    }
    if change_peer_reqs.is_empty() {
        return None;
    }
    req.set_admin_request(new_change_peer_v2_request(change_peer_reqs));
    Some(req)
}

fn exit_joint_request(region: &metapb::Region, peer: &metapb::Peer) -> RaftCmdRequest {
    let mut req = new_admin_request(region.get_id(), peer.clone());
    req.mut_header()
        .set_region_epoch(region.get_region_epoch().clone());
    req.set_admin_request(new_change_peer_v2_request(vec![]));
    req
}

impl<'a, EK, ER, T: Transport> PeerFsmDelegate<'a, EK, ER, T>
where
    EK: KvEngine,
    ER: RaftEngine,
{
    // Handle status commands here, separate the logic, maybe we can move it
    // to another file later.
    // Unlike other commands (write or admin), status commands only show current
    // store status, so no need to handle it in raft group.
    fn execute_status_command(&mut self, request: &RaftCmdRequest) -> Result<RaftCmdResponse> {
        let cmd_type = request.get_status_request().get_cmd_type();

        let mut response = match cmd_type {
            StatusCmdType::RegionLeader => self.execute_region_leader(),
            StatusCmdType::RegionDetail => self.execute_region_detail(request),
            StatusCmdType::InvalidStatus => {
                Err(box_err!("{} invalid status command!", self.fsm.peer.tag))
            }
        }?;
        response.set_cmd_type(cmd_type);

        let mut resp = RaftCmdResponse::default();
        resp.set_status_response(response);
        // Bind peer current term here.
        bind_term(&mut resp, self.fsm.peer.term());
        Ok(resp)
    }

    fn execute_region_leader(&mut self) -> Result<StatusResponse> {
        let mut resp = StatusResponse::default();
        if let Some(leader) = self.fsm.peer.get_peer_from_cache(self.fsm.peer.leader_id()) {
            resp.mut_region_leader().set_leader(leader);
        }

        Ok(resp)
    }

    fn execute_region_detail(&mut self, request: &RaftCmdRequest) -> Result<StatusResponse> {
        if !self.fsm.peer.get_store().is_initialized() {
            let region_id = request.get_header().get_region_id();
            return Err(Error::RegionNotInitialized(region_id));
        }
        let mut resp = StatusResponse::default();
        resp.mut_region_detail()
            .set_region(self.fsm.peer.region().clone());
        if let Some(leader) = self.fsm.peer.get_peer_from_cache(self.fsm.peer.leader_id()) {
            resp.mut_region_detail().set_leader(leader);
        }

        Ok(resp)
    }
}

impl<EK: KvEngine, ER: RaftEngine> AbstractPeer for PeerFsm<EK, ER> {
    fn meta_peer(&self) -> &metapb::Peer {
        &self.peer.peer
    }
    fn group_state(&self) -> GroupState {
        self.hibernate_state.group_state()
    }
    fn region(&self) -> &metapb::Region {
        self.peer.raft_group.store().region()
    }
    fn apply_state(&self) -> &RaftApplyState {
        self.peer.raft_group.store().apply_state()
    }
    fn raft_status(&self) -> raft::Status<'_> {
        self.peer.raft_group.status()
    }
    fn raft_commit_index(&self) -> u64 {
        self.peer.raft_group.store().commit_index()
    }
    fn pending_merge_state(&self) -> Option<&MergeState> {
        self.peer.pending_merge_state.as_ref()
    }
}

mod memtrace {
    use memory_trace_macros::MemoryTraceHelper;

    use super::*;

    /// Heap size for Raft internal `ReadOnly`.
    #[derive(MemoryTraceHelper, Default, Debug)]
    pub struct PeerMemoryTrace {
        /// `ReadOnly` memory usage in Raft groups.
        pub read_only: usize,
        /// `Progress` memory usage in Raft groups.
        pub progress: usize,
        /// `Proposal` memory usage for peers.
        pub proposals: usize,
        pub rest: usize,
    }

    impl<EK, ER> PeerFsm<EK, ER>
    where
        EK: KvEngine,
        ER: RaftEngine,
    {
        pub fn raft_read_size(&self) -> usize {
            let msg_size = mem::size_of::<raft::eraftpb::Message>();
            let raft = &self.peer.raft_group.raft;

            // We use Uuid for read request.
            let mut size = raft.read_states.len() * (mem::size_of::<ReadState>() + 16);
            size += raft.read_only.read_index_queue.len() * 16;

            // Every requests have at least header, which should be at least 8 bytes.
            size + raft.read_only.pending_read_index.len() * (16 + msg_size)
        }

        pub fn raft_progress_size(&self) -> usize {
            let peer_cnt = self.peer.region().get_peers().len();
            mem::size_of::<Progress>() * peer_cnt * 6 / 5
                + self.peer.raft_group.raft.inflight_buffers_size()
        }
    }
}

#[cfg(test)]
mod tests {
    use std::sync::{
        atomic::{AtomicBool, Ordering},
        Arc,
    };

    use engine_test::kv::KvTestEngine;
    use kvproto::raft_cmdpb::{
        AdminRequest, CmdType, PutRequest, RaftCmdRequest, RaftCmdResponse, Request, Response,
        StatusRequest,
    };
    use protobuf::Message;
    use tikv_util::config::ReadableSize;

    use super::*;
    use crate::store::{
        local_metrics::RaftMetrics,
        msg::{Callback, ExtCallback, RaftCommand},
    };

    #[test]
    fn test_batch_raft_cmd_request_builder() {
        let mut cfg = Config::default();
        cfg.raft_entry_max_size = ReadableSize(1000);
        let mut builder = BatchRaftCmdRequestBuilder::<KvTestEngine>::new();
        let mut q = Request::default();
        let mut metric = RaftMetrics::new(true);

        let mut req = RaftCmdRequest::default();
        req.set_admin_request(AdminRequest::default());
        assert!(!builder.can_batch(&cfg, &req, 0));

        let mut req = RaftCmdRequest::default();
        req.set_status_request(StatusRequest::default());
        assert!(!builder.can_batch(&cfg, &req, 0));

        let mut req = RaftCmdRequest::default();
        let mut put = PutRequest::default();
        put.set_key(b"aaaa".to_vec());
        put.set_value(b"bbbb".to_vec());
        q.set_cmd_type(CmdType::Put);
        q.set_put(put);
        req.mut_requests().push(q.clone());
        let _ = q.take_put();
        let req_size = req.compute_size();
        assert!(builder.can_batch(&cfg, &req, req_size));

        let mut req = RaftCmdRequest::default();
        q.set_cmd_type(CmdType::Snap);
        req.mut_requests().push(q.clone());
        let mut put = PutRequest::default();
        put.set_key(b"aaaa".to_vec());
        put.set_value(b"bbbb".to_vec());
        q.set_cmd_type(CmdType::Put);
        q.set_put(put);
        req.mut_requests().push(q.clone());
        let req_size = req.compute_size();
        assert!(!builder.can_batch(&cfg, &req, req_size));

        let mut req = RaftCmdRequest::default();
        let mut put = PutRequest::default();
        put.set_key(b"aaaa".to_vec());
        put.set_value(vec![8_u8; 2000]);
        q.set_cmd_type(CmdType::Put);
        q.set_put(put);
        req.mut_requests().push(q.clone());
        let req_size = req.compute_size();
        assert!(!builder.can_batch(&cfg, &req, req_size));

        // Check batch callback
        let mut req = RaftCmdRequest::default();
        let mut put = PutRequest::default();
        put.set_key(b"aaaa".to_vec());
        put.set_value(vec![8_u8; 20]);
        q.set_cmd_type(CmdType::Put);
        q.set_put(put);
        req.mut_requests().push(q);
        let mut cbs_flags = vec![];
        let mut proposed_cbs_flags = vec![];
        let mut committed_cbs_flags = vec![];
        let mut response = RaftCmdResponse::default();
        for i in 0..10 {
            let flag = Arc::new(AtomicBool::new(false));
            cbs_flags.push(flag.clone());
            // Some commands don't have proposed_cb.
            let proposed_cb: Option<ExtCallback> = if i % 2 == 0 {
                let proposed_flag = Arc::new(AtomicBool::new(false));
                proposed_cbs_flags.push(proposed_flag.clone());
                Some(Box::new(move || {
                    proposed_flag.store(true, Ordering::Release);
                }))
            } else {
                None
            };
            let committed_cb: Option<ExtCallback> = if i % 3 == 0 {
                let committed_flag = Arc::new(AtomicBool::new(false));
                committed_cbs_flags.push(committed_flag.clone());
                Some(Box::new(move || {
                    committed_flag.store(true, Ordering::Release);
                }))
            } else {
                None
            };
            let cb = Callback::write_ext(
                Box::new(move |_resp| {
                    flag.store(true, Ordering::Release);
                }),
                proposed_cb,
                committed_cb,
            );
            response.mut_responses().push(Response::default());
            let cmd = RaftCommand::new(req.clone(), cb);
            builder.add(cmd, 100);
        }
        let (request, mut callback) = builder.build(&mut metric).unwrap();
        callback.invoke_proposed();
        for flag in proposed_cbs_flags {
            assert!(flag.load(Ordering::Acquire));
        }
        callback.invoke_committed();
        for flag in committed_cbs_flags {
            assert!(flag.load(Ordering::Acquire));
        }
        assert_eq!(10, request.get_requests().len());
        callback.invoke_with_response(response);
        for flag in cbs_flags {
            assert!(flag.load(Ordering::Acquire));
        }
    }
}<|MERGE_RESOLUTION|>--- conflicted
+++ resolved
@@ -1,32 +1,6 @@
 // Copyright 2018 TiKV Project Authors. Licensed under Apache-2.0.
 
 // #[PerformanceCriticalPath]
-<<<<<<< HEAD
-use std::borrow::Cow;
-use std::cell::Cell;
-use std::collections::Bound::{Excluded, Unbounded};
-use std::collections::VecDeque;
-use std::iter::{FromIterator, Iterator};
-use std::sync::{Arc, Mutex};
-use std::time::Instant;
-use std::{cmp, mem, u64};
-
-use batch_system::{BasicMailbox, Fsm};
-use collections::{HashMap, HashSet};
-use engine_traits::{Engines, KvEngine, RaftEngine, SSTMetaInfo, WriteBatchExt};
-use engine_traits::{CF_LOCK, CF_RAFT};
-use error_code::ErrorCodeExt;
-use fail::fail_point;
-use keys::{self, enc_end_key, enc_start_key};
-use kvproto::errorpb;
-use kvproto::import_sstpb::SwitchMode;
-use kvproto::kvrpcpb::DiskFullOpt;
-use kvproto::metapb::{self, Region, RegionEpoch};
-use kvproto::pdpb::{self, CheckPolicy};
-use kvproto::raft_cmdpb::{
-    AdminCmdType, AdminRequest, CmdType, PutRequest, RaftCmdRequest, RaftCmdResponse, Request,
-    StatusCmdType, StatusResponse,
-=======
 use std::{
     borrow::Cow,
     cell::Cell,
@@ -63,8 +37,8 @@
         RaftSnapshotData, RaftTruncatedState, RegionLocalState,
     },
     replication_modepb::{DrAutoSyncState, ReplicationMode},
->>>>>>> 080d0868
 };
+
 use parking_lot::RwLockWriteGuard;
 use pd_client::{merge_bucket_stats, new_bucket_stats, BucketMeta, BucketStat};
 use protobuf::Message;
@@ -87,39 +61,7 @@
 use txn_types::WriteBatchFlags;
 
 use self::memtrace::*;
-<<<<<<< HEAD
-use crate::coprocessor::RegionChangeEvent;
-use crate::store::cmd_resp::{bind_term, new_error};
-use crate::store::fsm::store::{PollContext, StoreMeta};
-use crate::store::fsm::{
-    apply, ApplyMetrics, ApplyTask, ApplyTaskRes, CatchUpLogs, ChangeObserver, ChangePeer,
-    ExecResult,
-};
-use crate::store::hibernate_state::{GroupState, HibernateState};
-use crate::store::local_metrics::RaftMetrics;
-use crate::store::memory::*;
-use crate::store::metrics::*;
-use crate::store::msg::{Callback, ExtCallback, InspectedRaftMessage};
-use crate::store::peer::{
-    ConsistencyState, ForceLeaderState, Peer, PersistSnapshotResult, StaleState,
-    UnsafeRecoveryExecutePlanSyncer, UnsafeRecoveryFillOutReportSyncer,
-    UnsafeRecoveryForceLeaderSyncer, UnsafeRecoveryState, UnsafeRecoveryWaitApplySyncer,
-    TRANSFER_LEADER_COMMAND_REPLY_CTX,
-};
-use crate::store::transport::Transport;
-use crate::store::util::{is_learner, KeysInfoFormatter, LeaseState};
-use crate::store::worker::{
-    new_change_peer_v2_request, ConsistencyCheckTask, RaftlogFetchTask, RaftlogGcTask,
-    ReadDelegate, ReadProgress, RegionTask, SplitCheckTask,
-};
-use crate::store::PdTask;
-use crate::store::RaftlogFetchResult;
-use crate::store::{
-    util, AbstractPeer, CasualMessage, Config, LocksStatus, MergeResultKind, PeerMsg, PeerTick,
-    RaftCmdExtraOpts, RaftCommand, SignificantMsg, SnapKey, StoreMsg,
-};
-use crate::{Error, Result};
-=======
+
 #[cfg(any(test, feature = "testexport"))]
 use crate::store::PeerInternalStat;
 use crate::{
@@ -157,7 +99,6 @@
     },
     Error, Result,
 };
->>>>>>> 080d0868
 
 #[derive(Clone, Copy, Debug)]
 pub struct DelayDestroy {
@@ -859,7 +800,6 @@
                         target_index: self.fsm.peer.raft_group.raft.raft_log.last_index(),
                         demote_after_exit: true,
                     });
-<<<<<<< HEAD
             }
         } else {
             self.unsafe_recovery_demote_failed_voters(syncer, failed_voters);
@@ -903,6 +843,8 @@
         } else {
             warn!(
                 "Unsafe recovery, no need to demote failed voters";
+                "region_id" => self.region().get_id(),
+                "peer_id" => self.fsm.peer_id(),
                 "region" => ?self.region(),
             );
         }
@@ -955,116 +897,15 @@
     }
 
     fn on_unsafe_recovery_fill_out_report(&mut self, syncer: UnsafeRecoveryFillOutReportSyncer) {
-=======
-            }
-        } else {
-            self.unsafe_recovery_demote_failed_voters(syncer, failed_voters);
-        }
-    }
-
-    fn unsafe_recovery_demote_failed_voters(
-        &mut self,
-        syncer: UnsafeRecoveryExecutePlanSyncer,
-        failed_voters: Vec<metapb::Peer>,
-    ) {
-        if let Some(req) =
-            demote_failed_voters_request(self.region(), &self.fsm.peer.peer, failed_voters)
-        {
-            info!(
-                "Unsafe recovery, demoting failed voters";
-                "region_id" => self.region().get_id(),
-                "peer_id" => self.fsm.peer.peer.get_id(),
-                "req" => ?req);
-            let failed = Arc::new(Mutex::new(false));
-            let failed_clone = failed.clone();
-            let callback = Callback::<EK::Snapshot>::write(Box::new(move |resp| {
-                if resp.response.get_header().has_error() {
-                    *failed_clone.lock().unwrap() = true;
-                    error!(
-                        "Unsafe recovery, fail to finish demotion";
-                        "err" => ?resp.response.get_header().get_error(),
-                    );
-                }
-            }));
-            self.propose_raft_command_internal(req, callback, DiskFullOpt::AllowedOnAlmostFull);
-            if !*failed.lock().unwrap() {
-                self.fsm.peer.unsafe_recovery_state =
-                    Some(UnsafeRecoveryState::DemoteFailedVoters {
-                        syncer,
-                        failed_voters: vec![], // No longer needed since here.
-                        target_index: self.fsm.peer.raft_group.raft.raft_log.last_index(),
-                        demote_after_exit: false,
-                    });
-            }
-        } else {
-            warn!(
-                "Unsafe recovery, no need to demote failed voters";
-                "region_id" => self.region().get_id(),
-                "peer_id" => self.fsm.peer_id(),
-                "region" => ?self.region(),
-            );
-        }
-    }
-
-    fn on_unsafe_recovery_destroy(&mut self, syncer: UnsafeRecoveryExecutePlanSyncer) {
-        if self.fsm.peer.unsafe_recovery_state.is_some() {
-            warn!(
-                "Unsafe recovery, can't destroy, another plan is executing in progress";
-                "region_id" => self.region_id(),
-                "peer_id" => self.fsm.peer_id(),
-            );
-            syncer.abort();
-            return;
-        }
-        self.fsm.peer.unsafe_recovery_state = Some(UnsafeRecoveryState::Destroy(syncer));
-        self.handle_destroy_peer(DestroyPeerJob {
-            initialized: self.fsm.peer.is_initialized(),
-            region_id: self.region_id(),
-            peer: self.fsm.peer.peer.clone(),
-        });
-    }
-
-    fn on_unsafe_recovery_wait_apply(&mut self, syncer: UnsafeRecoveryWaitApplySyncer) {
-        if self.fsm.peer.unsafe_recovery_state.is_some() {
-            warn!(
-                "Unsafe recovery, can't wait apply, another plan is executing in progress";
-                "region_id" => self.region_id(),
-                "peer_id" => self.fsm.peer_id(),
-            );
-            syncer.abort();
-            return;
-        }
-        let target_index = if self.fsm.peer.force_leader.is_some() {
-            // For regions that lose quorum (or regions have force leader), whatever has been
-            // proposed will be committed. Based on that fact, we simply use "last index" here to
-            // avoid implementing another "wait commit" process.
-            self.fsm.peer.raft_group.raft.raft_log.last_index()
-        } else {
-            self.fsm.peer.raft_group.raft.raft_log.committed
-        };
-
-        self.fsm.peer.unsafe_recovery_state = Some(UnsafeRecoveryState::WaitApply {
-            target_index,
-            syncer,
-        });
-        self.fsm
-            .peer
-            .unsafe_recovery_maybe_finish_wait_apply(/*force=*/ self.fsm.stopped);
-    }
-
-    fn on_unsafe_recovery_fill_out_report(&mut self, syncer: UnsafeRecoveryFillOutReportSyncer) {
         if self.fsm.peer.pending_remove || self.fsm.stopped {
             return;
         }
->>>>>>> 080d0868
         let mut self_report = pdpb::PeerReport::default();
         self_report.set_raft_state(self.fsm.peer.get_store().raft_state().clone());
         let mut region_local_state = RegionLocalState::default();
         region_local_state.set_region(self.region().clone());
         self_report.set_region_state(region_local_state);
         self_report.set_is_force_leader(self.fsm.peer.force_leader.is_some());
-<<<<<<< HEAD
-=======
         match self.fsm.peer.get_store().entries(
             self.fsm.peer.raft_group.store().commit_index() + 1,
             self.fsm.peer.get_store().last_index() + 1,
@@ -1082,7 +923,6 @@
             }
             Err(e) => panic!("Unsafe recovery, fail to get uncommitted entries, {:?}", e),
         }
->>>>>>> 080d0868
         syncer.report_for_self(self_report);
     }
 
@@ -2196,28 +2036,17 @@
             }) => {
                 if self.fsm.peer.raft_group.raft.raft_log.applied >= *target_index {
                     if *demote_after_exit {
-<<<<<<< HEAD
-=======
                         let syncer_clone = syncer.clone();
                         let failed_voters_clone = failed_voters.clone();
                         self.fsm.peer.unsafe_recovery_state = None;
->>>>>>> 080d0868
                         if !self.fsm.peer.is_force_leader() {
                             error!(
                                 "Unsafe recovery, lost forced leadership after exiting joint state";
                                 "region_id" => self.region().get_id(),
-<<<<<<< HEAD
-                            );
-                            return;
-                        }
-                        let syncer_clone = syncer.clone();
-                        let failed_voters_clone = failed_voters.clone();
-=======
                                 "peer_id" => self.fsm.peer_id(),
                             );
                             return;
                         }
->>>>>>> 080d0868
                         self.unsafe_recovery_demote_failed_voters(
                             syncer_clone,
                             failed_voters_clone,
@@ -2226,12 +2055,8 @@
                         if self.fsm.peer.in_joint_state() {
                             info!(
                                 "Unsafe recovery, exiting joint state";
-<<<<<<< HEAD
-                                "region_id" => self.region().get_id()
-=======
                                 "region_id" => self.region().get_id(),
                                 "peer_id" => self.fsm.peer_id(),
->>>>>>> 080d0868
                             );
                             if self.fsm.peer.is_force_leader() {
                                 self.propose_raft_command_internal(
@@ -2250,10 +2075,7 @@
                                 error!(
                                     "Unsafe recovery, lost forced leadership while trying to exit joint state";
                                     "region_id" => self.region().get_id(),
-<<<<<<< HEAD
-=======
                                     "peer_id" => self.fsm.peer_id(),
->>>>>>> 080d0868
                                 );
                             }
                         }
@@ -3436,7 +3258,6 @@
             self.fsm
                 .peer
                 .unsafe_recovery_maybe_finish_wait_apply(/*force=*/ true);
-<<<<<<< HEAD
         }
 
         {
@@ -3445,8 +3266,6 @@
                     self.ctx.cfg.engine_store_server_helper,
                 );
             engine_store_server_helper.handle_destroy(region_id);
-=======
->>>>>>> 080d0868
         }
 
         let mut meta = self.ctx.store_meta.lock().unwrap();
@@ -5160,13 +4979,8 @@
         let mut compact_idx = if force_compact && replicated_idx > first_idx {
             replicated_idx
         } else if (applied_idx > first_idx
-<<<<<<< HEAD
-            && applied_idx - first_idx >= self.ctx.cfg.raft_log_gc_count_limit)
-            || (self.fsm.peer.raft_log_size_hint >= self.ctx.cfg.raft_log_gc_size_limit.0)
-=======
             && applied_idx - first_idx >= self.ctx.cfg.raft_log_gc_count_limit())
             || (self.fsm.peer.raft_log_size_hint >= self.ctx.cfg.raft_log_gc_size_limit().0)
->>>>>>> 080d0868
         {
             std::cmp::max(first_idx + (last_idx - first_idx) / 2, replicated_idx)
         } else if replicated_idx < first_idx || last_idx - first_idx < 3 {
