--- conflicted
+++ resolved
@@ -85,8 +85,6 @@
         panic!("iterator_opt should not be called in PS engine");
         r
     }
-<<<<<<< HEAD
-=======
 
     fn element_wb(&self) -> Box<dyn ElementaryWriteBatch> {
         Box::new(super::PSElementWriteBatch {
@@ -94,17 +92,4 @@
             ps_wb: self.ps_ext.create_write_batch(),
         })
     }
-}
-
-// Some data may be migrated from kv engine to raft engine in the future,
-// so kv engine and raft engine may write and delete the same key in the code
-// base. To distinguish data managed by kv engine and raft engine, we prepend an
-// `0x02` to the key written by kv engine.
-// So kv engine won't scan any key from raft engine, and vice versa.
-pub fn add_prefix(key: &[u8]) -> Vec<u8> {
-    let mut v = Vec::with_capacity(key.len() + 1);
-    v.push(0x02);
-    v.extend_from_slice(key);
-    v
->>>>>>> 6793d377
 }