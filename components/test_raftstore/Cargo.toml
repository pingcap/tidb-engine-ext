[package]
name = "test_raftstore"
version = "0.0.1"
edition = "2018"
publish = false

[features]
default = ["test-engine-kv-rocksdb", "test-engine-raft-raft-engine", "cloud-aws", "cloud-gcp", "cloud-azure"]
cloud-aws = ["encryption_export/cloud-aws"]
cloud-gcp = ["encryption_export/cloud-gcp"]
cloud-azure = ["encryption_export/cloud-azure"]
test-engine-kv-rocksdb = [
  "raftstore/test-engine-kv-rocksdb"
]
test-engine-raft-raft-engine = [
  "raftstore/test-engine-raft-raft-engine"
]
test-engines-rocksdb = [
  "raftstore/test-engines-rocksdb",
]
test-engines-panic = [
  "raftstore/test-engines-panic",
]

[dependencies]
api_version = { workspace = true }
backtrace = "0.3"
<<<<<<< HEAD
causal_ts = { path = "../causal_ts", features = ["testexport"] }
collections = { path = "../collections" }
concurrency_manager = { path = "../concurrency_manager", default-features = false }
=======
causal_ts = { workspace = true, features = ["testexport"] }
collections = { workspace = true }
concurrency_manager = { workspace = true }
>>>>>>> 0f5058eb
crossbeam = "0.8"
encryption_export = { workspace = true }
engine_rocks = { workspace = true }
engine_rocks_helper = { workspace = true }
engine_test = { workspace = true }
engine_traits = { workspace = true }
fail = "0.5"
file_system = { workspace = true }
futures = "0.3"
grpcio = { workspace = true }
grpcio-health = { version = "0.10", default-features = false, features = ["protobuf-codec"] }
keys = { workspace = true }
kvproto = { git = "https://github.com/pingcap/kvproto.git" }
lazy_static = "1.3"
log_wrappers = { workspace = true }
pd_client = { workspace = true }
protobuf = { version = "2.8", features = ["bytes"] }
raft = { version = "0.7.0", default-features = false, features = ["protobuf-codec"] }
raftstore = { workspace = true, features = ["testexport"] }
rand = "0.8"
resolved_ts = { workspace = true }
resource_metering = { workspace = true }
security = { workspace = true }
server = { workspace = true }
slog = { version = "2.3", features = ["max_level_trace", "release_max_level_debug"] }
# better to not use slog-global, but pass in the logger
slog-global = { version = "0.1", git = "https://github.com/breeswish/slog-global.git", rev = "d592f88e4dbba5eb439998463054f1a44fbf17b9" }
tempfile = "3.0"
<<<<<<< HEAD
test_pd_client = { path = "../test_pd_client" }
test_util = { path = "../test_util", default-features = false }
tikv = { path = "../../", default-features = false }
tikv_util = { path = "../tikv_util", default-features = false }
=======
test_pd_client = { workspace = true }
test_util = { workspace = true }
tikv = { workspace = true }
tikv_util = { workspace = true }
>>>>>>> 0f5058eb
tokio = { version = "1.5", features = ["rt-multi-thread"] }
tokio-timer = { git = "https://github.com/tikv/tokio", branch = "tokio-timer-hotfix" }
txn_types = { workspace = true }<|MERGE_RESOLUTION|>--- conflicted
+++ resolved
@@ -25,15 +25,9 @@
 [dependencies]
 api_version = { workspace = true }
 backtrace = "0.3"
-<<<<<<< HEAD
-causal_ts = { path = "../causal_ts", features = ["testexport"] }
-collections = { path = "../collections" }
-concurrency_manager = { path = "../concurrency_manager", default-features = false }
-=======
 causal_ts = { workspace = true, features = ["testexport"] }
 collections = { workspace = true }
 concurrency_manager = { workspace = true }
->>>>>>> 0f5058eb
 crossbeam = "0.8"
 encryption_export = { workspace = true }
 engine_rocks = { workspace = true }
@@ -62,17 +56,10 @@
 # better to not use slog-global, but pass in the logger
 slog-global = { version = "0.1", git = "https://github.com/breeswish/slog-global.git", rev = "d592f88e4dbba5eb439998463054f1a44fbf17b9" }
 tempfile = "3.0"
-<<<<<<< HEAD
-test_pd_client = { path = "../test_pd_client" }
-test_util = { path = "../test_util", default-features = false }
-tikv = { path = "../../", default-features = false }
-tikv_util = { path = "../tikv_util", default-features = false }
-=======
 test_pd_client = { workspace = true }
 test_util = { workspace = true }
 tikv = { workspace = true }
 tikv_util = { workspace = true }
->>>>>>> 0f5058eb
 tokio = { version = "1.5", features = ["rt-multi-thread"] }
 tokio-timer = { git = "https://github.com/tikv/tokio", branch = "tokio-timer-hotfix" }
 txn_types = { workspace = true }