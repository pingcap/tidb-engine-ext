// Copyright 2017 TiKV Project Authors. Licensed under Apache-2.0.

//! Configuration for the entire server.
//!
//! TiKV is configured through the `TikvConfig` type, which is in turn
//! made up of many other configuration types.

use std::{
    cmp,
    collections::{HashMap, HashSet},
    convert::TryFrom,
    error::Error,
    fs, i32,
    io::{Error as IoError, ErrorKind, Write},
    path::Path,
    str,
    sync::{Arc, RwLock},
    usize,
};

use api_version::ApiV1Ttl;
use causal_ts::Config as CausalTsConfig;
use encryption_export::DataKeyManager;
use engine_rocks::{
    config::{self as rocks_config, BlobRunMode, CompressionType, LogLevel as RocksLogLevel},
    get_env,
    properties::MvccPropertiesCollectorFactory,
    raw::{
        BlockBasedOptions, Cache, ChecksumType, CompactionPriority, DBCompactionStyle,
        DBCompressionType, DBRateLimiterMode, DBRecoveryMode, Env, LRUCacheOptions,
        PrepopulateBlockCache,
    },
    util::{FixedPrefixSliceTransform, FixedSuffixSliceTransform, NoopSliceTransform},
    RaftDbLogger, RangePropertiesCollectorFactory, RawMvccPropertiesCollectorFactory,
    RocksCfOptions, RocksDbOptions, RocksEngine, RocksEventListener, RocksTitanDbOptions,
    RocksdbLogger, TtlPropertiesCollectorFactory, DEFAULT_PROP_KEYS_INDEX_DISTANCE,
    DEFAULT_PROP_SIZE_INDEX_DISTANCE,
};
use engine_traits::{
    CfOptions as _, CfOptionsExt, DbOptions as _, DbOptionsExt, MiscExt, TabletAccessor,
    TabletErrorCollector, TitanCfOptions as _, CF_DEFAULT, CF_LOCK, CF_RAFT, CF_WRITE,
};
use file_system::IoRateLimiter;
use keys::region_raft_prefix_len;
use kvproto::kvrpcpb::ApiVersion;
use online_config::{ConfigChange, ConfigManager, ConfigValue, OnlineConfig, Result as CfgResult};
use pd_client::Config as PdConfig;
use raft_log_engine::{
    RaftEngineConfig as RawRaftEngineConfig, ReadableSize as RaftEngineReadableSize,
};
use raftstore::{
    coprocessor::{Config as CopConfig, RegionInfoAccessor},
    store::{CompactionGuardGeneratorFactory, Config as RaftstoreConfig, SplitConfig},
};
use resource_metering::Config as ResourceMeteringConfig;
use security::SecurityConfig;
use serde::{
    de::{Error as DError, Unexpected},
    Deserialize, Deserializer, Serialize, Serializer,
};
use serde_json::{to_value, Map, Value};
use tikv_util::{
    config::{
        self, LogFormat, RaftDataStateMachine, ReadableDuration, ReadableSize, TomlWriter, GIB, MIB,
    },
    logger::{get_level_by_string, get_string_by_level, set_log_level},
    sys::SysQuota,
    time::duration_to_sec,
    yatp_pool,
};

use crate::{
    coprocessor_v2::Config as CoprocessorV2Config,
    import::Config as ImportConfig,
    server::{
        gc_worker::{GcConfig, RawCompactionFilterFactory, WriteCompactionFilterFactory},
        lock_manager::Config as PessimisticTxnConfig,
        ttl::TtlCompactionFilterFactory,
        Config as ServerConfig, CONFIG_ROCKSDB_GAUGE,
    },
    storage::config::{Config as StorageConfig, DEFAULT_DATA_DIR},
};

pub const DEFAULT_ROCKSDB_SUB_DIR: &str = "db";

/// By default, block cache size will be set to 45% of system memory.
pub const BLOCK_CACHE_RATE: f64 = 0.45;
/// By default, TiKV will try to limit memory usage to 75% of system memory.
pub const MEMORY_USAGE_LIMIT_RATE: f64 = 0.75;

/// Min block cache shard's size. If a shard is too small, the index/filter data
/// may not fit one shard
pub const MIN_BLOCK_CACHE_SHARD_SIZE: usize = 128 * MIB as usize;

/// Maximum of 15% of system memory can be used by Raft Engine. Normally its
/// memory usage is much smaller than that.
const RAFT_ENGINE_MEMORY_LIMIT_RATE: f64 = 0.15;

const LOCKCF_MIN_MEM: usize = 256 * MIB as usize;
const LOCKCF_MAX_MEM: usize = GIB as usize;
const RAFT_MIN_MEM: usize = 256 * MIB as usize;
const RAFT_MAX_MEM: usize = 2 * GIB as usize;
/// Configs that actually took effect in the last run
pub const LAST_CONFIG_FILE: &str = "last_tikv.toml";
const TMP_CONFIG_FILE: &str = "tmp_tikv.toml";
const MAX_BLOCK_SIZE: usize = 32 * MIB as usize;

fn memory_limit_for_cf(is_raft_db: bool, cf: &str, total_mem: u64) -> ReadableSize {
    let (ratio, min, max) = match (is_raft_db, cf) {
        (true, CF_DEFAULT) => (0.02, RAFT_MIN_MEM, RAFT_MAX_MEM),
        (false, CF_DEFAULT) => (0.25, 0, usize::MAX),
        (false, CF_LOCK) => (0.02, LOCKCF_MIN_MEM, LOCKCF_MAX_MEM),
        (false, CF_WRITE) => (0.15, 0, usize::MAX),
        _ => unreachable!(),
    };
    let size = ((total_mem as f64 * ratio) as usize).clamp(min, max);
    ReadableSize::mb(size as u64 / MIB)
}

#[derive(Clone, Serialize, Deserialize, PartialEq, Debug, OnlineConfig)]
#[serde(default)]
#[serde(rename_all = "kebab-case")]
pub struct TitanCfConfig {
    #[online_config(skip)]
    pub min_blob_size: ReadableSize,
    #[online_config(skip)]
    pub blob_file_compression: CompressionType,
    #[online_config(skip)]
    pub blob_cache_size: ReadableSize,
    #[online_config(skip)]
    pub min_gc_batch_size: ReadableSize,
    #[online_config(skip)]
    pub max_gc_batch_size: ReadableSize,
    #[online_config(skip)]
    pub discardable_ratio: f64,
    // deprecated.
    #[online_config(skip)]
    #[doc(hidden)]
    #[serde(skip_serializing)]
    pub sample_ratio: Option<f64>,
    #[online_config(skip)]
    pub merge_small_file_threshold: ReadableSize,
    pub blob_run_mode: BlobRunMode,
    #[online_config(skip)]
    pub level_merge: bool,
    #[online_config(skip)]
    pub range_merge: bool,
    #[online_config(skip)]
    pub max_sorted_runs: i32,
    // deprecated.
    #[online_config(skip)]
    #[doc(hidden)]
    #[serde(skip_serializing)]
    pub gc_merge_rewrite: bool,
}

impl Default for TitanCfConfig {
    fn default() -> Self {
        Self {
            min_blob_size: ReadableSize::kb(1), // disable titan default
            blob_file_compression: CompressionType::Lz4,
            blob_cache_size: ReadableSize::mb(0),
            min_gc_batch_size: ReadableSize::mb(16),
            max_gc_batch_size: ReadableSize::mb(64),
            discardable_ratio: 0.5,
            sample_ratio: None,
            merge_small_file_threshold: ReadableSize::mb(8),
            blob_run_mode: BlobRunMode::Normal,
            level_merge: false,
            range_merge: true,
            max_sorted_runs: 20,
            gc_merge_rewrite: false,
        }
    }
}

impl TitanCfConfig {
    fn build_opts(&self) -> RocksTitanDbOptions {
        let mut opts = RocksTitanDbOptions::new();
<<<<<<< HEAD
        opts.set_min_blob_size(self.min_blob_size.0 as u64);
=======
        opts.set_min_blob_size(self.min_blob_size.0);
>>>>>>> 616b4402
        opts.set_blob_file_compression(self.blob_file_compression.into());
        opts.set_blob_cache(self.blob_cache_size.0 as usize, -1, false, 0.0);
        opts.set_min_gc_batch_size(self.min_gc_batch_size.0);
        opts.set_max_gc_batch_size(self.max_gc_batch_size.0);
        opts.set_discardable_ratio(self.discardable_ratio);
<<<<<<< HEAD
        opts.set_merge_small_file_threshold(self.merge_small_file_threshold.0 as u64);
=======
        opts.set_merge_small_file_threshold(self.merge_small_file_threshold.0);
>>>>>>> 616b4402
        opts.set_blob_run_mode(self.blob_run_mode.into());
        opts.set_level_merge(self.level_merge);
        opts.set_range_merge(self.range_merge);
        opts.set_max_sorted_runs(self.max_sorted_runs);
        opts
    }

    fn validate(&self) -> Result<(), Box<dyn Error>> {
        if self.gc_merge_rewrite {
            return Err(
                "gc-merge-rewrite is deprecated. The data produced when this \
                option is enabled cannot be read by this version. Therefore, if \
                this option has been applied to an existing node, you must downgrade \
                it to the previous version and fully clean up the old data. See more \
                details of how to do that in the documentation for the blob-run-mode \
                confuguration."
                    .into(),
            );
        }
        if self.sample_ratio.is_some() {
            warn!("sample-ratio is deprecated. Ignoring the value.");
        }
        Ok(())
    }
}

#[derive(Clone, Copy, Debug, PartialEq)]
struct BackgroundJobLimits {
    max_background_jobs: u32,
    max_background_flushes: u32,
    max_sub_compactions: u32,
    max_titan_background_gc: u32,
}

const KVDB_DEFAULT_BACKGROUND_JOB_LIMITS: BackgroundJobLimits = BackgroundJobLimits {
    max_background_jobs: 9,
    max_background_flushes: 3,
    max_sub_compactions: 3,
    max_titan_background_gc: 4,
};

const RAFTDB_DEFAULT_BACKGROUND_JOB_LIMITS: BackgroundJobLimits = BackgroundJobLimits {
    max_background_jobs: 4,
    max_background_flushes: 1,
    max_sub_compactions: 2,
    max_titan_background_gc: 4,
};

// `defaults` serves as an upper bound for returning limits.
fn get_background_job_limits_impl(
    cpu_num: u32,
    defaults: &BackgroundJobLimits,
) -> BackgroundJobLimits {
    // At the minimum, we should have two background jobs: one for flush and one for
    // compaction. Otherwise, the number of background jobs should not exceed
    // cpu_num - 1.
    let max_background_jobs = cmp::max(2, cmp::min(defaults.max_background_jobs, cpu_num - 1));
    // Scale flush threads proportionally to cpu cores. Also make sure the number of
    // flush threads doesn't exceed total jobs.
    let max_background_flushes = cmp::min(
        (max_background_jobs + 3) / 4,
        defaults.max_background_flushes,
    );
    // Cap max_sub_compactions to allow at least two compactions.
    let max_compactions = max_background_jobs - max_background_flushes;
    let max_sub_compactions: u32 = (max_compactions - 1).clamp(1, defaults.max_sub_compactions);
    // Maximum background GC threads for Titan
    let max_titan_background_gc = cmp::min(defaults.max_titan_background_gc, cpu_num);

    BackgroundJobLimits {
        max_background_jobs,
        max_background_flushes,
        max_sub_compactions,
        max_titan_background_gc,
    }
}

fn get_background_job_limits(defaults: &BackgroundJobLimits) -> BackgroundJobLimits {
    let cpu_num = cmp::max(SysQuota::cpu_cores_quota() as u32, 1);
    get_background_job_limits_impl(cpu_num, defaults)
}

macro_rules! cf_config {
    ($name:ident) => {
        #[derive(Clone, Serialize, Deserialize, PartialEq, Debug, OnlineConfig)]
        #[serde(default)]
        #[serde(rename_all = "kebab-case")]
        pub struct $name {
            #[online_config(skip)]
            pub block_size: ReadableSize,
            pub block_cache_size: ReadableSize,
            #[online_config(skip)]
            pub disable_block_cache: bool,
            #[online_config(skip)]
            pub cache_index_and_filter_blocks: bool,
            #[online_config(skip)]
            pub pin_l0_filter_and_index_blocks: bool,
            #[online_config(skip)]
            pub use_bloom_filter: bool,
            #[online_config(skip)]
            pub optimize_filters_for_hits: bool,
            #[online_config(skip)]
            pub whole_key_filtering: bool,
            #[online_config(skip)]
            pub bloom_filter_bits_per_key: i32,
            #[online_config(skip)]
            pub block_based_bloom_filter: bool,
            #[online_config(skip)]
            pub read_amp_bytes_per_bit: u32,
            #[serde(with = "rocks_config::compression_type_level_serde")]
            #[online_config(skip)]
            pub compression_per_level: [DBCompressionType; 7],
            pub write_buffer_size: ReadableSize,
            pub max_write_buffer_number: i32,
            #[online_config(skip)]
            pub min_write_buffer_number_to_merge: i32,
            pub max_bytes_for_level_base: ReadableSize,
            pub target_file_size_base: ReadableSize,
            pub level0_file_num_compaction_trigger: i32,
            pub level0_slowdown_writes_trigger: Option<i32>,
            pub level0_stop_writes_trigger: Option<i32>,
            pub max_compaction_bytes: ReadableSize,
            #[serde(with = "rocks_config::compaction_pri_serde")]
            #[online_config(skip)]
            pub compaction_pri: CompactionPriority,
            #[online_config(skip)]
            pub dynamic_level_bytes: bool,
            #[online_config(skip)]
            pub num_levels: i32,
            pub max_bytes_for_level_multiplier: i32,
            #[serde(with = "rocks_config::compaction_style_serde")]
            #[online_config(skip)]
            pub compaction_style: DBCompactionStyle,
            pub disable_auto_compactions: bool,
            pub disable_write_stall: bool,
            pub soft_pending_compaction_bytes_limit: Option<ReadableSize>,
            pub hard_pending_compaction_bytes_limit: Option<ReadableSize>,
            #[online_config(skip)]
            pub force_consistency_checks: bool,
            #[online_config(skip)]
            pub prop_size_index_distance: u64,
            #[online_config(skip)]
            pub prop_keys_index_distance: u64,
            #[online_config(skip)]
            pub enable_doubly_skiplist: bool,
            #[online_config(skip)]
            pub enable_compaction_guard: bool,
            #[online_config(skip)]
            pub compaction_guard_min_output_file_size: ReadableSize,
            #[online_config(skip)]
            pub compaction_guard_max_output_file_size: ReadableSize,
            #[serde(with = "rocks_config::compression_type_serde")]
            #[online_config(skip)]
            pub bottommost_level_compression: DBCompressionType,
            #[online_config(skip)]
            pub bottommost_zstd_compression_dict_size: i32,
            #[online_config(skip)]
            pub bottommost_zstd_compression_sample_size: i32,
            #[serde(with = "rocks_config::prepopulate_block_cache_serde")]
            #[online_config(skip)]
            pub prepopulate_block_cache: PrepopulateBlockCache,
            #[online_config(skip)]
            pub format_version: u32,
            #[serde(with = "rocks_config::checksum_serde")]
            #[online_config(skip)]
            pub checksum: ChecksumType,
            #[online_config(submodule)]
            pub titan: TitanCfConfig,
        }

        impl $name {
            fn validate(&self) -> Result<(), Box<dyn Error>> {
                if self.block_size.0 as usize > MAX_BLOCK_SIZE {
                    return Err(format!(
                        "invalid block-size {} for {}, exceed max size {}",
                        self.block_size.0,
                        stringify!($name),
                        MAX_BLOCK_SIZE
                    )
                    .into());
                }
                if self.format_version > 5 {
                    // TODO: allow version 5 if we have another LTS capable of reading it?
                    return Err("format-version larger than 5 is unsupported".into());
                }
                self.titan.validate()?;
                Ok(())
            }
        }
    };
}

macro_rules! write_into_metrics {
    ($cf:expr, $tag:expr, $metrics:expr) => {{
        $metrics
            .with_label_values(&[$tag, "block_size"])
            .set($cf.block_size.0 as f64);
        $metrics
            .with_label_values(&[$tag, "block_cache_size"])
            .set($cf.block_cache_size.0 as f64);
        $metrics
            .with_label_values(&[$tag, "disable_block_cache"])
            .set(($cf.disable_block_cache as i32).into());

        $metrics
            .with_label_values(&[$tag, "cache_index_and_filter_blocks"])
            .set(($cf.cache_index_and_filter_blocks as i32).into());
        $metrics
            .with_label_values(&[$tag, "pin_l0_filter_and_index_blocks"])
            .set(($cf.pin_l0_filter_and_index_blocks as i32).into());

        $metrics
            .with_label_values(&[$tag, "use_bloom_filter"])
            .set(($cf.use_bloom_filter as i32).into());
        $metrics
            .with_label_values(&[$tag, "optimize_filters_for_hits"])
            .set(($cf.optimize_filters_for_hits as i32).into());
        $metrics
            .with_label_values(&[$tag, "whole_key_filtering"])
            .set(($cf.whole_key_filtering as i32).into());
        $metrics
            .with_label_values(&[$tag, "bloom_filter_bits_per_key"])
            .set($cf.bloom_filter_bits_per_key.into());
        $metrics
            .with_label_values(&[$tag, "block_based_bloom_filter"])
            .set(($cf.block_based_bloom_filter as i32).into());

        $metrics
            .with_label_values(&[$tag, "read_amp_bytes_per_bit"])
            .set($cf.read_amp_bytes_per_bit.into());
        $metrics
            .with_label_values(&[$tag, "write_buffer_size"])
            .set($cf.write_buffer_size.0 as f64);
        $metrics
            .with_label_values(&[$tag, "max_write_buffer_number"])
            .set($cf.max_write_buffer_number.into());
        $metrics
            .with_label_values(&[$tag, "min_write_buffer_number_to_merge"])
            .set($cf.min_write_buffer_number_to_merge.into());
        $metrics
            .with_label_values(&[$tag, "max_bytes_for_level_base"])
            .set($cf.max_bytes_for_level_base.0 as f64);
        $metrics
            .with_label_values(&[$tag, "target_file_size_base"])
            .set($cf.target_file_size_base.0 as f64);
        $metrics
            .with_label_values(&[$tag, "level0_file_num_compaction_trigger"])
            .set($cf.level0_file_num_compaction_trigger.into());
        $metrics
            .with_label_values(&[$tag, "level0_slowdown_writes_trigger"])
            .set(
                $cf.level0_slowdown_writes_trigger
                    .unwrap_or_default()
                    .into(),
            );
        $metrics
            .with_label_values(&[$tag, "level0_stop_writes_trigger"])
            .set($cf.level0_stop_writes_trigger.unwrap_or_default().into());
        $metrics
            .with_label_values(&[$tag, "max_compaction_bytes"])
            .set($cf.max_compaction_bytes.0 as f64);
        $metrics
            .with_label_values(&[$tag, "dynamic_level_bytes"])
            .set(($cf.dynamic_level_bytes as i32).into());
        $metrics
            .with_label_values(&[$tag, "num_levels"])
            .set($cf.num_levels.into());
        $metrics
            .with_label_values(&[$tag, "max_bytes_for_level_multiplier"])
            .set($cf.max_bytes_for_level_multiplier.into());

        $metrics
            .with_label_values(&[$tag, "disable_auto_compactions"])
            .set(($cf.disable_auto_compactions as i32).into());
        $metrics
            .with_label_values(&[$tag, "disable_write_stall"])
            .set(($cf.disable_write_stall as i32).into());
        $metrics
            .with_label_values(&[$tag, "soft_pending_compaction_bytes_limit"])
            .set(
                $cf.soft_pending_compaction_bytes_limit
                    .unwrap_or_default()
                    .0 as f64,
            );
        $metrics
            .with_label_values(&[$tag, "hard_pending_compaction_bytes_limit"])
            .set(
                $cf.hard_pending_compaction_bytes_limit
                    .unwrap_or_default()
                    .0 as f64,
            );
        $metrics
            .with_label_values(&[$tag, "force_consistency_checks"])
            .set(($cf.force_consistency_checks as i32).into());
        $metrics
            .with_label_values(&[$tag, "enable_doubly_skiplist"])
            .set(($cf.enable_doubly_skiplist as i32).into());
        $metrics
            .with_label_values(&[$tag, "titan_min_blob_size"])
            .set($cf.titan.min_blob_size.0 as f64);
        $metrics
            .with_label_values(&[$tag, "titan_blob_cache_size"])
            .set($cf.titan.blob_cache_size.0 as f64);
        $metrics
            .with_label_values(&[$tag, "titan_min_gc_batch_size"])
            .set($cf.titan.min_gc_batch_size.0 as f64);
        $metrics
            .with_label_values(&[$tag, "titan_max_gc_batch_size"])
            .set($cf.titan.max_gc_batch_size.0 as f64);
        $metrics
            .with_label_values(&[$tag, "titan_discardable_ratio"])
            .set($cf.titan.discardable_ratio);
        $metrics
            .with_label_values(&[$tag, "titan_merge_small_file_threshold"])
            .set($cf.titan.merge_small_file_threshold.0 as f64);
    }};
}

macro_rules! build_cf_opt {
    ($opt:ident, $cf_name:ident, $cache:ident, $region_info_provider:ident) => {{
        let mut block_base_opts = BlockBasedOptions::new();
        block_base_opts.set_block_size($opt.block_size.0 as usize);
        block_base_opts.set_no_block_cache($opt.disable_block_cache);
        if let Some(cache) = $cache {
            block_base_opts.set_block_cache(cache);
        } else {
            let mut cache_opts = LRUCacheOptions::new();
            cache_opts.set_capacity($opt.block_cache_size.0 as usize);
            block_base_opts.set_block_cache(&Cache::new_lru_cache(cache_opts));
        }
        block_base_opts.set_cache_index_and_filter_blocks($opt.cache_index_and_filter_blocks);
        block_base_opts
            .set_pin_l0_filter_and_index_blocks_in_cache($opt.pin_l0_filter_and_index_blocks);
        if $opt.use_bloom_filter {
            block_base_opts.set_bloom_filter(
                $opt.bloom_filter_bits_per_key as f64,
                $opt.block_based_bloom_filter,
            );
            block_base_opts.set_whole_key_filtering($opt.whole_key_filtering);
        }
        block_base_opts.set_read_amp_bytes_per_bit($opt.read_amp_bytes_per_bit);
        block_base_opts.set_prepopulate_block_cache($opt.prepopulate_block_cache);
        block_base_opts.set_format_version($opt.format_version);
        block_base_opts.set_checksum($opt.checksum);
        let mut cf_opts = RocksCfOptions::default();
        cf_opts.set_block_based_table_factory(&block_base_opts);
        cf_opts.set_num_levels($opt.num_levels);
        assert!($opt.compression_per_level.len() >= $opt.num_levels as usize);
        let compression_per_level = $opt.compression_per_level[..$opt.num_levels as usize].to_vec();
        cf_opts.compression_per_level(compression_per_level.as_slice());
        cf_opts.bottommost_compression($opt.bottommost_level_compression);
        // To set for bottommost level sst compression. The first 3 parameters refer to
        // the default value in `CompressionOptions` in
        // `rocksdb/include/rocksdb/advanced_options.h`.
        cf_opts.set_bottommost_level_compression_options(
            -14,   // window_bits
            32767, // level
            0,     // strategy
            $opt.bottommost_zstd_compression_dict_size,
            $opt.bottommost_zstd_compression_sample_size,
            1, // parallel_threads
        );
        cf_opts.set_write_buffer_size($opt.write_buffer_size.0);
        cf_opts.set_max_write_buffer_number($opt.max_write_buffer_number);
        cf_opts.set_min_write_buffer_number_to_merge($opt.min_write_buffer_number_to_merge);
        cf_opts.set_max_bytes_for_level_base($opt.max_bytes_for_level_base.0);
        cf_opts.set_target_file_size_base($opt.target_file_size_base.0);
        cf_opts.set_level_zero_file_num_compaction_trigger($opt.level0_file_num_compaction_trigger);
        cf_opts.set_level_zero_slowdown_writes_trigger(
            $opt.level0_slowdown_writes_trigger.unwrap_or_default(),
        );
        cf_opts.set_level_zero_stop_writes_trigger(
            $opt.level0_stop_writes_trigger.unwrap_or_default(),
        );
        cf_opts.set_max_compaction_bytes($opt.max_compaction_bytes.0);
        cf_opts.compaction_priority($opt.compaction_pri);
        cf_opts.set_level_compaction_dynamic_level_bytes($opt.dynamic_level_bytes);
        cf_opts.set_max_bytes_for_level_multiplier($opt.max_bytes_for_level_multiplier);
        cf_opts.set_compaction_style($opt.compaction_style);
        cf_opts.set_disable_auto_compactions($opt.disable_auto_compactions);
        cf_opts.set_disable_write_stall($opt.disable_write_stall);
        cf_opts.set_soft_pending_compaction_bytes_limit(
            $opt.soft_pending_compaction_bytes_limit
                .unwrap_or_default()
                .0,
        );
        cf_opts.set_hard_pending_compaction_bytes_limit(
            $opt.hard_pending_compaction_bytes_limit
                .unwrap_or_default()
                .0,
        );
        cf_opts.set_optimize_filters_for_hits($opt.optimize_filters_for_hits);
        cf_opts.set_force_consistency_checks($opt.force_consistency_checks);
        if $opt.enable_doubly_skiplist {
            cf_opts.set_doubly_skiplist();
        }
        if $opt.enable_compaction_guard {
            if let Some(provider) = $region_info_provider {
                let factory = CompactionGuardGeneratorFactory::new(
                    $cf_name,
                    provider.clone(),
                    $opt.compaction_guard_min_output_file_size.0,
                )
                .unwrap();
                cf_opts.set_sst_partitioner_factory(factory);
                cf_opts.set_target_file_size_base($opt.compaction_guard_max_output_file_size.0);
            } else {
                warn!("compaction guard is disabled due to region info provider not available")
            }
        }
        cf_opts
    }};
}

cf_config!(DefaultCfConfig);

impl Default for DefaultCfConfig {
    fn default() -> DefaultCfConfig {
        let total_mem = SysQuota::memory_limit_in_bytes();

        DefaultCfConfig {
            block_size: ReadableSize::kb(64),
            block_cache_size: memory_limit_for_cf(false, CF_DEFAULT, total_mem),
            disable_block_cache: false,
            cache_index_and_filter_blocks: true,
            pin_l0_filter_and_index_blocks: true,
            use_bloom_filter: true,
            optimize_filters_for_hits: true,
            whole_key_filtering: true,
            bloom_filter_bits_per_key: 10,
            block_based_bloom_filter: false,
            read_amp_bytes_per_bit: 0,
            compression_per_level: [
                DBCompressionType::No,
                DBCompressionType::No,
                DBCompressionType::Lz4,
                DBCompressionType::Lz4,
                DBCompressionType::Lz4,
                DBCompressionType::Zstd,
                DBCompressionType::Zstd,
            ],
            write_buffer_size: ReadableSize::mb(128),
            max_write_buffer_number: 5,
            min_write_buffer_number_to_merge: 1,
            max_bytes_for_level_base: ReadableSize::mb(512),
            target_file_size_base: ReadableSize::mb(8),
            level0_file_num_compaction_trigger: 4,
            level0_slowdown_writes_trigger: None,
            level0_stop_writes_trigger: None,
            max_compaction_bytes: ReadableSize::gb(2),
            compaction_pri: CompactionPriority::MinOverlappingRatio,
            dynamic_level_bytes: true,
            num_levels: 7,
            max_bytes_for_level_multiplier: 10,
            compaction_style: DBCompactionStyle::Level,
            disable_auto_compactions: false,
            disable_write_stall: false,
            soft_pending_compaction_bytes_limit: None,
            hard_pending_compaction_bytes_limit: None,
            force_consistency_checks: false,
            prop_size_index_distance: DEFAULT_PROP_SIZE_INDEX_DISTANCE,
            prop_keys_index_distance: DEFAULT_PROP_KEYS_INDEX_DISTANCE,
            enable_doubly_skiplist: true,
            enable_compaction_guard: true,
            compaction_guard_min_output_file_size: ReadableSize::mb(8),
            compaction_guard_max_output_file_size: ReadableSize::mb(128),
            bottommost_level_compression: DBCompressionType::Zstd,
            bottommost_zstd_compression_dict_size: 0,
            bottommost_zstd_compression_sample_size: 0,
            prepopulate_block_cache: PrepopulateBlockCache::Disabled,
            format_version: 2,
            checksum: ChecksumType::CRC32c,
            titan: TitanCfConfig::default(),
        }
    }
}

impl DefaultCfConfig {
    pub fn build_opt(
        &self,
        cache: &Option<Cache>,
        region_info_accessor: Option<&RegionInfoAccessor>,
        api_version: ApiVersion,
    ) -> RocksCfOptions {
        let mut cf_opts = build_cf_opt!(self, CF_DEFAULT, cache, region_info_accessor);
        let f = RangePropertiesCollectorFactory {
            prop_size_index_distance: self.prop_size_index_distance,
            prop_keys_index_distance: self.prop_keys_index_distance,
        };
        cf_opts.add_table_properties_collector_factory(
            "tikv.rawkv-mvcc-properties-collector",
            RawMvccPropertiesCollectorFactory::default(),
        );
        cf_opts.add_table_properties_collector_factory("tikv.range-properties-collector", f);
        match api_version {
            ApiVersion::V1 => {
                // nothing to do
            }
            ApiVersion::V1ttl => {
                cf_opts.add_table_properties_collector_factory(
                    "tikv.ttl-properties-collector",
                    TtlPropertiesCollectorFactory::<ApiV1Ttl>::default(),
                );
                cf_opts
                    .set_compaction_filter_factory(
                        "ttl_compaction_filter_factory",
                        TtlCompactionFilterFactory::<ApiV1Ttl>::default(),
                    )
                    .unwrap();
            }
            ApiVersion::V2 => {
                cf_opts
                    .set_compaction_filter_factory(
                        "apiv2_gc_compaction_filter_factory",
                        RawCompactionFilterFactory,
                    )
                    .unwrap();
            }
        }
        cf_opts.set_titan_cf_options(&self.titan.build_opts());
        cf_opts
    }
}

cf_config!(WriteCfConfig);

impl Default for WriteCfConfig {
    fn default() -> WriteCfConfig {
        let total_mem = SysQuota::memory_limit_in_bytes();

        // Setting blob_run_mode=read_only effectively disable Titan.
        let titan = TitanCfConfig {
            blob_run_mode: BlobRunMode::ReadOnly,
            ..Default::default()
        };

        WriteCfConfig {
            block_size: ReadableSize::kb(64),
            block_cache_size: memory_limit_for_cf(false, CF_WRITE, total_mem),
            disable_block_cache: false,
            cache_index_and_filter_blocks: true,
            pin_l0_filter_and_index_blocks: true,
            use_bloom_filter: true,
            optimize_filters_for_hits: false,
            whole_key_filtering: false,
            bloom_filter_bits_per_key: 10,
            block_based_bloom_filter: false,
            read_amp_bytes_per_bit: 0,
            compression_per_level: [
                DBCompressionType::No,
                DBCompressionType::No,
                DBCompressionType::Lz4,
                DBCompressionType::Lz4,
                DBCompressionType::Lz4,
                DBCompressionType::Zstd,
                DBCompressionType::Zstd,
            ],
            write_buffer_size: ReadableSize::mb(128),
            max_write_buffer_number: 5,
            min_write_buffer_number_to_merge: 1,
            max_bytes_for_level_base: ReadableSize::mb(512),
            target_file_size_base: ReadableSize::mb(8),
            level0_file_num_compaction_trigger: 4,
            level0_slowdown_writes_trigger: None,
            level0_stop_writes_trigger: None,
            max_compaction_bytes: ReadableSize::gb(2),
            compaction_pri: CompactionPriority::MinOverlappingRatio,
            dynamic_level_bytes: true,
            num_levels: 7,
            max_bytes_for_level_multiplier: 10,
            compaction_style: DBCompactionStyle::Level,
            disable_auto_compactions: false,
            disable_write_stall: false,
            soft_pending_compaction_bytes_limit: None,
            hard_pending_compaction_bytes_limit: None,
            force_consistency_checks: false,
            prop_size_index_distance: DEFAULT_PROP_SIZE_INDEX_DISTANCE,
            prop_keys_index_distance: DEFAULT_PROP_KEYS_INDEX_DISTANCE,
            enable_doubly_skiplist: true,
            enable_compaction_guard: true,
            compaction_guard_min_output_file_size: ReadableSize::mb(8),
            compaction_guard_max_output_file_size: ReadableSize::mb(128),
            bottommost_level_compression: DBCompressionType::Zstd,
            bottommost_zstd_compression_dict_size: 0,
            bottommost_zstd_compression_sample_size: 0,
            prepopulate_block_cache: PrepopulateBlockCache::Disabled,
            format_version: 2,
            checksum: ChecksumType::CRC32c,
            titan,
        }
    }
}

impl WriteCfConfig {
    pub fn build_opt(
        &self,
        cache: &Option<Cache>,
        region_info_accessor: Option<&RegionInfoAccessor>,
    ) -> RocksCfOptions {
        let mut cf_opts = build_cf_opt!(self, CF_WRITE, cache, region_info_accessor);
        // Prefix extractor(trim the timestamp at tail) for write cf.
        cf_opts
            .set_prefix_extractor(
                "FixedSuffixSliceTransform",
                FixedSuffixSliceTransform::new(8),
            )
            .unwrap();
        // Create prefix bloom filter for memtable.
        cf_opts.set_memtable_prefix_bloom_size_ratio(0.1);
        // Collects user defined properties.
        cf_opts.add_table_properties_collector_factory(
            "tikv.mvcc-properties-collector",
            MvccPropertiesCollectorFactory::default(),
        );
        let f = RangePropertiesCollectorFactory {
            prop_size_index_distance: self.prop_size_index_distance,
            prop_keys_index_distance: self.prop_keys_index_distance,
        };
        cf_opts.add_table_properties_collector_factory("tikv.range-properties-collector", f);
        cf_opts
            .set_compaction_filter_factory(
                "write_compaction_filter_factory",
                WriteCompactionFilterFactory,
            )
            .unwrap();
        cf_opts.set_titan_cf_options(&self.titan.build_opts());
        cf_opts
    }
}

cf_config!(LockCfConfig);

impl Default for LockCfConfig {
    fn default() -> LockCfConfig {
        let total_mem = SysQuota::memory_limit_in_bytes();

        // Setting blob_run_mode=read_only effectively disable Titan.
        let titan = TitanCfConfig {
            blob_run_mode: BlobRunMode::ReadOnly,
            ..Default::default()
        };

        LockCfConfig {
            block_size: ReadableSize::kb(16),
            block_cache_size: memory_limit_for_cf(false, CF_LOCK, total_mem),
            disable_block_cache: false,
            cache_index_and_filter_blocks: true,
            pin_l0_filter_and_index_blocks: true,
            use_bloom_filter: true,
            optimize_filters_for_hits: false,
            whole_key_filtering: true,
            bloom_filter_bits_per_key: 10,
            block_based_bloom_filter: false,
            read_amp_bytes_per_bit: 0,
            compression_per_level: [DBCompressionType::No; 7],
            write_buffer_size: ReadableSize::mb(32),
            max_write_buffer_number: 5,
            min_write_buffer_number_to_merge: 1,
            max_bytes_for_level_base: ReadableSize::mb(128),
            target_file_size_base: ReadableSize::mb(8),
            level0_file_num_compaction_trigger: 1,
            level0_slowdown_writes_trigger: None,
            level0_stop_writes_trigger: None,
            max_compaction_bytes: ReadableSize::gb(2),
            compaction_pri: CompactionPriority::ByCompensatedSize,
            dynamic_level_bytes: true,
            num_levels: 7,
            max_bytes_for_level_multiplier: 10,
            compaction_style: DBCompactionStyle::Level,
            disable_auto_compactions: false,
            disable_write_stall: false,
            soft_pending_compaction_bytes_limit: None,
            hard_pending_compaction_bytes_limit: None,
            force_consistency_checks: false,
            prop_size_index_distance: DEFAULT_PROP_SIZE_INDEX_DISTANCE,
            prop_keys_index_distance: DEFAULT_PROP_KEYS_INDEX_DISTANCE,
            enable_doubly_skiplist: true,
            enable_compaction_guard: false,
            compaction_guard_min_output_file_size: ReadableSize::mb(8),
            compaction_guard_max_output_file_size: ReadableSize::mb(128),
            bottommost_level_compression: DBCompressionType::Disable,
            bottommost_zstd_compression_dict_size: 0,
            bottommost_zstd_compression_sample_size: 0,
            prepopulate_block_cache: PrepopulateBlockCache::Disabled,
            format_version: 2,
            checksum: ChecksumType::CRC32c,
            titan,
        }
    }
}

impl LockCfConfig {
    pub fn build_opt(&self, cache: &Option<Cache>) -> RocksCfOptions {
        let no_region_info_accessor: Option<&RegionInfoAccessor> = None;
        let mut cf_opts = build_cf_opt!(self, CF_LOCK, cache, no_region_info_accessor);
        cf_opts
            .set_prefix_extractor("NoopSliceTransform", NoopSliceTransform)
            .unwrap();
        let f = RangePropertiesCollectorFactory {
            prop_size_index_distance: self.prop_size_index_distance,
            prop_keys_index_distance: self.prop_keys_index_distance,
        };
        cf_opts.add_table_properties_collector_factory("tikv.range-properties-collector", f);
        cf_opts.set_memtable_prefix_bloom_size_ratio(0.1);
        cf_opts.set_titan_cf_options(&self.titan.build_opts());
        cf_opts
    }
}

cf_config!(RaftCfConfig);

impl Default for RaftCfConfig {
    fn default() -> RaftCfConfig {
        // Setting blob_run_mode=read_only effectively disable Titan.
        let titan = TitanCfConfig {
            blob_run_mode: BlobRunMode::ReadOnly,
            ..Default::default()
        };
        RaftCfConfig {
            block_size: ReadableSize::kb(16),
            block_cache_size: ReadableSize::mb(128),
            disable_block_cache: false,
            cache_index_and_filter_blocks: true,
            pin_l0_filter_and_index_blocks: true,
            use_bloom_filter: true,
            optimize_filters_for_hits: true,
            whole_key_filtering: true,
            bloom_filter_bits_per_key: 10,
            block_based_bloom_filter: false,
            read_amp_bytes_per_bit: 0,
            compression_per_level: [DBCompressionType::No; 7],
            write_buffer_size: ReadableSize::mb(128),
            max_write_buffer_number: 5,
            min_write_buffer_number_to_merge: 1,
            max_bytes_for_level_base: ReadableSize::mb(128),
            target_file_size_base: ReadableSize::mb(8),
            level0_file_num_compaction_trigger: 1,
            level0_slowdown_writes_trigger: None,
            level0_stop_writes_trigger: None,
            max_compaction_bytes: ReadableSize::gb(2),
            compaction_pri: CompactionPriority::ByCompensatedSize,
            dynamic_level_bytes: true,
            num_levels: 7,
            max_bytes_for_level_multiplier: 10,
            compaction_style: DBCompactionStyle::Level,
            disable_auto_compactions: false,
            disable_write_stall: false,
            soft_pending_compaction_bytes_limit: None,
            hard_pending_compaction_bytes_limit: None,
            force_consistency_checks: false,
            prop_size_index_distance: DEFAULT_PROP_SIZE_INDEX_DISTANCE,
            prop_keys_index_distance: DEFAULT_PROP_KEYS_INDEX_DISTANCE,
            enable_doubly_skiplist: true,
            enable_compaction_guard: false,
            compaction_guard_min_output_file_size: ReadableSize::mb(8),
            compaction_guard_max_output_file_size: ReadableSize::mb(128),
            bottommost_level_compression: DBCompressionType::Disable,
            bottommost_zstd_compression_dict_size: 0,
            bottommost_zstd_compression_sample_size: 0,
            prepopulate_block_cache: PrepopulateBlockCache::Disabled,
            format_version: 2,
            checksum: ChecksumType::CRC32c,
            titan,
        }
    }
}

impl RaftCfConfig {
    pub fn build_opt(&self, cache: &Option<Cache>) -> RocksCfOptions {
        let no_region_info_accessor: Option<&RegionInfoAccessor> = None;
        let mut cf_opts = build_cf_opt!(self, CF_RAFT, cache, no_region_info_accessor);
        cf_opts
            .set_prefix_extractor("NoopSliceTransform", NoopSliceTransform)
            .unwrap();
        cf_opts.set_memtable_prefix_bloom_size_ratio(0.1);
        cf_opts.set_titan_cf_options(&self.titan.build_opts());
        cf_opts
    }
}

#[derive(Clone, Serialize, Deserialize, PartialEq, Debug)]
#[serde(default)]
#[serde(rename_all = "kebab-case")]
// Note that Titan is still an experimental feature. Once enabled, it can't fall
// back. Forced fallback may result in data loss.
pub struct TitanDbConfig {
    pub enabled: bool,
    pub dirname: String,
    pub disable_gc: bool,
    pub max_background_gc: i32,
    // The value of this field will be truncated to seconds.
    pub purge_obsolete_files_period: ReadableDuration,
}

impl Default for TitanDbConfig {
    fn default() -> Self {
        Self {
            enabled: false,
            dirname: "".to_owned(),
            disable_gc: false,
            max_background_gc: 4,
            purge_obsolete_files_period: ReadableDuration::secs(10),
        }
    }
}

impl TitanDbConfig {
    fn build_opts(&self) -> RocksTitanDbOptions {
        let mut opts = RocksTitanDbOptions::new();
        opts.set_dirname(&self.dirname);
        opts.set_disable_background_gc(self.disable_gc);
        opts.set_max_background_gc(self.max_background_gc);
        opts.set_purge_obsolete_files_period(self.purge_obsolete_files_period.as_secs() as usize);
        opts
    }

    fn validate(&self) -> Result<(), Box<dyn Error>> {
        Ok(())
    }
}

#[derive(Clone, Serialize, Deserialize, PartialEq, Debug, OnlineConfig)]
#[serde(default)]
#[serde(rename_all = "kebab-case")]
pub struct DbConfig {
    #[online_config(skip)]
    pub info_log_level: RocksLogLevel,
    #[serde(with = "rocks_config::recovery_mode_serde")]
    #[online_config(skip)]
    pub wal_recovery_mode: DBRecoveryMode,
    #[online_config(skip)]
    pub wal_dir: String,
    #[online_config(skip)]
    pub wal_ttl_seconds: u64,
    #[online_config(skip)]
    pub wal_size_limit: ReadableSize,
    pub max_total_wal_size: ReadableSize,
    pub max_background_jobs: i32,
    pub max_background_flushes: i32,
    #[online_config(skip)]
    pub max_manifest_file_size: ReadableSize,
    #[online_config(skip)]
    pub create_if_missing: bool,
    pub max_open_files: i32,
    #[online_config(skip)]
    pub enable_statistics: bool,
    #[online_config(skip)]
    pub stats_dump_period: ReadableDuration,
    pub compaction_readahead_size: ReadableSize,
    #[online_config(skip)]
    pub info_log_max_size: ReadableSize,
    #[online_config(skip)]
    pub info_log_roll_time: ReadableDuration,
    #[online_config(skip)]
    pub info_log_keep_log_file_num: u64,
    #[online_config(skip)]
    pub info_log_dir: String,
    pub rate_bytes_per_sec: ReadableSize,
    #[online_config(skip)]
    pub rate_limiter_refill_period: ReadableDuration,
    #[serde(with = "rocks_config::rate_limiter_mode_serde")]
    #[online_config(skip)]
    pub rate_limiter_mode: DBRateLimiterMode,
    // deprecated. use rate_limiter_auto_tuned.
    #[online_config(skip)]
    #[doc(hidden)]
    #[serde(skip_serializing)]
    pub auto_tuned: Option<bool>,
    pub rate_limiter_auto_tuned: bool,
    pub bytes_per_sync: ReadableSize,
    pub wal_bytes_per_sync: ReadableSize,
    #[online_config(skip)]
    pub max_sub_compactions: u32,
    pub writable_file_max_buffer_size: ReadableSize,
    #[online_config(skip)]
    pub use_direct_io_for_flush_and_compaction: bool,
    #[online_config(skip)]
    pub enable_pipelined_write: bool,
    // deprecated. TiKV will use a new write mode when set `enable_pipelined_write` false and fall
    // back to write mode in 3.0 when set `enable_pipelined_write` true. The code of
    // multi-batch-write in RocksDB has been removed.
    #[online_config(skip)]
    #[serde(skip_serializing)]
    pub enable_multi_batch_write: bool,
    #[online_config(skip)]
    pub enable_unordered_write: bool,
    #[online_config(submodule)]
    pub defaultcf: DefaultCfConfig,
    #[online_config(submodule)]
    pub writecf: WriteCfConfig,
    #[online_config(submodule)]
    pub lockcf: LockCfConfig,
    #[online_config(submodule)]
    pub raftcf: RaftCfConfig,
    #[online_config(skip)]
    pub titan: TitanDbConfig,
}

impl Default for DbConfig {
    fn default() -> DbConfig {
        let bg_job_limits = get_background_job_limits(&KVDB_DEFAULT_BACKGROUND_JOB_LIMITS);
        let titan_config = TitanDbConfig {
            max_background_gc: bg_job_limits.max_titan_background_gc as i32,
            ..Default::default()
        };
        DbConfig {
            wal_recovery_mode: DBRecoveryMode::PointInTime,
            wal_dir: "".to_owned(),
            wal_ttl_seconds: 0,
            wal_size_limit: ReadableSize::kb(0),
            max_total_wal_size: ReadableSize::gb(4),
            max_background_jobs: bg_job_limits.max_background_jobs as i32,
            max_background_flushes: bg_job_limits.max_background_flushes as i32,
            max_manifest_file_size: ReadableSize::mb(128),
            create_if_missing: true,
            max_open_files: 40960,
            enable_statistics: true,
            stats_dump_period: ReadableDuration::minutes(10),
            compaction_readahead_size: ReadableSize::kb(0),
            info_log_max_size: ReadableSize::gb(1),
            info_log_roll_time: ReadableDuration::secs(0),
            info_log_keep_log_file_num: 10,
            info_log_dir: "".to_owned(),
            info_log_level: RocksLogLevel::Info,
            rate_bytes_per_sec: ReadableSize::gb(10),
            rate_limiter_refill_period: ReadableDuration::millis(100),
            rate_limiter_mode: DBRateLimiterMode::WriteOnly,
            auto_tuned: None, // deprecated
            rate_limiter_auto_tuned: true,
            bytes_per_sync: ReadableSize::mb(1),
            wal_bytes_per_sync: ReadableSize::kb(512),
            max_sub_compactions: bg_job_limits.max_sub_compactions,
            writable_file_max_buffer_size: ReadableSize::mb(1),
            use_direct_io_for_flush_and_compaction: false,
            enable_pipelined_write: false,
            enable_multi_batch_write: true, // deprecated
            enable_unordered_write: false,
            defaultcf: DefaultCfConfig::default(),
            writecf: WriteCfConfig::default(),
            lockcf: LockCfConfig::default(),
            raftcf: RaftCfConfig::default(),
            titan: titan_config,
        }
    }
}

impl DbConfig {
    pub fn build_opt(&self) -> RocksDbOptions {
        let mut opts = RocksDbOptions::default();
        opts.set_wal_recovery_mode(self.wal_recovery_mode);
        if !self.wal_dir.is_empty() {
            opts.set_wal_dir(&self.wal_dir);
        }
        opts.set_wal_ttl_seconds(self.wal_ttl_seconds);
        opts.set_wal_size_limit_mb(self.wal_size_limit.as_mb());
        opts.set_max_total_wal_size(self.max_total_wal_size.0);
        opts.set_max_background_jobs(self.max_background_jobs);
        // RocksDB will cap flush and compaction threads to at least one
        opts.set_max_background_flushes(self.max_background_flushes);
        opts.set_max_background_compactions(self.max_background_jobs - self.max_background_flushes);
        opts.set_max_manifest_file_size(self.max_manifest_file_size.0);
        opts.create_if_missing(self.create_if_missing);
        opts.set_max_open_files(self.max_open_files);
        opts.enable_statistics(self.enable_statistics);
        opts.set_stats_dump_period_sec(self.stats_dump_period.as_secs() as usize);
        opts.set_compaction_readahead_size(self.compaction_readahead_size.0);
        opts.set_max_log_file_size(self.info_log_max_size.0);
        opts.set_log_file_time_to_roll(self.info_log_roll_time.as_secs());
        opts.set_keep_log_file_num(self.info_log_keep_log_file_num);
        if self.rate_bytes_per_sec.0 > 0 {
            if self.rate_limiter_auto_tuned {
                opts.set_writeampbasedratelimiter_with_auto_tuned(
                    self.rate_bytes_per_sec.0 as i64,
                    (self.rate_limiter_refill_period.as_millis() * 1000) as i64,
                    self.rate_limiter_mode,
                    self.rate_limiter_auto_tuned,
                );
            } else {
                opts.set_ratelimiter_with_auto_tuned(
                    self.rate_bytes_per_sec.0 as i64,
                    (self.rate_limiter_refill_period.as_millis() * 1000) as i64,
                    self.rate_limiter_mode,
                    self.rate_limiter_auto_tuned,
                );
            }
        }

        opts.set_bytes_per_sync(self.bytes_per_sync.0);
        opts.set_wal_bytes_per_sync(self.wal_bytes_per_sync.0);
        opts.set_max_subcompactions(self.max_sub_compactions);
        opts.set_writable_file_max_buffer_size(self.writable_file_max_buffer_size.0 as i32);
        opts.set_use_direct_io_for_flush_and_compaction(
            self.use_direct_io_for_flush_and_compaction,
        );
        opts.enable_pipelined_write(self.enable_pipelined_write);
        let enable_multi_batch_write = !self.enable_pipelined_write && !self.enable_unordered_write;
        opts.enable_multi_batch_write(enable_multi_batch_write);
        opts.enable_unordered_write(self.enable_unordered_write);
        opts.set_info_log(RocksdbLogger::default());
        opts.set_info_log_level(self.info_log_level.into());
        if self.titan.enabled {
            opts.set_titandb_options(&self.titan.build_opts());
        }
        opts
    }

    pub fn build_cf_opts(
        &self,
        cache: &Option<Cache>,
        region_info_accessor: Option<&RegionInfoAccessor>,
        api_version: ApiVersion,
    ) -> Vec<(&'static str, RocksCfOptions)> {
        vec![
            (
                CF_DEFAULT,
                self.defaultcf
                    .build_opt(cache, region_info_accessor, api_version),
            ),
            (CF_LOCK, self.lockcf.build_opt(cache)),
            (
                CF_WRITE,
                self.writecf.build_opt(cache, region_info_accessor),
            ),
            // TODO: remove CF_RAFT.
            (CF_RAFT, self.raftcf.build_opt(cache)),
        ]
    }

    fn validate(&mut self) -> Result<(), Box<dyn Error>> {
        self.defaultcf.validate()?;
        self.lockcf.validate()?;
        self.writecf.validate()?;
        self.raftcf.validate()?;
        self.titan.validate()?;
        if self.enable_unordered_write {
            if self.titan.enabled {
                return Err("RocksDB.unordered_write does not support Titan".into());
            }
            self.enable_pipelined_write = false;
        }

        // Since the following configuration supports online update, in order to
        // prevent mistakenly inputting too large values, the max limit is made
        // according to the cpu quota * 10. Notice 10 is only an estimate, not an
        // empirical value.
        let limit = SysQuota::cpu_cores_quota() as i32 * 10;
        if self.max_background_jobs <= 0 || self.max_background_jobs > limit {
            return Err(format!(
                "max_background_jobs should be greater than 0 and less than or equal to {:?}",
                limit,
            )
            .into());
        }
        if self.max_sub_compactions == 0
            || self.max_sub_compactions as i32 > self.max_background_jobs
        {
            return Err(format!(
                "max_sub_compactions should be greater than 0 and less than or equal to {:?}",
                self.max_background_jobs,
            )
            .into());
        }
        if self.max_background_flushes <= 0 || self.max_background_flushes > limit {
            return Err(format!(
                "max_background_flushes should be greater than 0 and less than or equal to {:?}",
                limit,
            )
            .into());
        }
        Ok(())
    }

    fn write_into_metrics(&self) {
        write_into_metrics!(self.defaultcf, CF_DEFAULT, CONFIG_ROCKSDB_GAUGE);
        write_into_metrics!(self.lockcf, CF_LOCK, CONFIG_ROCKSDB_GAUGE);
        write_into_metrics!(self.writecf, CF_WRITE, CONFIG_ROCKSDB_GAUGE);
        write_into_metrics!(self.raftcf, CF_RAFT, CONFIG_ROCKSDB_GAUGE);
    }
}

cf_config!(RaftDefaultCfConfig);

impl Default for RaftDefaultCfConfig {
    fn default() -> RaftDefaultCfConfig {
        let total_mem = SysQuota::memory_limit_in_bytes();

        RaftDefaultCfConfig {
            block_size: ReadableSize::kb(64),
            block_cache_size: memory_limit_for_cf(true, CF_DEFAULT, total_mem),
            disable_block_cache: false,
            cache_index_and_filter_blocks: true,
            pin_l0_filter_and_index_blocks: true,
            use_bloom_filter: false,
            optimize_filters_for_hits: true,
            whole_key_filtering: true,
            bloom_filter_bits_per_key: 10,
            block_based_bloom_filter: false,
            read_amp_bytes_per_bit: 0,
            compression_per_level: [
                DBCompressionType::No,
                DBCompressionType::No,
                DBCompressionType::Lz4,
                DBCompressionType::Lz4,
                DBCompressionType::Lz4,
                DBCompressionType::Zstd,
                DBCompressionType::Zstd,
            ],
            write_buffer_size: ReadableSize::mb(128),
            max_write_buffer_number: 5,
            min_write_buffer_number_to_merge: 1,
            max_bytes_for_level_base: ReadableSize::mb(512),
            target_file_size_base: ReadableSize::mb(8),
            level0_file_num_compaction_trigger: 4,
            level0_slowdown_writes_trigger: None,
            level0_stop_writes_trigger: None,
            max_compaction_bytes: ReadableSize::gb(2),
            compaction_pri: CompactionPriority::ByCompensatedSize,
            dynamic_level_bytes: true,
            num_levels: 7,
            max_bytes_for_level_multiplier: 10,
            compaction_style: DBCompactionStyle::Level,
            disable_auto_compactions: false,
            disable_write_stall: false,
            soft_pending_compaction_bytes_limit: None,
            hard_pending_compaction_bytes_limit: None,
            force_consistency_checks: false,
            prop_size_index_distance: DEFAULT_PROP_SIZE_INDEX_DISTANCE,
            prop_keys_index_distance: DEFAULT_PROP_KEYS_INDEX_DISTANCE,
            enable_doubly_skiplist: true,
            enable_compaction_guard: false,
            compaction_guard_min_output_file_size: ReadableSize::mb(8),
            compaction_guard_max_output_file_size: ReadableSize::mb(128),
            bottommost_level_compression: DBCompressionType::Disable,
            bottommost_zstd_compression_dict_size: 0,
            bottommost_zstd_compression_sample_size: 0,
            prepopulate_block_cache: PrepopulateBlockCache::Disabled,
            format_version: 2,
            checksum: ChecksumType::CRC32c,
            titan: TitanCfConfig::default(),
        }
    }
}

impl RaftDefaultCfConfig {
    pub fn build_opt(&self, cache: &Option<Cache>) -> RocksCfOptions {
        let no_region_info_accessor: Option<&RegionInfoAccessor> = None;
        let mut cf_opts = build_cf_opt!(self, CF_DEFAULT, cache, no_region_info_accessor);
        let f = FixedPrefixSliceTransform::new(region_raft_prefix_len());
        cf_opts
            .set_memtable_insert_hint_prefix_extractor("RaftPrefixSliceTransform", f)
            .unwrap();
        cf_opts.set_titan_cf_options(&self.titan.build_opts());
        cf_opts
    }
}

// RocksDB Env associate thread pools of multiple instances from the same
// process. When construct Options, options.env is set to same singleton
// Env::Default() object. So total max_background_jobs =
// max(rocksdb.max_background_jobs, raftdb.max_background_jobs)
// But each instance will limit their background jobs according to their own
// max_background_jobs
#[derive(Clone, Serialize, Deserialize, PartialEq, Debug, OnlineConfig)]
#[serde(default)]
#[serde(rename_all = "kebab-case")]
pub struct RaftDbConfig {
    #[serde(with = "rocks_config::recovery_mode_serde")]
    #[online_config(skip)]
    pub wal_recovery_mode: DBRecoveryMode,
    #[online_config(skip)]
    pub wal_dir: String,
    #[online_config(skip)]
    pub wal_ttl_seconds: u64,
    #[online_config(skip)]
    pub wal_size_limit: ReadableSize,
    pub max_total_wal_size: ReadableSize,
    pub max_background_jobs: i32,
    pub max_background_flushes: i32,
    #[online_config(skip)]
    pub max_manifest_file_size: ReadableSize,
    #[online_config(skip)]
    pub create_if_missing: bool,
    pub max_open_files: i32,
    #[online_config(skip)]
    pub enable_statistics: bool,
    #[online_config(skip)]
    pub stats_dump_period: ReadableDuration,
    pub compaction_readahead_size: ReadableSize,
    #[online_config(skip)]
    pub info_log_max_size: ReadableSize,
    #[online_config(skip)]
    pub info_log_roll_time: ReadableDuration,
    #[online_config(skip)]
    pub info_log_keep_log_file_num: u64,
    #[online_config(skip)]
    pub info_log_dir: String,
    #[online_config(skip)]
    pub info_log_level: RocksLogLevel,
    pub max_sub_compactions: u32,
    pub writable_file_max_buffer_size: ReadableSize,
    #[online_config(skip)]
    pub use_direct_io_for_flush_and_compaction: bool,
    #[online_config(skip)]
    pub enable_pipelined_write: bool,
    #[online_config(skip)]
    pub enable_unordered_write: bool,
    #[online_config(skip)]
    pub allow_concurrent_memtable_write: bool,
    pub bytes_per_sync: ReadableSize,
    pub wal_bytes_per_sync: ReadableSize,
    #[online_config(submodule)]
    pub defaultcf: RaftDefaultCfConfig,
    #[online_config(skip)]
    pub titan: TitanDbConfig,
}

impl Default for RaftDbConfig {
    fn default() -> RaftDbConfig {
        let bg_job_limits = get_background_job_limits(&RAFTDB_DEFAULT_BACKGROUND_JOB_LIMITS);
        let titan_config = TitanDbConfig {
            max_background_gc: bg_job_limits.max_titan_background_gc as i32,
            ..Default::default()
        };
        RaftDbConfig {
            wal_recovery_mode: DBRecoveryMode::PointInTime,
            wal_dir: "".to_owned(),
            wal_ttl_seconds: 0,
            wal_size_limit: ReadableSize::kb(0),
            max_total_wal_size: ReadableSize::gb(4),
            max_background_jobs: bg_job_limits.max_background_jobs as i32,
            max_background_flushes: bg_job_limits.max_background_flushes as i32,
            max_manifest_file_size: ReadableSize::mb(20),
            create_if_missing: true,
            max_open_files: 40960,
            enable_statistics: true,
            stats_dump_period: ReadableDuration::minutes(10),
            compaction_readahead_size: ReadableSize::kb(0),
            info_log_max_size: ReadableSize::gb(1),
            info_log_roll_time: ReadableDuration::secs(0),
            info_log_keep_log_file_num: 10,
            info_log_dir: "".to_owned(),
            info_log_level: RocksLogLevel::Info,
<<<<<<< HEAD
            max_sub_compactions: bg_job_limits.max_sub_compactions as u32,
=======
            max_sub_compactions: bg_job_limits.max_sub_compactions,
>>>>>>> 616b4402
            writable_file_max_buffer_size: ReadableSize::mb(1),
            use_direct_io_for_flush_and_compaction: false,
            enable_pipelined_write: true,
            enable_unordered_write: false,
            allow_concurrent_memtable_write: true,
            bytes_per_sync: ReadableSize::mb(1),
            wal_bytes_per_sync: ReadableSize::kb(512),
            defaultcf: RaftDefaultCfConfig::default(),
            titan: titan_config,
        }
    }
}

impl RaftDbConfig {
    pub fn build_opt(&self) -> RocksDbOptions {
        let mut opts = RocksDbOptions::default();
        opts.set_wal_recovery_mode(self.wal_recovery_mode);
        if !self.wal_dir.is_empty() {
            opts.set_wal_dir(&self.wal_dir);
        }
        opts.set_wal_ttl_seconds(self.wal_ttl_seconds);
        opts.set_wal_size_limit_mb(self.wal_size_limit.as_mb());
        opts.set_max_background_jobs(self.max_background_jobs);
        opts.set_max_background_flushes(self.max_background_flushes);
        opts.set_max_background_compactions(self.max_background_jobs - self.max_background_flushes);
        opts.set_max_total_wal_size(self.max_total_wal_size.0);
        opts.set_max_manifest_file_size(self.max_manifest_file_size.0);
        opts.create_if_missing(self.create_if_missing);
        opts.set_max_open_files(self.max_open_files);
        opts.enable_statistics(self.enable_statistics);
        opts.set_stats_dump_period_sec(self.stats_dump_period.as_secs() as usize);
        opts.set_compaction_readahead_size(self.compaction_readahead_size.0);
        opts.set_max_log_file_size(self.info_log_max_size.0);
        opts.set_log_file_time_to_roll(self.info_log_roll_time.as_secs());
        opts.set_keep_log_file_num(self.info_log_keep_log_file_num);
        opts.set_info_log(RaftDbLogger::default());
        opts.set_info_log_level(self.info_log_level.into());
        opts.set_max_subcompactions(self.max_sub_compactions);
        opts.set_writable_file_max_buffer_size(self.writable_file_max_buffer_size.0 as i32);
        opts.set_use_direct_io_for_flush_and_compaction(
            self.use_direct_io_for_flush_and_compaction,
        );
        opts.enable_pipelined_write(self.enable_pipelined_write);
        opts.enable_unordered_write(self.enable_unordered_write);
        opts.allow_concurrent_memtable_write(self.allow_concurrent_memtable_write);
        opts.add_event_listener(RocksEventListener::new("raft", None));
        opts.set_bytes_per_sync(self.bytes_per_sync.0);
        opts.set_wal_bytes_per_sync(self.wal_bytes_per_sync.0);
        // TODO maybe create a new env for raft engine
        if self.titan.enabled {
            opts.set_titandb_options(&self.titan.build_opts());
        }

        opts
    }

    pub fn build_cf_opts(&self, cache: &Option<Cache>) -> Vec<(&'static str, RocksCfOptions)> {
        vec![(CF_DEFAULT, self.defaultcf.build_opt(cache))]
    }

    fn validate(&mut self) -> Result<(), Box<dyn Error>> {
        self.defaultcf.validate()?;
        if self.enable_unordered_write {
            if self.titan.enabled {
                return Err("raftdb: unordered_write is not compatible with Titan".into());
            }
            if self.enable_pipelined_write {
                return Err(
                    "raftdb: pipelined_write is not compatible with unordered_write".into(),
                );
            }
        }
        Ok(())
    }
}

#[derive(Clone, Serialize, Deserialize, Debug, PartialEq)]
#[serde(default, rename_all = "kebab-case")]
pub struct RaftEngineConfig {
    pub enable: bool,
    #[serde(flatten)]
    config: RawRaftEngineConfig,
}

impl Default for RaftEngineConfig {
    fn default() -> Self {
        Self {
            enable: true,
            config: RawRaftEngineConfig::default(),
        }
    }
}

impl RaftEngineConfig {
    fn validate(&mut self) -> Result<(), Box<dyn Error>> {
        self.config.sanitize().map_err(Box::new)?;
        if self.config.memory_limit.is_none() {
            let total_mem = SysQuota::memory_limit_in_bytes() as f64;
            let memory_limit = total_mem * RAFT_ENGINE_MEMORY_LIMIT_RATE;
            self.config.memory_limit = Some(RaftEngineReadableSize(memory_limit as u64));
        }
        Ok(())
    }

    pub fn config(&self) -> RawRaftEngineConfig {
        self.config.clone()
    }

    pub fn mut_config(&mut self) -> &mut RawRaftEngineConfig {
        &mut self.config
    }
}

#[derive(Clone, Copy, Debug)]
pub enum DbType {
    Kv,
    Raft,
}

pub struct DbConfigManger<T: TabletAccessor<RocksEngine>> {
    tablet_accessor: Arc<T>,
    db_type: DbType,
    shared_block_cache: bool,
}

impl<T: TabletAccessor<RocksEngine>> DbConfigManger<T> {
    pub fn new(tablet_accessor: Arc<T>, db_type: DbType, shared_block_cache: bool) -> Self {
        DbConfigManger {
            tablet_accessor,
            db_type,
            shared_block_cache,
        }
    }

    fn set_db_config(&self, opts: &[(&str, &str)]) -> Result<(), Box<dyn Error>> {
        let mut error_collector = TabletErrorCollector::new();
        self.tablet_accessor
            .for_each_opened_tablet(&mut |region_id, suffix, db: &RocksEngine| {
                error_collector.add_result(region_id, suffix, db.set_db_options(opts));
            });
        error_collector.take_result()
    }

    fn set_cf_config(&self, cf: &str, opts: &[(&str, &str)]) -> Result<(), Box<dyn Error>> {
        let mut error_collector = TabletErrorCollector::new();
        self.validate_cf(cf)?;
        self.tablet_accessor
            .for_each_opened_tablet(&mut |region_id, suffix, db: &RocksEngine| {
                error_collector.add_result(region_id, suffix, db.set_options_cf(cf, opts));
            });
        error_collector.take_result()?;

        // Write config to metric
        for (cfg_name, cfg_value) in opts {
            let cfg_value = match cfg_value {
                v if *v == "true" => Ok(1f64),
                v if *v == "false" => Ok(0f64),
                v => v.parse::<f64>(),
            };
            if let Ok(v) = cfg_value {
                CONFIG_ROCKSDB_GAUGE
                    .with_label_values(&[cf, cfg_name])
                    .set(v);
            }
        }
        Ok(())
    }

    fn set_block_cache_size(&self, cf: &str, size: ReadableSize) -> Result<(), Box<dyn Error>> {
        self.validate_cf(cf)?;
        if self.shared_block_cache {
            return Err("shared block cache is enabled, change cache size through \
                 block-cache.capacity in storage module instead"
                .into());
        }
        // for multi-rocks, shared block cache has to be enabled and thus should
        // shortcut in the above if statement.
        assert!(self.tablet_accessor.is_single_engine());
        let mut error_collector = TabletErrorCollector::new();
        self.tablet_accessor
            .for_each_opened_tablet(&mut |region_id, suffix, db: &RocksEngine| {
                let r = db
                    .get_options_cf(cf)
                    .and_then(|opt| opt.set_block_cache_capacity(size.0));
                if r.is_err() {
                    error_collector.add_result(region_id, suffix, r);
                }
            });
        // Write config to metric
        CONFIG_ROCKSDB_GAUGE
            .with_label_values(&[cf, "block_cache_size"])
            .set(size.0 as f64);
        error_collector.take_result()
    }

    fn set_rate_bytes_per_sec(&self, rate_bytes_per_sec: i64) -> Result<(), Box<dyn Error>> {
        let mut error_collector = TabletErrorCollector::new();
        self.tablet_accessor
            .for_each_opened_tablet(&mut |region_id, suffix, db: &RocksEngine| {
                let mut opt = db.get_db_options();
                let r = opt.set_rate_bytes_per_sec(rate_bytes_per_sec);
                if r.is_err() {
                    error_collector.add_result(region_id, suffix, r);
                }
            });
        error_collector.take_result()
    }

    fn set_rate_limiter_auto_tuned(
        &self,
        rate_limiter_auto_tuned: bool,
    ) -> Result<(), Box<dyn Error>> {
        let mut error_collector = TabletErrorCollector::new();
        self.tablet_accessor
            .for_each_opened_tablet(&mut |region_id, suffix, db: &RocksEngine| {
                let mut opt = db.get_db_options();
                let r = opt.set_rate_limiter_auto_tuned(rate_limiter_auto_tuned);
                if r.is_err() {
                    error_collector.add_result(region_id, suffix, r);
                } else {
                    // double check the new state
                    let new_auto_tuned = opt.get_rate_limiter_auto_tuned();
                    if new_auto_tuned.is_none()
                        || new_auto_tuned.unwrap() != rate_limiter_auto_tuned
                    {
                        error_collector.add_result(
                            region_id,
                            suffix,
                            Err(engine_traits::Status::with_error(
                                engine_traits::Code::IoError,
                                "fail to set rate_limiter_auto_tuned",
                            )
                            .into()),
                        );
                    }
                }
            });

        error_collector.take_result()
    }

    fn set_max_background_jobs(&self, max_background_jobs: i32) -> Result<(), Box<dyn Error>> {
        self.set_db_config(&[("max_background_jobs", &max_background_jobs.to_string())])?;
        Ok(())
    }

    fn set_max_background_flushes(
        &self,
        max_background_flushes: i32,
    ) -> Result<(), Box<dyn Error>> {
        self.set_db_config(&[(
            "max_background_flushes",
            &max_background_flushes.to_string(),
        )])?;
        Ok(())
    }

    fn set_max_subcompactions(&self, max_subcompactions: u32) -> Result<(), Box<dyn Error>> {
        self.set_db_config(&[("max_subcompactions", &max_subcompactions.to_string())])?;
        Ok(())
    }

    fn validate_cf(&self, cf: &str) -> Result<(), Box<dyn Error>> {
        match (self.db_type, cf) {
            (DbType::Kv, CF_DEFAULT)
            | (DbType::Kv, CF_WRITE)
            | (DbType::Kv, CF_LOCK)
            | (DbType::Kv, CF_RAFT)
            | (DbType::Raft, CF_DEFAULT) => Ok(()),
            _ => Err(format!("invalid cf {:?} for db {:?}", cf, self.db_type).into()),
        }
    }
}

impl<T: TabletAccessor<RocksEngine> + Send + Sync> ConfigManager for DbConfigManger<T> {
    fn dispatch(&mut self, change: ConfigChange) -> Result<(), Box<dyn Error>> {
        let change_str = format!("{:?}", change);
        let mut change: Vec<(String, ConfigValue)> = change.into_iter().collect();
        let cf_config = change.drain_filter(|(name, _)| name.ends_with("cf"));
        for (cf_name, cf_change) in cf_config {
            if let ConfigValue::Module(mut cf_change) = cf_change {
                // defaultcf -> default
                let cf_name = &cf_name[..(cf_name.len() - 2)];
                if let Some(v) = cf_change.remove("block_cache_size") {
                    // currently we can't modify block_cache_size via set_options_cf
                    self.set_block_cache_size(cf_name, v.into())?;
                }
                if let Some(ConfigValue::Module(titan_change)) = cf_change.remove("titan") {
                    for (name, value) in titan_change {
                        cf_change.insert(name, value);
                    }
                }
                if !cf_change.is_empty() {
                    let cf_change = config_value_to_string(cf_change.into_iter().collect());
                    let cf_change_slice = config_to_slice(&cf_change);
                    self.set_cf_config(cf_name, &cf_change_slice)?;
                }
            }
        }

        if let Some(rate_bytes_config) = change
            .drain_filter(|(name, _)| name == "rate_bytes_per_sec")
            .next()
        {
            let rate_bytes_per_sec: ReadableSize = rate_bytes_config.1.into();
            self.set_rate_bytes_per_sec(rate_bytes_per_sec.0 as i64)?;
        }

        if let Some(rate_bytes_config) = change
            .drain_filter(|(name, _)| name == "rate_limiter_auto_tuned")
            .next()
        {
            let rate_limiter_auto_tuned: bool = rate_bytes_config.1.into();
            self.set_rate_limiter_auto_tuned(rate_limiter_auto_tuned)?;
        }

        if let Some(background_jobs_config) = change
            .drain_filter(|(name, _)| name == "max_background_jobs")
            .next()
        {
            let max_background_jobs = background_jobs_config.1.into();
            self.set_max_background_jobs(max_background_jobs)?;
        }

        if let Some(background_subcompactions_config) = change
            .drain_filter(|(name, _)| name == "max_sub_compactions")
            .next()
        {
            let max_subcompactions = background_subcompactions_config.1.into();
            self.set_max_subcompactions(max_subcompactions)?;
        }

        if let Some(background_flushes_config) = change
            .drain_filter(|(name, _)| name == "max_background_flushes")
            .next()
        {
            let max_background_flushes = background_flushes_config.1.into();
            self.set_max_background_flushes(max_background_flushes)?;
        }

        if !change.is_empty() {
            let change = config_value_to_string(change);
            let change_slice = config_to_slice(&change);
            self.set_db_config(&change_slice)?;
        }
        info!(
            "rocksdb config changed";
            "db" => ?self.db_type,
            "change" => change_str
        );
        Ok(())
    }
}

fn config_to_slice(config_change: &[(String, String)]) -> Vec<(&str, &str)> {
    config_change
        .iter()
        .map(|(name, value)| (name.as_str(), value.as_str()))
        .collect()
}

// Convert `ConfigValue` to formatted String that can pass to
// `DB::set_db_options`
fn config_value_to_string(config_change: Vec<(String, ConfigValue)>) -> Vec<(String, String)> {
    config_change
        .into_iter()
        .filter_map(|(name, value)| {
            let v = match value {
                d @ ConfigValue::Duration(_) => {
                    let d: ReadableDuration = d.into();
                    Some(d.as_secs().to_string())
                }
                s @ ConfigValue::Size(_) => {
                    let s: ReadableSize = s.into();
                    Some(s.0.to_string())
                }
                ConfigValue::Module(_) => unreachable!(),
                v => Some(format!("{}", v)),
            };
            v.map(|v| (name, v))
        })
        .collect()
}

#[derive(Clone, Serialize, Deserialize, PartialEq, Debug)]
#[serde(default)]
#[serde(rename_all = "kebab-case")]
pub struct MetricConfig {
    pub job: String,

    // Push is deprecated.
    #[doc(hidden)]
    #[serde(skip_serializing)]
    pub interval: ReadableDuration,

    #[doc(hidden)]
    #[serde(skip_serializing)]
    pub address: String,
}

impl Default for MetricConfig {
    fn default() -> MetricConfig {
        MetricConfig {
            interval: ReadableDuration::secs(15),
            address: "".to_owned(),
            job: "tikv".to_owned(),
        }
    }
}
#[derive(Clone, Copy, Serialize, Deserialize, PartialEq, Debug, OnlineConfig)]
#[serde(default)]
#[serde(rename_all = "kebab-case")]
pub struct UnifiedReadPoolConfig {
    #[online_config(skip)]
    pub min_thread_count: usize,
    pub max_thread_count: usize,
    #[online_config(skip)]
    pub stack_size: ReadableSize,
    #[online_config(skip)]
    pub max_tasks_per_worker: usize,
    pub auto_adjust_pool_size: bool,
    // FIXME: Add more configs when they are effective in yatp
}

impl UnifiedReadPoolConfig {
    fn validate(&self) -> Result<(), Box<dyn Error>> {
        if self.min_thread_count == 0 {
            return Err("readpool.unified.min-thread-count should be > 0"
                .to_string()
                .into());
        }
        if self.max_thread_count < self.min_thread_count {
            return Err(
                "readpool.unified.max-thread-count should be >= readpool.unified.min-thread-count"
                    .to_string()
                    .into(),
            );
        }
        let limit = cmp::max(
            UNIFIED_READPOOL_MIN_CONCURRENCY,
            SysQuota::cpu_cores_quota() as usize,
        );
        if self.max_thread_count > limit {
            return Err(format!(
                "readpool.unified.max-thread-count should be smaller than {}",
                limit
            )
            .into());
        }
        if self.stack_size.0 < ReadableSize::mb(2).0 {
            return Err("readpool.unified.stack-size should be >= 2mb"
                .to_string()
                .into());
        }
        if self.max_tasks_per_worker <= 1 {
            return Err("readpool.unified.max-tasks-per-worker should be > 1"
                .to_string()
                .into());
        }
        Ok(())
    }
}

pub const UNIFIED_READPOOL_MIN_CONCURRENCY: usize = 4;

// FIXME: Use macros to generate it if yatp is used elsewhere besides readpool.
impl Default for UnifiedReadPoolConfig {
    fn default() -> UnifiedReadPoolConfig {
        let cpu_num = SysQuota::cpu_cores_quota();
        let mut concurrency = (cpu_num * 0.8) as usize;
        concurrency = cmp::max(UNIFIED_READPOOL_MIN_CONCURRENCY, concurrency);
        Self {
            min_thread_count: 1,
            max_thread_count: concurrency,
            stack_size: ReadableSize::mb(DEFAULT_READPOOL_STACK_SIZE_MB),
            max_tasks_per_worker: DEFAULT_READPOOL_MAX_TASKS_PER_WORKER,
            auto_adjust_pool_size: false,
        }
    }
}

#[cfg(test)]
mod unified_read_pool_tests {
    use super::*;

    #[test]
    fn test_validate() {
        let cfg = UnifiedReadPoolConfig {
            min_thread_count: 1,
            max_thread_count: 2,
            stack_size: ReadableSize::mb(2),
            max_tasks_per_worker: 2000,
            auto_adjust_pool_size: false,
        };
        cfg.validate().unwrap();
        let cfg = UnifiedReadPoolConfig {
            min_thread_count: 1,
            max_thread_count: cmp::max(
                UNIFIED_READPOOL_MIN_CONCURRENCY,
                SysQuota::cpu_cores_quota() as usize,
            ),
            ..cfg
        };
        cfg.validate().unwrap();

        let invalid_cfg = UnifiedReadPoolConfig {
            min_thread_count: 0,
            ..cfg
        };
        invalid_cfg.validate().unwrap_err();

        let invalid_cfg = UnifiedReadPoolConfig {
            min_thread_count: 2,
            max_thread_count: 1,
            ..cfg
        };
        invalid_cfg.validate().unwrap_err();

        let invalid_cfg = UnifiedReadPoolConfig {
            stack_size: ReadableSize::mb(1),
            ..cfg
        };
        invalid_cfg.validate().unwrap_err();

        let invalid_cfg = UnifiedReadPoolConfig {
            max_tasks_per_worker: 1,
            ..cfg
        };
        invalid_cfg.validate().unwrap_err();
        let invalid_cfg = UnifiedReadPoolConfig {
            min_thread_count: 1,
            max_thread_count: cmp::max(
                UNIFIED_READPOOL_MIN_CONCURRENCY,
                SysQuota::cpu_cores_quota() as usize,
            ) + 1,
            ..cfg
        };
        invalid_cfg.validate().unwrap_err();
    }
}

macro_rules! readpool_config {
    ($struct_name:ident, $test_mod_name:ident, $display_name:expr) => {
        #[derive(Clone, Copy, Serialize, Deserialize, PartialEq, Debug)]
        #[serde(default)]
        #[serde(rename_all = "kebab-case")]
        pub struct $struct_name {
            pub use_unified_pool: Option<bool>,
            pub high_concurrency: usize,
            pub normal_concurrency: usize,
            pub low_concurrency: usize,
            pub max_tasks_per_worker_high: usize,
            pub max_tasks_per_worker_normal: usize,
            pub max_tasks_per_worker_low: usize,
            pub stack_size: ReadableSize,
        }

        impl $struct_name {
            /// Builds configurations for low, normal and high priority pools.
            pub fn to_yatp_pool_configs(self) -> Vec<yatp_pool::Config> {
                vec![
                    yatp_pool::Config {
                        workers: self.low_concurrency,
                        max_tasks_per_worker: self.max_tasks_per_worker_low,
                        stack_size: self.stack_size.0 as usize,
                    },
                    yatp_pool::Config {
                        workers: self.normal_concurrency,
                        max_tasks_per_worker: self.max_tasks_per_worker_normal,
                        stack_size: self.stack_size.0 as usize,
                    },
                    yatp_pool::Config {
                        workers: self.high_concurrency,
                        max_tasks_per_worker: self.max_tasks_per_worker_high,
                        stack_size: self.stack_size.0 as usize,
                    },
                ]
            }

            pub fn default_for_test() -> Self {
                Self {
                    use_unified_pool: None,
                    high_concurrency: 2,
                    normal_concurrency: 2,
                    low_concurrency: 2,
                    max_tasks_per_worker_high: 2000,
                    max_tasks_per_worker_normal: 2000,
                    max_tasks_per_worker_low: 2000,
                    stack_size: ReadableSize::mb(1),
                }
            }

            pub fn use_unified_pool(&self) -> bool {
                // The unified pool is used by default unless the corresponding module has
                // customized configurations.
                self.use_unified_pool
                    .unwrap_or_else(|| *self == Default::default())
            }

            pub fn adjust_use_unified_pool(&mut self) {
                if self.use_unified_pool.is_none() {
                    // The unified pool is used by default unless the corresponding module has customized configurations.
                    if *self == Default::default() {
                        info!("readpool.{}.use-unified-pool is not set, set to true by default", $display_name);
                        self.use_unified_pool = Some(true);
                    } else {
                        info!("readpool.{}.use-unified-pool is not set, set to false because there are other customized configurations", $display_name);
                        self.use_unified_pool = Some(false);
                    }
                }
            }

            pub fn validate(&self) -> Result<(), Box<dyn Error>> {
                if self.use_unified_pool() {
                    return Ok(());
                }
                if self.high_concurrency == 0 {
                    return Err(format!(
                        "readpool.{}.high-concurrency should be > 0",
                        $display_name
                    )
                    .into());
                }
                if self.normal_concurrency == 0 {
                    return Err(format!(
                        "readpool.{}.normal-concurrency should be > 0",
                        $display_name
                    )
                    .into());
                }
                if self.low_concurrency == 0 {
                    return Err(format!(
                        "readpool.{}.low-concurrency should be > 0",
                        $display_name
                    )
                    .into());
                }
                if self.stack_size.0 < ReadableSize::mb(MIN_READPOOL_STACK_SIZE_MB).0 {
                    return Err(format!(
                        "readpool.{}.stack-size should be >= {}mb",
                        $display_name, MIN_READPOOL_STACK_SIZE_MB
                    )
                    .into());
                }
                if self.max_tasks_per_worker_high <= 1 {
                    return Err(format!(
                        "readpool.{}.max-tasks-per-worker-high should be > 1",
                        $display_name
                    )
                    .into());
                }
                if self.max_tasks_per_worker_normal <= 1 {
                    return Err(format!(
                        "readpool.{}.max-tasks-per-worker-normal should be > 1",
                        $display_name
                    )
                    .into());
                }
                if self.max_tasks_per_worker_low <= 1 {
                    return Err(format!(
                        "readpool.{}.max-tasks-per-worker-low should be > 1",
                        $display_name
                    )
                    .into());
                }

                Ok(())
            }
        }

        #[cfg(test)]
        mod $test_mod_name {
            use super::*;

            #[test]
            fn test_validate() {
                let cfg = $struct_name::default();
                cfg.validate().unwrap();

                let mut invalid_cfg = cfg.clone();
                invalid_cfg.high_concurrency = 0;
                assert!(invalid_cfg.validate().is_err());

                let mut invalid_cfg = cfg.clone();
                invalid_cfg.normal_concurrency = 0;
                assert!(invalid_cfg.validate().is_err());

                let mut invalid_cfg = cfg.clone();
                invalid_cfg.low_concurrency = 0;
                assert!(invalid_cfg.validate().is_err());

                let mut invalid_cfg = cfg.clone();
                invalid_cfg.stack_size = ReadableSize::mb(1);
                assert!(invalid_cfg.validate().is_err());

                let mut invalid_cfg = cfg.clone();
                invalid_cfg.max_tasks_per_worker_high = 0;
                assert!(invalid_cfg.validate().is_err());
                invalid_cfg.max_tasks_per_worker_high = 1;
                assert!(invalid_cfg.validate().is_err());
                invalid_cfg.max_tasks_per_worker_high = 100;
                cfg.validate().unwrap();

                let mut invalid_cfg = cfg.clone();
                invalid_cfg.max_tasks_per_worker_normal = 0;
                assert!(invalid_cfg.validate().is_err());
                invalid_cfg.max_tasks_per_worker_normal = 1;
                assert!(invalid_cfg.validate().is_err());
                invalid_cfg.max_tasks_per_worker_normal = 100;
                cfg.validate().unwrap();

                let mut invalid_cfg = cfg.clone();
                invalid_cfg.max_tasks_per_worker_low = 0;
                assert!(invalid_cfg.validate().is_err());
                invalid_cfg.max_tasks_per_worker_low = 1;
                assert!(invalid_cfg.validate().is_err());
                invalid_cfg.max_tasks_per_worker_low = 100;
                cfg.validate().unwrap();

                let mut invalid_but_unified = cfg.clone();
                invalid_but_unified.use_unified_pool = Some(true);
                invalid_but_unified.low_concurrency = 0;
                invalid_but_unified.validate().unwrap();
            }
        }
    };
}

const DEFAULT_STORAGE_READPOOL_MIN_CONCURRENCY: usize = 4;
const DEFAULT_STORAGE_READPOOL_MAX_CONCURRENCY: usize = 8;

// Assume a request can be finished in 1ms, a request at position x will wait
// about 0.001 * x secs to be actual started. A server-is-busy error will
// trigger 2 seconds backoff. So when it needs to wait for more than 2 seconds,
// return error won't causse larger latency.
const DEFAULT_READPOOL_MAX_TASKS_PER_WORKER: usize = 2 * 1000;

const MIN_READPOOL_STACK_SIZE_MB: u64 = 2;
const DEFAULT_READPOOL_STACK_SIZE_MB: u64 = 10;

readpool_config!(StorageReadPoolConfig, storage_read_pool_test, "storage");

impl Default for StorageReadPoolConfig {
    fn default() -> Self {
        let cpu_num = SysQuota::cpu_cores_quota();
        let mut concurrency = (cpu_num * 0.5) as usize;
        concurrency = cmp::max(DEFAULT_STORAGE_READPOOL_MIN_CONCURRENCY, concurrency);
        concurrency = cmp::min(DEFAULT_STORAGE_READPOOL_MAX_CONCURRENCY, concurrency);
        Self {
            use_unified_pool: None,
            high_concurrency: concurrency,
            normal_concurrency: concurrency,
            low_concurrency: concurrency,
            max_tasks_per_worker_high: DEFAULT_READPOOL_MAX_TASKS_PER_WORKER,
            max_tasks_per_worker_normal: DEFAULT_READPOOL_MAX_TASKS_PER_WORKER,
            max_tasks_per_worker_low: DEFAULT_READPOOL_MAX_TASKS_PER_WORKER,
            stack_size: ReadableSize::mb(DEFAULT_READPOOL_STACK_SIZE_MB),
        }
    }
}

const DEFAULT_COPROCESSOR_READPOOL_MIN_CONCURRENCY: usize = 2;

readpool_config!(
    CoprReadPoolConfig,
    coprocessor_read_pool_test,
    "coprocessor"
);

impl Default for CoprReadPoolConfig {
    fn default() -> Self {
        let cpu_num = SysQuota::cpu_cores_quota();
        let mut concurrency = (cpu_num * 0.8) as usize;
        concurrency = cmp::max(DEFAULT_COPROCESSOR_READPOOL_MIN_CONCURRENCY, concurrency);
        Self {
            use_unified_pool: None,
            high_concurrency: concurrency,
            normal_concurrency: concurrency,
            low_concurrency: concurrency,
            max_tasks_per_worker_high: DEFAULT_READPOOL_MAX_TASKS_PER_WORKER,
            max_tasks_per_worker_normal: DEFAULT_READPOOL_MAX_TASKS_PER_WORKER,
            max_tasks_per_worker_low: DEFAULT_READPOOL_MAX_TASKS_PER_WORKER,
            stack_size: ReadableSize::mb(DEFAULT_READPOOL_STACK_SIZE_MB),
        }
    }
}

#[derive(Clone, Serialize, Deserialize, Default, PartialEq, Debug, OnlineConfig)]
#[serde(default)]
#[serde(rename_all = "kebab-case")]
pub struct ReadPoolConfig {
    #[online_config(submodule)]
    pub unified: UnifiedReadPoolConfig,
    #[online_config(skip)]
    pub storage: StorageReadPoolConfig,
    #[online_config(skip)]
    pub coprocessor: CoprReadPoolConfig,
}

impl ReadPoolConfig {
    pub fn is_unified_pool_enabled(&self) -> bool {
        self.storage.use_unified_pool() || self.coprocessor.use_unified_pool()
    }

    pub fn adjust_use_unified_pool(&mut self) {
        self.storage.adjust_use_unified_pool();
        self.coprocessor.adjust_use_unified_pool();
    }

    pub fn validate(&self) -> Result<(), Box<dyn Error>> {
        if self.is_unified_pool_enabled() {
            self.unified.validate()?;
        }
        self.storage.validate()?;
        self.coprocessor.validate()?;
        Ok(())
    }
}

#[cfg(test)]
mod readpool_tests {
    use super::*;

    #[test]
    fn test_unified_disabled() {
        // Allow invalid yatp config when yatp is not used.
        let unified = UnifiedReadPoolConfig {
            min_thread_count: 0,
            max_thread_count: 0,
            stack_size: ReadableSize::mb(0),
            max_tasks_per_worker: 0,
            auto_adjust_pool_size: false,
        };
        unified.validate().unwrap_err();
        let storage = StorageReadPoolConfig {
            use_unified_pool: Some(false),
            ..Default::default()
        };
        storage.validate().unwrap();
        let coprocessor = CoprReadPoolConfig {
            use_unified_pool: Some(false),
            ..Default::default()
        };
        coprocessor.validate().unwrap();
        let cfg = ReadPoolConfig {
            unified,
            storage,
            coprocessor,
        };
        assert!(!cfg.is_unified_pool_enabled());
        cfg.validate().unwrap();

        // Storage and coprocessor config must be valid when yatp is not used.
        let unified = UnifiedReadPoolConfig::default();
        unified.validate().unwrap();
        let storage = StorageReadPoolConfig {
            use_unified_pool: Some(false),
            high_concurrency: 0,
            ..Default::default()
        };
        storage.validate().unwrap_err();
        let coprocessor = CoprReadPoolConfig {
            use_unified_pool: Some(false),
            ..Default::default()
        };
        let invalid_cfg = ReadPoolConfig {
            unified,
            storage,
            coprocessor,
        };
        assert!(!invalid_cfg.is_unified_pool_enabled());
        invalid_cfg.validate().unwrap_err();
    }

    #[test]
    fn test_unified_enabled() {
        // Yatp config must be valid when yatp is used.
        let unified = UnifiedReadPoolConfig {
            min_thread_count: 0,
            max_thread_count: 0,
            ..Default::default()
        };
        unified.validate().unwrap_err();
        let storage = StorageReadPoolConfig {
            use_unified_pool: Some(true),
            ..Default::default()
        };
        storage.validate().unwrap();
        let coprocessor = CoprReadPoolConfig::default();
        coprocessor.validate().unwrap();
        let mut cfg = ReadPoolConfig {
            unified,
            storage,
            coprocessor,
        };
        cfg.adjust_use_unified_pool();
        assert!(cfg.is_unified_pool_enabled());
        cfg.validate().unwrap_err();
    }

    #[test]
    fn test_is_unified() {
        let storage = StorageReadPoolConfig {
            use_unified_pool: Some(false),
            ..Default::default()
        };
        assert!(!storage.use_unified_pool());
        let coprocessor = CoprReadPoolConfig::default();
        assert!(coprocessor.use_unified_pool());

        let mut cfg = ReadPoolConfig {
            storage,
            coprocessor,
            ..Default::default()
        };
        assert!(cfg.is_unified_pool_enabled());

        cfg.storage.use_unified_pool = Some(false);
        cfg.coprocessor.use_unified_pool = Some(false);
        assert!(!cfg.is_unified_pool_enabled());
    }

    #[test]
    fn test_partially_unified() {
        let storage = StorageReadPoolConfig {
            use_unified_pool: Some(false),
            low_concurrency: 0,
            ..Default::default()
        };
        assert!(!storage.use_unified_pool());
        let coprocessor = CoprReadPoolConfig {
            use_unified_pool: Some(true),
            ..Default::default()
        };
        assert!(coprocessor.use_unified_pool());
        let mut cfg = ReadPoolConfig {
            storage,
            coprocessor,
            ..Default::default()
        };
        assert!(cfg.is_unified_pool_enabled());
        cfg.validate().unwrap_err();
        cfg.storage.low_concurrency = 1;
        cfg.validate().unwrap();

        let storage = StorageReadPoolConfig {
            use_unified_pool: Some(true),
            ..Default::default()
        };
        assert!(storage.use_unified_pool());
        let coprocessor = CoprReadPoolConfig {
            use_unified_pool: Some(false),
            low_concurrency: 0,
            ..Default::default()
        };
        assert!(!coprocessor.use_unified_pool());
        let mut cfg = ReadPoolConfig {
            storage,
            coprocessor,
            ..Default::default()
        };
        assert!(cfg.is_unified_pool_enabled());
        cfg.validate().unwrap_err();
        cfg.coprocessor.low_concurrency = 1;
        cfg.validate().unwrap();
    }
}

#[derive(Clone, Default, Serialize, Deserialize, PartialEq, Debug, OnlineConfig)]
#[serde(default)]
#[serde(rename_all = "kebab-case")]
pub struct HadoopConfig {
    pub home: String,
    pub linux_user: String,
}

#[derive(Clone, Serialize, Deserialize, PartialEq, Debug, OnlineConfig)]
#[serde(default)]
#[serde(rename_all = "kebab-case")]
pub struct BackupConfig {
    pub num_threads: usize,
    pub batch_size: usize,
    pub sst_max_size: ReadableSize,
    pub enable_auto_tune: bool,
    pub auto_tune_remain_threads: usize,
    pub auto_tune_refresh_interval: ReadableDuration,
    pub io_thread_size: usize,
    // Do not expose this config to user.
    // It used to debug s3 503 error.
    pub s3_multi_part_size: ReadableSize,
    #[online_config(submodule)]
    pub hadoop: HadoopConfig,
}

impl BackupConfig {
    pub fn validate(&mut self) -> Result<(), Box<dyn Error>> {
        let limit = SysQuota::cpu_cores_quota() as usize;
        let default_cfg = BackupConfig::default();
        if self.num_threads == 0 || self.num_threads > limit {
            warn!(
                "backup.num_threads cannot be 0 or larger than {}, change it to {}",
                limit, default_cfg.num_threads
            );
            self.num_threads = default_cfg.num_threads;
        }
        if self.batch_size == 0 {
            warn!(
                "backup.batch_size cannot be 0, change it to {}",
                default_cfg.batch_size
            );
            self.batch_size = default_cfg.batch_size;
        }
        if self.s3_multi_part_size.0 > ReadableSize::gb(5).0 {
            warn!(
                "backup.s3_multi_part_size cannot larger than 5GB, change it to {:?}",
                default_cfg.s3_multi_part_size
            );
            self.s3_multi_part_size = default_cfg.s3_multi_part_size;
        }

        Ok(())
    }
}

impl Default for BackupConfig {
    fn default() -> Self {
        let default_coprocessor = CopConfig::default();
        let cpu_num = SysQuota::cpu_cores_quota();
        Self {
            // use at most 50% of vCPU by default
            num_threads: (cpu_num * 0.5).clamp(1.0, 8.0) as usize,
            batch_size: 8,
            sst_max_size: default_coprocessor.region_max_size(),
            enable_auto_tune: true,
            auto_tune_remain_threads: (cpu_num * 0.2).round() as usize,
            auto_tune_refresh_interval: ReadableDuration::secs(60),
            io_thread_size: 2,
            // 5MB is the minimum part size that S3 allowed.
            s3_multi_part_size: ReadableSize::mb(5),
            hadoop: Default::default(),
        }
    }
}

#[derive(Clone, Serialize, Deserialize, PartialEq, Debug, OnlineConfig)]
#[serde(default)]
#[serde(rename_all = "kebab-case")]
pub struct BackupStreamConfig {
    #[online_config(skip)]
    pub max_flush_interval: ReadableDuration,
    #[online_config(skip)]
    pub num_threads: usize,
    #[online_config(skip)]
    pub enable: bool,
    #[online_config(skip)]
    pub temp_path: String,
    #[online_config(skip)]
    pub file_size_limit: ReadableSize,
    #[online_config(skip)]
    pub initial_scan_pending_memory_quota: ReadableSize,
    #[online_config(skip)]
    pub initial_scan_rate_limit: ReadableSize,
}

impl BackupStreamConfig {
    pub fn validate(&mut self) -> Result<(), Box<dyn Error>> {
        let limit = SysQuota::cpu_cores_quota() as usize;
        let default_cfg = BackupStreamConfig::default();
        if self.num_threads == 0 || self.num_threads > limit {
            warn!(
                "log_backup.num_threads cannot be 0 or larger than {}, change it to {}",
                limit, default_cfg.num_threads
            );
            self.num_threads = default_cfg.num_threads;
        }
        Ok(())
    }
}

impl Default for BackupStreamConfig {
    fn default() -> Self {
        let cpu_num = SysQuota::cpu_cores_quota();
        let total_mem = SysQuota::memory_limit_in_bytes();
        let quota_size = (total_mem as f64 * 0.1).min(ReadableSize::mb(512).0 as _);
        Self {
            max_flush_interval: ReadableDuration::minutes(3),
            // use at most 50% of vCPU by default
            num_threads: (cpu_num * 0.5).clamp(2.0, 12.0) as usize,
            enable: true,
            // TODO: may be use raft store directory
            temp_path: String::new(),
            file_size_limit: ReadableSize::mb(256),
            initial_scan_pending_memory_quota: ReadableSize(quota_size as _),
            initial_scan_rate_limit: ReadableSize::mb(60),
        }
    }
}

#[derive(Clone, Serialize, Deserialize, PartialEq, Debug, OnlineConfig)]
#[serde(default)]
#[serde(rename_all = "kebab-case")]
pub struct CdcConfig {
    pub min_ts_interval: ReadableDuration,
    pub hibernate_regions_compatible: bool,
    // TODO(hi-rustin): Consider resizing the thread pool based on `incremental_scan_threads`.
    #[online_config(skip)]
    pub incremental_scan_threads: usize,
    pub incremental_scan_concurrency: usize,
    pub incremental_scan_speed_limit: ReadableSize,
    /// `TsFilter` can increase speed and decrease resource usage when
    /// incremental content is much less than total content. However in
    /// other cases, `TsFilter` can make performance worse because it needs
    /// to re-fetch old row values if they are required.
    ///
    /// `TsFilter` will be enabled if `incremental/total <=
    /// incremental_scan_ts_filter_ratio`.
    /// Set `incremental_scan_ts_filter_ratio` to 0 will disable it.
    pub incremental_scan_ts_filter_ratio: f64,

    /// Count of threads to confirm Region leadership in TiKV instances, 1 by
    /// default. Please consider to increase it if count of regions on one
    /// TiKV instance is greater than 20k.
    #[online_config(skip)]
    pub tso_worker_threads: usize,

    pub sink_memory_quota: ReadableSize,
    pub old_value_cache_memory_quota: ReadableSize,

    // Deprecated! preserved for compatibility check.
    #[online_config(skip)]
    #[doc(hidden)]
    pub raw_min_ts_outlier_threshold: ReadableDuration,
    #[online_config(skip)]
    #[doc(hidden)]
    #[serde(skip_serializing)]
    pub old_value_cache_size: usize,
}

impl Default for CdcConfig {
    fn default() -> Self {
        Self {
            min_ts_interval: ReadableDuration::millis(200),
            hibernate_regions_compatible: true,
            // 4 threads for incremental scan.
            incremental_scan_threads: 4,
            // At most 6 concurrent running tasks.
            incremental_scan_concurrency: 6,
            // TiCDC requires a SSD, the typical write speed of SSD
            // is more than 500MB/s, so 128MB/s is enough.
            incremental_scan_speed_limit: ReadableSize::mb(128),
            incremental_scan_ts_filter_ratio: 0.2,
            tso_worker_threads: 1,
            // 512MB memory for CDC sink.
            sink_memory_quota: ReadableSize::mb(512),
            // 512MB memory for old value cache.
            old_value_cache_memory_quota: ReadableSize::mb(512),
            // Trigger raw region outlier judgement if resolved_ts's lag is over 60s.
            raw_min_ts_outlier_threshold: ReadableDuration::secs(60),
            // Deprecated! preserved for compatibility check.
            old_value_cache_size: 0,
        }
    }
}

impl CdcConfig {
    pub fn validate(&mut self) -> Result<(), Box<dyn Error>> {
        let default_cfg = CdcConfig::default();
        if self.min_ts_interval.is_zero() {
            warn!(
                "cdc.min-ts-interval can't be 0, change it to {}",
                default_cfg.min_ts_interval
            );
            self.min_ts_interval = default_cfg.min_ts_interval;
        }
        if self.incremental_scan_threads == 0 {
            warn!(
                "cdc.incremental-scan-threads can't be 0, change it to {}",
                default_cfg.incremental_scan_threads
            );
            self.incremental_scan_threads = default_cfg.incremental_scan_threads;
        }
        if self.incremental_scan_concurrency < self.incremental_scan_threads {
            warn!(
                "cdc.incremental-scan-concurrency must be larger than cdc.incremental-scan-threads,
                change it to {}",
                self.incremental_scan_threads
            );
            self.incremental_scan_concurrency = self.incremental_scan_threads
        }
        if self.incremental_scan_ts_filter_ratio < 0.0
            || self.incremental_scan_ts_filter_ratio > 1.0
        {
            warn!(
                "cdc.incremental-scan-ts-filter-ratio should be larger than 0 and less than 1,
                change it to {}",
                default_cfg.incremental_scan_ts_filter_ratio
<<<<<<< HEAD
            );
            self.incremental_scan_ts_filter_ratio = default_cfg.incremental_scan_ts_filter_ratio;
        }
        if self.raw_min_ts_outlier_threshold.is_zero() {
            warn!(
                "cdc.raw_min_ts_outlier_threshold should be larger than 0,
                change it to {}",
                default_cfg.raw_min_ts_outlier_threshold
            );
            self.raw_min_ts_outlier_threshold = default_cfg.raw_min_ts_outlier_threshold;
=======
            );
            self.incremental_scan_ts_filter_ratio = default_cfg.incremental_scan_ts_filter_ratio;
>>>>>>> 616b4402
        }
        Ok(())
    }
}

#[derive(Clone, Serialize, Deserialize, PartialEq, Debug, OnlineConfig)]
#[serde(default)]
#[serde(rename_all = "kebab-case")]
pub struct ResolvedTsConfig {
    #[online_config(skip)]
    pub enable: bool,
    pub advance_ts_interval: ReadableDuration,
    #[online_config(skip)]
    pub scan_lock_pool_size: usize,
}

impl ResolvedTsConfig {
    fn validate(&self) -> Result<(), Box<dyn Error>> {
        if self.advance_ts_interval.is_zero() {
            return Err("resolved-ts.advance-ts-interval can't be zero".into());
        }
        if self.scan_lock_pool_size == 0 {
            return Err("resolved-ts.scan-lock-pool-size can't be zero".into());
        }
        Ok(())
    }
}

impl Default for ResolvedTsConfig {
    fn default() -> Self {
        Self {
            enable: true,
            advance_ts_interval: ReadableDuration::secs(1),
            scan_lock_pool_size: 2,
        }
    }
}

#[derive(Clone, Serialize, Deserialize, PartialEq, Debug)]
#[serde(default)]
#[serde(rename_all = "kebab-case")]
pub struct File {
    pub filename: String,
    // The unit is MB
    pub max_size: u64,
    // The unit is Day
    pub max_days: u64,
    pub max_backups: usize,
}

impl Default for File {
    fn default() -> Self {
        Self {
            filename: "".to_owned(),
            max_size: 300,
            max_days: 0,
            max_backups: 0,
        }
    }
}

#[derive(Clone, Serialize, Deserialize, PartialEq, Debug, OnlineConfig)]
#[serde(default)]
#[serde(rename_all = "kebab-case")]
pub struct LogConfig {
    pub level: LogLevel,
    #[online_config(skip)]
    pub format: LogFormat,
    #[online_config(skip)]
    pub enable_timestamp: bool,
    #[online_config(skip)]
    pub file: File,
}

/// LogLevel is a wrapper type of `slog::Level`
#[derive(Copy, Clone, Debug, PartialEq)]
pub struct LogLevel(slog::Level);

impl From<LogLevel> for slog::Level {
    fn from(l: LogLevel) -> Self {
        l.0
    }
}

impl From<slog::Level> for LogLevel {
    fn from(l: slog::Level) -> Self {
        Self(l)
    }
}

impl Serialize for LogLevel {
    fn serialize<S>(&self, serializer: S) -> Result<S::Ok, S::Error>
    where
        S: Serializer,
    {
        get_string_by_level(self.0).serialize(serializer)
    }
}

impl<'de> Deserialize<'de> for LogLevel {
    fn deserialize<D>(deserializer: D) -> Result<Self, D::Error>
    where
        D: Deserializer<'de>,
    {
        let string = String::deserialize(deserializer)?;
        get_level_by_string(&string)
            .map(LogLevel)
            .ok_or_else(|| D::Error::invalid_value(Unexpected::Str(&string), &"a valid log level"))
    }
}

impl From<LogLevel> for ConfigValue {
    fn from(l: LogLevel) -> Self {
        Self::String(get_string_by_level(l.0).into())
    }
}

impl TryFrom<ConfigValue> for LogLevel {
    type Error = String;
    fn try_from(value: ConfigValue) -> Result<Self, Self::Error> {
        if let ConfigValue::String(s) = value {
            get_level_by_string(&s)
                .map(LogLevel)
                .ok_or_else(|| format!("invalid log level: '{}'", s))
        } else {
            panic!("expect ConfigValue::String, found: {:?}", value)
        }
    }
}

impl TryFrom<&ConfigValue> for LogLevel {
    type Error = String;
    fn try_from(value: &ConfigValue) -> Result<Self, Self::Error> {
        Self::try_from(value.clone())
    }
}

impl Default for LogConfig {
    fn default() -> Self {
        Self {
            level: LogLevel(slog::Level::Info),
            format: LogFormat::Text,
            enable_timestamp: true,
            file: File::default(),
        }
    }
}

impl LogConfig {
    fn validate(&self) -> Result<(), Box<dyn Error>> {
        if self.file.max_size > 4096 {
            return Err("Max log file size upper limit to 4096MB".to_string().into());
        }
        Ok(())
    }
}

pub struct LogConfigManager;

impl ConfigManager for LogConfigManager {
    fn dispatch(&mut self, changes: ConfigChange) -> CfgResult<()> {
        if let Some(v) = changes.get("level") {
            let log_level = LogLevel::try_from(v)?;
            set_log_level(log_level.0);
        }
        info!("update log config"; "config" => ?changes);
        Ok(())
    }
}

#[derive(Clone, Serialize, Deserialize, PartialEq, Debug, OnlineConfig)]
#[serde(default)]
#[serde(rename_all = "kebab-case")]
pub struct QuotaConfig {
    pub foreground_cpu_time: usize,
    pub foreground_write_bandwidth: ReadableSize,
    pub foreground_read_bandwidth: ReadableSize,
    pub max_delay_duration: ReadableDuration,
    pub background_cpu_time: usize,
    pub background_write_bandwidth: ReadableSize,
    pub background_read_bandwidth: ReadableSize,
    pub enable_auto_tune: bool,
}

impl Default for QuotaConfig {
    fn default() -> Self {
        Self {
            foreground_cpu_time: 0,
            foreground_write_bandwidth: ReadableSize(0),
            foreground_read_bandwidth: ReadableSize(0),
            max_delay_duration: ReadableDuration::millis(500),
            background_cpu_time: 0,
            background_write_bandwidth: ReadableSize(0),
            background_read_bandwidth: ReadableSize(0),
            enable_auto_tune: false,
        }
    }
}

impl QuotaConfig {
    pub fn validate(&self) -> Result<(), Box<dyn Error>> {
        const MAX_DELAY_DURATION: ReadableDuration = ReadableDuration::micros(u64::MAX / 1000);

        if self.max_delay_duration > MAX_DELAY_DURATION {
            return Err(format!("quota.max-delay-duration must <= {}", MAX_DELAY_DURATION).into());
        }

        Ok(())
    }
}

#[derive(Clone, Serialize, Deserialize, PartialEq, Debug, OnlineConfig)]
#[serde(default)]
#[serde(rename_all = "kebab-case")]
pub struct TikvConfig {
    #[doc(hidden)]
    #[serde(skip_serializing)]
    #[online_config(hidden)]
    pub cfg_path: String,

    // Deprecated! These configuration has been moved to LogConfig.
    // They are preserved for compatibility check.
    #[doc(hidden)]
    #[online_config(skip)]
    pub log_level: LogLevel,
    #[doc(hidden)]
    #[online_config(skip)]
    pub log_file: String,
    #[doc(hidden)]
    #[online_config(skip)]
    pub log_format: LogFormat,
    #[online_config(skip)]
    pub log_rotation_timespan: ReadableDuration,
    #[doc(hidden)]
    #[online_config(skip)]
    pub log_rotation_size: ReadableSize,

    #[online_config(skip)]
    pub slow_log_file: String,

    #[online_config(skip)]
    pub slow_log_threshold: ReadableDuration,

    #[online_config(hidden)]
    pub panic_when_unexpected_key_or_data: bool,

    #[doc(hidden)]
    #[serde(skip_serializing)]
    #[online_config(skip)]
    pub enable_io_snoop: bool,

    #[online_config(skip)]
    pub abort_on_panic: bool,

    #[doc(hidden)]
    #[online_config(skip)]
    pub memory_usage_limit: Option<ReadableSize>,

    #[doc(hidden)]
    #[online_config(skip)]
    pub memory_usage_high_water: f64,

    #[online_config(submodule)]
    pub log: LogConfig,

    #[online_config(submodule)]
    pub quota: QuotaConfig,

    #[online_config(submodule)]
    pub readpool: ReadPoolConfig,

    #[online_config(submodule)]
    pub server: ServerConfig,

    #[online_config(submodule)]
    pub storage: StorageConfig,

    #[online_config(skip)]
    pub pd: PdConfig,

    #[online_config(hidden)]
    pub metric: MetricConfig,

    #[online_config(submodule)]
    #[serde(rename = "raftstore")]
    pub raft_store: RaftstoreConfig,

    #[online_config(submodule)]
    pub coprocessor: CopConfig,

    #[online_config(skip)]
    pub coprocessor_v2: CoprocessorV2Config,

    #[online_config(submodule)]
    pub rocksdb: DbConfig,

    #[online_config(submodule)]
    pub raftdb: RaftDbConfig,

    #[online_config(skip)]
    pub raft_engine: RaftEngineConfig,

    #[online_config(skip)]
    pub security: SecurityConfig,

    #[online_config(skip)]
    pub import: ImportConfig,

    #[online_config(submodule)]
    pub backup: BackupConfig,

    #[online_config(submodule)]
    // The term "log backup" and "backup stream" are identity.
    // The "log backup" should be the only product name exposed to the user.
    #[serde(rename = "log-backup")]
    pub backup_stream: BackupStreamConfig,

    #[online_config(submodule)]
    pub pessimistic_txn: PessimisticTxnConfig,

    #[online_config(submodule)]
    pub gc: GcConfig,

    #[online_config(submodule)]
    pub split: SplitConfig,

    #[online_config(submodule)]
    pub cdc: CdcConfig,

    #[online_config(submodule)]
    pub resolved_ts: ResolvedTsConfig,

    #[online_config(submodule)]
    pub resource_metering: ResourceMeteringConfig,

    #[online_config(skip)]
    pub causal_ts: CausalTsConfig,
}

impl Default for TikvConfig {
    fn default() -> TikvConfig {
        TikvConfig {
            cfg_path: "".to_owned(),
            log_level: slog::Level::Info.into(),
            log_file: "".to_owned(),
            log_format: LogFormat::Text,
            log_rotation_timespan: ReadableDuration::hours(0),
            log_rotation_size: ReadableSize::mb(300),
            slow_log_file: "".to_owned(),
            slow_log_threshold: ReadableDuration::secs(1),
            panic_when_unexpected_key_or_data: false,
            enable_io_snoop: true,
            abort_on_panic: false,
            memory_usage_limit: None,
            memory_usage_high_water: 0.9,
            log: LogConfig::default(),
            quota: QuotaConfig::default(),
            readpool: ReadPoolConfig::default(),
            server: ServerConfig::default(),
            metric: MetricConfig::default(),
            raft_store: RaftstoreConfig::default(),
            coprocessor: CopConfig::default(),
            coprocessor_v2: CoprocessorV2Config::default(),
            pd: PdConfig::default(),
            rocksdb: DbConfig::default(),
            raftdb: RaftDbConfig::default(),
            raft_engine: RaftEngineConfig::default(),
            storage: StorageConfig::default(),
            security: SecurityConfig::default(),
            import: ImportConfig::default(),
            backup: BackupConfig::default(),
            pessimistic_txn: PessimisticTxnConfig::default(),
            gc: GcConfig::default(),
            split: SplitConfig::default(),
            cdc: CdcConfig::default(),
            resolved_ts: ResolvedTsConfig::default(),
            resource_metering: ResourceMeteringConfig::default(),
            backup_stream: BackupStreamConfig::default(),
            causal_ts: CausalTsConfig::default(),
        }
    }
}

impl TikvConfig {
    pub fn infer_raft_db_path(&self, data_dir: Option<&str>) -> Result<String, Box<dyn Error>> {
        if self.raft_store.raftdb_path.is_empty() {
            let data_dir = data_dir.unwrap_or(&self.storage.data_dir);
            config::canonicalize_sub_path(data_dir, "raft")
        } else {
            config::canonicalize_path(&self.raft_store.raftdb_path)
        }
    }

    pub fn infer_raft_engine_path(&self, data_dir: Option<&str>) -> Result<String, Box<dyn Error>> {
        if self.raft_engine.config.dir.is_empty() {
            let data_dir = data_dir.unwrap_or(&self.storage.data_dir);
            config::canonicalize_sub_path(data_dir, "raft-engine")
        } else {
            config::canonicalize_path(&self.raft_engine.config.dir)
        }
    }

    pub fn infer_kv_engine_path(&self, data_dir: Option<&str>) -> Result<String, Box<dyn Error>> {
        let data_dir = data_dir.unwrap_or(&self.storage.data_dir);
        config::canonicalize_sub_path(data_dir, DEFAULT_ROCKSDB_SUB_DIR)
    }

    pub fn validate(&mut self) -> Result<(), Box<dyn Error>> {
        self.log.validate()?;
        self.readpool.validate()?;
        self.storage.validate()?;

        if self.cfg_path.is_empty() {
            self.cfg_path = Path::new(&self.storage.data_dir)
                .join(LAST_CONFIG_FILE)
                .to_str()
                .unwrap()
                .to_owned();
        }

        self.raft_store.raftdb_path = self.infer_raft_db_path(None)?;
        self.raft_engine.config.dir = self.infer_raft_engine_path(None)?;

        if self.raft_engine.config.dir == self.raft_store.raftdb_path {
            return Err("raft_engine.config.dir can't be same as raft_store.raftdb_path".into());
        }

        let kv_db_path = self.infer_kv_engine_path(None)?;
        if kv_db_path == self.raft_store.raftdb_path {
            return Err("raft_store.raftdb_path can't be same as storage.data_dir/db".into());
        }

        let kv_db_wal_path = if self.rocksdb.wal_dir.is_empty() {
            config::canonicalize_path(&kv_db_path)?
        } else {
            config::canonicalize_path(&self.rocksdb.wal_dir)?
        };
        let raft_db_wal_path = if self.raftdb.wal_dir.is_empty() {
            config::canonicalize_path(&self.raft_store.raftdb_path)?
        } else {
            config::canonicalize_path(&self.raftdb.wal_dir)?
        };
        if kv_db_wal_path == raft_db_wal_path {
            return Err("raftdb.wal_dir can't be same as rocksdb.wal_dir".into());
        }

        RaftDataStateMachine::new(
            &self.storage.data_dir,
            &self.raft_store.raftdb_path,
            &self.raft_engine.config.dir,
        )
        .validate(RocksEngine::exists(&kv_db_path))?;

        // Check blob file dir is empty when titan is disabled
        if !self.rocksdb.titan.enabled {
            let titandb_path = if self.rocksdb.titan.dirname.is_empty() {
                Path::new(&kv_db_path).join("titandb")
            } else {
                Path::new(&self.rocksdb.titan.dirname).to_path_buf()
            };
            if let Err(e) =
                tikv_util::config::check_data_dir_empty(titandb_path.to_str().unwrap(), "blob")
            {
                return Err(format!(
                    "check: titandb-data-dir-empty; err: \"{}\"; \
                     hint: You have disabled titan when its data directory is not empty. \
                     To properly shutdown titan, please enter fallback blob-run-mode and \
                     wait till titandb files are all safely ingested.",
                    e
                )
                .into());
            }
        }

        let expect_keepalive = self.raft_store.raft_heartbeat_interval() * 2;
        if expect_keepalive > self.server.grpc_keepalive_time.0 {
            return Err(format!(
                "grpc_keepalive_time is too small, it should not less than the double of \
                 raft tick interval (>= {})",
                duration_to_sec(expect_keepalive)
            )
            .into());
        }

        if self.raft_store.hibernate_regions && !self.cdc.hibernate_regions_compatible {
            warn!(
                "raftstore.hibernate-regions was enabled but cdc.hibernate-regions-compatible \
                was disabled, hibernate regions may be broken up if you want to deploy a cdc cluster"
            );
        }

        if self.backup_stream.temp_path.is_empty() {
            self.backup_stream.temp_path =
                config::canonicalize_sub_path(&self.storage.data_dir, "log-backup-temp")?;
        }

        self.rocksdb.validate()?;
        self.raftdb.validate()?;
        self.raft_engine.validate()?;
        self.server.validate()?;
        self.pd.validate()?;
        self.coprocessor.validate()?;
        self.raft_store.validate(
            self.coprocessor.region_split_size,
            self.coprocessor.enable_region_bucket,
            self.coprocessor.region_bucket_size,
        )?;
        self.security.validate()?;
        self.import.validate()?;
        self.backup.validate()?;
        self.backup_stream.validate()?;
        self.cdc.validate()?;
        self.pessimistic_txn.validate()?;
        self.gc.validate()?;
        self.resolved_ts.validate()?;
        self.resource_metering.validate()?;
        self.quota.validate()?;
        self.causal_ts.validate()?;

        if self.storage.flow_control.enable {
            self.rocksdb.defaultcf.disable_write_stall = true;
            self.rocksdb.writecf.disable_write_stall = true;
            self.rocksdb.lockcf.disable_write_stall = true;
            self.rocksdb.raftcf.disable_write_stall = true;
        }
        // Fill in values for unspecified write stall configurations.
        macro_rules! fill_cf_opts {
            ($cf_opts:expr, $cfg:expr) => {
                if let Some(v) = &mut $cf_opts.level0_slowdown_writes_trigger {
                    if $cfg.enable && *v > $cfg.l0_files_threshold as i32 {
                        warn!(
                            "{}.level0-slowdown-writes-trigger is too large. Setting it to \
                            storage.flow-control.l0-files-threshold ({})",
                            stringify!($cf_opts), $cfg.l0_files_threshold
                        );
                        *v = $cfg.l0_files_threshold as i32;
                    }
                } else {
                    $cf_opts.level0_slowdown_writes_trigger =
                        Some($cfg.l0_files_threshold as i32);
                }
                if let Some(v) = &mut $cf_opts.level0_stop_writes_trigger {
                    if $cfg.enable && *v > $cfg.l0_files_threshold as i32 {
                        warn!(
                            "{}.level0-stop-writes-trigger is too large. Setting it to \
                            storage.flow-control.l0-files-threshold ({})",
                            stringify!($cf_opts), $cfg.l0_files_threshold
                        );
                        *v = $cfg.l0_files_threshold as i32;
                    }
                } else {
                    $cf_opts.level0_stop_writes_trigger =
                        Some($cfg.l0_files_threshold as i32);
                }
                if let Some(v) = &mut $cf_opts.soft_pending_compaction_bytes_limit {
                    if $cfg.enable && v.0 > $cfg.soft_pending_compaction_bytes_limit.0 {
                        warn!(
                            "{}.soft-pending-compaction-bytes-limit is too large. Setting it to \
                            storage.flow-control.soft-pending-compaction-bytes-limit ({})",
                            stringify!($cf_opts), $cfg.soft_pending_compaction_bytes_limit.0
                        );
                        *v = $cfg.soft_pending_compaction_bytes_limit;
                    }
                } else {
                    $cf_opts.soft_pending_compaction_bytes_limit =
                        Some($cfg.soft_pending_compaction_bytes_limit);
                }
                if let Some(v) = &mut $cf_opts.hard_pending_compaction_bytes_limit {
                    if $cfg.enable && v.0 > $cfg.hard_pending_compaction_bytes_limit.0 {
                        warn!(
                            "{}.hard-pending-compaction-bytes-limit is too large. Setting it to \
                            storage.flow-control.hard-pending-compaction-bytes-limit ({})",
                            stringify!($cf_opts), $cfg.hard_pending_compaction_bytes_limit.0
                        );
                        *v = $cfg.hard_pending_compaction_bytes_limit;
                    }
                } else {
                    $cf_opts.hard_pending_compaction_bytes_limit =
                        Some($cfg.hard_pending_compaction_bytes_limit);
                }
            };
        }
        let flow_control_cfg = if self.storage.flow_control.enable {
            self.storage.flow_control.clone()
        } else {
            crate::storage::config::FlowControlConfig {
                enable: false,
                ..Default::default()
            }
        };
        fill_cf_opts!(self.raftdb.defaultcf, flow_control_cfg);
        fill_cf_opts!(self.rocksdb.defaultcf, flow_control_cfg);
        fill_cf_opts!(self.rocksdb.writecf, flow_control_cfg);
        fill_cf_opts!(self.rocksdb.lockcf, flow_control_cfg);
        fill_cf_opts!(self.rocksdb.raftcf, flow_control_cfg);

        if let Some(memory_usage_limit) = self.memory_usage_limit {
            let total = SysQuota::memory_limit_in_bytes();
            if memory_usage_limit.0 > total {
                // Explicitly exceeds system memory capacity is not allowed.
                return Err(format!(
                    "memory_usage_limit is greater than system memory capacity {}",
                    total
                )
                .into());
            }
        } else {
            // Adjust `memory_usage_limit` if necessary.
            if self.storage.block_cache.shared {
                if let Some(cap) = self.storage.block_cache.capacity {
                    let limit = (cap.0 as f64 / BLOCK_CACHE_RATE * MEMORY_USAGE_LIMIT_RATE) as u64;
                    self.memory_usage_limit = Some(ReadableSize(limit));
                } else {
                    self.memory_usage_limit = Some(Self::suggested_memory_usage_limit());
                }
            } else {
                let cap = self.rocksdb.defaultcf.block_cache_size.0
                    + self.rocksdb.writecf.block_cache_size.0
                    + self.rocksdb.lockcf.block_cache_size.0
                    + self.raftdb.defaultcf.block_cache_size.0;
                let limit = (cap as f64 / BLOCK_CACHE_RATE * MEMORY_USAGE_LIMIT_RATE) as u64;
                self.memory_usage_limit = Some(ReadableSize(limit));
            }
        }

        let mut limit = self.memory_usage_limit.unwrap();
        let total = ReadableSize(SysQuota::memory_limit_in_bytes());
        if limit.0 > total.0 {
            warn!(
                "memory_usage_limit:{:?} > total:{:?}, fallback to total",
                limit, total,
            );
            self.memory_usage_limit = Some(total);
            limit = total;
        }

        let default = Self::suggested_memory_usage_limit();
        if limit.0 > default.0 {
            warn!(
                "memory_usage_limit:{:?} > recommanded:{:?}, maybe page cache isn't enough",
                limit, default,
            );
        }

        Ok(())
    }

    // As the init of `logger` is very early, this adjust needs to be separated and
    // called immediately after parsing the command line.
    pub fn logger_compatible_adjust(&mut self) {
        let default_tikv_cfg = TikvConfig::default();
        let default_log_cfg = LogConfig::default();
        if self.log_level != default_tikv_cfg.log_level {
            eprintln!("deprecated configuration, log-level has been moved to log.level");
            if self.log.level == default_log_cfg.level {
                eprintln!("override log.level with log-level, {:?}", self.log_level);
                self.log.level = self.log_level;
            }
            self.log_level = default_tikv_cfg.log_level;
        }
        if self.log_file != default_tikv_cfg.log_file {
            eprintln!("deprecated configuration, log-file has been moved to log.file.filename");
            if self.log.file.filename == default_log_cfg.file.filename {
                eprintln!(
                    "override log.file.filename with log-file, {:?}",
                    self.log_file
                );
                self.log.file.filename = self.log_file.clone();
            }
            self.log_file = default_tikv_cfg.log_file;
        }
        if self.log_format != default_tikv_cfg.log_format {
            eprintln!("deprecated configuration, log-format has been moved to log.format");
            if self.log.format == default_log_cfg.format {
                eprintln!("override log.format with log-format, {:?}", self.log_format);
                self.log.format = self.log_format;
            }
            self.log_format = default_tikv_cfg.log_format;
        }
        if self.log_rotation_timespan.as_secs() > 0 {
            eprintln!(
                "deprecated configuration, log-rotation-timespan is no longer used and ignored."
            );
        }
        if self.log_rotation_size != default_tikv_cfg.log_rotation_size {
            eprintln!(
                "deprecated configuration, \
                 log-ratation-size has been moved to log.file.max-size"
            );
            if self.log.file.max_size == default_log_cfg.file.max_size {
                eprintln!(
                    "override log.file.max_size with log-rotation-size, {:?}",
                    self.log_rotation_size
                );
                self.log.file.max_size = self.log_rotation_size.as_mb();
            }
            self.log_rotation_size = default_tikv_cfg.log_rotation_size;
        }
    }

    pub fn compatible_adjust(&mut self) {
        let default_raft_store = RaftstoreConfig::default();
        let default_coprocessor = CopConfig::default();
        if self.raft_store.region_max_size != default_raft_store.region_max_size {
            warn!(
                "deprecated configuration, \
                 raftstore.region-max-size has been moved to coprocessor"
            );
            if self.coprocessor.region_max_size == default_coprocessor.region_max_size {
                warn!(
                    "override coprocessor.region-max-size with raftstore.region-max-size, {:?}",
                    self.raft_store.region_max_size
                );
                self.coprocessor.region_max_size = Some(self.raft_store.region_max_size);
            }
            self.raft_store.region_max_size = default_raft_store.region_max_size;
        }
        if self.raft_store.region_split_size != default_raft_store.region_split_size {
            warn!(
                "deprecated configuration, \
                 raftstore.region-split-size has been moved to coprocessor",
            );
            if self.coprocessor.region_split_size == default_coprocessor.region_split_size {
                warn!(
                    "override coprocessor.region-split-size with raftstore.region-split-size, {:?}",
                    self.raft_store.region_split_size
                );
                self.coprocessor.region_split_size = self.raft_store.region_split_size;
            }
            self.raft_store.region_split_size = default_raft_store.region_split_size;
        }
        if self.server.end_point_concurrency.is_some() {
            warn!(
                "deprecated configuration, {} has been moved to {}",
                "server.end-point-concurrency", "readpool.coprocessor.xxx-concurrency",
            );
            warn!(
                "override {} with {}, {:?}",
                "readpool.coprocessor.xxx-concurrency",
                "server.end-point-concurrency",
                self.server.end_point_concurrency
            );
            let concurrency = self.server.end_point_concurrency.take().unwrap();
            self.readpool.coprocessor.high_concurrency = concurrency;
            self.readpool.coprocessor.normal_concurrency = concurrency;
            self.readpool.coprocessor.low_concurrency = concurrency;
        }
        if self.server.end_point_stack_size.is_some() {
            warn!(
                "deprecated configuration, {} has been moved to {}",
                "server.end-point-stack-size", "readpool.coprocessor.stack-size",
            );
            warn!(
                "override {} with {}, {:?}",
                "readpool.coprocessor.stack-size",
                "server.end-point-stack-size",
                self.server.end_point_stack_size
            );
            self.readpool.coprocessor.stack_size = self.server.end_point_stack_size.take().unwrap();
        }
        if self.server.end_point_max_tasks.is_some() {
            warn!(
                "deprecated configuration, {} is no longer used and ignored, please use {}.",
                "server.end-point-max-tasks", "readpool.coprocessor.max-tasks-per-worker-xxx",
            );
            // Note:
            // Our `end_point_max_tasks` is mostly mistakenly configured, so we don't
            // override new configuration using old values.
            self.server.end_point_max_tasks = None;
        }
        if self.raft_store.clean_stale_peer_delay.as_secs() > 0 {
            warn!(
                "deprecated configuration, {} is no longer used and ignored.",
                "raft_store.clean_stale_peer_delay",
            );
        }
        if self.rocksdb.auto_tuned.is_some() {
            warn!(
                "deprecated configuration, {} is no longer used and ignored, please use {}.",
                "rocksdb.auto_tuned", "rocksdb.rate_limiter_auto_tuned",
            );
            self.rocksdb.auto_tuned = None;
        }
        // When shared block cache is enabled, if its capacity is set, it overrides
        // individual block cache sizes. Otherwise use the sum of block cache
        // size of all column families as the shared cache size.
        let cache_cfg = &mut self.storage.block_cache;
        if cache_cfg.shared && cache_cfg.capacity.is_none() {
            cache_cfg.capacity = Some(ReadableSize(
                self.rocksdb.defaultcf.block_cache_size.0
                    + self.rocksdb.writecf.block_cache_size.0
                    + self.rocksdb.lockcf.block_cache_size.0
                    + self.raftdb.defaultcf.block_cache_size.0,
            ));
        }
        if self.backup.sst_max_size.0 < default_coprocessor.region_max_size().0 / 10 {
            warn!(
                "override backup.sst-max-size with min sst-max-size, {:?}",
                default_coprocessor.region_max_size() / 10
            );
            self.backup.sst_max_size = default_coprocessor.region_max_size() / 10;
        } else if self.backup.sst_max_size.0 > default_coprocessor.region_max_size().0 * 2 {
            warn!(
                "override backup.sst-max-size with max sst-max-size, {:?}",
                default_coprocessor.region_max_size() * 2
            );
            self.backup.sst_max_size = default_coprocessor.region_max_size() * 2;
        }

        self.readpool.adjust_use_unified_pool();
    }

    pub fn check_critical_cfg_with(&self, last_cfg: &Self) -> Result<(), String> {
        if last_cfg.storage.data_dir != self.storage.data_dir {
            // In tikv 3.0 the default value of storage.data-dir changed
            // from "" to "./"
            let using_default_after_upgrade =
                last_cfg.storage.data_dir.is_empty() && self.storage.data_dir == DEFAULT_DATA_DIR;

            if !using_default_after_upgrade {
                return Err(format!(
                    "storage data dir have been changed, former data dir is {}, \
                     current data dir is {}, please check if it is expected.",
                    last_cfg.storage.data_dir, self.storage.data_dir
                ));
            }
        }
        if last_cfg.rocksdb.wal_dir != self.rocksdb.wal_dir {
            return Err(format!(
                "db wal dir have been changed, former is '{}', \
                 current db wal_dir is '{}', please guarantee all data wal logs \
                 have been moved to destination directory.",
                last_cfg.rocksdb.wal_dir, self.rocksdb.wal_dir
            ));
        }

        // It's possible that `last_cfg` is not fully validated.
        let last_raftdb_dir = last_cfg
            .infer_raft_db_path(None)
            .map_err(|e| e.to_string())?;
        let last_raft_engine_dir = last_cfg
            .infer_raft_engine_path(None)
            .map_err(|e| e.to_string())?;

        // FIXME: We cannot reliably determine the actual value of
        // `last_cfg.raft_engine.enable`, because some old versions don't have
        // this field (so it is automatically interpreted as the current
        // default value). To be safe, we will check both engines regardless
        // of whether raft engine is enabled.
        if last_raftdb_dir != self.raft_store.raftdb_path {
            return Err(format!(
                "raft db dir have been changed, former is '{}', \
                current is '{}', please check if it is expected.",
                last_raftdb_dir, self.raft_store.raftdb_path
            ));
        }
        if last_cfg.raftdb.wal_dir != self.raftdb.wal_dir {
            return Err(format!(
                "raft db wal dir have been changed, former is '{}', \
                current is '{}', please check if it is expected.",
                last_cfg.raftdb.wal_dir, self.raftdb.wal_dir
            ));
        }
        if last_raft_engine_dir != self.raft_engine.config.dir {
            return Err(format!(
                "raft engine dir have been changed, former is '{}', \
                 current is '{}', please check if it is expected.",
                last_raft_engine_dir, self.raft_engine.config.dir
            ));
        }

        // Check validation of api version change between API V1 and V1ttl only.
        // Validation between V1/V1ttl and V2 is checked in `Node::check_api_version`.
        if last_cfg.storage.api_version == 1 && self.storage.api_version == 1 {
            if last_cfg.storage.enable_ttl && !self.storage.enable_ttl {
                return Err("can't disable ttl on a ttl instance".to_owned());
            } else if !last_cfg.storage.enable_ttl && self.storage.enable_ttl {
                return Err("can't enable ttl on a non-ttl instance".to_owned());
            }
        }

        if last_cfg.raftdb.defaultcf.format_version > 5
            || last_cfg.rocksdb.defaultcf.format_version > 5
            || last_cfg.rocksdb.writecf.format_version > 5
            || last_cfg.rocksdb.lockcf.format_version > 5
            || last_cfg.rocksdb.raftcf.format_version > 5
        {
            return Err("format_version larger than 5 is unsupported".into());
        }

        Ok(())
    }

    pub fn from_file(
        path: &Path,
        unrecognized_keys: Option<&mut Vec<String>>,
    ) -> Result<Self, Box<dyn Error>> {
        let s = fs::read_to_string(path)?;
        let mut deserializer = toml::Deserializer::new(&s);
        let mut cfg = if let Some(keys) = unrecognized_keys {
            serde_ignored::deserialize(&mut deserializer, |key| keys.push(key.to_string()))
        } else {
            <TikvConfig as serde::Deserialize>::deserialize(&mut deserializer)
        }?;
        deserializer.end()?;
        cfg.cfg_path = path.display().to_string();
        Ok(cfg)
    }

    pub fn write_to_file<P: AsRef<Path>>(&self, path: P) -> Result<(), IoError> {
        let content = ::toml::to_string(&self).unwrap();
        let mut f = fs::File::create(&path)?;
        f.write_all(content.as_bytes())?;
        f.sync_all()?;

        Ok(())
    }

    pub fn write_into_metrics(&self) {
        self.raft_store.write_into_metrics();
        self.rocksdb.write_into_metrics();
    }

    pub fn with_tmp() -> Result<(TikvConfig, tempfile::TempDir), IoError> {
        let tmp = tempfile::tempdir()?;
        let mut cfg = TikvConfig::default();
        cfg.storage.data_dir = tmp.path().display().to_string();
        cfg.cfg_path = tmp.path().join(LAST_CONFIG_FILE).display().to_string();
        Ok((cfg, tmp))
    }

    fn suggested_memory_usage_limit() -> ReadableSize {
        let total = SysQuota::memory_limit_in_bytes();
        // Reserve some space for page cache. The
        ReadableSize((total as f64 * MEMORY_USAGE_LIMIT_RATE) as u64)
    }

    pub fn build_shared_rocks_env(
        &self,
        key_manager: Option<Arc<DataKeyManager>>,
        limiter: Option<Arc<IoRateLimiter>>,
    ) -> Result<Arc<Env>, String> {
        let env = get_env(key_manager, limiter)?;
        if !self.raft_engine.enable {
            // RocksDB makes sure there are at least `max_background_flushes`
            // high-priority workers in env. That is not enough when multiple
            // RocksDB instances share the same env. We manually configure the
            // worker count in this case.
            env.set_high_priority_background_threads(
                self.raftdb.max_background_flushes + self.rocksdb.max_background_flushes,
            );
        }
        Ok(env)
    }
}

/// Prevents launching with an incompatible configuration
///
/// Loads the previously-loaded configuration from `last_tikv.toml`,
/// compares key configuration items and fails if they are not
/// identical.
pub fn check_critical_config(config: &TikvConfig) -> Result<(), String> {
    // Check current critical configurations with last time, if there are some
    // changes, user must guarantee relevant works have been done.
    if let Some(mut cfg) = get_last_config(&config.storage.data_dir) {
        cfg.compatible_adjust();
        if let Err(e) = cfg.validate() {
            warn!("last_tikv.toml is invalid but ignored: {:?}", e);
        }
        config.check_critical_cfg_with(&cfg)?;
    }
    Ok(())
}

fn get_last_config(data_dir: &str) -> Option<TikvConfig> {
    let store_path = Path::new(data_dir);
    let last_cfg_path = store_path.join(LAST_CONFIG_FILE);
    if last_cfg_path.exists() {
        return Some(
            TikvConfig::from_file(&last_cfg_path, None).unwrap_or_else(|e| {
                panic!(
                    "invalid auto generated configuration file {}, err {}",
                    last_cfg_path.display(),
                    e
                );
            }),
        );
    }
    None
}

/// Persists config to `last_tikv.toml`
pub fn persist_config(config: &TikvConfig) -> Result<(), String> {
    let store_path = Path::new(&config.storage.data_dir);
    let last_cfg_path = store_path.join(LAST_CONFIG_FILE);
    let tmp_cfg_path = store_path.join(TMP_CONFIG_FILE);

    let same_as_last_cfg = fs::read_to_string(&last_cfg_path).map_or(false, |last_cfg| {
        toml::to_string(&config).unwrap() == last_cfg
    });
    if same_as_last_cfg {
        return Ok(());
    }

    // Create parent directory if missing.
    if let Err(e) = fs::create_dir_all(store_path) {
        return Err(format!(
            "create parent directory '{}' failed: {}",
            store_path.to_str().unwrap(),
            e
        ));
    }

    // Persist current configurations to temporary file.
    if let Err(e) = config.write_to_file(&tmp_cfg_path) {
        return Err(format!(
            "persist config to '{}' failed: {}",
            tmp_cfg_path.to_str().unwrap(),
            e
        ));
    }

    // Rename temporary file to last config file.
    if let Err(e) = fs::rename(&tmp_cfg_path, &last_cfg_path) {
        return Err(format!(
            "rename config file from '{}' to '{}' failed: {}",
            tmp_cfg_path.to_str().unwrap(),
            last_cfg_path.to_str().unwrap(),
            e
        ));
    }

    Ok(())
}

pub fn write_config<P: AsRef<Path>>(path: P, content: &[u8]) -> CfgResult<()> {
    let tmp_cfg_path = match path.as_ref().parent() {
        Some(p) => p.join(TMP_CONFIG_FILE),
        None => {
            return Err(Box::new(IoError::new(
                ErrorKind::Other,
                format!(
                    "failed to get parent path of config file: {}",
                    path.as_ref().display()
                ),
            )));
        }
    };
    {
        let mut f = fs::File::create(&tmp_cfg_path)?;
        f.write_all(content)?;
        f.sync_all()?;
    }
    fs::rename(&tmp_cfg_path, &path)?;
    Ok(())
}

// convert tikv config to a flatten array.
pub fn to_flatten_config_info(cfg: &TikvConfig) -> Vec<Value> {
    fn to_cfg_value(default_value: &Value, cfg_value: Option<&Value>, key: &str) -> Value {
        let mut res = Map::with_capacity(2);
        res.insert("Name".into(), Value::String(key.into()));
        res.insert("DefaultValue".into(), default_value.clone());
        if let Some(cfg_val) = cfg_value {
            if default_value != cfg_val {
                res.insert("ValueInFile".into(), cfg_val.clone());
            }
        }

        Value::Object(res)
    }

    // configs that should not be flatten because the config type is HashMap instead
    // of submodule.
    lazy_static! {
        static ref NO_FLATTEN_CFGS: HashSet<&'static str> = {
            let mut set = HashSet::new();
            set.insert("server.labels");
            set
        };
    }

    fn flatten_value(
        default_obj: &Map<String, Value>,
        value_obj: &Map<String, Value>,
        key_buf: &mut String,
        res: &mut Vec<Value>,
    ) {
        for (k, v) in default_obj.iter() {
            let cfg_val = value_obj.get(k);
            let prev_len = key_buf.len();
            if !key_buf.is_empty() {
                key_buf.push('.');
            }
            key_buf.push_str(k);
            if v.is_object() && !NO_FLATTEN_CFGS.contains(key_buf.as_str()) {
                flatten_value(
                    v.as_object().unwrap(),
                    cfg_val.unwrap().as_object().unwrap(),
                    key_buf,
                    res,
                );
            } else {
                res.push(to_cfg_value(v, cfg_val, key_buf));
            }
            key_buf.truncate(prev_len);
        }
    }

    let cfg_value = to_value(cfg).unwrap();
    let default_value = to_value(TikvConfig::default()).unwrap();

    let mut key_buf = String::new();
    let mut res = Vec::new();
    flatten_value(
        default_value.as_object().unwrap(),
        cfg_value.as_object().unwrap(),
        &mut key_buf,
        &mut res,
    );
    res
}

lazy_static! {
    pub static ref TIKVCONFIG_TYPED: ConfigChange = TikvConfig::default().typed();
}

fn serde_to_online_config(name: String) -> String {
    let res = name.replace("raftstore", "raft_store").replace('-', "_");
    match res.as_ref() {
        "raft_store.store_pool_size" | "raft_store.store_max_batch_size" => {
            res.replace("store_", "store_batch_system.")
        }
        "raft_store.apply_pool_size" | "raft_store.apply_max_batch_size" => {
            res.replace("apply_", "apply_batch_system.")
        }
        _ => res,
    }
}

fn to_config_change(change: HashMap<String, String>) -> CfgResult<ConfigChange> {
    fn helper(
        mut fields: Vec<String>,
        dst: &mut ConfigChange,
        typed: &ConfigChange,
        value: String,
    ) -> CfgResult<()> {
        if let Some(field) = fields.pop() {
            return match typed.get(&field) {
                None => Err(format!("unexpect fields: {}", field).into()),
                Some(ConfigValue::Skip) => {
                    Err(format!("config {} can not be changed", field).into())
                }
                Some(ConfigValue::Module(m)) => {
                    if let ConfigValue::Module(n_dst) = dst
                        .entry(field)
                        .or_insert_with(|| ConfigValue::Module(HashMap::new()))
                    {
                        return helper(fields, n_dst, m, value);
                    }
                    panic!("unexpect config value");
                }
                Some(v) => {
                    if fields.is_empty() {
                        return match to_change_value(&value, v) {
                            Err(_) => Err(format!("failed to parse: {}", value).into()),
                            Ok(v) => {
                                dst.insert(field, v);
                                Ok(())
                            }
                        };
                    }
                    let c: Vec<_> = fields.into_iter().rev().collect();
                    Err(format!("unexpect fields: {}", c[..].join(".")).into())
                }
            };
        }
        Ok(())
    }
    let mut res = HashMap::new();
    for (mut name, value) in change {
        name = serde_to_online_config(name);
        let fields: Vec<_> = name
            .as_str()
            .split('.')
            .map(|s| s.to_owned())
            .rev()
            .collect();
        helper(fields, &mut res, &TIKVCONFIG_TYPED, value)?;
    }
    Ok(res)
}

fn to_change_value(v: &str, typed: &ConfigValue) -> CfgResult<ConfigValue> {
    let v = v.trim_matches('\"');
    let res = match typed {
        ConfigValue::Duration(_) => ConfigValue::from(v.parse::<ReadableDuration>()?),
        ConfigValue::Size(_) => ConfigValue::from(v.parse::<ReadableSize>()?),
        ConfigValue::U64(_) => ConfigValue::from(v.parse::<u64>()?),
        ConfigValue::F64(_) => ConfigValue::from(v.parse::<f64>()?),
        ConfigValue::U32(_) => ConfigValue::from(v.parse::<u32>()?),
        ConfigValue::I32(_) => ConfigValue::from(v.parse::<i32>()?),
        ConfigValue::Usize(_) => ConfigValue::from(v.parse::<usize>()?),
        ConfigValue::Bool(_) => ConfigValue::from(v.parse::<bool>()?),
        ConfigValue::String(_) => ConfigValue::String(v.to_owned()),
        _ => unreachable!(),
    };
    Ok(res)
}

fn to_toml_encode(change: HashMap<String, String>) -> CfgResult<HashMap<String, String>> {
    fn helper(mut fields: Vec<String>, typed: &ConfigChange) -> CfgResult<bool> {
        if let Some(field) = fields.pop() {
            match typed.get(&field) {
                None | Some(ConfigValue::Skip) => Err(Box::new(IoError::new(
                    ErrorKind::Other,
                    format!("failed to get field: {}", field),
                ))),
                Some(ConfigValue::Module(m)) => helper(fields, m),
                Some(c) => {
                    if !fields.is_empty() {
                        return Err(Box::new(IoError::new(
                            ErrorKind::Other,
                            format!("unexpect fields: {:?}", fields),
                        )));
                    }
                    match c {
                        ConfigValue::Duration(_)
                        | ConfigValue::Size(_)
                        | ConfigValue::String(_) => Ok(true),
                        ConfigValue::None => Err(Box::new(IoError::new(
                            ErrorKind::Other,
                            format!("unexpect none field: {:?}", c),
                        ))),
                        _ => Ok(false),
                    }
                }
            }
        } else {
            Err(Box::new(IoError::new(
                ErrorKind::Other,
                "failed to get field",
            )))
        }
    }
    let mut dst = HashMap::new();
    for (name, value) in change {
        let online_config_name = serde_to_online_config(name.clone());
        let fields: Vec<_> = online_config_name
            .as_str()
            .split('.')
            .map(|s| s.to_owned())
            .rev()
            .collect();
        if helper(fields, &TIKVCONFIG_TYPED)? {
            dst.insert(name.replace('_', "-"), format!("\"{}\"", value));
        } else {
            dst.insert(name.replace('_', "-"), value);
        }
    }
    Ok(dst)
}

#[derive(PartialEq, Eq, Hash, Debug, Clone)]
pub enum Module {
    Readpool,
    Server,
    Metric,
    Raftstore,
    Coprocessor,
    Pd,
    Rocksdb,
    Raftdb,
    RaftEngine,
    Storage,
    Security,
    Encryption,
    Import,
    Backup,
    PessimisticTxn,
    Gc,
    Split,
    Cdc,
    ResolvedTs,
    ResourceMetering,
    BackupStream,
    Quota,
    Log,
    Unknown(String),
}

impl From<&str> for Module {
    fn from(m: &str) -> Module {
        match m {
            "readpool" => Module::Readpool,
            "server" => Module::Server,
            "metric" => Module::Metric,
            "raft_store" => Module::Raftstore,
            "coprocessor" => Module::Coprocessor,
            "pd" => Module::Pd,
            "split" => Module::Split,
            "rocksdb" => Module::Rocksdb,
            "raftdb" => Module::Raftdb,
            "raft_engine" => Module::RaftEngine,
            "storage" => Module::Storage,
            "security" => Module::Security,
            "import" => Module::Import,
            "backup" => Module::Backup,
            "backup_stream" => Module::BackupStream,
            "pessimistic_txn" => Module::PessimisticTxn,
            "gc" => Module::Gc,
            "cdc" => Module::Cdc,
            "resolved_ts" => Module::ResolvedTs,
            "resource_metering" => Module::ResourceMetering,
            "quota" => Module::Quota,
            "log" => Module::Log,
            n => Module::Unknown(n.to_owned()),
        }
    }
}

/// ConfigController use to register each module's config manager,
/// and dispatch the change of config to corresponding managers or
/// return the change if the incoming change is invalid.
#[derive(Default, Clone)]
pub struct ConfigController {
    inner: Arc<RwLock<ConfigInner>>,
}

#[derive(Default)]
struct ConfigInner {
    current: TikvConfig,
    config_mgrs: HashMap<Module, Box<dyn ConfigManager>>,
}

impl ConfigController {
    pub fn new(current: TikvConfig) -> Self {
        ConfigController {
            inner: Arc::new(RwLock::new(ConfigInner {
                current,
                config_mgrs: HashMap::new(),
            })),
        }
    }

    pub fn update(&self, change: HashMap<String, String>) -> CfgResult<()> {
        let diff = to_config_change(change.clone())?;
        self.update_impl(diff, Some(change))
    }

    pub fn update_from_toml_file(&self) -> CfgResult<()> {
        let current = self.get_current();
        match TikvConfig::from_file(Path::new(&current.cfg_path), None) {
            Ok(incoming) => {
                let diff = current.diff(&incoming);
                self.update_impl(diff, None)
            }
            Err(e) => Err(e),
        }
    }

    fn update_impl(
        &self,
        mut diff: HashMap<String, ConfigValue>,
        change: Option<HashMap<String, String>>,
    ) -> CfgResult<()> {
        diff = {
            let incoming = self.get_current();
            let mut updated = incoming.clone();
            updated.update(diff)?;
            // Config might be adjusted in `validate`.
            updated.validate()?;
            incoming.diff(&updated)
        };
        let mut inner = self.inner.write().unwrap();
        let mut to_update = HashMap::with_capacity(diff.len());
        for (name, change) in diff.into_iter() {
            match change {
                ConfigValue::Module(change) => {
                    // update a submodule's config only if changes had been successfully
                    // dispatched to corresponding config manager, to avoid dispatch change twice
                    if let Some(mgr) = inner.config_mgrs.get_mut(&Module::from(name.as_str())) {
                        if let Err(e) = mgr.dispatch(change.clone()) {
                            // we already verified the correctness at the beginning of this
                            // function.
                            inner.current.update(to_update).unwrap();
                            return Err(e);
                        }
                    }
                    to_update.insert(name, ConfigValue::Module(change));
                }
                _ => {
                    let _ = to_update.insert(name, change);
                }
            }
        }
        debug!("all config change had been dispatched"; "change" => ?to_update);
        // we already verified the correctness at the beginning of this function.
        inner.current.update(to_update).unwrap();
        // Write change to the config file
        if let Some(change) = change {
            let content = {
                let change = to_toml_encode(change)?;
                let src = if Path::new(&inner.current.cfg_path).exists() {
                    fs::read_to_string(&inner.current.cfg_path)?
                } else {
                    String::new()
                };
                let mut t = TomlWriter::new();
                t.write_change(src, change);
                t.finish()
            };
            write_config(&inner.current.cfg_path, &content)?;
        }
        Ok(())
    }

    pub fn update_config(&self, name: &str, value: &str) -> CfgResult<()> {
        let mut m = HashMap::new();
        m.insert(name.to_owned(), value.to_owned());
        self.update(m)
    }

    pub fn register(&self, module: Module, cfg_mgr: Box<dyn ConfigManager>) {
        let mut inner = self.inner.write().unwrap();
        if inner.config_mgrs.insert(module.clone(), cfg_mgr).is_some() {
            warn!("config manager for module {:?} already registered", module)
        }
    }

    pub fn get_current(&self) -> TikvConfig {
        self.inner.read().unwrap().current.clone()
    }
}

#[cfg(test)]
mod tests {
    use std::{sync::Arc, time::Duration};

    use api_version::{ApiV1, KvFormat};
    use case_macros::*;
    use engine_traits::{CfOptions as _, DbOptions as _, DummyFactory};
    use futures::executor::block_on;
    use grpcio::ResourceQuota;
    use itertools::Itertools;
    use kvproto::kvrpcpb::CommandPri;
    use raftstore::coprocessor::region_info_accessor::MockRegionInfoProvider;
    use slog::Level;
    use tempfile::Builder;
    use tikv_kv::RocksEngine as RocksDBEngine;
    use tikv_util::{
        config::VersionTrack,
        logger::get_log_level,
        quota_limiter::{QuotaLimitConfigManager, QuotaLimiter},
        sys::SysQuota,
        worker::{dummy_scheduler, ReceiverWrapper},
    };

    use super::*;
    use crate::{
        server::{config::ServerConfigManager, ttl::TtlCheckerTask},
        storage::{
            config_manager::StorageConfigManger,
            lock_manager::MockLockManager,
            txn::flow_controller::{EngineFlowController, FlowController},
            Storage, TestStorageBuilder,
        },
    };

    #[test]
    fn test_case_macro() {
        let h = kebab_case!(HelloWorld);
        assert_eq!(h, "hello-world");

        let h = kebab_case!(WelcomeToMyHouse);
        assert_eq!(h, "welcome-to-my-house");

        let h = snake_case!(HelloWorld);
        assert_eq!(h, "hello_world");

        let h = snake_case!(WelcomeToMyHouse);
        assert_eq!(h, "welcome_to_my_house");
    }

    #[test]
    fn test_check_critical_cfg_with() {
        let mut tikv_cfg = TikvConfig::default();
        let last_cfg = TikvConfig::default();
        tikv_cfg.validate().unwrap();
        tikv_cfg.check_critical_cfg_with(&last_cfg).unwrap();

        let mut tikv_cfg = TikvConfig::default();
        let mut last_cfg = TikvConfig::default();
        tikv_cfg.rocksdb.wal_dir = "/data/wal_dir".to_owned();
        tikv_cfg.validate().unwrap();
        tikv_cfg.check_critical_cfg_with(&last_cfg).unwrap_err();

        last_cfg.rocksdb.wal_dir = "/data/wal_dir".to_owned();
        tikv_cfg.validate().unwrap();
        tikv_cfg.check_critical_cfg_with(&last_cfg).unwrap();

        let mut tikv_cfg = TikvConfig::default();
        let mut last_cfg = TikvConfig::default();
        tikv_cfg.storage.data_dir = "/data1".to_owned();
        tikv_cfg.validate().unwrap();
        tikv_cfg.check_critical_cfg_with(&last_cfg).unwrap_err();

        last_cfg.storage.data_dir = "/data1".to_owned();
        tikv_cfg.validate().unwrap();
        tikv_cfg.check_critical_cfg_with(&last_cfg).unwrap();

        // Enable Raft Engine.
        let mut tikv_cfg = TikvConfig::default();
        let mut last_cfg = TikvConfig::default();
        tikv_cfg.raft_engine.enable = true;
        last_cfg.raft_engine.enable = true;

        tikv_cfg.raft_engine.mut_config().dir = "/raft/wal_dir".to_owned();
        tikv_cfg.validate().unwrap();
        tikv_cfg.check_critical_cfg_with(&last_cfg).unwrap_err();

        last_cfg.raft_engine.mut_config().dir = "/raft/wal_dir".to_owned();
        tikv_cfg.validate().unwrap();
        tikv_cfg.check_critical_cfg_with(&last_cfg).unwrap();

        // Disable Raft Engine and uses RocksDB.
        let mut tikv_cfg = TikvConfig::default();
        let mut last_cfg = TikvConfig::default();
        tikv_cfg.raft_engine.enable = false;
        last_cfg.raft_engine.enable = false;

        tikv_cfg.raftdb.wal_dir = "/raft/wal_dir".to_owned();
        tikv_cfg.validate().unwrap();
        tikv_cfg.check_critical_cfg_with(&last_cfg).unwrap_err();

        last_cfg.raftdb.wal_dir = "/raft/wal_dir".to_owned();
        tikv_cfg.validate().unwrap();
        tikv_cfg.check_critical_cfg_with(&last_cfg).unwrap();

        tikv_cfg.raft_store.raftdb_path = "/raft_path".to_owned();
        tikv_cfg.validate().unwrap();
        tikv_cfg.check_critical_cfg_with(&last_cfg).unwrap_err();

        last_cfg.raft_store.raftdb_path = "/raft_path".to_owned();
        tikv_cfg.validate().unwrap();
        tikv_cfg.check_critical_cfg_with(&last_cfg).unwrap();

        // Check api version.
        {
            let cases = [
                (ApiVersion::V1, ApiVersion::V1, true),
                (ApiVersion::V1, ApiVersion::V1ttl, false),
                (ApiVersion::V1, ApiVersion::V2, true),
                (ApiVersion::V1ttl, ApiVersion::V1, false),
                (ApiVersion::V1ttl, ApiVersion::V1ttl, true),
                (ApiVersion::V1ttl, ApiVersion::V2, true),
                (ApiVersion::V2, ApiVersion::V1, true),
                (ApiVersion::V2, ApiVersion::V1ttl, true),
                (ApiVersion::V2, ApiVersion::V2, true),
            ];
            for (from_api, to_api, expected) in cases {
                last_cfg.storage.set_api_version(from_api);
                tikv_cfg.storage.set_api_version(to_api);
                tikv_cfg.validate().unwrap();
                assert_eq!(
                    tikv_cfg.check_critical_cfg_with(&last_cfg).is_ok(),
                    expected
                );
            }
        }
    }

    #[test]
    fn test_last_cfg_modified() {
        let (mut cfg, _dir) = TikvConfig::with_tmp().unwrap();
        let store_path = Path::new(&cfg.storage.data_dir);
        let last_cfg_path = store_path.join(LAST_CONFIG_FILE);

        cfg.write_to_file(&last_cfg_path).unwrap();

        let mut last_cfg_metadata = last_cfg_path.metadata().unwrap();
        let first_modified = last_cfg_metadata.modified().unwrap();

        // not write to file when config is the equivalent of last one.
        persist_config(&cfg).unwrap();
        last_cfg_metadata = last_cfg_path.metadata().unwrap();
        assert_eq!(last_cfg_metadata.modified().unwrap(), first_modified);

        // write to file when config is the inequivalent of last one.
        cfg.log_level = slog::Level::Warning.into();
        persist_config(&cfg).unwrap();
        last_cfg_metadata = last_cfg_path.metadata().unwrap();
        assert_ne!(last_cfg_metadata.modified().unwrap(), first_modified);
    }

    #[test]
    fn test_persist_cfg() {
        let dir = Builder::new().prefix("test_persist_cfg").tempdir().unwrap();
        let path_buf = dir.path().join(LAST_CONFIG_FILE);
        let file = path_buf.as_path();
        let (s1, s2) = ("/xxx/wal_dir".to_owned(), "/yyy/wal_dir".to_owned());

        let mut tikv_cfg = TikvConfig::default();

        tikv_cfg.rocksdb.wal_dir = s1.clone();
        tikv_cfg.raftdb.wal_dir = s2.clone();
        tikv_cfg.write_to_file(file).unwrap();
        let cfg_from_file = TikvConfig::from_file(file, None).unwrap_or_else(|e| {
            panic!(
                "invalid auto generated configuration file {}, err {}",
                file.display(),
                e
            );
        });
        assert_eq!(cfg_from_file.rocksdb.wal_dir, s1);
        assert_eq!(cfg_from_file.raftdb.wal_dir, s2);

        // write critical config when exist.
        tikv_cfg.rocksdb.wal_dir = s2.clone();
        tikv_cfg.raftdb.wal_dir = s1.clone();
        tikv_cfg.write_to_file(file).unwrap();
        let cfg_from_file = TikvConfig::from_file(file, None).unwrap_or_else(|e| {
            panic!(
                "invalid auto generated configuration file {}, err {}",
                file.display(),
                e
            );
        });
        assert_eq!(cfg_from_file.rocksdb.wal_dir, s2);
        assert_eq!(cfg_from_file.raftdb.wal_dir, s1);
    }

    #[test]
    fn test_flatten_cfg() {
        let mut cfg = TikvConfig::default();
        cfg.server.labels.insert("zone".into(), "test".into());
        cfg.raft_store.raft_log_gc_count_limit = Some(123);

        let flattened = to_flatten_config_info(&cfg);

        let mut expected = HashMap::new();
        let mut labels = Map::new();
        labels.insert("zone".into(), Value::String("test".into()));
        expected.insert("server.labels", Value::Object(labels));
        expected.insert(
            "raftstore.raft-log-gc-count-limit",
            Value::Number(123.into()),
        );

        for v in &flattened {
            let obj = v.as_object().unwrap();
            if let Some(v) = expected.get(&obj["Name"].as_str().unwrap()) {
                assert_eq!(v, &obj["ValueInFile"]);
            } else {
                assert!(!obj.contains_key("ValueInFile"));
            }
        }
    }

    #[test]
    fn test_create_parent_dir_if_missing() {
        let root_path = Builder::new()
            .prefix("test_create_parent_dir_if_missing")
            .tempdir()
            .unwrap();
        let path = root_path.path().join("not_exist_dir");

        let mut tikv_cfg = TikvConfig::default();
        tikv_cfg.storage.data_dir = path.as_path().to_str().unwrap().to_owned();
        persist_config(&tikv_cfg).unwrap();
    }

    #[test]
    fn test_keepalive_check() {
        let mut tikv_cfg = TikvConfig::default();
        tikv_cfg.pd.endpoints = vec!["".to_owned()];
        let dur = tikv_cfg.raft_store.raft_heartbeat_interval();
        tikv_cfg.server.grpc_keepalive_time = ReadableDuration(dur);
        tikv_cfg.validate().unwrap_err();
        tikv_cfg.server.grpc_keepalive_time = ReadableDuration(dur * 2);
        tikv_cfg.validate().unwrap();
    }

    #[test]
    fn test_block_size() {
        let mut tikv_cfg = TikvConfig::default();
        tikv_cfg.pd.endpoints = vec!["".to_owned()];
        tikv_cfg.rocksdb.defaultcf.block_size = ReadableSize::gb(10);
        tikv_cfg.rocksdb.lockcf.block_size = ReadableSize::gb(10);
        tikv_cfg.rocksdb.writecf.block_size = ReadableSize::gb(10);
        tikv_cfg.rocksdb.raftcf.block_size = ReadableSize::gb(10);
        tikv_cfg.raftdb.defaultcf.block_size = ReadableSize::gb(10);
        tikv_cfg.validate().unwrap_err();
        tikv_cfg.rocksdb.defaultcf.block_size = ReadableSize::kb(10);
        tikv_cfg.rocksdb.lockcf.block_size = ReadableSize::kb(10);
        tikv_cfg.rocksdb.writecf.block_size = ReadableSize::kb(10);
        tikv_cfg.rocksdb.raftcf.block_size = ReadableSize::kb(10);
        tikv_cfg.raftdb.defaultcf.block_size = ReadableSize::kb(10);
        tikv_cfg.validate().unwrap();
    }

    #[test]
    fn test_parse_log_level() {
        #[derive(Serialize, Deserialize, Debug)]
        struct LevelHolder {
            v: LogLevel,
        }

        let legal_cases = vec![
            ("fatal", Level::Critical),
            ("error", Level::Error),
            ("warn", Level::Warning),
            ("debug", Level::Debug),
            ("trace", Level::Trace),
            ("info", Level::Info),
        ];
        for (serialized, deserialized) in legal_cases {
            let holder = LevelHolder {
                v: deserialized.into(),
            };
            let res_string = toml::to_string(&holder).unwrap();
            let exp_string = format!("v = \"{}\"\n", serialized);
            assert_eq!(res_string, exp_string);
            let res_value: LevelHolder = toml::from_str(&exp_string).unwrap();
            assert_eq!(res_value.v, deserialized.into());
        }

        let compatibility_cases = vec![("warning", Level::Warning), ("critical", Level::Critical)];
        for (serialized, deserialized) in compatibility_cases {
            let variant_string = format!("v = \"{}\"\n", serialized);
            let res_value: LevelHolder = toml::from_str(&variant_string).unwrap();
            assert_eq!(res_value.v, deserialized.into());
        }

        let illegal_cases = vec!["foobar", ""];
        for case in illegal_cases {
            let string = format!("v = \"{}\"\n", case);
            toml::from_str::<LevelHolder>(&string).unwrap_err();
        }
    }

    #[test]
    fn test_to_config_change() {
        assert_eq!(
            to_change_value("10h", &ConfigValue::Duration(0)).unwrap(),
            ConfigValue::from(ReadableDuration::hours(10))
        );
        assert_eq!(
            to_change_value("100MB", &ConfigValue::Size(0)).unwrap(),
            ConfigValue::from(ReadableSize::mb(100))
        );
        assert_eq!(
            to_change_value("10000", &ConfigValue::U64(0)).unwrap(),
            ConfigValue::from(10000u64)
        );

        let old = TikvConfig::default();
        let mut incoming = TikvConfig::default();
        incoming.coprocessor.region_split_keys = Some(10000);
        incoming.gc.max_write_bytes_per_sec = ReadableSize::mb(100);
        incoming.rocksdb.defaultcf.block_cache_size = ReadableSize::mb(500);
        incoming.storage.io_rate_limit.import_priority = file_system::IoPriority::High;
        let diff = old.diff(&incoming);
        let mut change = HashMap::new();
        change.insert(
            "coprocessor.region-split-keys".to_owned(),
            "10000".to_owned(),
        );
        change.insert("gc.max-write-bytes-per-sec".to_owned(), "100MB".to_owned());
        change.insert(
            "rocksdb.defaultcf.block-cache-size".to_owned(),
            "500MB".to_owned(),
        );
        change.insert(
            "storage.io-rate-limit.import-priority".to_owned(),
            "high".to_owned(),
        );
        let res = to_config_change(change).unwrap();
        assert_eq!(diff, res);

        // illegal cases
        let cases = vec![
            // wrong value type
            ("gc.max-write-bytes-per-sec".to_owned(), "10s".to_owned()),
            (
                "pessimistic-txn.wait-for-lock-timeout".to_owned(),
                "1MB".to_owned(),
            ),
            // missing or unknown config fields
            ("xxx.yyy".to_owned(), "12".to_owned()),
            (
                "rocksdb.defaultcf.block-cache-size.xxx".to_owned(),
                "50MB".to_owned(),
            ),
            ("rocksdb.xxx.block-cache-size".to_owned(), "50MB".to_owned()),
            ("rocksdb.block-cache-size".to_owned(), "50MB".to_owned()),
            // not support change config
            (
                "raftstore.raft-heartbeat-ticks".to_owned(),
                "100".to_owned(),
            ),
            ("raftstore.prevote".to_owned(), "false".to_owned()),
        ];
        for (name, value) in cases {
            let mut change = HashMap::new();
            change.insert(name, value);
            to_config_change(change).unwrap_err();
        }
    }

    #[test]
    fn test_to_toml_encode() {
        let mut change = HashMap::new();
        change.insert(
            "raftstore.pd-heartbeat-tick-interval".to_owned(),
            "1h".to_owned(),
        );
        change.insert(
            "coprocessor.region-split-keys".to_owned(),
            "10000".to_owned(),
        );
        change.insert("gc.max-write-bytes-per-sec".to_owned(), "100MB".to_owned());
        change.insert(
            "rocksdb.defaultcf.titan.blob-run-mode".to_owned(),
            "read-only".to_owned(),
        );
        change.insert("raftstore.apply_pool_size".to_owned(), "7".to_owned());
        change.insert("raftstore.store-pool-size".to_owned(), "17".to_owned());
        let res = to_toml_encode(change).unwrap();
        assert_eq!(
            res.get("raftstore.pd-heartbeat-tick-interval"),
            Some(&"\"1h\"".to_owned())
        );
        assert_eq!(
            res.get("coprocessor.region-split-keys"),
            Some(&"10000".to_owned())
        );
        assert_eq!(
            res.get("gc.max-write-bytes-per-sec"),
            Some(&"\"100MB\"".to_owned())
        );
        assert_eq!(
            res.get("rocksdb.defaultcf.titan.blob-run-mode"),
            Some(&"\"read-only\"".to_owned())
        );
        assert_eq!(res.get("raftstore.apply-pool-size"), Some(&"7".to_owned()));
        assert_eq!(res.get("raftstore.store-pool-size"), Some(&"17".to_owned()));
    }

    #[allow(clippy::type_complexity)]
    fn new_engines<F: KvFormat>(
        cfg: TikvConfig,
    ) -> (
        Storage<RocksDBEngine, MockLockManager, F>,
        ConfigController,
        ReceiverWrapper<TtlCheckerTask>,
        Arc<FlowController>,
    ) {
        assert_eq!(F::TAG, cfg.storage.api_version());
        let engine = RocksDBEngine::new(
            &cfg.storage.data_dir,
            Some(cfg.rocksdb.build_opt()),
            cfg.rocksdb.build_cf_opts(
                &cfg.storage.block_cache.build_shared_cache(),
                None,
                cfg.storage.api_version(),
            ),
            true,
            None,
        )
        .unwrap();
        let storage =
            TestStorageBuilder::<_, _, F>::from_engine_and_lock_mgr(engine, MockLockManager::new())
                .config(cfg.storage.clone())
                .build()
                .unwrap();
        let engine = storage.get_engine().get_rocksdb();
        let (_tx, rx) = std::sync::mpsc::channel();
        let flow_controller = Arc::new(FlowController::Singleton(EngineFlowController::new(
            &cfg.storage.flow_control,
            engine.clone(),
            rx,
        )));

        let (shared, cfg_controller) = (cfg.storage.block_cache.shared, ConfigController::new(cfg));
        cfg_controller.register(
            Module::Rocksdb,
            Box::new(DbConfigManger::new(
                Arc::new(engine.clone()),
                DbType::Kv,
                shared,
            )),
        );
        let (scheduler, receiver) = dummy_scheduler();
        cfg_controller.register(
            Module::Storage,
            Box::new(StorageConfigManger::new(
                Arc::new(DummyFactory::new(Some(engine), "".to_string())),
                shared,
                scheduler,
                flow_controller.clone(),
                storage.get_scheduler(),
            )),
        );
        (storage, cfg_controller, receiver, flow_controller)
    }

    #[test]
    fn test_flow_control() {
        let (mut cfg, _dir) = TikvConfig::with_tmp().unwrap();
        cfg.storage.flow_control.l0_files_threshold = 50;
        cfg.validate().unwrap();
        let (storage, cfg_controller, _, flow_controller) = new_engines::<ApiV1>(cfg);
        let db = storage.get_engine().get_rocksdb();
        assert_eq!(
            db.get_options_cf(CF_DEFAULT)
                .unwrap()
                .get_level_zero_slowdown_writes_trigger(),
            50
        );
        assert_eq!(
            db.get_options_cf(CF_DEFAULT)
                .unwrap()
                .get_level_zero_stop_writes_trigger(),
            50
        );

        assert_eq!(
            db.get_options_cf(CF_DEFAULT)
                .unwrap()
                .get_disable_write_stall(),
            true
        );
        assert_eq!(flow_controller.enabled(), true);
        cfg_controller
            .update_config("storage.flow-control.enable", "false")
            .unwrap();
        assert_eq!(
            db.get_options_cf(CF_DEFAULT)
                .unwrap()
                .get_disable_write_stall(),
            false
        );
        assert_eq!(flow_controller.enabled(), false);
        cfg_controller
            .update_config("storage.flow-control.enable", "true")
            .unwrap();
        assert_eq!(
            db.get_options_cf(CF_DEFAULT)
                .unwrap()
                .get_disable_write_stall(),
            true
        );
        assert_eq!(flow_controller.enabled(), true);
    }

    #[test]
    fn test_change_resolved_ts_config() {
        use crossbeam::channel;

        pub struct TestConfigManager(channel::Sender<ConfigChange>);
        impl ConfigManager for TestConfigManager {
            fn dispatch(&mut self, change: ConfigChange) -> online_config::Result<()> {
                self.0.send(change).unwrap();
                Ok(())
            }
        }

        let (cfg, _dir) = TikvConfig::with_tmp().unwrap();
        let cfg_controller = ConfigController::new(cfg);
        let (tx, rx) = channel::unbounded();
        cfg_controller.register(Module::ResolvedTs, Box::new(TestConfigManager(tx)));

        // Return error if try to update not support config or unknow config
        cfg_controller
            .update_config("resolved-ts.enable", "false")
            .unwrap_err();
        cfg_controller
            .update_config("resolved-ts.scan-lock-pool-size", "10")
            .unwrap_err();
        cfg_controller
            .update_config("resolved-ts.xxx", "false")
            .unwrap_err();

        let mut resolved_ts_cfg = cfg_controller.get_current().resolved_ts;
        // Default value
        assert_eq!(
            resolved_ts_cfg.advance_ts_interval,
            ReadableDuration::secs(1)
        );

        // Update `advance-ts-interval` to 100ms
        cfg_controller
            .update_config("resolved-ts.advance-ts-interval", "100ms")
            .unwrap();
        resolved_ts_cfg.update(rx.recv().unwrap()).unwrap();
        assert_eq!(
            resolved_ts_cfg.advance_ts_interval,
            ReadableDuration::millis(100)
        );

        // Return error if try to update `advance-ts-interval` to an invalid value
        cfg_controller
            .update_config("resolved-ts.advance-ts-interval", "0m")
            .unwrap_err();
        assert_eq!(
            resolved_ts_cfg.advance_ts_interval,
            ReadableDuration::millis(100)
        );

        // Update `advance-ts-interval` to 3s
        cfg_controller
            .update_config("resolved-ts.advance-ts-interval", "3s")
            .unwrap();
        resolved_ts_cfg.update(rx.recv().unwrap()).unwrap();
        assert_eq!(
            resolved_ts_cfg.advance_ts_interval,
            ReadableDuration::secs(3)
        );
    }

    #[test]
    fn test_change_rocksdb_config() {
        let (mut cfg, _dir) = TikvConfig::with_tmp().unwrap();
        cfg.rocksdb.max_background_jobs = 4;
        cfg.rocksdb.max_background_flushes = 2;
        cfg.rocksdb.defaultcf.disable_auto_compactions = false;
        cfg.rocksdb.defaultcf.target_file_size_base = ReadableSize::mb(64);
        cfg.rocksdb.defaultcf.block_cache_size = ReadableSize::mb(8);
        cfg.rocksdb.rate_bytes_per_sec = ReadableSize::mb(64);
        cfg.rocksdb.rate_limiter_auto_tuned = false;
        cfg.storage.block_cache.shared = false;
        cfg.validate().unwrap();
        let (storage, cfg_controller, ..) = new_engines::<ApiV1>(cfg);
        let db = storage.get_engine().get_rocksdb();

        // update max_background_jobs
        assert_eq!(db.get_db_options().get_max_background_jobs(), 4);

        cfg_controller
            .update_config("rocksdb.max-background-jobs", "8")
            .unwrap();
        assert_eq!(db.get_db_options().get_max_background_jobs(), 8);

        // update max_background_flushes, set to a bigger value
        assert_eq!(db.get_db_options().get_max_background_flushes(), 2);

        cfg_controller
            .update_config("rocksdb.max-background-flushes", "5")
            .unwrap();
        assert_eq!(db.get_db_options().get_max_background_flushes(), 5);

        // update rate_bytes_per_sec
        assert_eq!(
            db.get_db_options().get_rate_bytes_per_sec().unwrap(),
            ReadableSize::mb(64).0 as i64
        );

        cfg_controller
            .update_config("rocksdb.rate-bytes-per-sec", "128MB")
            .unwrap();
        assert_eq!(
            db.get_db_options().get_rate_bytes_per_sec().unwrap(),
            ReadableSize::mb(128).0 as i64
        );

        // update some configs on default cf
        let cf_opts = db.get_options_cf(CF_DEFAULT).unwrap();
        assert_eq!(cf_opts.get_disable_auto_compactions(), false);
        assert_eq!(cf_opts.get_target_file_size_base(), ReadableSize::mb(64).0);
        assert_eq!(cf_opts.get_block_cache_capacity(), ReadableSize::mb(8).0);

        let mut change = HashMap::new();
        change.insert(
            "rocksdb.defaultcf.disable-auto-compactions".to_owned(),
            "true".to_owned(),
        );
        change.insert(
            "rocksdb.defaultcf.target-file-size-base".to_owned(),
            "32MB".to_owned(),
        );
        change.insert(
            "rocksdb.defaultcf.block-cache-size".to_owned(),
            "256MB".to_owned(),
        );
        cfg_controller.update(change).unwrap();

        let cf_opts = db.get_options_cf(CF_DEFAULT).unwrap();
        assert_eq!(cf_opts.get_disable_auto_compactions(), true);
        assert_eq!(cf_opts.get_target_file_size_base(), ReadableSize::mb(32).0);
        assert_eq!(cf_opts.get_block_cache_capacity(), ReadableSize::mb(256).0);

        // Can not update block cache through storage module
        // when shared block cache is disabled
        cfg_controller
            .update_config("storage.block-cache.capacity", "512MB")
            .unwrap_err();
    }

    #[test]
    fn test_change_rate_limiter_auto_tuned() {
        let (mut cfg, _dir) = TikvConfig::with_tmp().unwrap();
        // vanilla limiter does not support dynamically changing auto-tuned mode.
        cfg.rocksdb.rate_limiter_auto_tuned = true;
        cfg.validate().unwrap();
        let (storage, cfg_controller, ..) = new_engines::<ApiV1>(cfg);
        let db = storage.get_engine().get_rocksdb();

        // update rate_limiter_auto_tuned
        assert_eq!(
            db.get_db_options().get_rate_limiter_auto_tuned().unwrap(),
            true
        );

        cfg_controller
            .update_config("rocksdb.rate_limiter_auto_tuned", "false")
            .unwrap();
        assert_eq!(
            db.get_db_options().get_rate_limiter_auto_tuned().unwrap(),
            false
        );
    }

    #[test]
    fn test_change_shared_block_cache() {
        let (mut cfg, _dir) = TikvConfig::with_tmp().unwrap();
        cfg.storage.block_cache.shared = true;
        cfg.validate().unwrap();
        let (storage, cfg_controller, ..) = new_engines::<ApiV1>(cfg);
        let db = storage.get_engine().get_rocksdb();

        // Can not update shared block cache through rocksdb module
        cfg_controller
            .update_config("rocksdb.defaultcf.block-cache-size", "256MB")
            .unwrap_err();

        cfg_controller
            .update_config("storage.block-cache.capacity", "256MB")
            .unwrap();

        let defaultcf_opts = db.get_options_cf(CF_DEFAULT).unwrap();
        assert_eq!(
            defaultcf_opts.get_block_cache_capacity(),
            ReadableSize::mb(256).0
        );
    }

    #[test]
    fn test_change_logconfig() {
        let (cfg, _dir) = TikvConfig::with_tmp().unwrap();
        let cfg_controller = ConfigController::new(cfg);

        cfg_controller.register(Module::Log, Box::new(LogConfigManager));

        cfg_controller.update_config("log.level", "warn").unwrap();
        assert_eq!(get_log_level().unwrap(), Level::Warning);
        assert_eq!(
            cfg_controller.get_current().log.level,
            LogLevel(Level::Warning)
        );

        cfg_controller
            .update_config("log.level", "invalid")
            .unwrap_err();
        assert_eq!(
            cfg_controller.get_current().log.level,
            LogLevel(Level::Warning)
        );
    }

    #[test]
    fn test_dispatch_titan_blob_run_mode_config() {
        let mut cfg = TikvConfig::default();
        let mut incoming = cfg.clone();
        cfg.rocksdb.defaultcf.titan.blob_run_mode = BlobRunMode::Normal;
        incoming.rocksdb.defaultcf.titan.blob_run_mode = BlobRunMode::Fallback;

        let diff = cfg
            .rocksdb
            .defaultcf
            .titan
            .diff(&incoming.rocksdb.defaultcf.titan);
        assert_eq!(diff.len(), 1);

        let diff = config_value_to_string(diff.into_iter().collect());
        assert_eq!(diff.len(), 1);
        assert_eq!(diff[0].0.as_str(), "blob_run_mode");
        assert_eq!(diff[0].1.as_str(), "fallback");
    }

    #[test]
    fn test_change_ttl_check_poll_interval() {
        let (mut cfg, _dir) = TikvConfig::with_tmp().unwrap();
        cfg.storage.block_cache.shared = true;
        cfg.validate().unwrap();
        let (_, cfg_controller, mut rx, _) = new_engines::<ApiV1>(cfg);

        // Can not update shared block cache through rocksdb module
        cfg_controller
            .update_config("storage.ttl_check_poll_interval", "10s")
            .unwrap();
        match rx.recv() {
            None => unreachable!(),
            Some(TtlCheckerTask::UpdatePollInterval(d)) => assert_eq!(d, Duration::from_secs(10)),
        }
    }

    #[test]
    fn test_change_store_scheduler_worker_pool_size() {
        let (mut cfg, _dir) = TikvConfig::with_tmp().unwrap();
        cfg.storage.scheduler_worker_pool_size = 4;
        cfg.validate().unwrap();
        let (storage, cfg_controller, ..) = new_engines::<ApiV1>(cfg);
        let scheduler = storage.get_scheduler();

        let max_pool_size = std::cmp::max(4, SysQuota::cpu_cores_quota() as usize);

        let check_scale_pool_size = |size: usize, ok: bool| {
            let origin_pool_size = scheduler
                .get_sched_pool(CommandPri::Normal)
                .pool
                .get_pool_size();
            let origin_pool_size_high = scheduler
                .get_sched_pool(CommandPri::High)
                .pool
                .get_pool_size();
            let res = cfg_controller
                .update_config("storage.scheduler-worker-pool-size", &format!("{}", size));
            let (expected_size, expected_size_high) = if ok {
                res.unwrap();
                (size, std::cmp::max(size / 2, 1))
            } else {
                res.unwrap_err();
                (origin_pool_size, origin_pool_size_high)
            };
            assert_eq!(
                scheduler
                    .get_sched_pool(CommandPri::Normal)
                    .pool
                    .get_pool_size(),
                expected_size
            );
            assert_eq!(
                scheduler
                    .get_sched_pool(CommandPri::High)
                    .pool
                    .get_pool_size(),
                expected_size_high
            );
        };

        check_scale_pool_size(0, false);
        check_scale_pool_size(max_pool_size + 1, false);
        check_scale_pool_size(1, true);
        check_scale_pool_size(max_pool_size, true);
    }

    #[test]
    fn test_change_quota_config() {
        let (mut cfg, _dir) = TikvConfig::with_tmp().unwrap();
        cfg.quota.foreground_cpu_time = 1000;
        cfg.quota.foreground_write_bandwidth = ReadableSize::mb(128);
        cfg.quota.foreground_read_bandwidth = ReadableSize::mb(256);
        cfg.quota.background_cpu_time = 1000;
        cfg.quota.background_write_bandwidth = ReadableSize::mb(128);
        cfg.quota.background_read_bandwidth = ReadableSize::mb(256);
        cfg.quota.max_delay_duration = ReadableDuration::secs(1);
        cfg.validate().unwrap();

        let quota_limiter = Arc::new(QuotaLimiter::new(
            cfg.quota.foreground_cpu_time,
            cfg.quota.foreground_write_bandwidth,
            cfg.quota.foreground_read_bandwidth,
            cfg.quota.background_cpu_time,
            cfg.quota.background_write_bandwidth,
            cfg.quota.background_read_bandwidth,
            cfg.quota.max_delay_duration,
            false,
        ));

        let cfg_controller = ConfigController::new(cfg.clone());
        cfg_controller.register(
            Module::Quota,
            Box::new(QuotaLimitConfigManager::new(Arc::clone(&quota_limiter))),
        );
        assert_eq!(cfg_controller.get_current(), cfg);

        // u64::MAX ns casts to 213503d.
        cfg_controller
            .update_config("quota.max-delay-duration", "213504d")
            .unwrap_err();
        assert_eq!(cfg_controller.get_current(), cfg);

        cfg_controller
            .update_config("quota.foreground-cpu-time", "2000")
            .unwrap();
        cfg.quota.foreground_cpu_time = 2000;
        assert_eq!(cfg_controller.get_current(), cfg);

        cfg_controller
            .update_config("quota.foreground-write-bandwidth", "256MB")
            .unwrap();
        cfg.quota.foreground_write_bandwidth = ReadableSize::mb(256);
        assert_eq!(cfg_controller.get_current(), cfg);

        let mut sample = quota_limiter.new_sample(true);
        sample.add_read_bytes(ReadableSize::mb(32).0 as usize);
        let should_delay = block_on(quota_limiter.consume_sample(sample, true));
        assert_eq!(should_delay, Duration::from_millis(125));

        cfg_controller
            .update_config("quota.foreground-read-bandwidth", "512MB")
            .unwrap();
        cfg.quota.foreground_read_bandwidth = ReadableSize::mb(512);
        assert_eq!(cfg_controller.get_current(), cfg);
        let mut sample = quota_limiter.new_sample(true);
        sample.add_write_bytes(ReadableSize::mb(128).0 as usize);
        let should_delay = block_on(quota_limiter.consume_sample(sample, true));
        assert_eq!(should_delay, Duration::from_millis(500));

        cfg_controller
            .update_config("quota.background-cpu-time", "2000")
            .unwrap();
        cfg.quota.background_cpu_time = 2000;
        assert_eq!(cfg_controller.get_current(), cfg);

        cfg_controller
            .update_config("quota.background-write-bandwidth", "256MB")
            .unwrap();
        cfg.quota.background_write_bandwidth = ReadableSize::mb(256);
        assert_eq!(cfg_controller.get_current(), cfg);

        let mut sample = quota_limiter.new_sample(false);
        sample.add_read_bytes(ReadableSize::mb(32).0 as usize);
        let should_delay = block_on(quota_limiter.consume_sample(sample, false));
        assert_eq!(should_delay, Duration::from_millis(125));

        cfg_controller
            .update_config("quota.background-read-bandwidth", "512MB")
            .unwrap();
        cfg.quota.background_read_bandwidth = ReadableSize::mb(512);
        assert_eq!(cfg_controller.get_current(), cfg);
        let mut sample = quota_limiter.new_sample(false);
        sample.add_write_bytes(ReadableSize::mb(128).0 as usize);
        let should_delay = block_on(quota_limiter.consume_sample(sample, false));
        assert_eq!(should_delay, Duration::from_millis(500));

        cfg_controller
            .update_config("quota.max-delay-duration", "50ms")
            .unwrap();
        cfg.quota.max_delay_duration = ReadableDuration::millis(50);
        assert_eq!(cfg_controller.get_current(), cfg);
        let mut sample = quota_limiter.new_sample(true);
        sample.add_write_bytes(ReadableSize::mb(128).0 as usize);
        let should_delay = block_on(quota_limiter.consume_sample(sample, true));
        assert_eq!(should_delay, Duration::from_millis(50));

        let mut sample = quota_limiter.new_sample(false);
        sample.add_write_bytes(ReadableSize::mb(128).0 as usize);
        let should_delay = block_on(quota_limiter.consume_sample(sample, false));
        assert_eq!(should_delay, Duration::from_millis(50));

        assert_eq!(cfg.quota.enable_auto_tune, false);
        cfg_controller
            .update_config("quota.enable-auto-tune", "true")
            .unwrap();
        cfg.quota.enable_auto_tune = true;
        assert_eq!(cfg_controller.get_current(), cfg);
    }

    #[test]
    fn test_change_server_config() {
        let (mut cfg, _dir) = TikvConfig::with_tmp().unwrap();
        cfg.validate().unwrap();
        let cfg_controller = ConfigController::new(cfg.clone());
        let (scheduler, _receiver) = dummy_scheduler();
        let version_tracker = Arc::new(VersionTrack::new(cfg.server.clone()));
        cfg_controller.register(
            Module::Server,
            Box::new(ServerConfigManager::new(
                scheduler,
                version_tracker.clone(),
                ResourceQuota::new(None),
            )),
        );

        let check_cfg = |cfg: &TikvConfig| {
            assert_eq!(&cfg_controller.get_current(), cfg);
            assert_eq!(&*version_tracker.value(), &cfg.server);
        };

        cfg_controller
            .update_config("server.max-grpc-send-msg-len", "10000")
            .unwrap();
        cfg.server.max_grpc_send_msg_len = 10000;
        check_cfg(&cfg);

        cfg_controller
            .update_config("server.raft-msg-max-batch-size", "32")
            .unwrap();
        cfg.server.raft_msg_max_batch_size = 32;
        assert_eq!(cfg_controller.get_current(), cfg);
        check_cfg(&cfg);
    }

    #[test]
    fn test_compatible_adjust_validate_equal() {
        // After calling many time of `compatible_adjust` and `validate` should has
        // the same effect as calling `compatible_adjust` and `validate` one time
        let mut c = TikvConfig::default();
        let mut cfg = c.clone();
        c.compatible_adjust();
        c.validate().unwrap();

        for _ in 0..10 {
            cfg.compatible_adjust();
            cfg.validate().unwrap();
            assert_eq!(c, cfg);
        }
    }

    #[test]
    fn test_readpool_compatible_adjust_config() {
        let content = r#"
        [readpool.storage]
        [readpool.coprocessor]
        "#;
        let mut cfg: TikvConfig = toml::from_str(content).unwrap();
        cfg.compatible_adjust();
        assert_eq!(cfg.readpool.storage.use_unified_pool, Some(true));
        assert_eq!(cfg.readpool.coprocessor.use_unified_pool, Some(true));

        let content = r#"
        [readpool.storage]
        stack-size = "1MB"
        [readpool.coprocessor]
        normal-concurrency = 1
        "#;
        let mut cfg: TikvConfig = toml::from_str(content).unwrap();
        cfg.compatible_adjust();
        assert_eq!(cfg.readpool.storage.use_unified_pool, Some(false));
        assert_eq!(cfg.readpool.coprocessor.use_unified_pool, Some(false));
    }

    #[test]
    fn test_unrecognized_config_keys() {
        let mut temp_config_file = tempfile::NamedTempFile::new().unwrap();
        let temp_config_writer = temp_config_file.as_file_mut();
        temp_config_writer
            .write_all(
                br#"
                    log-level = "debug"
                    log-fmt = "json"
                    [readpool.unified]
                    min-threads-count = 5
                    stack-size = "20MB"
                    [import]
                    num_threads = 4
                    [gcc]
                    batch-keys = 1024
                    [[security.encryption.master-keys]]
                    type = "file"
                "#,
            )
            .unwrap();
        temp_config_writer.sync_data().unwrap();

        let mut unrecognized_keys = Vec::new();
        let _ = TikvConfig::from_file(temp_config_file.path(), Some(&mut unrecognized_keys));

        assert_eq!(
            unrecognized_keys,
            vec![
                "log-fmt".to_owned(),
                "readpool.unified.min-threads-count".to_owned(),
                "import.num_threads".to_owned(),
                "gcc".to_owned(),
                "security.encryption.master-keys".to_owned(),
            ],
        );
    }

    #[test]
    fn test_raft_engine_dir() {
        let content = r#"
            [raft-engine]
            enable = true
        "#;
        let mut cfg: TikvConfig = toml::from_str(content).unwrap();
        cfg.validate().unwrap();
        assert_eq!(
            cfg.raft_engine.config.dir,
            config::canonicalize_sub_path(&cfg.storage.data_dir, "raft-engine").unwrap()
        );
    }

    #[test]
    fn test_compaction_guard() {
        // Test comopaction guard disabled.
        {
            let config = DefaultCfConfig {
                target_file_size_base: ReadableSize::mb(16),
                enable_compaction_guard: false,
                ..Default::default()
            };
            let provider = Some(MockRegionInfoProvider::new(vec![]));
            let cf_opts = build_cf_opt!(config, CF_DEFAULT, None /* cache */, provider);
            assert_eq!(
                config.target_file_size_base.0,
                cf_opts.get_target_file_size_base()
            );
        }
        // Test compaction guard enabled but region info provider is missing.
        {
            let config = DefaultCfConfig {
                target_file_size_base: ReadableSize::mb(16),
                enable_compaction_guard: true,
                ..Default::default()
            };
            let provider: Option<MockRegionInfoProvider> = None;
            let cf_opts = build_cf_opt!(config, CF_DEFAULT, None /* cache */, provider);
            assert_eq!(
                config.target_file_size_base.0,
                cf_opts.get_target_file_size_base()
            );
        }
        // Test compaction guard enabled.
        {
            let config = DefaultCfConfig {
                target_file_size_base: ReadableSize::mb(16),
                enable_compaction_guard: true,
                compaction_guard_min_output_file_size: ReadableSize::mb(4),
                compaction_guard_max_output_file_size: ReadableSize::mb(64),
                ..Default::default()
            };
            let provider = Some(MockRegionInfoProvider::new(vec![]));
            let cf_opts = build_cf_opt!(config, CF_DEFAULT, None /* cache */, provider);
            assert_eq!(
                config.compaction_guard_max_output_file_size.0,
                cf_opts.get_target_file_size_base()
            );
        }
    }

    #[test]
    fn test_validate_tikv_config() {
        let mut cfg = TikvConfig::default();
        cfg.validate().unwrap();
        let default_region_split_check_diff = cfg.raft_store.region_split_check_diff().0;
        cfg.raft_store.region_split_check_diff =
            Some(ReadableSize(cfg.raft_store.region_split_check_diff().0 + 1));
        cfg.validate().unwrap();
        assert_eq!(
            cfg.raft_store.region_split_check_diff().0,
            default_region_split_check_diff + 1
        );

        // Test validating memory_usage_limit when it's greater than max.
        cfg.memory_usage_limit = Some(ReadableSize(SysQuota::memory_limit_in_bytes() * 2));
        cfg.validate().unwrap_err();

        // Test memory_usage_limit is based on block cache size if it's not configured.
        cfg.memory_usage_limit = None;
        cfg.storage.block_cache.capacity = Some(ReadableSize(3 * GIB));
        cfg.validate().unwrap();
        assert_eq!(cfg.memory_usage_limit.unwrap(), ReadableSize(5 * GIB));

        // Test memory_usage_limit will fallback to system memory capacity with huge
        // block cache.
        cfg.memory_usage_limit = None;
        let system = SysQuota::memory_limit_in_bytes();
        cfg.storage.block_cache.capacity = Some(ReadableSize(system * 3 / 4));
        cfg.validate().unwrap();
        assert_eq!(cfg.memory_usage_limit.unwrap(), ReadableSize(system));
    }

    #[test]
    fn test_validate_tikv_wal_config() {
        let tmp_path = tempfile::Builder::new().tempdir().unwrap().into_path();
        macro_rules! tmp_path_string_generate {
            ($base:expr, $($sub:expr),+) => {{
                let mut path: ::std::path::PathBuf = $base.clone();
                $(
                    path.push($sub);
                )*
                String::from(path.to_str().unwrap())
            }}
        }

        {
            let mut cfg = TikvConfig::default();
            cfg.validate().unwrap();
        }

        {
            let mut cfg = TikvConfig::default();
            cfg.storage.data_dir = tmp_path_string_generate!(tmp_path, "data");
            cfg.raft_store.raftdb_path = tmp_path_string_generate!(tmp_path, "data", "db");
            cfg.validate().unwrap_err();
        }

        {
            let mut cfg = TikvConfig::default();
            cfg.storage.data_dir = tmp_path_string_generate!(tmp_path, "data", "kvdb");
            cfg.raft_store.raftdb_path =
                tmp_path_string_generate!(tmp_path, "data", "raftdb", "db");
            cfg.rocksdb.wal_dir = tmp_path_string_generate!(tmp_path, "data", "raftdb", "db");
            cfg.validate().unwrap_err();
        }

        {
            let mut cfg = TikvConfig::default();
            cfg.storage.data_dir = tmp_path_string_generate!(tmp_path, "data", "kvdb");
            cfg.raft_store.raftdb_path =
                tmp_path_string_generate!(tmp_path, "data", "raftdb", "db");
            cfg.raftdb.wal_dir = tmp_path_string_generate!(tmp_path, "data", "kvdb", "db");
            cfg.validate().unwrap_err();
        }

        {
            let mut cfg = TikvConfig::default();
            cfg.rocksdb.wal_dir = tmp_path_string_generate!(tmp_path, "data", "wal");
            cfg.raftdb.wal_dir = tmp_path_string_generate!(tmp_path, "data", "wal");
            cfg.validate().unwrap_err();
        }

        {
            let mut cfg = TikvConfig::default();
            cfg.storage.data_dir = tmp_path_string_generate!(tmp_path, "data", "kvdb");
            cfg.raft_store.raftdb_path =
                tmp_path_string_generate!(tmp_path, "data", "raftdb", "db");
            cfg.rocksdb.wal_dir = tmp_path_string_generate!(tmp_path, "data", "kvdb", "db");
            cfg.raftdb.wal_dir = tmp_path_string_generate!(tmp_path, "data", "raftdb", "db");
            cfg.validate().unwrap();
        }
    }

    #[test]
    fn test_background_job_limits() {
        // cpu num = 1
        assert_eq!(
            get_background_job_limits_impl(
                1, // cpu_num
                &KVDB_DEFAULT_BACKGROUND_JOB_LIMITS
            ),
            BackgroundJobLimits {
                max_background_jobs: 2,
                max_background_flushes: 1,
                max_sub_compactions: 1,
                max_titan_background_gc: 1,
            }
        );
        assert_eq!(
            get_background_job_limits_impl(
                1, // cpu_num
                &RAFTDB_DEFAULT_BACKGROUND_JOB_LIMITS
            ),
            BackgroundJobLimits {
                max_background_jobs: 2,
                max_background_flushes: 1,
                max_sub_compactions: 1,
                max_titan_background_gc: 1,
            }
        );
        // cpu num = 2
        assert_eq!(
            get_background_job_limits_impl(
                2, // cpu_num
                &KVDB_DEFAULT_BACKGROUND_JOB_LIMITS
            ),
            BackgroundJobLimits {
                max_background_jobs: 2,
                max_background_flushes: 1,
                max_sub_compactions: 1,
                max_titan_background_gc: 2,
            }
        );
        assert_eq!(
            get_background_job_limits_impl(
                2, // cpu_num
                &RAFTDB_DEFAULT_BACKGROUND_JOB_LIMITS
            ),
            BackgroundJobLimits {
                max_background_jobs: 2,
                max_background_flushes: 1,
                max_sub_compactions: 1,
                max_titan_background_gc: 2,
            }
        );
        // cpu num = 4
        assert_eq!(
            get_background_job_limits_impl(
                4, // cpu_num
                &KVDB_DEFAULT_BACKGROUND_JOB_LIMITS
            ),
            BackgroundJobLimits {
                max_background_jobs: 3,
                max_background_flushes: 1,
                max_sub_compactions: 1,
                max_titan_background_gc: 4,
            }
        );
        assert_eq!(
            get_background_job_limits_impl(
                4, // cpu_num
                &RAFTDB_DEFAULT_BACKGROUND_JOB_LIMITS
            ),
            BackgroundJobLimits {
                max_background_jobs: 3,
                max_background_flushes: 1,
                max_sub_compactions: 1,
                max_titan_background_gc: 4,
            }
        );
        // cpu num = 8
        assert_eq!(
            get_background_job_limits_impl(
                8, // cpu_num
                &KVDB_DEFAULT_BACKGROUND_JOB_LIMITS
            ),
            BackgroundJobLimits {
                max_background_jobs: 7,
                max_background_flushes: 2,
                max_sub_compactions: 3,
                max_titan_background_gc: 4,
            }
        );
        assert_eq!(
            get_background_job_limits_impl(
                8, // cpu_num
                &RAFTDB_DEFAULT_BACKGROUND_JOB_LIMITS
            ),
            RAFTDB_DEFAULT_BACKGROUND_JOB_LIMITS,
        );
        // cpu num = 16
        assert_eq!(
            get_background_job_limits_impl(
                16, // cpu_num
                &KVDB_DEFAULT_BACKGROUND_JOB_LIMITS
            ),
            KVDB_DEFAULT_BACKGROUND_JOB_LIMITS,
        );
        assert_eq!(
            get_background_job_limits_impl(
                16, // cpu_num
                &RAFTDB_DEFAULT_BACKGROUND_JOB_LIMITS
            ),
            RAFTDB_DEFAULT_BACKGROUND_JOB_LIMITS,
        );
    }

    #[test]
    fn test_config_template_is_valid() {
        let template_config = std::include_str!("../etc/config-template.toml")
            .lines()
            .map(|l| l.strip_prefix('#').unwrap_or(l))
            .join("\n");

        let mut cfg: TikvConfig = toml::from_str(&template_config).unwrap();
        cfg.validate().unwrap();
    }

    #[test]
    fn test_config_template_no_superfluous_keys() {
        let template_config = std::include_str!("../etc/config-template.toml")
            .lines()
            .map(|l| l.strip_prefix('#').unwrap_or(l))
            .join("\n");

        let mut deserializer = toml::Deserializer::new(&template_config);
        let mut unrecognized_keys = Vec::new();
        let _: TikvConfig = serde_ignored::deserialize(&mut deserializer, |key| {
            unrecognized_keys.push(key.to_string())
        })
        .unwrap();

        // Don't use `is_empty()` so we see which keys are superfluous on failure.
        assert_eq!(unrecognized_keys, Vec::<String>::new());
    }

    #[test]
    fn test_config_template_matches_default() {
        let template_config = std::include_str!("../etc/config-template.toml")
            .lines()
            .map(|l| l.strip_prefix('#').unwrap_or(l))
            .join("\n");

        let mut cfg: TikvConfig = toml::from_str(&template_config).unwrap();
        let mut default_cfg = TikvConfig::default();

        // Some default values are computed based on the environment.
        // Because we can't set config values for these in `config-template.toml`, we
        // will handle them manually.
        cfg.readpool.unified.max_thread_count = default_cfg.readpool.unified.max_thread_count;
        cfg.readpool.storage.high_concurrency = default_cfg.readpool.storage.high_concurrency;
        cfg.readpool.storage.normal_concurrency = default_cfg.readpool.storage.normal_concurrency;
        cfg.readpool.storage.low_concurrency = default_cfg.readpool.storage.low_concurrency;
        cfg.readpool.coprocessor.high_concurrency =
            default_cfg.readpool.coprocessor.high_concurrency;
        cfg.readpool.coprocessor.normal_concurrency =
            default_cfg.readpool.coprocessor.normal_concurrency;
        cfg.readpool.coprocessor.low_concurrency = default_cfg.readpool.coprocessor.low_concurrency;
        cfg.server.grpc_memory_pool_quota = default_cfg.server.grpc_memory_pool_quota;
        cfg.server.background_thread_count = default_cfg.server.background_thread_count;
        cfg.server.end_point_max_concurrency = default_cfg.server.end_point_max_concurrency;
        cfg.storage.scheduler_worker_pool_size = default_cfg.storage.scheduler_worker_pool_size;
        cfg.rocksdb.max_background_jobs = default_cfg.rocksdb.max_background_jobs;
        cfg.rocksdb.max_background_flushes = default_cfg.rocksdb.max_background_flushes;
        cfg.rocksdb.max_sub_compactions = default_cfg.rocksdb.max_sub_compactions;
        cfg.rocksdb.titan.max_background_gc = default_cfg.rocksdb.titan.max_background_gc;
        cfg.raftdb.max_background_jobs = default_cfg.raftdb.max_background_jobs;
        cfg.raftdb.max_background_flushes = default_cfg.raftdb.max_background_flushes;
        cfg.raftdb.max_sub_compactions = default_cfg.raftdb.max_sub_compactions;
        cfg.raftdb.titan.max_background_gc = default_cfg.raftdb.titan.max_background_gc;
        cfg.backup.num_threads = default_cfg.backup.num_threads;
        cfg.backup_stream.num_threads = default_cfg.backup_stream.num_threads;

        // There is another set of config values that we can't directly compare:
        // When the default values are `None`, but are then resolved to `Some(_)` later
        // on.
        default_cfg.readpool.storage.adjust_use_unified_pool();
        default_cfg.readpool.coprocessor.adjust_use_unified_pool();
        default_cfg.security.redact_info_log = Some(false);
        default_cfg.coprocessor.region_max_size = Some(default_cfg.coprocessor.region_max_size());
        default_cfg.coprocessor.region_max_keys = Some(default_cfg.coprocessor.region_max_keys());
        default_cfg.coprocessor.region_split_keys =
            Some(default_cfg.coprocessor.region_split_keys());
        default_cfg.raft_store.raft_log_gc_size_limit =
            Some(default_cfg.coprocessor.region_split_size * 3 / 4);
        default_cfg.raft_store.raft_log_gc_count_limit =
            Some(default_cfg.coprocessor.region_split_size * 3 / 4 / ReadableSize::kb(1));
        default_cfg.raft_store.region_split_check_diff =
            Some(default_cfg.coprocessor.region_split_size / 16);

        // Other special cases.
        cfg.pd.retry_max_count = default_cfg.pd.retry_max_count; // Both -1 and isize::MAX are the same.
        cfg.storage.block_cache.capacity = None; // Either `None` and a value is computed or `Some(_)` fixed value.
        cfg.memory_usage_limit = None;
        cfg.raft_engine.mut_config().memory_limit = None;
        cfg.coprocessor_v2.coprocessor_plugin_directory = None; // Default is `None`, which is represented by not setting the key.
        cfg.rocksdb.defaultcf.level0_slowdown_writes_trigger = None;
        cfg.rocksdb.defaultcf.level0_stop_writes_trigger = None;
        cfg.rocksdb.defaultcf.soft_pending_compaction_bytes_limit = None;
        cfg.rocksdb.defaultcf.hard_pending_compaction_bytes_limit = None;
        cfg.rocksdb.writecf.level0_slowdown_writes_trigger = None;
        cfg.rocksdb.writecf.level0_stop_writes_trigger = None;
        cfg.rocksdb.writecf.soft_pending_compaction_bytes_limit = None;
        cfg.rocksdb.writecf.hard_pending_compaction_bytes_limit = None;
        cfg.rocksdb.lockcf.level0_slowdown_writes_trigger = None;
        cfg.rocksdb.lockcf.level0_stop_writes_trigger = None;
        cfg.rocksdb.lockcf.soft_pending_compaction_bytes_limit = None;
        cfg.rocksdb.lockcf.hard_pending_compaction_bytes_limit = None;
        cfg.rocksdb.raftcf.level0_slowdown_writes_trigger = None;
        cfg.rocksdb.raftcf.level0_stop_writes_trigger = None;
        cfg.rocksdb.raftcf.soft_pending_compaction_bytes_limit = None;
        cfg.rocksdb.raftcf.hard_pending_compaction_bytes_limit = None;
        cfg.raftdb.defaultcf.level0_slowdown_writes_trigger = None;
        cfg.raftdb.defaultcf.level0_stop_writes_trigger = None;
        cfg.raftdb.defaultcf.soft_pending_compaction_bytes_limit = None;
        cfg.raftdb.defaultcf.hard_pending_compaction_bytes_limit = None;

        assert_eq!(cfg, default_cfg);
    }

    #[test]
    fn test_compatibility_with_old_config_template() {
        let mut buf = Vec::new();
        let resp = reqwest::blocking::get(
            "https://raw.githubusercontent.com/tikv/tikv/master/etc/config-template.toml",
        );
        match resp {
            Ok(mut resp) => {
                std::io::copy(&mut resp, &mut buf).expect("failed to copy content");
                let template_config = std::str::from_utf8(&buf)
                    .unwrap()
                    .lines()
                    .map(|l| l.strip_prefix('#').unwrap_or(l))
                    .join("\n");
                let _: TikvConfig = toml::from_str(&template_config).unwrap();
            }
            Err(e) => {
                if e.is_timeout() {
                    println!("warn: fail to download latest config template due to timeout");
                } else {
                    panic!("fail to download latest config template");
                }
            }
        }
    }

    #[test]
    fn test_cdc() {
        let content = r#"
            [cdc]
        "#;
        let mut cfg: TikvConfig = toml::from_str(content).unwrap();
        cfg.validate().unwrap();

        // old-value-cache-size is deprecated, 0 must not report error.
        let content = r#"
            [cdc]
            old-value-cache-size = 0
        "#;
        let mut cfg: TikvConfig = toml::from_str(content).unwrap();
        cfg.validate().unwrap();

        let content = r#"
            [cdc]
            min-ts-interval = "0s"
        "#;
        let mut cfg: TikvConfig = toml::from_str(content).unwrap();
        cfg.validate().unwrap();

        let content = r#"
            [cdc]
            incremental-scan-threads = 0
        "#;
        let mut cfg: TikvConfig = toml::from_str(content).unwrap();
        cfg.validate().unwrap();

        let content = r#"
            [cdc]
            incremental-scan-concurrency = 0
        "#;
        let mut cfg: TikvConfig = toml::from_str(content).unwrap();
        cfg.validate().unwrap();

        let content = r#"
            [cdc]
            incremental-scan-concurrency = 1
            incremental-scan-threads = 2
        "#;
        let mut cfg: TikvConfig = toml::from_str(content).unwrap();
        cfg.validate().unwrap();
    }

    #[test]
    fn test_module_from_str() {
        let cases = vec![
            ("readpool", Module::Readpool),
            ("server", Module::Server),
            ("metric", Module::Metric),
            ("raft_store", Module::Raftstore),
            ("coprocessor", Module::Coprocessor),
            ("pd", Module::Pd),
            ("split", Module::Split),
            ("rocksdb", Module::Rocksdb),
            ("raft_engine", Module::RaftEngine),
            ("storage", Module::Storage),
            ("security", Module::Security),
            ("import", Module::Import),
            ("backup", Module::Backup),
            ("backup_stream", Module::BackupStream),
            ("pessimistic_txn", Module::PessimisticTxn),
            ("gc", Module::Gc),
            ("cdc", Module::Cdc),
            ("resolved_ts", Module::ResolvedTs),
            ("resource_metering", Module::ResourceMetering),
            ("unknown", Module::Unknown("unknown".to_string())),
        ];
        for (name, module) in cases {
            assert_eq!(Module::from(name), module);
        }
    }

    #[test]
    fn test_numeric_enum_serializing() {
        let normal_string_config = r#"
            compaction-style = 1
        "#;
        let config: DefaultCfConfig = toml::from_str(normal_string_config).unwrap();
        assert_eq!(config.compaction_style, DBCompactionStyle::Universal);

        // Test if we support string value
        let normal_string_config = r#"
            compaction-style = "universal"
        "#;
        let config: DefaultCfConfig = toml::from_str(normal_string_config).unwrap();
        assert_eq!(config.compaction_style, DBCompactionStyle::Universal);
        assert!(
            toml::to_string(&config)
                .unwrap()
                .contains("compaction-style = 1")
        );

        let bad_string_config = r#"
            compaction-style = "level1"
        "#;
        let r = panic_hook::recover_safe(|| {
            let _: DefaultCfConfig = toml::from_str(bad_string_config).unwrap();
        });
        r.unwrap_err();

        let bad_string_config = r#"
            compaction-style = 4
        "#;
        let r = panic_hook::recover_safe(|| {
            let _: DefaultCfConfig = toml::from_str(bad_string_config).unwrap();
        });
        r.unwrap_err();

        // rate-limiter-mode default values is 2
        let config_str = r#"
            rate-limiter-mode = 1
        "#;

        let config: DbConfig = toml::from_str(config_str).unwrap();
        assert_eq!(config.rate_limiter_mode, DBRateLimiterMode::ReadOnly);

        assert!(
            toml::to_string(&config)
                .unwrap()
                .contains("rate-limiter-mode = 1")
        );
    }

    #[test]
    fn test_serde_to_online_config() {
        let cases = vec![
            (
                "raftstore.store_pool_size",
                "raft_store.store_batch_system.pool_size",
            ),
            (
                "raftstore.store-pool-size",
                "raft_store.store_batch_system.pool_size",
            ),
            (
                "raftstore.store_max_batch_size",
                "raft_store.store_batch_system.max_batch_size",
            ),
            (
                "raftstore.store-max-batch-size",
                "raft_store.store_batch_system.max_batch_size",
            ),
            (
                "raftstore.apply_pool_size",
                "raft_store.apply_batch_system.pool_size",
            ),
            (
                "raftstore.apply-pool-size",
                "raft_store.apply_batch_system.pool_size",
            ),
            (
                "raftstore.apply_max_batch_size",
                "raft_store.apply_batch_system.max_batch_size",
            ),
            (
                "raftstore.apply-max-batch-size",
                "raft_store.apply_batch_system.max_batch_size",
            ),
            (
                "raftstore.store_io_pool_size",
                "raft_store.store_io_pool_size",
            ),
            (
                "raftstore.store-io-pool-size",
                "raft_store.store_io_pool_size",
            ),
            (
                "raftstore.apply_yield_duration",
                "raft_store.apply_yield_duration",
            ),
            (
                "raftstore.apply-yield-duration",
                "raft_store.apply_yield_duration",
            ),
            (
                "raftstore.raft_store_max_leader_lease",
                "raft_store.raft_store_max_leader_lease",
            ),
        ];

        for (name, res) in cases {
            assert_eq!(serde_to_online_config(name.into()).as_str(), res);
        }
    }

    #[test]
    fn test_flow_control_override() {
        let content = r#"
            [storage.flow-control]
            enable = true
            l0-files-threshold = 77
            soft-pending-compaction-bytes-limit = "777GB"
        "#;
        let mut cfg: TikvConfig = toml::from_str(content).unwrap();
        cfg.validate().unwrap();
        assert_eq!(
            cfg.rocksdb.defaultcf.level0_slowdown_writes_trigger,
            Some(77)
        );
        assert_eq!(
            cfg.rocksdb.defaultcf.soft_pending_compaction_bytes_limit,
            Some(ReadableSize::gb(777))
        );

        // Override with default values if flow control is disabled.
        let content = r#"
            [storage.flow-control]
            enable = false
            l0-files-threshold = 77
            soft-pending-compaction-bytes-limit = "777GB"
            [rocksdb.defaultcf]
            level0-slowdown-writes-trigger = 888
            soft-pending-compaction-bytes-limit = "888GB"
            [rocksdb.writecf]
        "#;
        let mut cfg: TikvConfig = toml::from_str(content).unwrap();
        cfg.validate().unwrap();
        assert_eq!(
            cfg.rocksdb.defaultcf.level0_slowdown_writes_trigger,
            Some(888)
        );
        assert_eq!(
            cfg.rocksdb.defaultcf.soft_pending_compaction_bytes_limit,
            Some(ReadableSize::gb(888))
        );
        matches!(cfg.rocksdb.writecf.level0_slowdown_writes_trigger, Some(v) if v != 77);
        matches!(cfg.rocksdb.writecf.soft_pending_compaction_bytes_limit, Some(v) if v != ReadableSize::gb(777));

        // Do not override when RocksDB configurations are specified.
        let content = r#"
            [storage.flow-control]
            enable = true
            l0-files-threshold = 77
            soft-pending-compaction-bytes-limit = "777GB"
            [rocksdb.defaultcf]
            level0-slowdown-writes-trigger = 66
            soft-pending-compaction-bytes-limit = "666GB"
        "#;
        let mut cfg: TikvConfig = toml::from_str(content).unwrap();
        cfg.validate().unwrap();
        assert_eq!(
            cfg.rocksdb.defaultcf.level0_slowdown_writes_trigger,
            Some(66)
        );
        assert_eq!(
            cfg.rocksdb.defaultcf.soft_pending_compaction_bytes_limit,
            Some(ReadableSize::gb(666))
        );

        // Cannot specify larger configurations for RocksDB.
        let content = r#"
            [storage.flow-control]
            enable = true
            l0-files-threshold = 1
            soft-pending-compaction-bytes-limit = "1GB"
            [rocksdb.defaultcf]
            level0-slowdown-writes-trigger = 88
            soft-pending-compaction-bytes-limit = "888GB"
        "#;
        let mut cfg: TikvConfig = toml::from_str(content).unwrap();
        cfg.validate().unwrap();
        assert_eq!(
            cfg.rocksdb.defaultcf.level0_slowdown_writes_trigger,
            Some(1)
        );
        assert_eq!(
            cfg.rocksdb.defaultcf.soft_pending_compaction_bytes_limit,
            Some(ReadableSize::gb(1))
        );
    }
}<|MERGE_RESOLUTION|>--- conflicted
+++ resolved
@@ -177,21 +177,13 @@
 impl TitanCfConfig {
     fn build_opts(&self) -> RocksTitanDbOptions {
         let mut opts = RocksTitanDbOptions::new();
-<<<<<<< HEAD
-        opts.set_min_blob_size(self.min_blob_size.0 as u64);
-=======
         opts.set_min_blob_size(self.min_blob_size.0);
->>>>>>> 616b4402
         opts.set_blob_file_compression(self.blob_file_compression.into());
         opts.set_blob_cache(self.blob_cache_size.0 as usize, -1, false, 0.0);
         opts.set_min_gc_batch_size(self.min_gc_batch_size.0);
         opts.set_max_gc_batch_size(self.max_gc_batch_size.0);
         opts.set_discardable_ratio(self.discardable_ratio);
-<<<<<<< HEAD
-        opts.set_merge_small_file_threshold(self.merge_small_file_threshold.0 as u64);
-=======
         opts.set_merge_small_file_threshold(self.merge_small_file_threshold.0);
->>>>>>> 616b4402
         opts.set_blob_run_mode(self.blob_run_mode.into());
         opts.set_level_merge(self.level_merge);
         opts.set_range_merge(self.range_merge);
@@ -1434,11 +1426,7 @@
             info_log_keep_log_file_num: 10,
             info_log_dir: "".to_owned(),
             info_log_level: RocksLogLevel::Info,
-<<<<<<< HEAD
-            max_sub_compactions: bg_job_limits.max_sub_compactions as u32,
-=======
             max_sub_compactions: bg_job_limits.max_sub_compactions,
->>>>>>> 616b4402
             writable_file_max_buffer_size: ReadableSize::mb(1),
             use_direct_io_for_flush_and_compaction: false,
             enable_pipelined_write: true,
@@ -2570,9 +2558,6 @@
     // Deprecated! preserved for compatibility check.
     #[online_config(skip)]
     #[doc(hidden)]
-    pub raw_min_ts_outlier_threshold: ReadableDuration,
-    #[online_config(skip)]
-    #[doc(hidden)]
     #[serde(skip_serializing)]
     pub old_value_cache_size: usize,
 }
@@ -2595,8 +2580,6 @@
             sink_memory_quota: ReadableSize::mb(512),
             // 512MB memory for old value cache.
             old_value_cache_memory_quota: ReadableSize::mb(512),
-            // Trigger raw region outlier judgement if resolved_ts's lag is over 60s.
-            raw_min_ts_outlier_threshold: ReadableDuration::secs(60),
             // Deprecated! preserved for compatibility check.
             old_value_cache_size: 0,
         }
@@ -2635,21 +2618,8 @@
                 "cdc.incremental-scan-ts-filter-ratio should be larger than 0 and less than 1,
                 change it to {}",
                 default_cfg.incremental_scan_ts_filter_ratio
-<<<<<<< HEAD
             );
             self.incremental_scan_ts_filter_ratio = default_cfg.incremental_scan_ts_filter_ratio;
-        }
-        if self.raw_min_ts_outlier_threshold.is_zero() {
-            warn!(
-                "cdc.raw_min_ts_outlier_threshold should be larger than 0,
-                change it to {}",
-                default_cfg.raw_min_ts_outlier_threshold
-            );
-            self.raw_min_ts_outlier_threshold = default_cfg.raw_min_ts_outlier_threshold;
-=======
-            );
-            self.incremental_scan_ts_filter_ratio = default_cfg.incremental_scan_ts_filter_ratio;
->>>>>>> 616b4402
         }
         Ok(())
     }
