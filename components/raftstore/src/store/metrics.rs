--- conflicted
+++ resolved
@@ -656,31 +656,6 @@
             "Pending read index count."
         ).unwrap();
 
-<<<<<<< HEAD
-    pub static ref APPLY_PERF_CONTEXT_TIME_HISTOGRAM: HistogramVec =
-        register_histogram_vec!(
-            "tikv_raftstore_apply_perf_context_time_duration_secs",
-            "Bucketed histogram of request wait time duration.",
-            &["type"],
-            exponential_buckets(0.00001, 2.0, 26).unwrap()
-        ).unwrap();
-
-    pub static ref STORE_PERF_CONTEXT_TIME_HISTOGRAM: HistogramVec =
-        register_histogram_vec!(
-            "tikv_raftstore_store_perf_context_time_duration_secs",
-            "Bucketed histogram of request wait time duration.",
-            &["type"],
-            exponential_buckets(0.00001, 2.0, 26).unwrap()
-        ).unwrap();
-
-    pub static ref APPLY_PERF_CONTEXT_TIME_HISTOGRAM_STATIC: PerfContextTimeDuration=
-        auto_flush_from!(APPLY_PERF_CONTEXT_TIME_HISTOGRAM, PerfContextTimeDuration);
-
-    pub static ref STORE_PERF_CONTEXT_TIME_HISTOGRAM_STATIC: PerfContextTimeDuration=
-        auto_flush_from!(STORE_PERF_CONTEXT_TIME_HISTOGRAM, PerfContextTimeDuration);
-
-=======
->>>>>>> b448214b
     pub static ref READ_QPS_TOPN: GaugeVec =
         register_gauge_vec!(
             "tikv_read_qps_topn",
@@ -781,13 +756,10 @@
         "Sum of applying sst.",
         &["type"]
     ).unwrap();
-<<<<<<< HEAD
-=======
 
     pub static ref SNAPSHOT_LIMIT_GENERATE_BYTES: IntCounter = register_int_counter!(
         "tikv_snapshot_limit_generate_bytes",
         "Total snapshot generate limit used",
     )
     .unwrap();
->>>>>>> b448214b
 }