// Copyright 2018 TiKV Project Authors. Licensed under Apache-2.0.

use std::path::Path;
use std::sync::{mpsc, Arc, Mutex};
use std::time::Duration;
use std::{thread, u64};

use rand::RngCore;
use tempfile::{Builder, TempDir};

use kvproto::encryptionpb::EncryptionMethod;
use kvproto::kvrpcpb::*;
use kvproto::metapb::{self, RegionEpoch};
use kvproto::pdpb::{
    ChangePeer, ChangePeerV2, CheckPolicy, Merge, RegionHeartbeatResponse, SplitRegion,
    TransferLeader,
};
use kvproto::raft_cmdpb::{AdminCmdType, CmdType, StatusCmdType};
use kvproto::raft_cmdpb::{
    AdminRequest, ChangePeerRequest, ChangePeerV2Request, RaftCmdRequest, RaftCmdResponse, Request,
    StatusRequest,
};
use kvproto::raft_serverpb::{PeerState, RaftLocalState, RegionLocalState};
use kvproto::tikvpb::TikvClient;
use raft::eraftpb::ConfChangeType;

use encryption::{DataKeyManager, FileConfig, MasterKeyConfig};
use engine_rocks::config::BlobRunMode;
use engine_rocks::encryption::get_env;
use engine_rocks::raw::DB;
use engine_rocks::{CompactionListener, RocksCompactionJobInfo};
use engine_rocks::{Compat, RocksEngine, RocksSnapshot};
use engine_traits::{Engines, Iterable, Peekable};
use raftstore::store::fsm::RaftRouter;
use raftstore::store::{WriteResponse as raftWriteResponse, *};
use raftstore::Result;
use tikv::config::*;
use tikv_util::config::*;
use tikv_util::{escape, HandyRwLock};

use super::*;

use engine_traits::{ALL_CFS, CF_DEFAULT, CF_RAFT};
pub use raftstore::store::util::{find_peer, new_learner_peer, new_peer};
use tikv_util::time::ThreadReadId;

pub fn must_get(engine: &Arc<DB>, cf: &str, key: &[u8], value: Option<&[u8]>) {
    for _ in 1..300 {
        let res = engine.c().get_value_cf(cf, &keys::data_key(key)).unwrap();
        if let (Some(value), Some(res)) = (value, res.as_ref()) {
            assert_eq!(value, &res[..]);
            return;
        }
        if value.is_none() && res.is_none() {
            return;
        }
        thread::sleep(Duration::from_millis(20));
    }
    debug!("last try to get {}", hex::encode_upper(key));
    let res = engine.c().get_value_cf(cf, &keys::data_key(key)).unwrap();
    if value.is_none() && res.is_none()
        || value.is_some() && res.is_some() && value.unwrap() == &*res.unwrap()
    {
        return;
    }
    panic!(
        "can't get value {:?} for key {}",
        value.map(escape),
        hex::encode_upper(key)
    )
}

pub fn must_get_equal(engine: &Arc<DB>, key: &[u8], value: &[u8]) {
    must_get(engine, "default", key, Some(value));
}

pub fn must_get_none(engine: &Arc<DB>, key: &[u8]) {
    must_get(engine, "default", key, None);
}

pub fn must_get_cf_equal(engine: &Arc<DB>, cf: &str, key: &[u8], value: &[u8]) {
    must_get(engine, cf, key, Some(value));
}

pub fn must_get_cf_none(engine: &Arc<DB>, cf: &str, key: &[u8]) {
    must_get(engine, cf, key, None);
}

pub fn must_region_cleared(engine: &Engines<RocksEngine, RocksEngine>, region: &metapb::Region) {
    let id = region.get_id();
    let state_key = keys::region_state_key(id);
    let state: RegionLocalState = engine.kv.get_msg_cf(CF_RAFT, &state_key).unwrap().unwrap();
    assert_eq!(state.get_state(), PeerState::Tombstone, "{:?}", state);
    let start_key = keys::data_key(region.get_start_key());
    let end_key = keys::data_key(region.get_end_key());
    for cf in ALL_CFS {
        engine
            .kv
            .scan_cf(cf, &start_key, &end_key, false, |k, v| {
                panic!(
                    "[region {}] unexpected ({:?}, {:?}) in cf {:?}",
                    id, k, v, cf
                );
            })
            .unwrap();
    }
    let log_min_key = keys::raft_log_key(id, 0);
    let log_max_key = keys::raft_log_key(id, u64::MAX);
    engine
        .raft
        .scan(&log_min_key, &log_max_key, false, |k, v| {
            panic!("[region {}] unexpected log ({:?}, {:?})", id, k, v);
        })
        .unwrap();
    let state_key = keys::raft_state_key(id);
    let state: Option<RaftLocalState> = engine.raft.get_msg(&state_key).unwrap();
    assert!(
        state.is_none(),
        "[region {}] raft state key should be removed: {:?}",
        id,
        state
    );
}

lazy_static! {
    static ref TEST_CONFIG: TiKvConfig = {
        let manifest_dir = Path::new(env!("CARGO_MANIFEST_DIR"));
        let common_test_cfg = manifest_dir.join("src/common-test.toml");
        TiKvConfig::from_file(&common_test_cfg, None)
    };
}

pub fn new_tikv_config(cluster_id: u64) -> TiKvConfig {
    let mut cfg = TEST_CONFIG.clone();
    cfg.server.cluster_id = cluster_id;
    cfg
}

// Create a base request.
pub fn new_base_request(region_id: u64, epoch: RegionEpoch, read_quorum: bool) -> RaftCmdRequest {
    let mut req = RaftCmdRequest::default();
    req.mut_header().set_region_id(region_id);
    req.mut_header().set_region_epoch(epoch);
    req.mut_header().set_read_quorum(read_quorum);
    req
}

pub fn new_request(
    region_id: u64,
    epoch: RegionEpoch,
    requests: Vec<Request>,
    read_quorum: bool,
) -> RaftCmdRequest {
    let mut req = new_base_request(region_id, epoch, read_quorum);
    req.set_requests(requests.into());
    req
}

pub fn new_put_cmd(key: &[u8], value: &[u8]) -> Request {
    let mut cmd = Request::default();
    cmd.set_cmd_type(CmdType::Put);
    cmd.mut_put().set_key(key.to_vec());
    cmd.mut_put().set_value(value.to_vec());
    cmd
}

pub fn new_put_cf_cmd(cf: &str, key: &[u8], value: &[u8]) -> Request {
    let mut cmd = Request::default();
    cmd.set_cmd_type(CmdType::Put);
    cmd.mut_put().set_key(key.to_vec());
    cmd.mut_put().set_value(value.to_vec());
    cmd.mut_put().set_cf(cf.to_string());
    cmd
}

pub fn new_get_cmd(key: &[u8]) -> Request {
    let mut cmd = Request::default();
    cmd.set_cmd_type(CmdType::Get);
    cmd.mut_get().set_key(key.to_vec());
    cmd
}

pub fn new_snap_cmd() -> Request {
    let mut cmd = Request::default();
    cmd.set_cmd_type(CmdType::Snap);
    cmd
}

pub fn new_read_index_cmd() -> Request {
    let mut cmd = Request::default();
    cmd.set_cmd_type(CmdType::ReadIndex);
    cmd
}

pub fn new_get_cf_cmd(cf: &str, key: &[u8]) -> Request {
    let mut cmd = Request::default();
    cmd.set_cmd_type(CmdType::Get);
    cmd.mut_get().set_key(key.to_vec());
    cmd.mut_get().set_cf(cf.to_string());
    cmd
}

pub fn new_delete_cmd(cf: &str, key: &[u8]) -> Request {
    let mut cmd = Request::default();
    cmd.set_cmd_type(CmdType::Delete);
    cmd.mut_delete().set_key(key.to_vec());
    cmd.mut_delete().set_cf(cf.to_string());
    cmd
}

pub fn new_delete_range_cmd(cf: &str, start: &[u8], end: &[u8]) -> Request {
    let mut cmd = Request::default();
    cmd.set_cmd_type(CmdType::DeleteRange);
    cmd.mut_delete_range().set_start_key(start.to_vec());
    cmd.mut_delete_range().set_end_key(end.to_vec());
    cmd.mut_delete_range().set_cf(cf.to_string());
    cmd
}

pub fn new_status_request(
    region_id: u64,
    peer: metapb::Peer,
    request: StatusRequest,
) -> RaftCmdRequest {
    let mut req = new_base_request(region_id, RegionEpoch::default(), false);
    req.mut_header().set_peer(peer);
    req.set_status_request(request);
    req
}

pub fn new_region_detail_cmd() -> StatusRequest {
    let mut cmd = StatusRequest::default();
    cmd.set_cmd_type(StatusCmdType::RegionDetail);
    cmd
}

pub fn new_region_leader_cmd() -> StatusRequest {
    let mut cmd = StatusRequest::default();
    cmd.set_cmd_type(StatusCmdType::RegionLeader);
    cmd
}

pub fn new_admin_request(
    region_id: u64,
    epoch: &RegionEpoch,
    request: AdminRequest,
) -> RaftCmdRequest {
    let mut req = new_base_request(region_id, epoch.clone(), false);
    req.set_admin_request(request);
    req
}

pub fn new_change_peer_request(change_type: ConfChangeType, peer: metapb::Peer) -> AdminRequest {
    let mut req = AdminRequest::default();
    req.set_cmd_type(AdminCmdType::ChangePeer);
    req.mut_change_peer().set_change_type(change_type);
    req.mut_change_peer().set_peer(peer);
    req
}

pub fn new_change_peer_v2_request(changes: Vec<ChangePeerRequest>) -> AdminRequest {
    let mut cp = ChangePeerV2Request::default();
    cp.set_changes(changes.into());
    let mut req = AdminRequest::default();
    req.set_cmd_type(AdminCmdType::ChangePeerV2);
    req.set_change_peer_v2(cp);
    req
}

pub fn new_compact_log_request(index: u64, term: u64) -> AdminRequest {
    let mut req = AdminRequest::default();
    req.set_cmd_type(AdminCmdType::CompactLog);
    req.mut_compact_log().set_compact_index(index);
    req.mut_compact_log().set_compact_term(term);
    req
}

pub fn new_transfer_leader_cmd(peer: metapb::Peer) -> AdminRequest {
    let mut cmd = AdminRequest::default();
    cmd.set_cmd_type(AdminCmdType::TransferLeader);
    cmd.mut_transfer_leader().set_peer(peer);
    cmd
}

#[allow(dead_code)]
pub fn new_prepare_merge(target_region: metapb::Region) -> AdminRequest {
    let mut cmd = AdminRequest::default();
    cmd.set_cmd_type(AdminCmdType::PrepareMerge);
    cmd.mut_prepare_merge().set_target(target_region);
    cmd
}

pub fn new_store(store_id: u64, addr: String) -> metapb::Store {
    let mut store = metapb::Store::default();
    store.set_id(store_id);
    store.set_address(addr);

    store
}

pub fn sleep_ms(ms: u64) {
    thread::sleep(Duration::from_millis(ms));
}

pub fn is_error_response(resp: &RaftCmdResponse) -> bool {
    resp.get_header().has_error()
}

pub fn new_pd_change_peer(
    change_type: ConfChangeType,
    peer: metapb::Peer,
) -> RegionHeartbeatResponse {
    let mut change_peer = ChangePeer::default();
    change_peer.set_change_type(change_type);
    change_peer.set_peer(peer);

    let mut resp = RegionHeartbeatResponse::default();
    resp.set_change_peer(change_peer);
    resp
}

pub fn new_pd_change_peer_v2(changes: Vec<ChangePeer>) -> RegionHeartbeatResponse {
    let mut change_peer = ChangePeerV2::default();
    change_peer.set_changes(changes.into());

    let mut resp = RegionHeartbeatResponse::default();
    resp.set_change_peer_v2(change_peer);
    resp
}

pub fn new_split_region(policy: CheckPolicy, keys: Vec<Vec<u8>>) -> RegionHeartbeatResponse {
    let mut split_region = SplitRegion::default();
    split_region.set_policy(policy);
    split_region.set_keys(keys.into());
    let mut resp = RegionHeartbeatResponse::default();
    resp.set_split_region(split_region);
    resp
}

pub fn new_pd_transfer_leader(peer: metapb::Peer) -> RegionHeartbeatResponse {
    let mut transfer_leader = TransferLeader::default();
    transfer_leader.set_peer(peer);

    let mut resp = RegionHeartbeatResponse::default();
    resp.set_transfer_leader(transfer_leader);
    resp
}

pub fn new_pd_merge_region(target_region: metapb::Region) -> RegionHeartbeatResponse {
    let mut merge = Merge::default();
    merge.set_target(target_region);

    let mut resp = RegionHeartbeatResponse::default();
    resp.set_merge(merge);
    resp
}

pub fn make_cb(cmd: &RaftCmdRequest) -> (Callback<RocksSnapshot>, mpsc::Receiver<RaftCmdResponse>) {
    let mut is_read;
    let mut is_write;
    is_read = cmd.has_status_request();
    is_write = cmd.has_admin_request();
    for req in cmd.get_requests() {
        match req.get_cmd_type() {
            CmdType::Get | CmdType::Snap | CmdType::ReadIndex => is_read = true,
            CmdType::Put | CmdType::Delete | CmdType::DeleteRange | CmdType::IngestSst => {
                is_write = true
            }
            CmdType::Invalid | CmdType::Prewrite => panic!("Invalid RaftCmdRequest: {:?}", cmd),
        }
    }
    assert!(is_read ^ is_write, "Invalid RaftCmdRequest: {:?}", cmd);

    let (tx, rx) = mpsc::channel();
    let cb = if is_read {
        Callback::Read(Box::new(move |resp: ReadResponse<RocksSnapshot>| {
            // we don't care error actually.
            let _ = tx.send(resp.response);
        }))
    } else {
<<<<<<< HEAD
        Callback::Write(Box::new(move |resp: raftWriteResponse| {
=======
        Callback::write(Box::new(move |resp: WriteResponse| {
>>>>>>> 0a5ec5d8
            // we don't care error actually.
            let _ = tx.send(resp.response);
        }))
    };
    (cb, rx)
}

// Issue a read request on the specified peer.
pub fn read_on_peer<T: Simulator>(
    cluster: &mut Cluster<T>,
    peer: metapb::Peer,
    region: metapb::Region,
    key: &[u8],
    read_quorum: bool,
    timeout: Duration,
) -> Result<RaftCmdResponse> {
    let mut request = new_request(
        region.get_id(),
        region.get_region_epoch().clone(),
        vec![new_get_cmd(key)],
        read_quorum,
    );
    request.mut_header().set_peer(peer);
    cluster.read(None, request, timeout)
}

pub fn async_read_on_peer<T: Simulator>(
    cluster: &mut Cluster<T>,
    peer: metapb::Peer,
    region: metapb::Region,
    key: &[u8],
    read_quorum: bool,
    replica_read: bool,
) -> mpsc::Receiver<RaftCmdResponse> {
    let node_id = peer.get_store_id();
    let mut request = new_request(
        region.get_id(),
        region.get_region_epoch().clone(),
        vec![new_get_cmd(key)],
        read_quorum,
    );
    request.mut_header().set_peer(peer);
    request.mut_header().set_replica_read(replica_read);
    let (tx, rx) = mpsc::sync_channel(1);
    let cb = Callback::Read(Box::new(move |resp| drop(tx.send(resp.response))));
    cluster.sim.wl().async_read(node_id, None, request, cb);
    rx
}

pub fn batch_read_on_peer<T: Simulator>(
    cluster: &mut Cluster<T>,
    requests: &[(metapb::Peer, metapb::Region)],
) -> Vec<ReadResponse<RocksSnapshot>> {
    let batch_id = Some(ThreadReadId::new());
    let (tx, rx) = mpsc::sync_channel(3);
    let mut results = vec![];
    let mut len = 0;
    for (peer, region) in requests {
        let node_id = peer.get_store_id();
        let mut request = new_request(
            region.get_id(),
            region.get_region_epoch().clone(),
            vec![new_snap_cmd()],
            false,
        );
        request.mut_header().set_peer(peer.clone());
        let t = tx.clone();
        let cb = Callback::Read(Box::new(move |resp| {
            t.send((len, resp)).unwrap();
        }));
        cluster
            .sim
            .wl()
            .async_read(node_id, batch_id.clone(), request, cb);
        len += 1;
    }
    while results.len() < len {
        results.push(rx.recv_timeout(Duration::from_secs(1)).unwrap());
    }
    results.sort_by_key(|resp| resp.0);
    results.into_iter().map(|resp| resp.1).collect()
}

pub fn read_index_on_peer<T: Simulator>(
    cluster: &mut Cluster<T>,
    peer: metapb::Peer,
    region: metapb::Region,
    read_quorum: bool,
    timeout: Duration,
) -> Result<RaftCmdResponse> {
    let mut request = new_request(
        region.get_id(),
        region.get_region_epoch().clone(),
        vec![new_read_index_cmd()],
        read_quorum,
    );
    request.mut_header().set_peer(peer);
    cluster.read(None, request, timeout)
}

pub fn must_get_value(resp: &RaftCmdResponse) -> Vec<u8> {
    if resp.get_header().has_error() {
        panic!("failed to read {:?}", resp);
    }
    assert_eq!(resp.get_responses().len(), 1);
    assert_eq!(resp.get_responses()[0].get_cmd_type(), CmdType::Get);
    assert!(resp.get_responses()[0].has_get());
    resp.get_responses()[0].get_get().get_value().to_vec()
}

pub fn must_read_on_peer<T: Simulator>(
    cluster: &mut Cluster<T>,
    peer: metapb::Peer,
    region: metapb::Region,
    key: &[u8],
    value: &[u8],
) {
    let timeout = Duration::from_secs(5);
    match read_on_peer(cluster, peer, region, key, false, timeout) {
        Ok(ref resp) if value == must_get_value(resp).as_slice() => (),
        other => panic!(
            "read key {}, expect value {:?}, got {:?}",
            hex::encode_upper(key),
            value,
            other
        ),
    }
}

pub fn must_error_read_on_peer<T: Simulator>(
    cluster: &mut Cluster<T>,
    peer: metapb::Peer,
    region: metapb::Region,
    key: &[u8],
    timeout: Duration,
) {
    if let Ok(mut resp) = read_on_peer(cluster, peer, region, key, false, timeout) {
        if !resp.get_header().has_error() {
            let value = resp.mut_responses()[0].mut_get().take_value();
            panic!(
                "key {}, expect error but got {}",
                hex::encode_upper(key),
                escape(&value)
            );
        }
    }
}

pub fn must_contains_error(resp: &RaftCmdResponse, msg: &str) {
    let header = resp.get_header();
    assert!(header.has_error());
    let err_msg = header.get_error().get_message();
    assert!(err_msg.contains(msg), "{:?}", resp);
}

fn dummpy_filter(_: &RocksCompactionJobInfo) -> bool {
    true
}

pub fn create_test_engine(
    // TODO: pass it in for all cases.
    router: Option<RaftRouter<RocksEngine, RocksEngine>>,
    cfg: &TiKvConfig,
) -> (
    Engines<RocksEngine, RocksEngine>,
    Option<Arc<DataKeyManager>>,
    TempDir,
) {
    let dir = Builder::new().prefix("test_cluster").tempdir().unwrap();
    let key_manager =
        DataKeyManager::from_config(&cfg.security.encryption, dir.path().to_str().unwrap())
            .unwrap()
            .map(|key_manager| Arc::new(key_manager));

    let env = get_env(key_manager.clone(), None).unwrap();
    let cache = cfg.storage.block_cache.build_shared_cache();

    let kv_path = dir.path().join(DEFAULT_ROCKSDB_SUB_DIR);
    let kv_path_str = kv_path.to_str().unwrap();

    let mut kv_db_opt = cfg.rocksdb.build_opt();
    kv_db_opt.set_env(env.clone());

    if let Some(router) = router {
        let router = Mutex::new(router);
        let cmpacted_handler = Box::new(move |event| {
            router
                .lock()
                .unwrap()
                .send_control(StoreMsg::CompactedEvent(event))
                .unwrap();
        });
        kv_db_opt.add_event_listener(CompactionListener::new(
            cmpacted_handler,
            Some(dummpy_filter),
        ));
    }

    let kv_cfs_opt = cfg.rocksdb.build_cf_opts(&cache, None);

    let engine = Arc::new(
        engine_rocks::raw_util::new_engine_opt(kv_path_str, kv_db_opt, kv_cfs_opt).unwrap(),
    );

    let raft_path = dir.path().join("raft");
    let raft_path_str = raft_path.to_str().unwrap();

    let mut raft_db_opt = cfg.raftdb.build_opt();
    raft_db_opt.set_env(env);

    let raft_cfs_opt = cfg.raftdb.build_cf_opts(&cache, None);
    let raft_engine = Arc::new(
        engine_rocks::raw_util::new_engine_opt(raft_path_str, raft_db_opt, raft_cfs_opt).unwrap(),
    );

    let mut engine = RocksEngine::from_db(engine);
    let mut raft_engine = RocksEngine::from_db(raft_engine);
    let shared_block_cache = cache.is_some();
    engine.set_shared_block_cache(shared_block_cache);
    raft_engine.set_shared_block_cache(shared_block_cache);
    let engines = Engines::new(engine, raft_engine);
    (engines, key_manager, dir)
}

pub fn configure_for_request_snapshot<T: Simulator>(cluster: &mut Cluster<T>) {
    // We don't want to generate snapshots due to compact log.
    cluster.cfg.raft_store.raft_log_gc_threshold = 1000;
    cluster.cfg.raft_store.raft_log_gc_count_limit = 1000;
    cluster.cfg.raft_store.raft_log_gc_size_limit = ReadableSize::mb(20);
}

pub fn configure_for_hibernate<T: Simulator>(cluster: &mut Cluster<T>) {
    // Uses long check interval to make leader keep sleeping during tests.
    cluster.cfg.raft_store.abnormal_leader_missing_duration = ReadableDuration::secs(20);
    cluster.cfg.raft_store.max_leader_missing_duration = ReadableDuration::secs(40);
    cluster.cfg.raft_store.peer_stale_state_check_interval = ReadableDuration::secs(10);
}

pub fn configure_for_snapshot<T: Simulator>(cluster: &mut Cluster<T>) {
    // Truncate the log quickly so that we can force sending snapshot.
    cluster.cfg.raft_store.raft_log_gc_tick_interval = ReadableDuration::millis(20);
    cluster.cfg.raft_store.raft_log_gc_count_limit = 2;
    cluster.cfg.raft_store.merge_max_log_gap = 1;
    cluster.cfg.raft_store.snap_mgr_gc_tick_interval = ReadableDuration::millis(50);
}

pub fn configure_for_merge<T: Simulator>(cluster: &mut Cluster<T>) {
    // Avoid log compaction which will prevent merge.
    cluster.cfg.raft_store.raft_log_gc_threshold = 1000;
    cluster.cfg.raft_store.raft_log_gc_count_limit = 1000;
    cluster.cfg.raft_store.raft_log_gc_size_limit = ReadableSize::mb(20);
    // Make merge check resume quickly.
    cluster.cfg.raft_store.merge_check_tick_interval = ReadableDuration::millis(100);
    // When isolated, follower relies on stale check tick to detect failure leader,
    // choose a smaller number to make it recover faster.
    cluster.cfg.raft_store.peer_stale_state_check_interval = ReadableDuration::millis(500);
}

pub fn ignore_merge_target_integrity<T: Simulator>(cluster: &mut Cluster<T>) {
    cluster.cfg.raft_store.dev_assert = false;
    cluster.pd_client.ignore_merge_target_integrity();
}

pub fn configure_for_transfer_leader<T: Simulator>(cluster: &mut Cluster<T>) {
    cluster.cfg.raft_store.raft_reject_transfer_leader_duration = ReadableDuration::secs(1);
}

pub fn configure_for_lease_read<T: Simulator>(
    cluster: &mut Cluster<T>,
    base_tick_ms: Option<u64>,
    election_ticks: Option<usize>,
) -> Duration {
    if let Some(base_tick_ms) = base_tick_ms {
        cluster.cfg.raft_store.raft_base_tick_interval = ReadableDuration::millis(base_tick_ms);
    }
    let base_tick_interval = cluster.cfg.raft_store.raft_base_tick_interval.0;
    if let Some(election_ticks) = election_ticks {
        cluster.cfg.raft_store.raft_election_timeout_ticks = election_ticks;
    }
    let election_ticks = cluster.cfg.raft_store.raft_election_timeout_ticks as u32;
    let election_timeout = base_tick_interval * election_ticks;
    // Adjust max leader lease.
    cluster.cfg.raft_store.raft_store_max_leader_lease = ReadableDuration(election_timeout);
    // Use large peer check interval, abnormal and max leader missing duration to make a valid config,
    // that is election timeout x 2 < peer stale state check < abnormal < max leader missing duration.
    cluster.cfg.raft_store.peer_stale_state_check_interval = ReadableDuration(election_timeout * 3);
    cluster.cfg.raft_store.abnormal_leader_missing_duration =
        ReadableDuration(election_timeout * 4);
    cluster.cfg.raft_store.max_leader_missing_duration = ReadableDuration(election_timeout * 5);

    election_timeout
}

pub fn configure_for_enable_titan<T: Simulator>(
    cluster: &mut Cluster<T>,
    min_blob_size: ReadableSize,
) {
    cluster.cfg.rocksdb.titan.enabled = true;
    cluster.cfg.rocksdb.titan.purge_obsolete_files_period = ReadableDuration::secs(1);
    cluster.cfg.rocksdb.titan.max_background_gc = 10;
    cluster.cfg.rocksdb.defaultcf.titan.min_blob_size = min_blob_size;
    cluster.cfg.rocksdb.defaultcf.titan.blob_run_mode = BlobRunMode::Normal;
    cluster.cfg.rocksdb.defaultcf.titan.min_gc_batch_size = ReadableSize::kb(0);
}

pub fn configure_for_disable_titan<T: Simulator>(cluster: &mut Cluster<T>) {
    cluster.cfg.rocksdb.titan.enabled = false;
}

pub fn configure_for_encryption<T: Simulator>(cluster: &mut Cluster<T>) {
    let manifest_dir = Path::new(env!("CARGO_MANIFEST_DIR"));
    let master_key_file = manifest_dir.join("src/master-key.data");

    let cfg = &mut cluster.cfg.security.encryption;
    cfg.data_encryption_method = EncryptionMethod::Aes128Ctr;
    cfg.data_key_rotation_period = ReadableDuration(Duration::from_millis(100));
    cfg.master_key = MasterKeyConfig::File {
        config: FileConfig {
            path: master_key_file.to_str().unwrap().to_owned(),
        },
    }
}

/// Keep putting random kvs until specified size limit is reached.
pub fn put_till_size<T: Simulator>(
    cluster: &mut Cluster<T>,
    limit: u64,
    range: &mut dyn Iterator<Item = u64>,
) -> Vec<u8> {
    put_cf_till_size(cluster, CF_DEFAULT, limit, range)
}

pub fn put_cf_till_size<T: Simulator>(
    cluster: &mut Cluster<T>,
    cf: &'static str,
    limit: u64,
    range: &mut dyn Iterator<Item = u64>,
) -> Vec<u8> {
    assert!(limit > 0);
    let mut len = 0;
    let mut last_len = 0;
    let mut rng = rand::thread_rng();
    let mut key = vec![];
    while len < limit {
        let key_id = range.next().unwrap();
        let key_str = format!("{:09}", key_id);
        key = key_str.into_bytes();
        let mut value = vec![0; 64];
        rng.fill_bytes(&mut value);
        cluster.must_put_cf(cf, &key, &value);
        // plus 1 for the extra encoding prefix
        len += key.len() as u64 + 1;
        len += value.len() as u64;
        // Flush memtable to SST periodically, to make approximate size more accurate.
        if len - last_len >= 1000 {
            cluster.must_flush_cf(cf, true);
            last_len = len;
        }
    }
    // Approximate size of memtable is inaccurate for small data,
    // we flush it to SST so we can use the size properties instead.
    cluster.must_flush_cf(cf, true);
    key
}

pub fn new_mutation(op: Op, k: &[u8], v: &[u8]) -> Mutation {
    let mut mutation = Mutation::default();
    mutation.set_op(op);
    mutation.set_key(k.to_vec());
    mutation.set_value(v.to_vec());
    mutation
}

pub fn must_kv_prewrite(
    client: &TikvClient,
    ctx: Context,
    muts: Vec<Mutation>,
    pk: Vec<u8>,
    ts: u64,
) {
    let mut prewrite_req = PrewriteRequest::default();
    prewrite_req.set_context(ctx);
    prewrite_req.set_mutations(muts.into_iter().collect());
    prewrite_req.primary_lock = pk;
    prewrite_req.start_version = ts;
    prewrite_req.lock_ttl = 3000;
    prewrite_req.min_commit_ts = prewrite_req.start_version + 1;
    let prewrite_resp = client.kv_prewrite(&prewrite_req).unwrap();
    assert!(
        !prewrite_resp.has_region_error(),
        "{:?}",
        prewrite_resp.get_region_error()
    );
    assert!(
        prewrite_resp.errors.is_empty(),
        "{:?}",
        prewrite_resp.get_errors()
    );
}

pub fn must_kv_commit(
    client: &TikvClient,
    ctx: Context,
    keys: Vec<Vec<u8>>,
    start_ts: u64,
    commit_ts: u64,
    expect_commit_ts: u64,
) {
    let mut commit_req = CommitRequest::default();
    commit_req.set_context(ctx);
    commit_req.start_version = start_ts;
    commit_req.set_keys(keys.into_iter().collect());
    commit_req.commit_version = commit_ts;
    let commit_resp = client.kv_commit(&commit_req).unwrap();
    assert!(
        !commit_resp.has_region_error(),
        "{:?}",
        commit_resp.get_region_error()
    );
    assert!(!commit_resp.has_error(), "{:?}", commit_resp.get_error());
    assert_eq!(commit_resp.get_commit_version(), expect_commit_ts);
}

pub fn kv_pessimistic_lock(
    client: &TikvClient,
    ctx: Context,
    keys: Vec<Vec<u8>>,
    ts: u64,
    for_update_ts: u64,
    return_values: bool,
) -> PessimisticLockResponse {
    let mut req = PessimisticLockRequest::default();
    req.set_context(ctx);
    let primary = keys[0].clone();
    let mut mutations = vec![];
    for key in keys {
        let mut mutation = Mutation::default();
        mutation.set_op(Op::PessimisticLock);
        mutation.set_key(key);
        mutations.push(mutation);
    }
    req.set_mutations(mutations.into());
    req.primary_lock = primary;
    req.start_version = ts;
    req.for_update_ts = for_update_ts;
    req.lock_ttl = 20;
    req.is_first_lock = false;
    req.return_values = return_values;
    client.kv_pessimistic_lock(&req).unwrap()
}

pub fn must_kv_pessimistic_lock(client: &TikvClient, ctx: Context, key: Vec<u8>, ts: u64) {
    let resp = kv_pessimistic_lock(client, ctx, vec![key], ts, ts, false);
    assert!(!resp.has_region_error(), "{:?}", resp.get_region_error());
    assert!(resp.errors.is_empty(), "{:?}", resp.get_errors());
}

pub fn must_kv_pessimistic_rollback(client: &TikvClient, ctx: Context, key: Vec<u8>, ts: u64) {
    let mut req = PessimisticRollbackRequest::default();
    req.set_context(ctx);
    req.set_keys(vec![key].into_iter().collect());
    req.start_version = ts;
    req.for_update_ts = ts;
    let resp = client.kv_pessimistic_rollback(&req).unwrap();
    assert!(!resp.has_region_error(), "{:?}", resp.get_region_error());
    assert!(resp.errors.is_empty(), "{:?}", resp.get_errors());
}

pub fn must_check_txn_status(
    client: &TikvClient,
    ctx: Context,
    key: &[u8],
    lock_ts: u64,
    caller_start_ts: u64,
    current_ts: u64,
) -> CheckTxnStatusResponse {
    let mut req = CheckTxnStatusRequest::default();
    req.set_context(ctx);
    req.set_primary_key(key.to_vec());
    req.set_lock_ts(lock_ts);
    req.set_caller_start_ts(caller_start_ts);
    req.set_current_ts(current_ts);

    let resp = client.kv_check_txn_status(&req).unwrap();
    assert!(!resp.has_region_error(), "{:?}", resp.get_region_error());
    assert!(resp.error.is_none(), "{:?}", resp.get_error());
    resp
}

pub fn must_physical_scan_lock(
    client: &TikvClient,
    ctx: Context,
    max_ts: u64,
    start_key: &[u8],
    limit: usize,
) -> Vec<LockInfo> {
    let mut req = PhysicalScanLockRequest::default();
    req.set_context(ctx);
    req.set_max_ts(max_ts);
    req.set_start_key(start_key.to_owned());
    req.set_limit(limit as _);
    let mut resp = client.physical_scan_lock(&req).unwrap();
    resp.take_locks().into()
}

pub fn register_lock_observer(client: &TikvClient, max_ts: u64) -> RegisterLockObserverResponse {
    let mut req = RegisterLockObserverRequest::default();
    req.set_max_ts(max_ts);
    client.register_lock_observer(&req).unwrap()
}

pub fn must_register_lock_observer(client: &TikvClient, max_ts: u64) {
    let resp = register_lock_observer(client, max_ts);
    assert!(resp.get_error().is_empty(), "{:?}", resp.get_error());
}

pub fn check_lock_observer(client: &TikvClient, max_ts: u64) -> CheckLockObserverResponse {
    let mut req = CheckLockObserverRequest::default();
    req.set_max_ts(max_ts);
    client.check_lock_observer(&req).unwrap()
}

pub fn must_check_lock_observer(client: &TikvClient, max_ts: u64, clean: bool) -> Vec<LockInfo> {
    let mut resp = check_lock_observer(client, max_ts);
    assert!(resp.get_error().is_empty(), "{:?}", resp.get_error());
    assert_eq!(resp.get_is_clean(), clean);
    resp.take_locks().into()
}

pub fn remove_lock_observer(client: &TikvClient, max_ts: u64) -> RemoveLockObserverResponse {
    let mut req = RemoveLockObserverRequest::default();
    req.set_max_ts(max_ts);
    client.remove_lock_observer(&req).unwrap()
}

pub fn must_remove_lock_observer(client: &TikvClient, max_ts: u64) {
    let resp = remove_lock_observer(client, max_ts);
    assert!(resp.get_error().is_empty(), "{:?}", resp.get_error());
}<|MERGE_RESOLUTION|>--- conflicted
+++ resolved
@@ -32,7 +32,7 @@
 use engine_rocks::{Compat, RocksEngine, RocksSnapshot};
 use engine_traits::{Engines, Iterable, Peekable};
 use raftstore::store::fsm::RaftRouter;
-use raftstore::store::{WriteResponse as raftWriteResponse, *};
+use raftstore::store::*;
 use raftstore::Result;
 use tikv::config::*;
 use tikv_util::config::*;
@@ -378,11 +378,7 @@
             let _ = tx.send(resp.response);
         }))
     } else {
-<<<<<<< HEAD
-        Callback::Write(Box::new(move |resp: raftWriteResponse| {
-=======
         Callback::write(Box::new(move |resp: WriteResponse| {
->>>>>>> 0a5ec5d8
             // we don't care error actually.
             let _ = tx.send(resp.response);
         }))
