--- conflicted
+++ resolved
@@ -1,466 +1,5 @@
 #[allow(non_snake_case, non_camel_case_types, non_upper_case_globals)]
 pub mod root {
-<<<<<<< HEAD
-    #[allow(unused_imports)]
-    use self::super::root;
-    pub const _GLIBCXX_CSTDINT: u32 = 1;
-    pub const _GLIBCXX_CXX_CONFIG_H: u32 = 1;
-    pub const _GLIBCXX_RELEASE: u32 = 8;
-    pub const __GLIBCXX__: u32 = 20190406;
-    pub const _GLIBCXX_HAVE_ATTRIBUTE_VISIBILITY: u32 = 1;
-    pub const _GLIBCXX_USE_DEPRECATED: u32 = 1;
-    pub const _GLIBCXX_EXTERN_TEMPLATE: u32 = 1;
-    pub const _GLIBCXX_USE_DUAL_ABI: u32 = 1;
-    pub const _GLIBCXX_USE_CXX11_ABI: u32 = 1;
-    pub const _GLIBCXX_INLINE_VERSION: u32 = 0;
-    pub const _GLIBCXX_USE_ALLOCATOR_NEW: u32 = 1;
-    pub const _GLIBCXX_OS_DEFINES: u32 = 1;
-    pub const __NO_CTYPE: u32 = 1;
-    pub const _FEATURES_H: u32 = 1;
-    pub const _ISOC95_SOURCE: u32 = 1;
-    pub const _ISOC99_SOURCE: u32 = 1;
-    pub const _ISOC11_SOURCE: u32 = 1;
-    pub const _POSIX_SOURCE: u32 = 1;
-    pub const _POSIX_C_SOURCE: u32 = 200809;
-    pub const _XOPEN_SOURCE: u32 = 700;
-    pub const _XOPEN_SOURCE_EXTENDED: u32 = 1;
-    pub const _LARGEFILE64_SOURCE: u32 = 1;
-    pub const _DEFAULT_SOURCE: u32 = 1;
-    pub const _ATFILE_SOURCE: u32 = 1;
-    pub const __USE_ISOC11: u32 = 1;
-    pub const __USE_ISOC99: u32 = 1;
-    pub const __USE_ISOC95: u32 = 1;
-    pub const __USE_ISOCXX11: u32 = 1;
-    pub const __USE_POSIX: u32 = 1;
-    pub const __USE_POSIX2: u32 = 1;
-    pub const __USE_POSIX199309: u32 = 1;
-    pub const __USE_POSIX199506: u32 = 1;
-    pub const __USE_XOPEN2K: u32 = 1;
-    pub const __USE_XOPEN2K8: u32 = 1;
-    pub const __USE_XOPEN: u32 = 1;
-    pub const __USE_XOPEN_EXTENDED: u32 = 1;
-    pub const __USE_UNIX98: u32 = 1;
-    pub const _LARGEFILE_SOURCE: u32 = 1;
-    pub const __USE_XOPEN2K8XSI: u32 = 1;
-    pub const __USE_XOPEN2KXSI: u32 = 1;
-    pub const __USE_LARGEFILE: u32 = 1;
-    pub const __USE_LARGEFILE64: u32 = 1;
-    pub const __USE_MISC: u32 = 1;
-    pub const __USE_ATFILE: u32 = 1;
-    pub const __USE_GNU: u32 = 1;
-    pub const __USE_FORTIFY_LEVEL: u32 = 0;
-    pub const __GLIBC_USE_DEPRECATED_GETS: u32 = 1;
-    pub const _STDC_PREDEF_H: u32 = 1;
-    pub const __STDC_IEC_559__: u32 = 1;
-    pub const __STDC_IEC_559_COMPLEX__: u32 = 1;
-    pub const __STDC_ISO_10646__: u32 = 201706;
-    pub const __GNU_LIBRARY__: u32 = 6;
-    pub const __GLIBC__: u32 = 2;
-    pub const __GLIBC_MINOR__: u32 = 28;
-    pub const _SYS_CDEFS_H: u32 = 1;
-    pub const __glibc_c99_flexarr_available: u32 = 1;
-    pub const __WORDSIZE: u32 = 64;
-    pub const __WORDSIZE_TIME64_COMPAT32: u32 = 1;
-    pub const __SYSCALL_WORDSIZE: u32 = 64;
-    pub const __HAVE_GENERIC_SELECTION: u32 = 0;
-    pub const _GLIBCXX_CPU_DEFINES: u32 = 1;
-    pub const _GLIBCXX_FAST_MATH: u32 = 0;
-    pub const _GLIBCXX_USE_FLOAT128: u32 = 1;
-    pub const _GLIBCXX_HAVE_ACOSF: u32 = 1;
-    pub const _GLIBCXX_HAVE_ACOSL: u32 = 1;
-    pub const _GLIBCXX_HAVE_ALIGNED_ALLOC: u32 = 1;
-    pub const _GLIBCXX_HAVE_ASINF: u32 = 1;
-    pub const _GLIBCXX_HAVE_ASINL: u32 = 1;
-    pub const _GLIBCXX_HAVE_AS_SYMVER_DIRECTIVE: u32 = 1;
-    pub const _GLIBCXX_HAVE_ATAN2F: u32 = 1;
-    pub const _GLIBCXX_HAVE_ATAN2L: u32 = 1;
-    pub const _GLIBCXX_HAVE_ATANF: u32 = 1;
-    pub const _GLIBCXX_HAVE_ATANL: u32 = 1;
-    pub const _GLIBCXX_HAVE_AT_QUICK_EXIT: u32 = 1;
-    pub const _GLIBCXX_HAVE_CEILF: u32 = 1;
-    pub const _GLIBCXX_HAVE_CEILL: u32 = 1;
-    pub const _GLIBCXX_HAVE_COMPLEX_H: u32 = 1;
-    pub const _GLIBCXX_HAVE_COSF: u32 = 1;
-    pub const _GLIBCXX_HAVE_COSHF: u32 = 1;
-    pub const _GLIBCXX_HAVE_COSHL: u32 = 1;
-    pub const _GLIBCXX_HAVE_COSL: u32 = 1;
-    pub const _GLIBCXX_HAVE_DIRENT_H: u32 = 1;
-    pub const _GLIBCXX_HAVE_DLFCN_H: u32 = 1;
-    pub const _GLIBCXX_HAVE_EBADMSG: u32 = 1;
-    pub const _GLIBCXX_HAVE_ECANCELED: u32 = 1;
-    pub const _GLIBCXX_HAVE_ECHILD: u32 = 1;
-    pub const _GLIBCXX_HAVE_EIDRM: u32 = 1;
-    pub const _GLIBCXX_HAVE_ENDIAN_H: u32 = 1;
-    pub const _GLIBCXX_HAVE_ENODATA: u32 = 1;
-    pub const _GLIBCXX_HAVE_ENOLINK: u32 = 1;
-    pub const _GLIBCXX_HAVE_ENOSPC: u32 = 1;
-    pub const _GLIBCXX_HAVE_ENOSR: u32 = 1;
-    pub const _GLIBCXX_HAVE_ENOSTR: u32 = 1;
-    pub const _GLIBCXX_HAVE_ENOTRECOVERABLE: u32 = 1;
-    pub const _GLIBCXX_HAVE_ENOTSUP: u32 = 1;
-    pub const _GLIBCXX_HAVE_EOVERFLOW: u32 = 1;
-    pub const _GLIBCXX_HAVE_EOWNERDEAD: u32 = 1;
-    pub const _GLIBCXX_HAVE_EPERM: u32 = 1;
-    pub const _GLIBCXX_HAVE_EPROTO: u32 = 1;
-    pub const _GLIBCXX_HAVE_ETIME: u32 = 1;
-    pub const _GLIBCXX_HAVE_ETIMEDOUT: u32 = 1;
-    pub const _GLIBCXX_HAVE_ETXTBSY: u32 = 1;
-    pub const _GLIBCXX_HAVE_EWOULDBLOCK: u32 = 1;
-    pub const _GLIBCXX_HAVE_EXCEPTION_PTR_SINCE_GCC46: u32 = 1;
-    pub const _GLIBCXX_HAVE_EXECINFO_H: u32 = 1;
-    pub const _GLIBCXX_HAVE_EXPF: u32 = 1;
-    pub const _GLIBCXX_HAVE_EXPL: u32 = 1;
-    pub const _GLIBCXX_HAVE_FABSF: u32 = 1;
-    pub const _GLIBCXX_HAVE_FABSL: u32 = 1;
-    pub const _GLIBCXX_HAVE_FCNTL_H: u32 = 1;
-    pub const _GLIBCXX_HAVE_FENV_H: u32 = 1;
-    pub const _GLIBCXX_HAVE_FINITE: u32 = 1;
-    pub const _GLIBCXX_HAVE_FINITEF: u32 = 1;
-    pub const _GLIBCXX_HAVE_FINITEL: u32 = 1;
-    pub const _GLIBCXX_HAVE_FLOAT_H: u32 = 1;
-    pub const _GLIBCXX_HAVE_FLOORF: u32 = 1;
-    pub const _GLIBCXX_HAVE_FLOORL: u32 = 1;
-    pub const _GLIBCXX_HAVE_FMODF: u32 = 1;
-    pub const _GLIBCXX_HAVE_FMODL: u32 = 1;
-    pub const _GLIBCXX_HAVE_FREXPF: u32 = 1;
-    pub const _GLIBCXX_HAVE_FREXPL: u32 = 1;
-    pub const _GLIBCXX_HAVE_GETIPINFO: u32 = 1;
-    pub const _GLIBCXX_HAVE_GETS: u32 = 1;
-    pub const _GLIBCXX_HAVE_HYPOT: u32 = 1;
-    pub const _GLIBCXX_HAVE_HYPOTF: u32 = 1;
-    pub const _GLIBCXX_HAVE_HYPOTL: u32 = 1;
-    pub const _GLIBCXX_HAVE_ICONV: u32 = 1;
-    pub const _GLIBCXX_HAVE_INT64_T: u32 = 1;
-    pub const _GLIBCXX_HAVE_INT64_T_LONG: u32 = 1;
-    pub const _GLIBCXX_HAVE_INTTYPES_H: u32 = 1;
-    pub const _GLIBCXX_HAVE_ISINFF: u32 = 1;
-    pub const _GLIBCXX_HAVE_ISINFL: u32 = 1;
-    pub const _GLIBCXX_HAVE_ISNANF: u32 = 1;
-    pub const _GLIBCXX_HAVE_ISNANL: u32 = 1;
-    pub const _GLIBCXX_HAVE_ISWBLANK: u32 = 1;
-    pub const _GLIBCXX_HAVE_LC_MESSAGES: u32 = 1;
-    pub const _GLIBCXX_HAVE_LDEXPF: u32 = 1;
-    pub const _GLIBCXX_HAVE_LDEXPL: u32 = 1;
-    pub const _GLIBCXX_HAVE_LIBINTL_H: u32 = 1;
-    pub const _GLIBCXX_HAVE_LIMIT_AS: u32 = 1;
-    pub const _GLIBCXX_HAVE_LIMIT_DATA: u32 = 1;
-    pub const _GLIBCXX_HAVE_LIMIT_FSIZE: u32 = 1;
-    pub const _GLIBCXX_HAVE_LIMIT_RSS: u32 = 1;
-    pub const _GLIBCXX_HAVE_LIMIT_VMEM: u32 = 0;
-    pub const _GLIBCXX_HAVE_LINUX_FUTEX: u32 = 1;
-    pub const _GLIBCXX_HAVE_LINUX_RANDOM_H: u32 = 1;
-    pub const _GLIBCXX_HAVE_LINUX_TYPES_H: u32 = 1;
-    pub const _GLIBCXX_HAVE_LOCALE_H: u32 = 1;
-    pub const _GLIBCXX_HAVE_LOG10F: u32 = 1;
-    pub const _GLIBCXX_HAVE_LOG10L: u32 = 1;
-    pub const _GLIBCXX_HAVE_LOGF: u32 = 1;
-    pub const _GLIBCXX_HAVE_LOGL: u32 = 1;
-    pub const _GLIBCXX_HAVE_MBSTATE_T: u32 = 1;
-    pub const _GLIBCXX_HAVE_MEMALIGN: u32 = 1;
-    pub const _GLIBCXX_HAVE_MEMORY_H: u32 = 1;
-    pub const _GLIBCXX_HAVE_MODF: u32 = 1;
-    pub const _GLIBCXX_HAVE_MODFF: u32 = 1;
-    pub const _GLIBCXX_HAVE_MODFL: u32 = 1;
-    pub const _GLIBCXX_HAVE_POLL: u32 = 1;
-    pub const _GLIBCXX_HAVE_POSIX_MEMALIGN: u32 = 1;
-    pub const _GLIBCXX_HAVE_POWF: u32 = 1;
-    pub const _GLIBCXX_HAVE_POWL: u32 = 1;
-    pub const _GLIBCXX_HAVE_QUICK_EXIT: u32 = 1;
-    pub const _GLIBCXX_HAVE_SETENV: u32 = 1;
-    pub const _GLIBCXX_HAVE_SINCOS: u32 = 1;
-    pub const _GLIBCXX_HAVE_SINCOSF: u32 = 1;
-    pub const _GLIBCXX_HAVE_SINCOSL: u32 = 1;
-    pub const _GLIBCXX_HAVE_SINF: u32 = 1;
-    pub const _GLIBCXX_HAVE_SINHF: u32 = 1;
-    pub const _GLIBCXX_HAVE_SINHL: u32 = 1;
-    pub const _GLIBCXX_HAVE_SINL: u32 = 1;
-    pub const _GLIBCXX_HAVE_SQRTF: u32 = 1;
-    pub const _GLIBCXX_HAVE_SQRTL: u32 = 1;
-    pub const _GLIBCXX_HAVE_STDALIGN_H: u32 = 1;
-    pub const _GLIBCXX_HAVE_STDBOOL_H: u32 = 1;
-    pub const _GLIBCXX_HAVE_STDINT_H: u32 = 1;
-    pub const _GLIBCXX_HAVE_STDLIB_H: u32 = 1;
-    pub const _GLIBCXX_HAVE_STRERROR_L: u32 = 1;
-    pub const _GLIBCXX_HAVE_STRERROR_R: u32 = 1;
-    pub const _GLIBCXX_HAVE_STRINGS_H: u32 = 1;
-    pub const _GLIBCXX_HAVE_STRING_H: u32 = 1;
-    pub const _GLIBCXX_HAVE_STRTOF: u32 = 1;
-    pub const _GLIBCXX_HAVE_STRTOLD: u32 = 1;
-    pub const _GLIBCXX_HAVE_STRUCT_DIRENT_D_TYPE: u32 = 1;
-    pub const _GLIBCXX_HAVE_STRXFRM_L: u32 = 1;
-    pub const _GLIBCXX_HAVE_SYMVER_SYMBOL_RENAMING_RUNTIME_SUPPORT: u32 = 1;
-    pub const _GLIBCXX_HAVE_SYS_IOCTL_H: u32 = 1;
-    pub const _GLIBCXX_HAVE_SYS_IPC_H: u32 = 1;
-    pub const _GLIBCXX_HAVE_SYS_PARAM_H: u32 = 1;
-    pub const _GLIBCXX_HAVE_SYS_RESOURCE_H: u32 = 1;
-    pub const _GLIBCXX_HAVE_SYS_SDT_H: u32 = 1;
-    pub const _GLIBCXX_HAVE_SYS_SEM_H: u32 = 1;
-    pub const _GLIBCXX_HAVE_SYS_STATVFS_H: u32 = 1;
-    pub const _GLIBCXX_HAVE_SYS_STAT_H: u32 = 1;
-    pub const _GLIBCXX_HAVE_SYS_SYSINFO_H: u32 = 1;
-    pub const _GLIBCXX_HAVE_SYS_TIME_H: u32 = 1;
-    pub const _GLIBCXX_HAVE_SYS_TYPES_H: u32 = 1;
-    pub const _GLIBCXX_HAVE_SYS_UIO_H: u32 = 1;
-    pub const _GLIBCXX_HAVE_S_ISREG: u32 = 1;
-    pub const _GLIBCXX_HAVE_TANF: u32 = 1;
-    pub const _GLIBCXX_HAVE_TANHF: u32 = 1;
-    pub const _GLIBCXX_HAVE_TANHL: u32 = 1;
-    pub const _GLIBCXX_HAVE_TANL: u32 = 1;
-    pub const _GLIBCXX_HAVE_TGMATH_H: u32 = 1;
-    pub const _GLIBCXX_HAVE_TLS: u32 = 1;
-    pub const _GLIBCXX_HAVE_UCHAR_H: u32 = 1;
-    pub const _GLIBCXX_HAVE_UNISTD_H: u32 = 1;
-    pub const _GLIBCXX_HAVE_UTIME_H: u32 = 1;
-    pub const _GLIBCXX_HAVE_VFWSCANF: u32 = 1;
-    pub const _GLIBCXX_HAVE_VSWSCANF: u32 = 1;
-    pub const _GLIBCXX_HAVE_VWSCANF: u32 = 1;
-    pub const _GLIBCXX_HAVE_WCHAR_H: u32 = 1;
-    pub const _GLIBCXX_HAVE_WCSTOF: u32 = 1;
-    pub const _GLIBCXX_HAVE_WCTYPE_H: u32 = 1;
-    pub const _GLIBCXX_HAVE_WRITEV: u32 = 1;
-    pub const _GLIBCXX_HAVE___CXA_THREAD_ATEXIT_IMPL: u32 = 1;
-    pub const LT_OBJDIR: &'static [u8; 7usize] = b".libs/\0";
-    pub const _GLIBCXX_PACKAGE_BUGREPORT: &'static [u8; 1usize] = b"\0";
-    pub const _GLIBCXX_PACKAGE_NAME: &'static [u8; 15usize] = b"package-unused\0";
-    pub const _GLIBCXX_PACKAGE_STRING: &'static [u8; 30usize] = b"package-unused version-unused\0";
-    pub const _GLIBCXX_PACKAGE_TARNAME: &'static [u8; 10usize] = b"libstdc++\0";
-    pub const _GLIBCXX_PACKAGE_URL: &'static [u8; 1usize] = b"\0";
-    pub const _GLIBCXX_PACKAGE__GLIBCXX_VERSION: &'static [u8; 15usize] = b"version-unused\0";
-    pub const STDC_HEADERS: u32 = 1;
-    pub const _GLIBCXX11_USE_C99_COMPLEX: u32 = 1;
-    pub const _GLIBCXX11_USE_C99_MATH: u32 = 1;
-    pub const _GLIBCXX11_USE_C99_STDIO: u32 = 1;
-    pub const _GLIBCXX11_USE_C99_STDLIB: u32 = 1;
-    pub const _GLIBCXX11_USE_C99_WCHAR: u32 = 1;
-    pub const _GLIBCXX98_USE_C99_COMPLEX: u32 = 1;
-    pub const _GLIBCXX98_USE_C99_MATH: u32 = 1;
-    pub const _GLIBCXX98_USE_C99_STDIO: u32 = 1;
-    pub const _GLIBCXX98_USE_C99_STDLIB: u32 = 1;
-    pub const _GLIBCXX98_USE_C99_WCHAR: u32 = 1;
-    pub const _GLIBCXX_ATOMIC_BUILTINS: u32 = 1;
-    pub const _GLIBCXX_FULLY_DYNAMIC_STRING: u32 = 0;
-    pub const _GLIBCXX_HAS_GTHREADS: u32 = 1;
-    pub const _GLIBCXX_HOSTED: u32 = 1;
-    pub const _GLIBCXX_RES_LIMITS: u32 = 1;
-    pub const _GLIBCXX_STDIO_EOF: i32 = -1;
-    pub const _GLIBCXX_STDIO_SEEK_CUR: u32 = 1;
-    pub const _GLIBCXX_STDIO_SEEK_END: u32 = 2;
-    pub const _GLIBCXX_SYMVER: u32 = 1;
-    pub const _GLIBCXX_SYMVER_GNU: u32 = 1;
-    pub const _GLIBCXX_USE_C11_UCHAR_CXX11: u32 = 1;
-    pub const _GLIBCXX_USE_C99: u32 = 1;
-    pub const _GLIBCXX_USE_C99_COMPLEX_TR1: u32 = 1;
-    pub const _GLIBCXX_USE_C99_CTYPE_TR1: u32 = 1;
-    pub const _GLIBCXX_USE_C99_FENV_TR1: u32 = 1;
-    pub const _GLIBCXX_USE_C99_INTTYPES_TR1: u32 = 1;
-    pub const _GLIBCXX_USE_C99_INTTYPES_WCHAR_T_TR1: u32 = 1;
-    pub const _GLIBCXX_USE_C99_MATH_TR1: u32 = 1;
-    pub const _GLIBCXX_USE_C99_STDINT_TR1: u32 = 1;
-    pub const _GLIBCXX_USE_CLOCK_MONOTONIC: u32 = 1;
-    pub const _GLIBCXX_USE_CLOCK_REALTIME: u32 = 1;
-    pub const _GLIBCXX_USE_DECIMAL_FLOAT: u32 = 1;
-    pub const _GLIBCXX_USE_FCHMOD: u32 = 1;
-    pub const _GLIBCXX_USE_FCHMODAT: u32 = 1;
-    pub const _GLIBCXX_USE_GETTIMEOFDAY: u32 = 1;
-    pub const _GLIBCXX_USE_GET_NPROCS: u32 = 1;
-    pub const _GLIBCXX_USE_INT128: u32 = 1;
-    pub const _GLIBCXX_USE_LFS: u32 = 1;
-    pub const _GLIBCXX_USE_LONG_LONG: u32 = 1;
-    pub const _GLIBCXX_USE_NANOSLEEP: u32 = 1;
-    pub const _GLIBCXX_USE_NLS: u32 = 1;
-    pub const _GLIBCXX_USE_PTHREAD_RWLOCK_T: u32 = 1;
-    pub const _GLIBCXX_USE_RANDOM_TR1: u32 = 1;
-    pub const _GLIBCXX_USE_REALPATH: u32 = 1;
-    pub const _GLIBCXX_USE_SCHED_YIELD: u32 = 1;
-    pub const _GLIBCXX_USE_SC_NPROCESSORS_ONLN: u32 = 1;
-    pub const _GLIBCXX_USE_SENDFILE: u32 = 1;
-    pub const _GLIBCXX_USE_ST_MTIM: u32 = 1;
-    pub const _GLIBCXX_USE_TMPNAM: u32 = 1;
-    pub const _GLIBCXX_USE_UTIMENSAT: u32 = 1;
-    pub const _GLIBCXX_USE_WCHAR_T: u32 = 1;
-    pub const _GLIBCXX_VERBOSE: u32 = 1;
-    pub const _GLIBCXX_X86_RDRAND: u32 = 1;
-    pub const _GTHREAD_USE_MUTEX_TIMEDLOCK: u32 = 1;
-    pub const _STDINT_H: u32 = 1;
-    pub const __GLIBC_USE_LIB_EXT2: u32 = 1;
-    pub const __GLIBC_USE_IEC_60559_BFP_EXT: u32 = 1;
-    pub const __GLIBC_USE_IEC_60559_FUNCS_EXT: u32 = 1;
-    pub const __GLIBC_USE_IEC_60559_TYPES_EXT: u32 = 1;
-    pub const _BITS_TYPES_H: u32 = 1;
-    pub const _BITS_TYPESIZES_H: u32 = 1;
-    pub const __OFF_T_MATCHES_OFF64_T: u32 = 1;
-    pub const __INO_T_MATCHES_INO64_T: u32 = 1;
-    pub const __RLIM_T_MATCHES_RLIM64_T: u32 = 1;
-    pub const __FD_SETSIZE: u32 = 1024;
-    pub const _BITS_WCHAR_H: u32 = 1;
-    pub const _BITS_STDINT_INTN_H: u32 = 1;
-    pub const _BITS_STDINT_UINTN_H: u32 = 1;
-    pub const INT8_MIN: i32 = -128;
-    pub const INT16_MIN: i32 = -32768;
-    pub const INT32_MIN: i32 = -2147483648;
-    pub const INT8_MAX: u32 = 127;
-    pub const INT16_MAX: u32 = 32767;
-    pub const INT32_MAX: u32 = 2147483647;
-    pub const UINT8_MAX: u32 = 255;
-    pub const UINT16_MAX: u32 = 65535;
-    pub const UINT32_MAX: u32 = 4294967295;
-    pub const INT_LEAST8_MIN: i32 = -128;
-    pub const INT_LEAST16_MIN: i32 = -32768;
-    pub const INT_LEAST32_MIN: i32 = -2147483648;
-    pub const INT_LEAST8_MAX: u32 = 127;
-    pub const INT_LEAST16_MAX: u32 = 32767;
-    pub const INT_LEAST32_MAX: u32 = 2147483647;
-    pub const UINT_LEAST8_MAX: u32 = 255;
-    pub const UINT_LEAST16_MAX: u32 = 65535;
-    pub const UINT_LEAST32_MAX: u32 = 4294967295;
-    pub const INT_FAST8_MIN: i32 = -128;
-    pub const INT_FAST16_MIN: i64 = -9223372036854775808;
-    pub const INT_FAST32_MIN: i64 = -9223372036854775808;
-    pub const INT_FAST8_MAX: u32 = 127;
-    pub const INT_FAST16_MAX: u64 = 9223372036854775807;
-    pub const INT_FAST32_MAX: u64 = 9223372036854775807;
-    pub const UINT_FAST8_MAX: u32 = 255;
-    pub const UINT_FAST16_MAX: i32 = -1;
-    pub const UINT_FAST32_MAX: i32 = -1;
-    pub const INTPTR_MIN: i64 = -9223372036854775808;
-    pub const INTPTR_MAX: u64 = 9223372036854775807;
-    pub const UINTPTR_MAX: i32 = -1;
-    pub const PTRDIFF_MIN: i64 = -9223372036854775808;
-    pub const PTRDIFF_MAX: u64 = 9223372036854775807;
-    pub const SIG_ATOMIC_MIN: i32 = -2147483648;
-    pub const SIG_ATOMIC_MAX: u32 = 2147483647;
-    pub const SIZE_MAX: i32 = -1;
-    pub const WINT_MIN: u32 = 0;
-    pub const WINT_MAX: u32 = 4294967295;
-    pub const INT8_WIDTH: u32 = 8;
-    pub const UINT8_WIDTH: u32 = 8;
-    pub const INT16_WIDTH: u32 = 16;
-    pub const UINT16_WIDTH: u32 = 16;
-    pub const INT32_WIDTH: u32 = 32;
-    pub const UINT32_WIDTH: u32 = 32;
-    pub const INT64_WIDTH: u32 = 64;
-    pub const UINT64_WIDTH: u32 = 64;
-    pub const INT_LEAST8_WIDTH: u32 = 8;
-    pub const UINT_LEAST8_WIDTH: u32 = 8;
-    pub const INT_LEAST16_WIDTH: u32 = 16;
-    pub const UINT_LEAST16_WIDTH: u32 = 16;
-    pub const INT_LEAST32_WIDTH: u32 = 32;
-    pub const UINT_LEAST32_WIDTH: u32 = 32;
-    pub const INT_LEAST64_WIDTH: u32 = 64;
-    pub const UINT_LEAST64_WIDTH: u32 = 64;
-    pub const INT_FAST8_WIDTH: u32 = 8;
-    pub const UINT_FAST8_WIDTH: u32 = 8;
-    pub const INT_FAST16_WIDTH: u32 = 64;
-    pub const UINT_FAST16_WIDTH: u32 = 64;
-    pub const INT_FAST32_WIDTH: u32 = 64;
-    pub const UINT_FAST32_WIDTH: u32 = 64;
-    pub const INT_FAST64_WIDTH: u32 = 64;
-    pub const UINT_FAST64_WIDTH: u32 = 64;
-    pub const INTPTR_WIDTH: u32 = 64;
-    pub const UINTPTR_WIDTH: u32 = 64;
-    pub const INTMAX_WIDTH: u32 = 64;
-    pub const UINTMAX_WIDTH: u32 = 64;
-    pub const PTRDIFF_WIDTH: u32 = 64;
-    pub const SIG_ATOMIC_WIDTH: u32 = 32;
-    pub const SIZE_WIDTH: u32 = 64;
-    pub const WCHAR_WIDTH: u32 = 32;
-    pub const WINT_WIDTH: u32 = 32;
-    pub mod std {
-        #[allow(unused_imports)]
-        use self::super::super::root;
-        pub type size_t = ::std::os::raw::c_ulong;
-        pub type nullptr_t = *const ::std::os::raw::c_void;
-    }
-    pub mod __gnu_cxx {
-        #[allow(unused_imports)]
-        use self::super::super::root;
-    }
-    pub type __u_char = ::std::os::raw::c_uchar;
-    pub type __u_short = ::std::os::raw::c_ushort;
-    pub type __u_int = ::std::os::raw::c_uint;
-    pub type __u_long = ::std::os::raw::c_ulong;
-    pub type __int8_t = ::std::os::raw::c_schar;
-    pub type __uint8_t = ::std::os::raw::c_uchar;
-    pub type __int16_t = ::std::os::raw::c_short;
-    pub type __uint16_t = ::std::os::raw::c_ushort;
-    pub type __int32_t = ::std::os::raw::c_int;
-    pub type __uint32_t = ::std::os::raw::c_uint;
-    pub type __int64_t = ::std::os::raw::c_long;
-    pub type __uint64_t = ::std::os::raw::c_ulong;
-    pub type __int_least8_t = root::__int8_t;
-    pub type __uint_least8_t = root::__uint8_t;
-    pub type __int_least16_t = root::__int16_t;
-    pub type __uint_least16_t = root::__uint16_t;
-    pub type __int_least32_t = root::__int32_t;
-    pub type __uint_least32_t = root::__uint32_t;
-    pub type __int_least64_t = root::__int64_t;
-    pub type __uint_least64_t = root::__uint64_t;
-    pub type __quad_t = ::std::os::raw::c_long;
-    pub type __u_quad_t = ::std::os::raw::c_ulong;
-    pub type __intmax_t = ::std::os::raw::c_long;
-    pub type __uintmax_t = ::std::os::raw::c_ulong;
-    pub type __dev_t = ::std::os::raw::c_ulong;
-    pub type __uid_t = ::std::os::raw::c_uint;
-    pub type __gid_t = ::std::os::raw::c_uint;
-    pub type __ino_t = ::std::os::raw::c_ulong;
-    pub type __ino64_t = ::std::os::raw::c_ulong;
-    pub type __mode_t = ::std::os::raw::c_uint;
-    pub type __nlink_t = ::std::os::raw::c_ulong;
-    pub type __off_t = ::std::os::raw::c_long;
-    pub type __off64_t = ::std::os::raw::c_long;
-    pub type __pid_t = ::std::os::raw::c_int;
-    #[repr(C)]
-    #[derive(Debug)]
-    pub struct __fsid_t {
-        pub __val: [::std::os::raw::c_int; 2usize],
-    }
-    pub type __clock_t = ::std::os::raw::c_long;
-    pub type __rlim_t = ::std::os::raw::c_ulong;
-    pub type __rlim64_t = ::std::os::raw::c_ulong;
-    pub type __id_t = ::std::os::raw::c_uint;
-    pub type __time_t = ::std::os::raw::c_long;
-    pub type __useconds_t = ::std::os::raw::c_uint;
-    pub type __suseconds_t = ::std::os::raw::c_long;
-    pub type __daddr_t = ::std::os::raw::c_int;
-    pub type __key_t = ::std::os::raw::c_int;
-    pub type __clockid_t = ::std::os::raw::c_int;
-    pub type __timer_t = *mut ::std::os::raw::c_void;
-    pub type __blksize_t = ::std::os::raw::c_long;
-    pub type __blkcnt_t = ::std::os::raw::c_long;
-    pub type __blkcnt64_t = ::std::os::raw::c_long;
-    pub type __fsblkcnt_t = ::std::os::raw::c_ulong;
-    pub type __fsblkcnt64_t = ::std::os::raw::c_ulong;
-    pub type __fsfilcnt_t = ::std::os::raw::c_ulong;
-    pub type __fsfilcnt64_t = ::std::os::raw::c_ulong;
-    pub type __fsword_t = ::std::os::raw::c_long;
-    pub type __ssize_t = ::std::os::raw::c_long;
-    pub type __syscall_slong_t = ::std::os::raw::c_long;
-    pub type __syscall_ulong_t = ::std::os::raw::c_ulong;
-    pub type __loff_t = root::__off64_t;
-    pub type __caddr_t = *mut ::std::os::raw::c_char;
-    pub type __intptr_t = ::std::os::raw::c_long;
-    pub type __socklen_t = ::std::os::raw::c_uint;
-    pub type __sig_atomic_t = ::std::os::raw::c_int;
-    pub type int_least8_t = root::__int_least8_t;
-    pub type int_least16_t = root::__int_least16_t;
-    pub type int_least32_t = root::__int_least32_t;
-    pub type int_least64_t = root::__int_least64_t;
-    pub type uint_least8_t = root::__uint_least8_t;
-    pub type uint_least16_t = root::__uint_least16_t;
-    pub type uint_least32_t = root::__uint_least32_t;
-    pub type uint_least64_t = root::__uint_least64_t;
-    pub type int_fast8_t = ::std::os::raw::c_schar;
-    pub type int_fast16_t = ::std::os::raw::c_long;
-    pub type int_fast32_t = ::std::os::raw::c_long;
-    pub type int_fast64_t = ::std::os::raw::c_long;
-    pub type uint_fast8_t = ::std::os::raw::c_uchar;
-    pub type uint_fast16_t = ::std::os::raw::c_ulong;
-    pub type uint_fast32_t = ::std::os::raw::c_ulong;
-    pub type uint_fast64_t = ::std::os::raw::c_ulong;
-    pub type intmax_t = root::__intmax_t;
-    pub type uintmax_t = root::__uintmax_t;
-=======
->>>>>>> c11fad8d
     pub mod DB {
         #[allow(unused_imports)]
         use self::super::super::root;
@@ -819,11 +358,7 @@
                 unsafe extern "C" fn(arg1: root::DB::BaseBuffView, arg2: root::DB::RawVoidPtr),
             >,
         }
-<<<<<<< HEAD
-        pub const RAFT_STORE_PROXY_VERSION: u32 = 501002;
-=======
         pub const RAFT_STORE_PROXY_VERSION: u64 = 11799158326068500997;
->>>>>>> c11fad8d
         pub const RAFT_STORE_PROXY_MAGIC_NUMBER: u32 = 324508639;
     }
 }