--- conflicted
+++ resolved
@@ -40,11 +40,7 @@
 pub use compare_and_swap::RawCompareAndSwap;
 use concurrency_manager::{ConcurrencyManager, KeyHandleGuard};
 pub use flashback_to_version::FlashbackToVersion;
-<<<<<<< HEAD
-pub use flashback_to_version_read_phase::{FlashbackToVersionReadPhase, FLASHBACK_BATCH_SIZE};
-=======
 pub use flashback_to_version_read_phase::FlashbackToVersionReadPhase;
->>>>>>> b448214b
 use kvproto::kvrpcpb::*;
 pub use mvcc_by_key::MvccByKey;
 pub use mvcc_by_start_ts::MvccByStartTs;
@@ -358,11 +354,8 @@
 impl From<FlashbackToVersionRequest> for TypedCommand<()> {
     fn from(mut req: FlashbackToVersionRequest) -> Self {
         FlashbackToVersionReadPhase::new(
-<<<<<<< HEAD
-=======
             req.get_start_ts().into(),
             req.get_commit_ts().into(),
->>>>>>> b448214b
             req.get_version().into(),
             Some(Key::from_raw(req.get_end_key())),
             Some(Key::from_raw(req.get_start_key())),
