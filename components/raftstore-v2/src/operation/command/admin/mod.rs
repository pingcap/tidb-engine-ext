--- conflicted
+++ resolved
@@ -61,10 +61,7 @@
     PrepareMerge(PrepareMergeResult),
     CommitMerge(CommitMergeResult),
     Flashback(FlashbackResult),
-<<<<<<< HEAD
-=======
     RollbackMerge(RollbackMergeResult),
->>>>>>> 993eb2f6
 }
 
 impl<EK: KvEngine, ER: RaftEngine> Peer<EK, ER> {
@@ -233,15 +230,11 @@
                 AdminCmdType::PrepareFlashback | AdminCmdType::FinishFlashback => {
                     self.propose_flashback(ctx, req)
                 }
-<<<<<<< HEAD
-                _ => unimplemented!("{:?}", req),
-=======
                 _ => slog_panic!(
                     self.logger,
                     "unimplemented";
                     "admin_type" => ?cmd_type,
                 ),
->>>>>>> 993eb2f6
             }
         };
         match &res {
