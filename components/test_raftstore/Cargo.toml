--- conflicted
+++ resolved
@@ -55,11 +55,7 @@
 engine_rocks = { path = "../engine_rocks", default-features = false }
 file_system = { path = "../file_system" }
 futures = "0.3"
-<<<<<<< HEAD
-grpcio = { version = "0.8",  default-features = false }
-=======
-grpcio = { version = "0.9",  default-features = false, features = ["openssl-vendored"] }
->>>>>>> 527a79da
+grpcio = { version = "0.9",  default-features = false }
 lazy_static = "1.3"
 log_wrappers = { path = "../log_wrappers" }
 keys = { path = "../keys", default-features = false }
