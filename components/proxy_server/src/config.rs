// Copyright 2022 TiKV Project Authors. Licensed under Apache-2.0.

use std::{collections::HashSet, iter::FromIterator, path::Path};

use engine_traits::{CF_DEFAULT, CF_LOCK, CF_WRITE};
use itertools::Itertools;
use online_config::OnlineConfig;
use serde_derive::{Deserialize, Serialize};
use serde_with::with_prefix;
use tikv::config::{TikvConfig, LAST_CONFIG_FILE};
use tikv_util::{
    config::{ReadableDuration, ReadableSize},
    crit,
    sys::SysQuota,
};

use crate::fatal;

with_prefix!(prefix_apply "apply-");
with_prefix!(prefix_store "store-");
#[derive(Clone, Debug, Serialize, Deserialize, PartialEq, OnlineConfig)]
#[serde(default)]
#[serde(rename_all = "kebab-case")]
pub struct RaftstoreConfig {
    pub snap_handle_pool_size: usize,

    #[doc(hidden)]
    #[online_config(skip)]
    pub region_worker_tick_interval: ReadableDuration,
    pub apply_low_priority_pool_size: usize,
}

impl Default for RaftstoreConfig {
    fn default() -> Self {
        let cpu_num = SysQuota::cpu_cores_quota();

        RaftstoreConfig {
            region_worker_tick_interval: ReadableDuration::millis(500),
            // This pool is used when handling raft Snapshots, e.g. when
            // adding a new TiFlash replica, or scaling TiFlash instances.
            // The rate limit is by default controlled by PD scheduling limit,
            // so it is safe to have a large default here.
            snap_handle_pool_size: (cpu_num * 0.7).clamp(2.0, 16.0) as usize,
            // This pool is used when handling ingest SST raft messages, e.g.
            // when using BR / lightning.
            apply_low_priority_pool_size: (cpu_num * 0.3).clamp(2.0, 8.0) as usize,
        }
    }
}

#[derive(Clone, Debug, Serialize, Deserialize, PartialEq, OnlineConfig)]
#[serde(default)]
#[serde(rename_all = "kebab-case")]
pub struct ServerConfig {
    pub engine_addr: String,
    pub engine_store_version: String,
    pub engine_store_git_hash: String,
    pub addr: String,
    pub status_addr: String,
    pub advertise_status_addr: String,
    pub advertise_addr: String,
}

impl Default for ServerConfig {
    fn default() -> Self {
        ServerConfig {
            engine_addr: DEFAULT_ENGINE_ADDR.to_string(),
            engine_store_version: String::default(),
            engine_store_git_hash: String::default(),
            addr: TIFLASH_DEFAULT_LISTENING_ADDR.to_string(),
            status_addr: TIFLASH_DEFAULT_STATUS_ADDR.to_string(),
            advertise_status_addr: TIFLASH_DEFAULT_STATUS_ADDR.to_string(),
            advertise_addr: TIFLASH_DEFAULT_ADVERTISE_LISTENING_ADDR.to_string(),
        }
    }
}

#[derive(Clone, Debug, Serialize, Deserialize, PartialEq, OnlineConfig)]
#[serde(default)]
#[serde(rename_all = "kebab-case")]
pub struct StorageConfig {
    #[online_config(skip)]
    // Reserve disk space to make tikv would have enough space to compact when disk is full.
    pub reserve_space: ReadableSize,
}

impl Default for StorageConfig {
    fn default() -> StorageConfig {
        let _cpu_num = SysQuota::cpu_cores_quota();
        StorageConfig {
            reserve_space: ReadableSize::gb(1), // No longer use DEFAULT_RESERVED_SPACE_GB
        }
    }
}

pub const DEFAULT_ENGINE_ADDR: &str = if cfg!(feature = "failpoints") {
    "127.0.0.1:20206"
} else {
    ""
};

const GIB: u64 = 1024 * 1024 * 1024;
const MIB: u64 = 1024 * 1024;

pub fn memory_limit_for_cf(is_raft_db: bool, cf: &str, total_mem: u64) -> ReadableSize {
    let (ratio, min, max) = match (is_raft_db, cf) {
        (true, CF_DEFAULT) => (0.05, 256 * MIB as usize, usize::MAX),
        (false, CF_DEFAULT) => (0.25, 0, 128 * MIB as usize),
        (false, CF_LOCK) => (0.02, 0, 128 * MIB as usize),
        (false, CF_WRITE) => (0.15, 0, 128 * MIB as usize),
        _ => unreachable!(),
    };
    let mut size = (total_mem as f64 * ratio) as usize;
    if size < min {
        size = min;
    } else if size > max {
        size = max;
    }
    ReadableSize::mb(size as u64 / MIB)
}

#[derive(Clone, Default, Debug, Serialize, Deserialize, PartialEq, OnlineConfig)]
#[serde(default)]
#[serde(rename_all = "kebab-case")]
pub struct DefaultCfConfig {
    pub block_cache_size: ReadableSize,
}

#[derive(Clone, Default, Debug, Serialize, Deserialize, PartialEq, OnlineConfig)]
#[serde(default)]
#[serde(rename_all = "kebab-case")]
pub struct LockCfConfig {
    pub block_cache_size: ReadableSize,
}

#[derive(Clone, Default, Debug, Serialize, Deserialize, PartialEq, OnlineConfig)]
#[serde(default)]
#[serde(rename_all = "kebab-case")]
pub struct WriteCfConfig {
    pub block_cache_size: ReadableSize,
}

#[derive(Clone, Serialize, Deserialize, PartialEq, Debug, OnlineConfig)]
#[serde(default)]
#[serde(rename_all = "kebab-case")]
pub struct RaftDbConfig {
    #[online_config(submodule)]
    pub defaultcf: DefaultCfConfig,
}

impl Default for RaftDbConfig {
    fn default() -> Self {
        let total_mem = SysQuota::memory_limit_in_bytes();
        RaftDbConfig {
            defaultcf: DefaultCfConfig {
                block_cache_size: memory_limit_for_cf(true, CF_DEFAULT, total_mem),
            },
        }
    }
}

#[derive(Clone, Serialize, Deserialize, PartialEq, Debug, OnlineConfig)]
#[serde(default)]
#[serde(rename_all = "kebab-case")]
pub struct RocksDbConfig {
    #[online_config(submodule)]
    pub lockcf: LockCfConfig,
    #[online_config(submodule)]
    pub writecf: WriteCfConfig,
    #[online_config(submodule)]
    pub defaultcf: DefaultCfConfig,
}

impl Default for RocksDbConfig {
    fn default() -> Self {
        let total_mem = SysQuota::memory_limit_in_bytes();
        RocksDbConfig {
            defaultcf: DefaultCfConfig {
                block_cache_size: memory_limit_for_cf(false, CF_DEFAULT, total_mem),
            },
            writecf: WriteCfConfig {
                block_cache_size: memory_limit_for_cf(false, CF_WRITE, total_mem),
            },
            lockcf: LockCfConfig {
                block_cache_size: memory_limit_for_cf(false, CF_LOCK, total_mem),
            },
        }
    }
}

#[derive(Clone, Copy, Serialize, Deserialize, PartialEq, Debug, OnlineConfig)]
#[serde(default)]
#[serde(rename_all = "kebab-case")]
pub struct UnifiedReadPoolConfig {
    pub max_thread_count: usize,
}

pub const TIFLASH_UNIFIED_READPOOL_MIN_CONCURRENCY: usize = 4;
impl Default for UnifiedReadPoolConfig {
    fn default() -> UnifiedReadPoolConfig {
        Self {
            max_thread_count: TIFLASH_UNIFIED_READPOOL_MIN_CONCURRENCY,
        }
    }
}

#[derive(Clone, Serialize, Deserialize, Default, PartialEq, Debug, OnlineConfig)]
#[serde(default)]
#[serde(rename_all = "kebab-case")]
pub struct ReadPoolConfig {
    #[online_config(submodule)]
    pub unified: UnifiedReadPoolConfig,
}

#[derive(Clone, Debug, Serialize, Deserialize, PartialEq, OnlineConfig)]
#[serde(default)]
#[serde(rename_all = "kebab-case")]
pub struct ProxyConfig {
    #[online_config(submodule)]
    pub server: ServerConfig,

    #[online_config(submodule)]
    #[serde(rename = "raftstore")]
    pub raft_store: RaftstoreConfig,

    #[online_config(submodule)]
    pub rocksdb: RocksDbConfig,
    #[online_config(submodule)]
    pub raftdb: RaftDbConfig,

    #[online_config(submodule)]
    pub storage: StorageConfig,

    #[doc(hidden)]
    #[serde(skip_serializing)]
    #[online_config(skip)]
    pub enable_io_snoop: bool,

    #[online_config(submodule)]
    pub readpool: ReadPoolConfig,
}

impl Default for ProxyConfig {
    fn default() -> Self {
        ProxyConfig {
            raft_store: RaftstoreConfig::default(),
            server: ServerConfig::default(),
            rocksdb: RocksDbConfig::default(),
            raftdb: RaftDbConfig::default(),
            storage: StorageConfig::default(),
            enable_io_snoop: false,
            readpool: ReadPoolConfig::default(),
        }
    }
}

impl ProxyConfig {
    pub fn from_file(
        path: &Path,
        unrecognized_keys: Option<&mut Vec<String>>,
    ) -> Result<Self, Box<dyn std::error::Error>> {
        let s = std::fs::read_to_string(path)?;
        let mut deserializer = toml::Deserializer::new(&s);
        let cfg: ProxyConfig = if let Some(keys) = unrecognized_keys {
            serde_ignored::deserialize(&mut deserializer, |key| keys.push(key.to_string()))
        } else {
            <ProxyConfig as serde::Deserialize>::deserialize(&mut deserializer)
        }?;
        deserializer.end()?;
        Ok(cfg)
    }
}

pub fn ensure_no_common_unrecognized_keys(
    proxy_unrecognized_keys: &[String],
    unrecognized_keys: &[String],
) -> Result<(), String> {
    // We can't just compute intersection, since `rocksdb.z` equals not `rocksdb`.
    let proxy_part = HashSet::<_>::from_iter(proxy_unrecognized_keys.iter());
    let inter = unrecognized_keys
        .iter()
        .filter(|s| {
            let mut pref: String = String::from("");
            for p in s.split('.') {
                if !pref.is_empty() {
                    pref += "."
                }
                pref += p;
                if proxy_part.contains(&pref) {
                    // common unrecognized by both config.
                    return true;
                }
            }
            false
        })
        .collect::<Vec<_>>();
    if inter.len() != 0 {
        return Err(inter.iter().join(", "));
    }
    Ok(())
}

// Not the same as TiKV
pub const TIFLASH_DEFAULT_LISTENING_ADDR: &str = "127.0.0.1:20170";
pub const TIFLASH_DEFAULT_STATUS_ADDR: &str = "127.0.0.1:20292";
// Same as TiKV
pub const TIFLASH_DEFAULT_ADVERTISE_LISTENING_ADDR: &str = "";

pub fn make_tikv_config() -> TikvConfig {
    let mut default = TikvConfig::default();
    setup_default_tikv_config(&mut default);
    default
}

pub fn setup_default_tikv_config(default: &mut TikvConfig) {
    // Compat CI test. If there is no config file given, we will use this default.
    default.server.addr = TIFLASH_DEFAULT_LISTENING_ADDR.to_string();
    default.server.advertise_addr = TIFLASH_DEFAULT_ADVERTISE_LISTENING_ADDR.to_string();
    default.server.status_addr = TIFLASH_DEFAULT_STATUS_ADDR.to_string();
    default.server.advertise_status_addr = TIFLASH_DEFAULT_STATUS_ADDR.to_string();
    // Do not add here, try use `address_proxy_config`.
}

/// This function changes TiKV's config according to ProxyConfig.
pub fn address_proxy_config(config: &mut TikvConfig, proxy_config: &ProxyConfig) {
<<<<<<< HEAD
    // If label is not setup in run_proxy(), we use 'ENGINE_LABEL_VALUE'.
=======
    // We must add engine label to our TiFlash config
    {
        let cpu_num = SysQuota::cpu_cores_quota();
        let total_mem = SysQuota::memory_limit_in_bytes();
        info!("quota: cpu {} mem in bytes {}", cpu_num, total_mem);
    }
>>>>>>> 45d6c208
    pub const DEFAULT_ENGINE_LABEL_KEY: &str = "engine";
    config
        .server
        .labels
        .entry(DEFAULT_ENGINE_LABEL_KEY.to_owned())
        .or_insert(String::from(option_env!("ENGINE_LABEL_VALUE").unwrap()));
    info!(
        "config.server.labels after address: {:?}",
        config.server.labels
    );

    config.raft_store.region_worker_tick_interval =
        proxy_config.raft_store.region_worker_tick_interval;
    let clean_stale_ranges_tick =
        (10_000 / config.raft_store.region_worker_tick_interval.as_millis()) as usize;
    config.raft_store.clean_stale_ranges_tick = clean_stale_ranges_tick;
    config.raft_store.apply_batch_system.low_priority_pool_size =
        proxy_config.raft_store.apply_low_priority_pool_size;
    config.raftdb.defaultcf.block_cache_size = proxy_config.raftdb.defaultcf.block_cache_size;
    config.rocksdb.defaultcf.block_cache_size = proxy_config.rocksdb.defaultcf.block_cache_size;
    config.rocksdb.writecf.block_cache_size = proxy_config.rocksdb.writecf.block_cache_size;
    config.rocksdb.lockcf.block_cache_size = proxy_config.rocksdb.lockcf.block_cache_size;

    config.storage.reserve_space = proxy_config.storage.reserve_space;

    config.enable_io_snoop = proxy_config.enable_io_snoop;
    config.server.addr = proxy_config.server.addr.clone();
    config.server.advertise_addr = proxy_config.server.advertise_addr.clone();
    config.server.status_addr = proxy_config.server.status_addr.clone();
    config.server.advertise_status_addr = proxy_config.server.advertise_status_addr.clone();

    // TiKV now pose a quota limitation on unified_readpool.
    // However, we still want to limit max_thread_count.
    config.readpool.unified.max_thread_count = proxy_config.readpool.unified.max_thread_count;
}

pub fn validate_and_persist_config(config: &mut TikvConfig, persist: bool) {
    config.compatible_adjust();
    if let Err(e) = config.validate() {
        fatal!("invalid configuration: {}", e);
    }

    if let Err(e) = check_critical_config(config) {
        fatal!("critical config check failed: {}", e);
    }

    if persist {
        if let Err(e) = tikv::config::persist_config(config) {
            fatal!("persist critical config failed: {}", e);
        }
    }
}

/// Prevents launching with an incompatible configuration
///
/// Loads the previously-loaded configuration from `last_tikv.toml`,
/// compares key configuration items and fails if they are not
/// identical.
pub fn check_critical_config(config: &TikvConfig) -> Result<(), String> {
    // Check current critical configurations with last time, if there are some
    // changes, user must guarantee relevant works have been done.
    if let Some(mut cfg) = get_last_config(&config.storage.data_dir) {
        info!("check_critical_config finished compatible_adjust");
        cfg.compatible_adjust();
        if let Err(e) = cfg.validate() {
            warn!("last_tikv.toml is invalid but ignored: {:?}", e);
        }
        info!("check_critical_config finished validate");
        config.check_critical_cfg_with(&cfg)?;
        info!("check_critical_config finished check_critical_cfg_with");
    }
    Ok(())
}

pub fn get_last_config(data_dir: &str) -> Option<TikvConfig> {
    let store_path = Path::new(data_dir);
    let last_cfg_path = store_path.join(LAST_CONFIG_FILE);
    let mut v: Vec<String> = vec![];
    if last_cfg_path.exists() {
        let s = TikvConfig::from_file(&last_cfg_path, Some(&mut v)).unwrap_or_else(|e| {
            error!(
                "invalid auto generated configuration file {}, err {}",
                last_cfg_path.display(),
                e
            );
            std::process::exit(1)
        });
        if !v.is_empty() {
            info!("unrecognized in last config";
                "config" => ?v,
                "file" => last_cfg_path.display(),
            );
        }
        return Some(s);
    }
    None
}<|MERGE_RESOLUTION|>--- conflicted
+++ resolved
@@ -323,16 +323,14 @@
 
 /// This function changes TiKV's config according to ProxyConfig.
 pub fn address_proxy_config(config: &mut TikvConfig, proxy_config: &ProxyConfig) {
-<<<<<<< HEAD
-    // If label is not setup in run_proxy(), we use 'ENGINE_LABEL_VALUE'.
-=======
     // We must add engine label to our TiFlash config
     {
         let cpu_num = SysQuota::cpu_cores_quota();
         let total_mem = SysQuota::memory_limit_in_bytes();
         info!("quota: cpu {} mem in bytes {}", cpu_num, total_mem);
     }
->>>>>>> 45d6c208
+
+    // If label is not setup in run_proxy(), we use 'ENGINE_LABEL_VALUE'.
     pub const DEFAULT_ENGINE_LABEL_KEY: &str = "engine";
     config
         .server
