// Copyright 2018 TiKV Project Authors. Licensed under Apache-2.0.

use std::borrow::Cow;
use std::fmt;
use std::io::{self, Write};
use std::ops::Bound;
use std::path::{Path, PathBuf};
use std::sync::Arc;
use std::time::Instant;

use futures::executor::ThreadPool;
use kvproto::backup::StorageBackend;
#[cfg(feature = "prost-codec")]
use kvproto::import_sstpb::pair::Op as PairOp;
#[cfg(not(feature = "prost-codec"))]
use kvproto::import_sstpb::PairOp;
use kvproto::import_sstpb::*;
use uuid::{Builder as UuidBuilder, Uuid};

use encryption::{DataKeyManager, EncrypterWriter};
use engine_rocks::{
    encryption::get_env as get_encrypted_env, file_system::get_env as get_inspected_env,
    RocksSstReader,
};
use engine_traits::{
    EncryptionKeyManager, IngestExternalFileOptions, Iterator, KvEngine, SSTMetaInfo, SeekKey,
    SstReader, SstWriter, SstWriterBuilder, CF_DEFAULT, CF_WRITE,
};
use file_system::{get_io_rate_limiter, sync_dir, File, OpenOptions};
use tikv_util::time::Limiter;
use txn_types::{is_short_value, Key, TimeStamp, Write as KvWrite, WriteRef, WriteType};

use super::Config;
use super::{Error, Result};
use crate::import_mode::{ImportModeSwitcher, RocksDBMetricsFn};
use crate::metrics::*;

/// SSTImporter manages SST files that are waiting for ingesting.
pub struct SSTImporter {
    dir: ImportDir,
<<<<<<< HEAD
    pub key_manager: Option<Arc<DataKeyManager>>,
=======
    key_manager: Option<Arc<DataKeyManager>>,
    switcher: ImportModeSwitcher,
>>>>>>> 527a79da
}

impl SSTImporter {
    pub fn new<P: AsRef<Path>>(
        cfg: &Config,
        root: P,
        key_manager: Option<Arc<DataKeyManager>>,
    ) -> Result<SSTImporter> {
        let switcher = ImportModeSwitcher::new(cfg);
        Ok(SSTImporter {
            dir: ImportDir::new(root)?,
            key_manager,
            switcher,
        })
    }

    pub fn start_switch_mode_check<E: KvEngine>(&self, executor: &ThreadPool, db: E) {
        self.switcher.start(executor, db);
    }

    pub fn get_path(&self, meta: &SstMeta) -> PathBuf {
        let path = self.dir.join(meta).unwrap();
        path.save
    }

    pub fn create(&self, meta: &SstMeta) -> Result<ImportFile> {
        match self.dir.create(meta, self.key_manager.clone()) {
            Ok(f) => {
                info!("create"; "file" => ?f);
                Ok(f)
            }
            Err(e) => {
                error!(%e; "create failed"; "meta" => ?meta,);
                Err(e)
            }
        }
    }

    pub fn delete(&self, meta: &SstMeta) -> Result<()> {
        match self.dir.delete(meta, self.key_manager.as_deref()) {
            Ok(path) => {
                info!("delete"; "path" => ?path);
                Ok(())
            }
            Err(e) => {
                error!(%e; "delete failed"; "meta" => ?meta,);
                Err(e)
            }
        }
    }

    pub fn ingest<E: KvEngine>(&self, meta: &SstMeta, engine: &E) -> Result<SSTMetaInfo> {
        match self.dir.ingest(meta, engine, self.key_manager.clone()) {
            Ok(meta_info) => {
                info!("ingest"; "meta" => ?meta_info);
                Ok(meta_info)
            }
            Err(e) => {
                error!(%e; "ingest failed"; "meta" => ?meta, );
                Err(e)
            }
        }
    }

    pub fn exist(&self, meta: &SstMeta) -> bool {
        self.dir.exist(meta).unwrap_or(false)
    }

    // Downloads an SST file from an external storage.
    //
    // This method is blocking. It performs the following transformations before
    // writing to disk:
    //
    //  1. only KV pairs in the *inclusive* range (`[start, end]`) are used.
    //     (set the range to `["", ""]` to import everything).
    //  2. keys are rewritten according to the given rewrite rule.
    //
    // Both the range and rewrite keys are specified using origin keys. However,
    // the SST itself should be data keys (contain the `z` prefix). The range
    // should be specified using keys after rewriting, to be consistent with the
    // region info in PD.
    //
    // This method returns the *inclusive* key range (`[start, end]`) of SST
    // file created, or returns None if the SST is empty.
    pub fn download<E: KvEngine>(
        &self,
        meta: &SstMeta,
        backend: &StorageBackend,
        name: &str,
        rewrite_rule: &RewriteRule,
        speed_limiter: Limiter,
        sst_writer: E::SstWriter,
    ) -> Result<Option<Range>> {
        debug!("download start";
            "meta" => ?meta,
            "url" => ?backend,
            "name" => name,
            "rewrite_rule" => ?rewrite_rule,
            "speed_limit" => speed_limiter.speed_limit(),
        );
        match self.do_download::<E>(meta, backend, name, rewrite_rule, speed_limiter, sst_writer) {
            Ok(r) => {
                info!("download"; "meta" => ?meta, "name" => name, "range" => ?r);
                Ok(r)
            }
            Err(e) => {
                error!(%e; "download failed"; "meta" => ?meta, "name" => name,);
                Err(e)
            }
        }
    }

    pub fn enter_normal_mode<E: KvEngine>(&self, db: E, mf: RocksDBMetricsFn) -> Result<bool> {
        self.switcher.enter_normal_mode(&db, mf)
    }

    pub fn enter_import_mode<E: KvEngine>(&self, db: E, mf: RocksDBMetricsFn) -> Result<bool> {
        self.switcher.enter_import_mode(&db, mf)
    }

    pub fn get_mode(&self) -> SwitchMode {
        self.switcher.get_mode()
    }

    fn do_download<E: KvEngine>(
        &self,
        meta: &SstMeta,
        backend: &StorageBackend,
        name: &str,
        rewrite_rule: &RewriteRule,
        speed_limiter: Limiter,
        mut sst_writer: E::SstWriter,
    ) -> Result<Option<Range>> {
        let path = self.dir.join(meta)?;

        let url = {
            let start_read = Instant::now();

            // prepare to download the file from the external_storage
            let ext_storage = external_storage_export::create_storage(backend)?;
            let url = ext_storage.url()?.to_string();

            let ext_storage: Box<dyn external_storage_export::ExternalStorage> =
                if let Some(key_manager) = &self.key_manager {
                    Box::new(external_storage_export::EncryptedExternalStorage {
                        key_manager: (*key_manager).clone(),
                        storage: ext_storage,
                    }) as _
                } else {
                    ext_storage as _
                };

            let result =
                ext_storage.restore(name, path.temp.to_owned(), meta.length, &speed_limiter);
            IMPORTER_DOWNLOAD_BYTES.observe(meta.length as _);
            result.map_err(|e| Error::CannotReadExternalStorage {
                url: url.to_string(),
                name: name.to_owned(),
                local_path: path.temp.to_owned(),
                err: e,
            })?;

            OpenOptions::new()
                .append(true)
                .open(&path.temp)?
                .sync_data()?;

            IMPORTER_DOWNLOAD_DURATION
                .with_label_values(&["read"])
                .observe(start_read.elapsed().as_secs_f64());

            url
        };

        // now validate the SST file.
        let path_str = path.temp.to_str().unwrap();
        let env = get_encrypted_env(self.key_manager.clone(), None /*base_env*/)?;
        let env = get_inspected_env(Some(env), get_io_rate_limiter())?;
        // Use abstracted SstReader after Env is abstracted.
        let sst_reader = RocksSstReader::open_with_env(path_str, Some(env))?;
        sst_reader.verify_checksum()?;

        debug!("downloaded file and verified";
            "meta" => ?meta,
            "url" => %url,
            "name" => name,
            "path" => path_str,
        );

        // undo key rewrite so we could compare with the keys inside SST
        let old_prefix = rewrite_rule.get_old_key_prefix();
        let new_prefix = rewrite_rule.get_new_key_prefix();

        let range_start = meta.get_range().get_start();
        let range_end = meta.get_range().get_end();
        let range_start_bound = key_to_bound(range_start);
        let range_end_bound = if meta.get_end_key_exclusive() {
            key_to_exclusive_bound(range_end)
        } else {
            key_to_bound(range_end)
        };

        let range_start =
            keys::rewrite::rewrite_prefix_of_start_bound(new_prefix, old_prefix, range_start_bound)
                .map_err(|_| Error::WrongKeyPrefix {
                    what: "SST start range",
                    key: range_start.to_vec(),
                    prefix: new_prefix.to_vec(),
                })?;
        let range_end =
            keys::rewrite::rewrite_prefix_of_end_bound(new_prefix, old_prefix, range_end_bound)
                .map_err(|_| Error::WrongKeyPrefix {
                    what: "SST end range",
                    key: range_end.to_vec(),
                    prefix: new_prefix.to_vec(),
                })?;

        let start_rename_rewrite = Instant::now();
        // read the first and last keys from the SST, determine if we could
        // simply move the entire SST instead of iterating and generate a new one.
        let mut iter = sst_reader.iter();
        let direct_retval = (|| -> Result<Option<_>> {
            if rewrite_rule.old_key_prefix != rewrite_rule.new_key_prefix
                || rewrite_rule.new_timestamp != 0
            {
                // must iterate if we perform key rewrite
                return Ok(None);
            }
            if !iter.seek(SeekKey::Start)? {
                // the SST is empty, so no need to iterate at all (should be impossible?)
                return Ok(Some(meta.get_range().clone()));
            }
            let start_key = keys::origin_key(iter.key());
            if is_before_start_bound(start_key, &range_start) {
                // SST's start is before the range to consume, so needs to iterate to skip over
                return Ok(None);
            }
            let start_key = start_key.to_vec();

            // seek to end and fetch the last (inclusive) key of the SST.
            iter.seek(SeekKey::End)?;
            let last_key = keys::origin_key(iter.key());
            if is_after_end_bound(last_key, &range_end) {
                // SST's end is after the range to consume
                return Ok(None);
            }

            // range contained the entire SST, no need to iterate, just moving the file is ok
            let mut range = Range::default();
            range.set_start(start_key);
            range.set_end(last_key.to_vec());
            Ok(Some(range))
        })()?;

        if let Some(range) = direct_retval {
            file_system::rename(&path.temp, &path.save)?;
            if let Some(key_manager) = &self.key_manager {
                let temp_str = path
                    .temp
                    .to_str()
                    .ok_or_else(|| Error::InvalidSSTPath(path.temp.clone()))?;
                let save_str = path
                    .save
                    .to_str()
                    .ok_or_else(|| Error::InvalidSSTPath(path.save.clone()))?;
                key_manager.link_file(temp_str, save_str)?;
                key_manager.delete_file(temp_str)?;
            }
            IMPORTER_DOWNLOAD_DURATION
                .with_label_values(&["rename"])
                .observe(start_rename_rewrite.elapsed().as_secs_f64());
            return Ok(Some(range));
        }

        // perform iteration and key rewrite.
        let mut key = keys::data_key(new_prefix);
        let new_prefix_data_key_len = key.len();
        let mut first_key = None;

        match range_start {
            Bound::Unbounded => iter.seek(SeekKey::Start)?,
            Bound::Included(s) => iter.seek(SeekKey::Key(&keys::data_key(&s)))?,
            Bound::Excluded(_) => unreachable!(),
        };
        while iter.valid()? {
            let old_key = keys::origin_key(iter.key());
            if is_after_end_bound(&old_key, &range_end) {
                break;
            }
            if !old_key.starts_with(old_prefix) {
                return Err(Error::WrongKeyPrefix {
                    what: "Key in SST",
                    key: keys::origin_key(iter.key()).to_vec(),
                    prefix: old_prefix.to_vec(),
                });
            }
            key.truncate(new_prefix_data_key_len);
            key.extend_from_slice(&old_key[old_prefix.len()..]);
            let mut value = Cow::Borrowed(iter.value());

            if rewrite_rule.new_timestamp != 0 {
                key = Key::from_encoded(key)
                    .truncate_ts()
                    .map_err(|e| {
                        Error::BadFormat(format!(
                            "key {}: {}",
                            log_wrappers::Value::key(keys::origin_key(iter.key())),
                            e
                        ))
                    })?
                    .append_ts(TimeStamp::new(rewrite_rule.new_timestamp))
                    .into_encoded();
                if meta.get_cf_name() == CF_WRITE {
                    let mut write = WriteRef::parse(iter.value()).map_err(|e| {
                        Error::BadFormat(format!(
                            "write {}: {}",
                            log_wrappers::Value::key(keys::origin_key(iter.key())),
                            e
                        ))
                    })?;
                    write.start_ts = TimeStamp::new(rewrite_rule.new_timestamp);
                    value = Cow::Owned(write.to_bytes());
                }
            }

            sst_writer.put(&key, &value)?;
            iter.next()?;
            if first_key.is_none() {
                first_key = Some(keys::origin_key(&key).to_vec());
            }
        }

        let _ = file_system::remove_file(&path.temp);

        IMPORTER_DOWNLOAD_DURATION
            .with_label_values(&["rewrite"])
            .observe(start_rename_rewrite.elapsed().as_secs_f64());

        if let Some(start_key) = first_key {
            let start_finish = Instant::now();
            sst_writer.finish()?;
            IMPORTER_DOWNLOAD_DURATION
                .with_label_values(&["finish"])
                .observe(start_finish.elapsed().as_secs_f64());

            let mut final_range = Range::default();
            final_range.set_start(start_key);
            final_range.set_end(keys::origin_key(&key).to_vec());
            Ok(Some(final_range))
        } else {
            // nothing is written: prevents finishing the SST at all.
            Ok(None)
        }
    }

    pub fn list_ssts(&self) -> Result<Vec<SstMeta>> {
        self.dir.list_ssts()
    }

    pub fn new_writer<E: KvEngine>(&self, db: &E, meta: SstMeta) -> Result<SSTWriter<E>> {
        let mut default_meta = meta.clone();
        default_meta.set_cf_name(CF_DEFAULT.to_owned());
        let default_path = self.dir.join(&default_meta)?;
        let default = E::SstWriterBuilder::new()
            .set_db(&db)
            .set_cf(CF_DEFAULT)
            .build(default_path.temp.to_str().unwrap())
            .unwrap();

        let mut write_meta = meta;
        write_meta.set_cf_name(CF_WRITE.to_owned());
        let write_path = self.dir.join(&write_meta)?;
        let write = E::SstWriterBuilder::new()
            .set_db(&db)
            .set_cf(CF_WRITE)
            .build(write_path.temp.to_str().unwrap())
            .unwrap();

        Ok(SSTWriter::new(
            default,
            write,
            default_path,
            write_path,
            default_meta,
            write_meta,
            self.key_manager.clone(),
        ))
    }
}

pub struct SSTWriter<E: KvEngine> {
    default: E::SstWriter,
    default_entries: u64,
    default_path: ImportPath,
    default_meta: SstMeta,
    write: E::SstWriter,
    write_entries: u64,
    write_path: ImportPath,
    write_meta: SstMeta,
    key_manager: Option<Arc<DataKeyManager>>,
}

impl<E: KvEngine> SSTWriter<E> {
    pub fn new(
        default: E::SstWriter,
        write: E::SstWriter,
        default_path: ImportPath,
        write_path: ImportPath,
        default_meta: SstMeta,
        write_meta: SstMeta,
        key_manager: Option<Arc<DataKeyManager>>,
    ) -> Self {
        SSTWriter {
            default,
            default_path,
            default_entries: 0,
            default_meta,
            write,
            write_path,
            write_entries: 0,
            write_meta,
            key_manager,
        }
    }

    pub fn write(&mut self, batch: WriteBatch) -> Result<()> {
        let commit_ts = TimeStamp::new(batch.get_commit_ts());
        for m in batch.get_pairs().iter() {
            let k = Key::from_raw(m.get_key()).append_ts(commit_ts);
            self.put(k.as_encoded(), m.get_value(), m.get_op())?;
        }
        Ok(())
    }

    fn put(&mut self, key: &[u8], value: &[u8], op: PairOp) -> Result<()> {
        let k = keys::data_key(key);
        let (_, commit_ts) = Key::split_on_ts_for(key)?;
        let w = match (op, is_short_value(value)) {
            (PairOp::Delete, _) => KvWrite::new(WriteType::Delete, commit_ts, None),
            (PairOp::Put, true) => KvWrite::new(WriteType::Put, commit_ts, Some(value.to_vec())),
            (PairOp::Put, false) => {
                self.default.put(&k, value)?;
                self.default_entries += 1;
                KvWrite::new(WriteType::Put, commit_ts, None)
            }
        };
        self.write.put(&k, &w.as_ref().to_bytes())?;
        self.write_entries += 1;
        Ok(())
    }

    pub fn finish(self) -> Result<Vec<SstMeta>> {
        let default_meta = self.default_meta.clone();
        let write_meta = self.write_meta.clone();
        let mut metas = Vec::with_capacity(2);
        let (default_entries, write_entries) = (self.default_entries, self.write_entries);
        let (p1, p2) = (self.default_path.clone(), self.write_path.clone());
        let (w1, w2, key_manager) = (self.default, self.write, self.key_manager);
        if default_entries > 0 {
            w1.finish()?;
            Self::save(p1, key_manager.as_deref())?;
            metas.push(default_meta);
        }
        if write_entries > 0 {
            w2.finish()?;
            Self::save(p2, key_manager.as_deref())?;
            metas.push(write_meta);
        }
        info!("finish write to sst";
            "default entries" => default_entries,
            "write entries" => write_entries,
        );
        Ok(metas)
    }

    // move file from temp to save.
    fn save(mut import_path: ImportPath, key_manager: Option<&DataKeyManager>) -> Result<()> {
        file_system::rename(&import_path.temp, &import_path.save)?;
        if let Some(key_manager) = key_manager {
            let temp_str = import_path
                .temp
                .to_str()
                .ok_or_else(|| Error::InvalidSSTPath(import_path.temp.clone()))?;
            let save_str = import_path
                .save
                .to_str()
                .ok_or_else(|| Error::InvalidSSTPath(import_path.save.clone()))?;
            key_manager.link_file(temp_str, save_str)?;
            key_manager.delete_file(temp_str)?;
        }
        // sync the directory after rename
        import_path.save.pop();
        sync_dir(&import_path.save)?;
        Ok(())
    }
}

/// ImportDir is responsible for operating SST files and related path
/// calculations.
///
/// The file being written is stored in `$root/.temp/$file_name`. After writing
/// is completed, the file is moved to `$root/$file_name`. The file generated
/// from the ingestion process will be placed in `$root/.clone/$file_name`.
///
/// TODO: Add size and rate limit.
pub struct ImportDir {
    root_dir: PathBuf,
    temp_dir: PathBuf,
    clone_dir: PathBuf,
}

impl ImportDir {
    const TEMP_DIR: &'static str = ".temp";
    const CLONE_DIR: &'static str = ".clone";

    fn new<P: AsRef<Path>>(root: P) -> Result<ImportDir> {
        let root_dir = root.as_ref().to_owned();
        let temp_dir = root_dir.join(Self::TEMP_DIR);
        let clone_dir = root_dir.join(Self::CLONE_DIR);
        if temp_dir.exists() {
            file_system::remove_dir_all(&temp_dir)?;
        }
        if clone_dir.exists() {
            file_system::remove_dir_all(&clone_dir)?;
        }
        file_system::create_dir_all(&temp_dir)?;
        file_system::create_dir_all(&clone_dir)?;
        Ok(ImportDir {
            root_dir,
            temp_dir,
            clone_dir,
        })
    }

    fn join(&self, meta: &SstMeta) -> Result<ImportPath> {
        let file_name = sst_meta_to_path(meta)?;
        let save_path = self.root_dir.join(&file_name);
        let temp_path = self.temp_dir.join(&file_name);
        let clone_path = self.clone_dir.join(&file_name);
        Ok(ImportPath {
            save: save_path,
            temp: temp_path,
            clone: clone_path,
        })
    }

    fn create(
        &self,
        meta: &SstMeta,
        key_manager: Option<Arc<DataKeyManager>>,
    ) -> Result<ImportFile> {
        let path = self.join(meta)?;
        if path.save.exists() {
            return Err(Error::FileExists(path.save, "create SST upload cache"));
        }
        ImportFile::create(meta.clone(), path, key_manager)
    }

    fn delete_file(&self, path: &Path, key_manager: Option<&DataKeyManager>) -> Result<()> {
        if path.exists() {
            file_system::remove_file(&path)?;
            if let Some(manager) = key_manager {
                manager.delete_file(path.to_str().unwrap())?;
            }
        }

        Ok(())
    }

    fn delete(&self, meta: &SstMeta, manager: Option<&DataKeyManager>) -> Result<ImportPath> {
        let path = self.join(meta)?;
        self.delete_file(&path.save, manager)?;
        self.delete_file(&path.temp, manager)?;
        self.delete_file(&path.clone, manager)?;
        Ok(path)
    }

    fn exist(&self, meta: &SstMeta) -> Result<bool> {
        let path = self.join(meta)?;
        Ok(path.save.exists())
    }

    fn ingest<E: KvEngine>(
        &self,
        meta: &SstMeta,
        engine: &E,
        key_manager: Option<Arc<DataKeyManager>>,
    ) -> Result<SSTMetaInfo> {
        let start = Instant::now();
        let path = self.join(meta)?;
        let cf = meta.get_cf_name();

        // now validate the SST file.
        let path_str = path.save.to_str().unwrap();
        let env = get_encrypted_env(key_manager.clone(), None /*base_env*/)?;
        let env = get_inspected_env(Some(env), get_io_rate_limiter())?;

        let sst_reader = RocksSstReader::open_with_env(&path_str, Some(env))?;
        sst_reader.verify_checksum()?;
        let meta_info = sst_reader.sst_meta_info(meta.to_owned());

        super::prepare_sst_for_ingestion(&path.save, &path.clone, key_manager.as_deref())?;
        let length = meta.get_length();

        // TODO check the length and crc32 of ingested file.
        engine.reset_global_seq(cf, &path.clone)?;
        IMPORTER_INGEST_BYTES.observe(length as _);

        let mut opts = E::IngestExternalFileOptions::new();
        opts.move_files(true);
        engine.ingest_external_file_cf(cf, &opts, &[path.clone.to_str().unwrap()])?;

        IMPORTER_INGEST_DURATION
            .with_label_values(&["ingest"])
            .observe(start.elapsed().as_secs_f64());
        Ok(meta_info)
    }

    fn list_ssts(&self) -> Result<Vec<SstMeta>> {
        let mut ssts = Vec::new();
        for e in file_system::read_dir(&self.root_dir)? {
            let e = e?;
            if !e.file_type()?.is_file() {
                continue;
            }
            let path = e.path();
            match path_to_sst_meta(&path) {
                Ok(sst) => ssts.push(sst),
                Err(e) => error!(%e; "path_to_sst_meta failed"; "path" => %path.to_str().unwrap(),),
            }
        }
        Ok(ssts)
    }
}

#[derive(Clone)]
pub struct ImportPath {
    // The path of the file that has been uploaded.
    save: PathBuf,
    // The path of the file that is being uploaded.
    temp: PathBuf,
    // The path of the file that is going to be ingested.
    clone: PathBuf,
}

impl fmt::Debug for ImportPath {
    fn fmt(&self, f: &mut fmt::Formatter<'_>) -> fmt::Result {
        f.debug_struct("ImportPath")
            .field("save", &self.save)
            .field("temp", &self.temp)
            .field("clone", &self.clone)
            .finish()
    }
}
// `SyncableWrite` extends io::Write with sync
trait SyncableWrite: io::Write + Send {
    // sync all metadata to storage
    fn sync(&self) -> io::Result<()>;
}

impl SyncableWrite for File {
    fn sync(&self) -> io::Result<()> {
        self.sync_all()
    }
}

impl SyncableWrite for EncrypterWriter<File> {
    fn sync(&self) -> io::Result<()> {
        self.sync_all()
    }
}

/// ImportFile is used to handle the writing and verification of SST files.
pub struct ImportFile {
    meta: SstMeta,
    path: ImportPath,
    file: Option<Box<dyn SyncableWrite>>,
    digest: crc32fast::Hasher,
    key_manager: Option<Arc<DataKeyManager>>,
}

impl ImportFile {
    fn create(
        meta: SstMeta,
        path: ImportPath,
        key_manager: Option<Arc<DataKeyManager>>,
    ) -> Result<ImportFile> {
        let file: Box<dyn SyncableWrite> = if let Some(ref manager) = key_manager {
            // key manager will truncate existed file, so we should check exist manually.
            if path.temp.exists() {
                return Err(Error::Io(io::Error::new(
                    io::ErrorKind::AlreadyExists,
                    format!("file already exists, {}", path.temp.to_str().unwrap()),
                )));
            }
            Box::new(manager.create_file(&path.temp)?)
        } else {
            Box::new(
                OpenOptions::new()
                    .write(true)
                    .create_new(true)
                    .open(&path.temp)?,
            )
        };
        Ok(ImportFile {
            meta,
            path,
            file: Some(file),
            digest: crc32fast::Hasher::new(),
            key_manager,
        })
    }

    pub fn append(&mut self, data: &[u8]) -> Result<()> {
        self.file.as_mut().unwrap().write_all(data)?;
        self.digest.update(data);
        Ok(())
    }

    pub fn finish(&mut self) -> Result<()> {
        self.validate()?;
        // sync is a wrapping for File::sync_all
        self.file.take().unwrap().sync()?;
        if self.path.save.exists() {
            return Err(Error::FileExists(
                self.path.save.clone(),
                "finalize SST write cache",
            ));
        }
        file_system::rename(&self.path.temp, &self.path.save)?;
        if let Some(ref manager) = self.key_manager {
            let tmp_str = self.path.temp.to_str().unwrap();
            let save_str = self.path.save.to_str().unwrap();
            manager.link_file(tmp_str, save_str)?;
            manager.delete_file(self.path.temp.to_str().unwrap())?;
        }
        Ok(())
    }

    fn cleanup(&mut self) -> Result<()> {
        self.file.take();
        if self.path.temp.exists() {
            if let Some(ref manager) = self.key_manager {
                manager.delete_file(self.path.temp.to_str().unwrap())?;
            }
            file_system::remove_file(&self.path.temp)?;
        }
        Ok(())
    }

    fn validate(&self) -> Result<()> {
        let crc32 = self.digest.clone().finalize();
        let expect = self.meta.get_crc32();
        if crc32 != expect {
            let reason = format!("crc32 {}, expect {}", crc32, expect);
            return Err(Error::FileCorrupted(self.path.temp.clone(), reason));
        }
        Ok(())
    }
}

impl Drop for ImportFile {
    fn drop(&mut self) {
        if let Err(e) = self.cleanup() {
            warn!("cleanup failed"; "file" => ?self, "err" => %e);
        }
    }
}

impl fmt::Debug for ImportFile {
    fn fmt(&self, f: &mut fmt::Formatter<'_>) -> fmt::Result {
        f.debug_struct("ImportFile")
            .field("meta", &self.meta)
            .field("path", &self.path)
            .finish()
    }
}

const SST_SUFFIX: &str = ".sst";

pub fn sst_meta_to_path(meta: &SstMeta) -> Result<PathBuf> {
    Ok(PathBuf::from(format!(
        "{}_{}_{}_{}_{}{}",
        UuidBuilder::from_slice(meta.get_uuid())?.build(),
        meta.get_region_id(),
        meta.get_region_epoch().get_conf_ver(),
        meta.get_region_epoch().get_version(),
        meta.get_cf_name(),
        SST_SUFFIX,
    )))
}

fn path_to_sst_meta<P: AsRef<Path>>(path: P) -> Result<SstMeta> {
    let path = path.as_ref();
    let file_name = match path.file_name().and_then(|n| n.to_str()) {
        Some(name) => name,
        None => return Err(Error::InvalidSSTPath(path.to_owned())),
    };

    // A valid file name should be in the format:
    // "{uuid}_{region_id}_{region_epoch.conf_ver}_{region_epoch.version}_{cf}.sst"
    if !file_name.ends_with(SST_SUFFIX) {
        return Err(Error::InvalidSSTPath(path.to_owned()));
    }
    let elems: Vec<_> = file_name.trim_end_matches(SST_SUFFIX).split('_').collect();
    if elems.len() != 5 {
        return Err(Error::InvalidSSTPath(path.to_owned()));
    }

    let mut meta = SstMeta::default();
    let uuid = Uuid::parse_str(elems[0])?;
    meta.set_uuid(uuid.as_bytes().to_vec());
    meta.set_region_id(elems[1].parse()?);
    meta.mut_region_epoch().set_conf_ver(elems[2].parse()?);
    meta.mut_region_epoch().set_version(elems[3].parse()?);
    meta.set_cf_name(elems[4].to_owned());
    Ok(meta)
}

fn key_to_bound(key: &[u8]) -> Bound<&[u8]> {
    if key.is_empty() {
        Bound::Unbounded
    } else {
        Bound::Included(key)
    }
}

fn key_to_exclusive_bound(key: &[u8]) -> Bound<&[u8]> {
    if key.is_empty() {
        Bound::Unbounded
    } else {
        Bound::Excluded(key)
    }
}

fn is_before_start_bound<K: AsRef<[u8]>>(value: &[u8], bound: &Bound<K>) -> bool {
    match bound {
        Bound::Unbounded => false,
        Bound::Included(b) => *value < *b.as_ref(),
        Bound::Excluded(b) => *value <= *b.as_ref(),
    }
}

fn is_after_end_bound<K: AsRef<[u8]>>(value: &[u8], bound: &Bound<K>) -> bool {
    match bound {
        Bound::Unbounded => false,
        Bound::Included(b) => *value > *b.as_ref(),
        Bound::Excluded(b) => *value >= *b.as_ref(),
    }
}

#[cfg(test)]
mod tests {
    use super::*;
    use test_sst_importer::*;

    use std::f64::INFINITY;
    use tikv_util::stream::block_on_external_io;

    use engine_traits::{
        collect, name_to_cf, EncryptionMethod, Iterable, Iterator, SeekKey, CF_DEFAULT, DATA_CFS,
    };
    use engine_traits::{Error as TraitError, SstWriterBuilder, TablePropertiesExt};
    use engine_traits::{
        ExternalSstFileInfo, SstExt, TableProperties, TablePropertiesCollection,
        UserCollectedProperties,
    };
    use tempfile::Builder;
    use test_sst_importer::{
        new_sst_reader, new_sst_writer, new_test_engine, RocksSstWriter, PROP_TEST_MARKER_CF_NAME,
    };
    use txn_types::{Value, WriteType};

    use test_util::new_test_key_manager;

    fn do_test_import_dir(key_manager: Option<Arc<DataKeyManager>>) {
        let temp_dir = Builder::new().prefix("test_import_dir").tempdir().unwrap();
        let dir = ImportDir::new(temp_dir.path()).unwrap();

        let mut meta = SstMeta::default();
        meta.set_uuid(Uuid::new_v4().as_bytes().to_vec());

        let path = dir.join(&meta).unwrap();

        // Test ImportDir::create()
        {
            let _file = dir.create(&meta, key_manager.clone()).unwrap();
            check_file_exists(&path.temp, key_manager.as_deref());
            check_file_not_exists(&path.save, key_manager.as_deref());
            check_file_not_exists(&path.clone, key_manager.as_deref());

            // Cannot create the same file again.
            assert!(dir.create(&meta, key_manager.clone()).is_err());
        }

        // Test ImportDir::delete()
        {
            if let Some(ref manager) = key_manager {
                manager.create_file(&path.temp).unwrap();
                manager.create_file(&path.save).unwrap();
                manager.create_file(&path.clone).unwrap();
            } else {
                File::create(&path.temp).unwrap();
                File::create(&path.save).unwrap();
                File::create(&path.clone).unwrap();
            }

            dir.delete(&meta, key_manager.as_deref()).unwrap();
            check_file_not_exists(&path.temp, key_manager.as_deref());
            check_file_not_exists(&path.save, key_manager.as_deref());
            check_file_not_exists(&path.clone, key_manager.as_deref());
        }

        // Test ImportDir::ingest()

        let db_path = temp_dir.path().join("db");
        let env = get_encrypted_env(key_manager.clone(), None /*base_env*/).unwrap();
        let db = new_test_engine_with_env(db_path.to_str().unwrap(), &[CF_DEFAULT], env);

        let cases = vec![(0, 10), (5, 15), (10, 20), (0, 100)];

        let mut ingested = Vec::new();

        for (i, &range) in cases.iter().enumerate() {
            let path = temp_dir.path().join(format!("{}.sst", i));
            let (meta, data) = gen_sst_file(&path, range);

            let mut f = dir.create(&meta, key_manager.clone()).unwrap();
            f.append(&data).unwrap();
            f.finish().unwrap();

            dir.ingest(&meta, &db, key_manager.clone()).unwrap();
            check_db_range(&db, range);

            ingested.push(meta);
        }

        let ssts = dir.list_ssts().unwrap();
        assert_eq!(ssts.len(), ingested.len());
        for sst in &ssts {
            ingested
                .iter()
                .find(|s| s.get_uuid() == sst.get_uuid())
                .unwrap();
            dir.delete(sst, key_manager.as_deref()).unwrap();
        }
        assert!(dir.list_ssts().unwrap().is_empty());
    }

    #[test]
    fn test_import_dir() {
        do_test_import_dir(None);

        let (_tmp_dir, key_manager) = new_key_manager_for_test();
        do_test_import_dir(Some(key_manager));
    }

    fn do_test_import_file(data_key_manager: Option<Arc<DataKeyManager>>) {
        let temp_dir = Builder::new().prefix("test_import_file").tempdir().unwrap();

        let path = ImportPath {
            save: temp_dir.path().join("save"),
            temp: temp_dir.path().join("temp"),
            clone: temp_dir.path().join("clone"),
        };

        let data = b"test_data";
        let crc32 = calc_data_crc32(data);

        let mut meta = SstMeta::default();

        {
            let mut f =
                ImportFile::create(meta.clone(), path.clone(), data_key_manager.clone()).unwrap();
            // Cannot create the same file again.
            assert!(
                ImportFile::create(meta.clone(), path.clone(), data_key_manager.clone()).is_err()
            );
            f.append(data).unwrap();
            // Invalid crc32 and length.
            assert!(f.finish().is_err());
            check_file_exists(&path.temp, data_key_manager.as_deref());
            check_file_not_exists(&path.save, data_key_manager.as_deref());
        }

        meta.set_crc32(crc32);
        meta.set_length(data.len() as u64);

        {
            let mut f = ImportFile::create(meta, path.clone(), data_key_manager.clone()).unwrap();
            f.append(data).unwrap();
            f.finish().unwrap();
            check_file_not_exists(&path.temp, data_key_manager.as_deref());
            check_file_exists(&path.save, data_key_manager.as_deref());
        }
    }

    fn check_file_not_exists(path: &Path, key_manager: Option<&DataKeyManager>) {
        assert!(!path.exists());
        if let Some(manager) = key_manager {
            let info = manager.get_file(path.to_str().unwrap()).unwrap();
            assert!(info.is_empty());
            assert_eq!(info.method, EncryptionMethod::Plaintext);
        }
    }

    fn check_file_exists(path: &Path, key_manager: Option<&DataKeyManager>) {
        assert!(path.exists());
        if let Some(manager) = key_manager {
            let info = manager.get_file(path.to_str().unwrap()).unwrap();
            // the returned encryption info must not be default value
            assert_ne!(info.method, EncryptionMethod::Plaintext);
            assert!(!info.key.is_empty() && !info.iv.is_empty());
        }
    }

    fn new_key_manager_for_test() -> (tempfile::TempDir, Arc<DataKeyManager>) {
        // test with tde
        let tmp_dir = tempfile::TempDir::new().unwrap();
        let key_manager = new_test_key_manager(&tmp_dir, None, None, None);
        assert!(key_manager.is_ok());
        (tmp_dir, Arc::new(key_manager.unwrap().unwrap()))
    }

    #[test]
    fn test_import_file() {
        // test without tde
        do_test_import_file(None);

        // test with tde
        let (_tmp_dir, key_manager) = new_key_manager_for_test();
        do_test_import_file(Some(key_manager));
    }

    #[test]
    fn test_sst_meta_to_path() {
        let mut meta = SstMeta::default();
        let uuid = Uuid::new_v4();
        meta.set_uuid(uuid.as_bytes().to_vec());
        meta.set_region_id(1);
        meta.set_cf_name(CF_DEFAULT.to_owned());
        meta.mut_region_epoch().set_conf_ver(2);
        meta.mut_region_epoch().set_version(3);

        let path = sst_meta_to_path(&meta).unwrap();
        let expected_path = format!("{}_1_2_3_default.sst", uuid);
        assert_eq!(path.to_str().unwrap(), &expected_path);

        let new_meta = path_to_sst_meta(path).unwrap();
        assert_eq!(meta, new_meta);
    }

    fn create_external_sst_file_with_write_fn<F>(
        write_fn: F,
    ) -> Result<(tempfile::TempDir, StorageBackend, SstMeta)>
    where
        F: FnOnce(&mut RocksSstWriter) -> Result<()>,
    {
        let ext_sst_dir = tempfile::tempdir()?;
        let mut sst_writer =
            new_sst_writer(ext_sst_dir.path().join("sample.sst").to_str().unwrap());
        write_fn(&mut sst_writer)?;
        let sst_info = sst_writer.finish()?;

        // make up the SST meta for downloading.
        let mut meta = SstMeta::default();
        let uuid = Uuid::new_v4();
        meta.set_uuid(uuid.as_bytes().to_vec());
        meta.set_cf_name(CF_DEFAULT.to_owned());
        meta.set_length(sst_info.file_size());
        meta.set_region_id(4);
        meta.mut_region_epoch().set_conf_ver(5);
        meta.mut_region_epoch().set_version(6);

        let backend = external_storage_export::make_local_backend(ext_sst_dir.path());
        Ok((ext_sst_dir, backend, meta))
    }

    fn create_sample_external_sst_file() -> Result<(tempfile::TempDir, StorageBackend, SstMeta)> {
        create_external_sst_file_with_write_fn(|writer| {
            writer.put(b"zt123_r01", b"abc")?;
            writer.put(b"zt123_r04", b"xyz")?;
            writer.put(b"zt123_r07", b"pqrst")?;
            // writer.delete(b"t123_r10")?; // FIXME: can't handle DELETE ops yet.
            writer.put(b"zt123_r13", b"www")?;
            Ok(())
        })
    }

    fn create_sample_external_rawkv_sst_file(
        start_key: &[u8],
        end_key: &[u8],
        end_key_exclusive: bool,
    ) -> Result<(tempfile::TempDir, StorageBackend, SstMeta)> {
        let (dir, backend, mut meta) = create_external_sst_file_with_write_fn(|writer| {
            writer.put(b"za", b"v1")?;
            writer.put(b"zb", b"v2")?;
            writer.put(b"zb\x00", b"v3")?;
            writer.put(b"zc", b"v4")?;
            writer.put(b"zc\x00", b"v5")?;
            writer.put(b"zc\x00\x00", b"v6")?;
            writer.put(b"zd", b"v7")?;
            Ok(())
        })?;
        meta.mut_range().set_start(start_key.to_vec());
        meta.mut_range().set_end(end_key.to_vec());
        meta.set_end_key_exclusive(end_key_exclusive);
        Ok((dir, backend, meta))
    }

    fn get_encoded_key(key: &[u8], ts: u64) -> Vec<u8> {
        keys::data_key(
            txn_types::Key::from_raw(key)
                .append_ts(TimeStamp::new(ts))
                .as_encoded(),
        )
    }

    fn get_write_value(
        write_type: WriteType,
        start_ts: u64,
        short_value: Option<Value>,
    ) -> Vec<u8> {
        txn_types::Write::new(write_type, TimeStamp::new(start_ts), short_value)
            .as_ref()
            .to_bytes()
    }

    fn create_sample_external_sst_file_txn_default()
    -> Result<(tempfile::TempDir, StorageBackend, SstMeta)> {
        let ext_sst_dir = tempfile::tempdir()?;
        let mut sst_writer = new_sst_writer(
            ext_sst_dir
                .path()
                .join("sample_default.sst")
                .to_str()
                .unwrap(),
        );
        sst_writer.put(&get_encoded_key(b"t123_r01", 1), b"abc")?;
        sst_writer.put(&get_encoded_key(b"t123_r04", 3), b"xyz")?;
        sst_writer.put(&get_encoded_key(b"t123_r07", 7), b"pqrst")?;
        // sst_writer.delete(b"t123_r10")?; // FIXME: can't handle DELETE ops yet.
        let sst_info = sst_writer.finish()?;

        // make up the SST meta for downloading.
        let mut meta = SstMeta::default();
        let uuid = Uuid::new_v4();
        meta.set_uuid(uuid.as_bytes().to_vec());
        meta.set_cf_name(CF_DEFAULT.to_owned());
        meta.set_length(sst_info.file_size());
        meta.set_region_id(4);
        meta.mut_region_epoch().set_conf_ver(5);
        meta.mut_region_epoch().set_version(6);

        let backend = external_storage_export::make_local_backend(ext_sst_dir.path());
        Ok((ext_sst_dir, backend, meta))
    }

    fn create_sample_external_sst_file_txn_write()
    -> Result<(tempfile::TempDir, StorageBackend, SstMeta)> {
        let ext_sst_dir = tempfile::tempdir()?;
        let mut sst_writer = new_sst_writer(
            ext_sst_dir
                .path()
                .join("sample_write.sst")
                .to_str()
                .unwrap(),
        );
        sst_writer.put(
            &get_encoded_key(b"t123_r01", 5),
            &get_write_value(WriteType::Put, 1, None),
        )?;
        sst_writer.put(
            &get_encoded_key(b"t123_r02", 5),
            &get_write_value(WriteType::Delete, 1, None),
        )?;
        sst_writer.put(
            &get_encoded_key(b"t123_r04", 4),
            &get_write_value(WriteType::Put, 3, None),
        )?;
        sst_writer.put(
            &get_encoded_key(b"t123_r07", 8),
            &get_write_value(WriteType::Put, 7, None),
        )?;
        sst_writer.put(
            &get_encoded_key(b"t123_r13", 8),
            &get_write_value(WriteType::Put, 7, Some(b"www".to_vec())),
        )?;
        let sst_info = sst_writer.finish()?;

        // make up the SST meta for downloading.
        let mut meta = SstMeta::default();
        let uuid = Uuid::new_v4();
        meta.set_uuid(uuid.as_bytes().to_vec());
        meta.set_cf_name(CF_WRITE.to_owned());
        meta.set_length(sst_info.file_size());
        meta.set_region_id(4);
        meta.mut_region_epoch().set_conf_ver(5);
        meta.mut_region_epoch().set_version(6);

        let backend = external_storage_export::make_local_backend(ext_sst_dir.path());
        Ok((ext_sst_dir, backend, meta))
    }

    fn new_rewrite_rule(
        old_key_prefix: &[u8],
        new_key_prefix: &[u8],
        new_timestamp: u64,
    ) -> RewriteRule {
        let mut rule = RewriteRule::default();
        rule.set_old_key_prefix(old_key_prefix.to_vec());
        rule.set_new_key_prefix(new_key_prefix.to_vec());
        rule.set_new_timestamp(new_timestamp);
        rule
    }

    fn create_sst_writer_with_db(
        importer: &SSTImporter,
        meta: &SstMeta,
    ) -> Result<<TestEngine as SstExt>::SstWriter> {
        let temp_dir = Builder::new().prefix("test_import_dir").tempdir().unwrap();
        let db_path = temp_dir.path().join("db");
        let db = new_test_engine(db_path.to_str().unwrap(), DATA_CFS);
        let sst_writer = <TestEngine as SstExt>::SstWriterBuilder::new()
            .set_db(&db)
            .set_cf(name_to_cf(meta.get_cf_name()).unwrap())
            .build(importer.get_path(meta).to_str().unwrap())
            .unwrap();
        Ok(sst_writer)
    }

    #[test]
    fn test_read_external_storage_into_file() {
        let data = &b"some input data"[..];
        let mut input = data;
        let mut output = Vec::new();
        let input_len = input.len() as u64;
        block_on_external_io(external_storage_export::read_external_storage_into_file(
            &mut input,
            &mut output,
            &Limiter::new(INFINITY),
            input_len,
            8192,
        ))
        .unwrap();
        assert_eq!(&*output, data);
    }

    #[test]
    fn test_read_external_storage_into_file_timed_out() {
        use futures_util::stream::{pending, TryStreamExt};

        let mut input = pending::<io::Result<&[u8]>>().into_async_read();
        let mut output = Vec::new();
        let err = block_on_external_io(external_storage_export::read_external_storage_into_file(
            &mut input,
            &mut output,
            &Limiter::new(INFINITY),
            0,
            usize::MAX,
        ))
        .unwrap_err();
        assert_eq!(err.kind(), io::ErrorKind::TimedOut);
    }

    #[test]
    fn test_download_sst_no_key_rewrite() {
        // creates a sample SST file.
        let (_ext_sst_dir, backend, meta) = create_sample_external_sst_file().unwrap();

        // performs the download.
        let importer_dir = tempfile::tempdir().unwrap();
        let cfg = Config::default();
        let importer = SSTImporter::new(&cfg, &importer_dir, None).unwrap();
        let sst_writer = create_sst_writer_with_db(&importer, &meta).unwrap();

        let range = importer
            .download::<TestEngine>(
                &meta,
                &backend,
                "sample.sst",
                &RewriteRule::default(),
                Limiter::new(INFINITY),
                sst_writer,
            )
            .unwrap()
            .unwrap();

        assert_eq!(range.get_start(), b"t123_r01");
        assert_eq!(range.get_end(), b"t123_r13");

        // verifies that the file is saved to the correct place.
        let sst_file_path = importer.dir.join(&meta).unwrap().save;
        let sst_file_metadata = sst_file_path.metadata().unwrap();
        assert!(sst_file_metadata.is_file());
        assert_eq!(sst_file_metadata.len(), meta.get_length());

        // verifies the SST content is correct.
        let sst_reader = new_sst_reader(sst_file_path.to_str().unwrap());
        sst_reader.verify_checksum().unwrap();
        let mut iter = sst_reader.iter();
        iter.seek(SeekKey::Start).unwrap();
        assert_eq!(
            collect(iter),
            vec![
                (b"zt123_r01".to_vec(), b"abc".to_vec()),
                (b"zt123_r04".to_vec(), b"xyz".to_vec()),
                (b"zt123_r07".to_vec(), b"pqrst".to_vec()),
                (b"zt123_r13".to_vec(), b"www".to_vec()),
            ]
        );
    }

    #[test]
    fn test_download_sst_with_key_rewrite() {
        // creates a sample SST file.
        let (_ext_sst_dir, backend, meta) = create_sample_external_sst_file().unwrap();

        // performs the download.
        let importer_dir = tempfile::tempdir().unwrap();
        let cfg = Config::default();
        let importer = SSTImporter::new(&cfg, &importer_dir, None).unwrap();
        let sst_writer = create_sst_writer_with_db(&importer, &meta).unwrap();

        let range = importer
            .download::<TestEngine>(
                &meta,
                &backend,
                "sample.sst",
                &new_rewrite_rule(b"t123", b"t567", 0),
                Limiter::new(INFINITY),
                sst_writer,
            )
            .unwrap()
            .unwrap();

        assert_eq!(range.get_start(), b"t567_r01");
        assert_eq!(range.get_end(), b"t567_r13");

        // verifies that the file is saved to the correct place.
        // (the file size may be changed, so not going to check the file size)
        let sst_file_path = importer.dir.join(&meta).unwrap().save;
        assert!(sst_file_path.is_file());

        // verifies the SST content is correct.
        let sst_reader = new_sst_reader(sst_file_path.to_str().unwrap());
        sst_reader.verify_checksum().unwrap();
        let mut iter = sst_reader.iter();
        iter.seek(SeekKey::Start).unwrap();
        assert_eq!(
            collect(iter),
            vec![
                (b"zt567_r01".to_vec(), b"abc".to_vec()),
                (b"zt567_r04".to_vec(), b"xyz".to_vec()),
                (b"zt567_r07".to_vec(), b"pqrst".to_vec()),
                (b"zt567_r13".to_vec(), b"www".to_vec()),
            ]
        );
    }

    #[test]
    fn test_download_sst_with_key_rewrite_ts_default() {
        // performs the download.
        let importer_dir = tempfile::tempdir().unwrap();
        let cfg = Config::default();
        let importer = SSTImporter::new(&cfg, &importer_dir, None).unwrap();

        // creates a sample SST file.
        let (_ext_sst_dir, backend, meta) = create_sample_external_sst_file_txn_default().unwrap();
        let sst_writer = create_sst_writer_with_db(&importer, &meta).unwrap();

        let _ = importer
            .download::<TestEngine>(
                &meta,
                &backend,
                "sample_default.sst",
                &new_rewrite_rule(b"", b"", 16),
                Limiter::new(INFINITY),
                sst_writer,
            )
            .unwrap()
            .unwrap();

        // verifies that the file is saved to the correct place.
        // (the file size may be changed, so not going to check the file size)
        let sst_file_path = importer.dir.join(&meta).unwrap().save;
        assert!(sst_file_path.is_file());

        // verifies the SST content is correct.
        let sst_reader = new_sst_reader(sst_file_path.to_str().unwrap());
        sst_reader.verify_checksum().unwrap();
        let mut iter = sst_reader.iter();
        iter.seek(SeekKey::Start).unwrap();
        assert_eq!(
            collect(iter),
            vec![
                (get_encoded_key(b"t123_r01", 16), b"abc".to_vec()),
                (get_encoded_key(b"t123_r04", 16), b"xyz".to_vec()),
                (get_encoded_key(b"t123_r07", 16), b"pqrst".to_vec()),
            ]
        );
    }

    #[test]
    fn test_download_sst_with_key_rewrite_ts_write() {
        // performs the download.
        let importer_dir = tempfile::tempdir().unwrap();
        let cfg = Config::default();
        let importer = SSTImporter::new(&cfg, &importer_dir, None).unwrap();

        // creates a sample SST file.
        let (_ext_sst_dir, backend, meta) = create_sample_external_sst_file_txn_write().unwrap();
        let sst_writer = create_sst_writer_with_db(&importer, &meta).unwrap();

        let _ = importer
            .download::<TestEngine>(
                &meta,
                &backend,
                "sample_write.sst",
                &new_rewrite_rule(b"", b"", 16),
                Limiter::new(INFINITY),
                sst_writer,
            )
            .unwrap()
            .unwrap();

        // verifies that the file is saved to the correct place.
        // (the file size may be changed, so not going to check the file size)
        let sst_file_path = importer.dir.join(&meta).unwrap().save;
        assert!(sst_file_path.is_file());

        // verifies the SST content is correct.
        let sst_reader = new_sst_reader(sst_file_path.to_str().unwrap());
        sst_reader.verify_checksum().unwrap();
        let mut iter = sst_reader.iter();
        iter.seek(SeekKey::Start).unwrap();
        assert_eq!(
            collect(iter),
            vec![
                (
                    get_encoded_key(b"t123_r01", 16),
                    get_write_value(WriteType::Put, 16, None)
                ),
                (
                    get_encoded_key(b"t123_r02", 16),
                    get_write_value(WriteType::Delete, 16, None)
                ),
                (
                    get_encoded_key(b"t123_r04", 16),
                    get_write_value(WriteType::Put, 16, None)
                ),
                (
                    get_encoded_key(b"t123_r07", 16),
                    get_write_value(WriteType::Put, 16, None)
                ),
                (
                    get_encoded_key(b"t123_r13", 16),
                    get_write_value(WriteType::Put, 16, Some(b"www".to_vec()))
                ),
            ]
        );
    }

    #[test]
    fn test_download_sst_then_ingest() {
        for cf in &[CF_DEFAULT, CF_WRITE] {
            // creates a sample SST file.
            let (_ext_sst_dir, backend, mut meta) = create_sample_external_sst_file().unwrap();
            meta.set_cf_name((*cf).to_string());

            // performs the download.
            let importer_dir = tempfile::tempdir().unwrap();
            let cfg = Config::default();
            let importer = SSTImporter::new(&cfg, &importer_dir, None).unwrap();
            let sst_writer = create_sst_writer_with_db(&importer, &meta).unwrap();

            let range = importer
                .download::<TestEngine>(
                    &meta,
                    &backend,
                    "sample.sst",
                    &new_rewrite_rule(b"t123", b"t9102", 0),
                    Limiter::new(INFINITY),
                    sst_writer,
                )
                .unwrap()
                .unwrap();

            assert_eq!(range.get_start(), b"t9102_r01");
            assert_eq!(range.get_end(), b"t9102_r13");

            // performs the ingest
            let ingest_dir = tempfile::tempdir().unwrap();
            let db = new_test_engine(ingest_dir.path().to_str().unwrap(), DATA_CFS);

            meta.set_length(0); // disable validation.
            meta.set_crc32(0);
            let resp = importer.ingest(&meta, &db).unwrap();
            // key1 = "zt9102_r01", value1 = "abc", len = 13
            // key2 = "zt9102_r04", value2 = "xyz", len = 13
            // key3 = "zt9102_r07", value3 = "pqrst", len = 15
            // key4 = "zt9102_r13", value4 = "www", len = 13
            // total_bytes = (13 + 13 + 15 + 13) + 4 * 8 = 86
            // don't no why each key has extra 8 byte length in raw_key_size(), but it seems tolerable.
            // https://docs.rs/rocks/0.1.0/rocks/table_properties/struct.TableProperties.html#method.raw_key_size
            assert_eq!(resp.total_bytes, 86);
            assert_eq!(resp.total_kvs, 4);

            // verifies the DB content is correct.
            let mut iter = db.iterator_cf(cf).unwrap();
            iter.seek(SeekKey::Start).unwrap();
            assert_eq!(
                collect(iter),
                vec![
                    (b"zt9102_r01".to_vec(), b"abc".to_vec()),
                    (b"zt9102_r04".to_vec(), b"xyz".to_vec()),
                    (b"zt9102_r07".to_vec(), b"pqrst".to_vec()),
                    (b"zt9102_r13".to_vec(), b"www".to_vec()),
                ]
            );

            // check properties
            let start = keys::data_key(b"");
            let end = keys::data_end_key(b"");
            let collection = db.get_range_properties_cf(cf, &start, &end).unwrap();
            assert!(!collection.is_empty());
            for (_, v) in collection.iter() {
                assert!(!v.user_collected_properties().is_empty());
                assert_eq!(
                    v.user_collected_properties()
                        .get(PROP_TEST_MARKER_CF_NAME)
                        .unwrap(),
                    cf.as_bytes()
                );
            }
        }
    }

    #[test]
    fn test_download_sst_partial_range() {
        let (_ext_sst_dir, backend, mut meta) = create_sample_external_sst_file().unwrap();
        let importer_dir = tempfile::tempdir().unwrap();
        let cfg = Config::default();
        let importer = SSTImporter::new(&cfg, &importer_dir, None).unwrap();
        let sst_writer = create_sst_writer_with_db(&importer, &meta).unwrap();
        // note: the range doesn't contain the DATA_PREFIX 'z'.
        meta.mut_range().set_start(b"t123_r02".to_vec());
        meta.mut_range().set_end(b"t123_r12".to_vec());

        let range = importer
            .download::<TestEngine>(
                &meta,
                &backend,
                "sample.sst",
                &RewriteRule::default(),
                Limiter::new(INFINITY),
                sst_writer,
            )
            .unwrap()
            .unwrap();

        assert_eq!(range.get_start(), b"t123_r04");
        assert_eq!(range.get_end(), b"t123_r07");

        // verifies that the file is saved to the correct place.
        // (the file size is changed, so not going to check the file size)
        let sst_file_path = importer.dir.join(&meta).unwrap().save;
        assert!(sst_file_path.is_file());

        // verifies the SST content is correct.
        let sst_reader = new_sst_reader(sst_file_path.to_str().unwrap());
        sst_reader.verify_checksum().unwrap();
        let mut iter = sst_reader.iter();
        iter.seek(SeekKey::Start).unwrap();
        assert_eq!(
            collect(iter),
            vec![
                (b"zt123_r04".to_vec(), b"xyz".to_vec()),
                (b"zt123_r07".to_vec(), b"pqrst".to_vec()),
            ]
        );
    }

    #[test]
    fn test_download_sst_partial_range_with_key_rewrite() {
        let (_ext_sst_dir, backend, mut meta) = create_sample_external_sst_file().unwrap();
        let importer_dir = tempfile::tempdir().unwrap();
        let cfg = Config::default();
        let importer = SSTImporter::new(&cfg, &importer_dir, None).unwrap();
        let sst_writer = create_sst_writer_with_db(&importer, &meta).unwrap();
        meta.mut_range().set_start(b"t5_r02".to_vec());
        meta.mut_range().set_end(b"t5_r12".to_vec());

        let range = importer
            .download::<TestEngine>(
                &meta,
                &backend,
                "sample.sst",
                &new_rewrite_rule(b"t123", b"t5", 0),
                Limiter::new(INFINITY),
                sst_writer,
            )
            .unwrap()
            .unwrap();

        assert_eq!(range.get_start(), b"t5_r04");
        assert_eq!(range.get_end(), b"t5_r07");

        // verifies that the file is saved to the correct place.
        let sst_file_path = importer.dir.join(&meta).unwrap().save;
        assert!(sst_file_path.is_file());

        // verifies the SST content is correct.
        let sst_reader = new_sst_reader(sst_file_path.to_str().unwrap());
        sst_reader.verify_checksum().unwrap();
        let mut iter = sst_reader.iter();
        iter.seek(SeekKey::Start).unwrap();
        assert_eq!(
            collect(iter),
            vec![
                (b"zt5_r04".to_vec(), b"xyz".to_vec()),
                (b"zt5_r07".to_vec(), b"pqrst".to_vec()),
            ]
        );
    }

    #[test]
    fn test_download_sst_invalid() {
        let ext_sst_dir = tempfile::tempdir().unwrap();
        file_system::write(ext_sst_dir.path().join("sample.sst"), b"not an SST file").unwrap();
        let mut meta = SstMeta::default();
        meta.set_uuid(vec![0u8; 16]);
        let importer_dir = tempfile::tempdir().unwrap();
        let cfg = Config::default();
        let importer = SSTImporter::new(&cfg, &importer_dir, None).unwrap();
        let sst_writer = create_sst_writer_with_db(&importer, &meta).unwrap();
        let backend = external_storage_export::make_local_backend(ext_sst_dir.path());

        let result = importer.download::<TestEngine>(
            &meta,
            &backend,
            "sample.sst",
            &RewriteRule::default(),
            Limiter::new(INFINITY),
            sst_writer,
        );
        match &result {
            Err(Error::EngineTraits(TraitError::Engine(msg))) if msg.starts_with("Corruption:") => {
            }
            _ => panic!("unexpected download result: {:?}", result),
        }
    }

    #[test]
    fn test_download_sst_empty() {
        let (_ext_sst_dir, backend, mut meta) = create_sample_external_sst_file().unwrap();
        let importer_dir = tempfile::tempdir().unwrap();
        let cfg = Config::default();
        let importer = SSTImporter::new(&cfg, &importer_dir, None).unwrap();
        let sst_writer = create_sst_writer_with_db(&importer, &meta).unwrap();
        meta.mut_range().set_start(vec![b'x']);
        meta.mut_range().set_end(vec![b'y']);

        let result = importer.download::<TestEngine>(
            &meta,
            &backend,
            "sample.sst",
            &RewriteRule::default(),
            Limiter::new(INFINITY),
            sst_writer,
        );

        match result {
            Ok(None) => {}
            _ => panic!("unexpected download result: {:?}", result),
        }
    }

    #[test]
    fn test_download_sst_wrong_key_prefix() {
        let (_ext_sst_dir, backend, meta) = create_sample_external_sst_file().unwrap();
        let importer_dir = tempfile::tempdir().unwrap();
        let cfg = Config::default();
        let importer = SSTImporter::new(&cfg, &importer_dir, None).unwrap();
        let sst_writer = create_sst_writer_with_db(&importer, &meta).unwrap();

        let result = importer.download::<TestEngine>(
            &meta,
            &backend,
            "sample.sst",
            &new_rewrite_rule(b"xxx", b"yyy", 0),
            Limiter::new(INFINITY),
            sst_writer,
        );

        match &result {
            Err(Error::WrongKeyPrefix { key, prefix, .. }) => {
                assert_eq!(key, b"t123_r01");
                assert_eq!(prefix, b"xxx");
            }
            _ => panic!("unexpected download result: {:?}", result),
        }
    }

    #[test]
    fn test_write_sst() {
        let mut meta = SstMeta::default();
        meta.set_uuid(Uuid::new_v4().as_bytes().to_vec());

        let importer_dir = tempfile::tempdir().unwrap();
        let cfg = Config::default();
        let importer = SSTImporter::new(&cfg, &importer_dir, None).unwrap();
        let db_path = importer_dir.path().join("db");
        let db = new_test_engine(db_path.to_str().unwrap(), DATA_CFS);

        let mut w = importer.new_writer::<TestEngine>(&db, meta).unwrap();
        let mut batch = WriteBatch::default();
        let mut pairs = vec![];

        // put short value kv in wirte cf
        let mut pair = Pair::default();
        pair.set_key(b"k1".to_vec());
        pair.set_value(b"short_value".to_vec());
        pairs.push(pair);

        // put big value kv in default cf
        let big_value = vec![42; 256];
        let mut pair = Pair::default();
        pair.set_key(b"k2".to_vec());
        pair.set_value(big_value);
        pairs.push(pair);

        // put delete type key in write cf
        let mut pair = Pair::default();
        pair.set_key(b"k3".to_vec());
        pair.set_op(PairOp::Delete);
        pairs.push(pair);

        // generate two cf metas
        batch.set_commit_ts(10);
        batch.set_pairs(pairs.into());
        w.write(batch).unwrap();
        assert_eq!(w.write_entries, 3);
        assert_eq!(w.default_entries, 1);

        let metas = w.finish().unwrap();
        assert_eq!(metas.len(), 2);
    }

    #[test]
    fn test_download_rawkv_sst() {
        // creates a sample SST file.
        let (_ext_sst_dir, backend, meta) =
            create_sample_external_rawkv_sst_file(b"0", b"z", false).unwrap();

        // performs the download.
        let importer_dir = tempfile::tempdir().unwrap();
        let cfg = Config::default();
        let importer = SSTImporter::new(&cfg, &importer_dir, None).unwrap();
        let sst_writer = create_sst_writer_with_db(&importer, &meta).unwrap();

        let range = importer
            .download::<TestEngine>(
                &meta,
                &backend,
                "sample.sst",
                &RewriteRule::default(),
                Limiter::new(INFINITY),
                sst_writer,
            )
            .unwrap()
            .unwrap();

        assert_eq!(range.get_start(), b"a");
        assert_eq!(range.get_end(), b"d");

        // verifies that the file is saved to the correct place.
        let sst_file_path = importer.dir.join(&meta).unwrap().save;
        let sst_file_metadata = sst_file_path.metadata().unwrap();
        assert!(sst_file_metadata.is_file());
        assert_eq!(sst_file_metadata.len(), meta.get_length());

        // verifies the SST content is correct.
        let sst_reader = new_sst_reader(sst_file_path.to_str().unwrap());
        sst_reader.verify_checksum().unwrap();
        let mut iter = sst_reader.iter();
        iter.seek(SeekKey::Start).unwrap();
        assert_eq!(
            collect(iter),
            vec![
                (b"za".to_vec(), b"v1".to_vec()),
                (b"zb".to_vec(), b"v2".to_vec()),
                (b"zb\x00".to_vec(), b"v3".to_vec()),
                (b"zc".to_vec(), b"v4".to_vec()),
                (b"zc\x00".to_vec(), b"v5".to_vec()),
                (b"zc\x00\x00".to_vec(), b"v6".to_vec()),
                (b"zd".to_vec(), b"v7".to_vec()),
            ]
        );
    }

    #[test]
    fn test_download_rawkv_sst_partial() {
        // creates a sample SST file.
        let (_ext_sst_dir, backend, meta) =
            create_sample_external_rawkv_sst_file(b"b", b"c\x00", false).unwrap();

        // performs the download.
        let importer_dir = tempfile::tempdir().unwrap();
        let cfg = Config::default();
        let importer = SSTImporter::new(&cfg, &importer_dir, None).unwrap();
        let sst_writer = create_sst_writer_with_db(&importer, &meta).unwrap();

        let range = importer
            .download::<TestEngine>(
                &meta,
                &backend,
                "sample.sst",
                &RewriteRule::default(),
                Limiter::new(INFINITY),
                sst_writer,
            )
            .unwrap()
            .unwrap();

        assert_eq!(range.get_start(), b"b");
        assert_eq!(range.get_end(), b"c\x00");

        // verifies that the file is saved to the correct place.
        let sst_file_path = importer.dir.join(&meta).unwrap().save;
        let sst_file_metadata = sst_file_path.metadata().unwrap();
        assert!(sst_file_metadata.is_file());

        // verifies the SST content is correct.
        let sst_reader = new_sst_reader(sst_file_path.to_str().unwrap());
        sst_reader.verify_checksum().unwrap();
        let mut iter = sst_reader.iter();
        iter.seek(SeekKey::Start).unwrap();
        assert_eq!(
            collect(iter),
            vec![
                (b"zb".to_vec(), b"v2".to_vec()),
                (b"zb\x00".to_vec(), b"v3".to_vec()),
                (b"zc".to_vec(), b"v4".to_vec()),
                (b"zc\x00".to_vec(), b"v5".to_vec()),
            ]
        );
    }

    #[test]
    fn test_download_rawkv_sst_partial_exclusive_end_key() {
        // creates a sample SST file.
        let (_ext_sst_dir, backend, meta) =
            create_sample_external_rawkv_sst_file(b"b", b"c\x00", true).unwrap();

        // performs the download.
        let importer_dir = tempfile::tempdir().unwrap();
        let cfg = Config::default();
        let importer = SSTImporter::new(&cfg, &importer_dir, None).unwrap();
        let sst_writer = create_sst_writer_with_db(&importer, &meta).unwrap();

        let range = importer
            .download::<TestEngine>(
                &meta,
                &backend,
                "sample.sst",
                &RewriteRule::default(),
                Limiter::new(INFINITY),
                sst_writer,
            )
            .unwrap()
            .unwrap();

        assert_eq!(range.get_start(), b"b");
        assert_eq!(range.get_end(), b"c");

        // verifies that the file is saved to the correct place.
        let sst_file_path = importer.dir.join(&meta).unwrap().save;
        let sst_file_metadata = sst_file_path.metadata().unwrap();
        assert!(sst_file_metadata.is_file());

        // verifies the SST content is correct.
        let sst_reader = new_sst_reader(sst_file_path.to_str().unwrap());
        sst_reader.verify_checksum().unwrap();
        let mut iter = sst_reader.iter();
        iter.seek(SeekKey::Start).unwrap();
        assert_eq!(
            collect(iter),
            vec![
                (b"zb".to_vec(), b"v2".to_vec()),
                (b"zb\x00".to_vec(), b"v3".to_vec()),
                (b"zc".to_vec(), b"v4".to_vec()),
            ]
        );
    }
}<|MERGE_RESOLUTION|>--- conflicted
+++ resolved
@@ -38,12 +38,8 @@
 /// SSTImporter manages SST files that are waiting for ingesting.
 pub struct SSTImporter {
     dir: ImportDir,
-<<<<<<< HEAD
     pub key_manager: Option<Arc<DataKeyManager>>,
-=======
-    key_manager: Option<Arc<DataKeyManager>>,
     switcher: ImportModeSwitcher,
->>>>>>> 527a79da
 }
 
 impl SSTImporter {
