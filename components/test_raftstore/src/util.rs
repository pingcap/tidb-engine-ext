// Copyright 2018 TiKV Project Authors. Licensed under Apache-2.0.

use std::{
    fmt::Write,
    path::Path,
    str::FromStr,
    sync::{mpsc, Arc, Mutex},
    thread,
    time::Duration,
};

use collections::HashMap;
use encryption_export::{
    data_key_manager_from_config, DataKeyManager, FileConfig, MasterKeyConfig,
};
use engine_rocks::{config::BlobRunMode, RocksEngine, RocksSnapshot};
use engine_test::raft::RaftTestEngine;
use engine_traits::{
    Engines, Iterable, Peekable, RaftEngineDebug, RaftEngineReadOnly, TabletFactory, ALL_CFS,
    CF_DEFAULT, CF_RAFT,
};
use file_system::IoRateLimiter;
use futures::executor::block_on;
use grpcio::{ChannelBuilder, Environment};
use kvproto::{
    encryptionpb::EncryptionMethod,
    kvrpcpb::{PrewriteRequestPessimisticAction::*, *},
    metapb::{self, RegionEpoch},
    raft_cmdpb::{
        AdminCmdType, AdminRequest, ChangePeerRequest, ChangePeerV2Request, CmdType,
        RaftCmdRequest, RaftCmdResponse, Request, StatusCmdType, StatusRequest,
    },
    raft_serverpb::{
        PeerState, RaftApplyState, RaftLocalState, RaftTruncatedState, RegionLocalState,
    },
    tikvpb::TikvClient,
};
use pd_client::PdClient;
use protobuf::RepeatedField;
use raft::eraftpb::ConfChangeType;
use raftstore::{
    store::{fsm::RaftRouter, *},
    RaftRouterCompactedEventSender, Result,
};
use rand::RngCore;
use server::server::ConfiguredRaftEngine;
use tempfile::TempDir;
use test_pd_client::TestPdClient;
use tikv::{config::*, server::KvEngineFactoryBuilder, storage::point_key_range};
pub use tikv_util::store::{find_peer, new_learner_peer, new_peer};
use tikv_util::{config::*, escape, time::ThreadReadId, worker::LazyWorker, HandyRwLock};
use txn_types::Key;

use crate::{Cluster, Config, ServerCluster, Simulator};

pub fn must_get(engine: &RocksEngine, cf: &str, key: &[u8], value: Option<&[u8]>) {
    for _ in 1..300 {
        let res = engine.get_value_cf(cf, &keys::data_key(key)).unwrap();
        if let (Some(value), Some(res)) = (value, res.as_ref()) {
            assert_eq!(value, &res[..]);
            return;
        }
        if value.is_none() && res.is_none() {
            return;
        }
        thread::sleep(Duration::from_millis(20));
    }
    debug!("last try to get {}", log_wrappers::hex_encode_upper(key));
    let res = engine.get_value_cf(cf, &keys::data_key(key)).unwrap();
    if value.is_none() && res.is_none()
        || value.is_some() && res.is_some() && value.unwrap() == &*res.unwrap()
    {
        return;
    }
    panic!(
        "can't get value {:?} for key {}",
        value.map(escape),
        log_wrappers::hex_encode_upper(key)
    )
}

pub fn must_get_equal(engine: &RocksEngine, key: &[u8], value: &[u8]) {
    must_get(engine, "default", key, Some(value));
}

pub fn must_get_none(engine: &RocksEngine, key: &[u8]) {
    must_get(engine, "default", key, None);
}

pub fn must_get_cf_equal(engine: &RocksEngine, cf: &str, key: &[u8], value: &[u8]) {
    must_get(engine, cf, key, Some(value));
}

pub fn must_get_cf_none(engine: &RocksEngine, cf: &str, key: &[u8]) {
    must_get(engine, cf, key, None);
}

pub fn must_region_cleared(engine: &Engines<RocksEngine, RaftTestEngine>, region: &metapb::Region) {
    let id = region.get_id();
    let state_key = keys::region_state_key(id);
    let state: RegionLocalState = engine.kv.get_msg_cf(CF_RAFT, &state_key).unwrap().unwrap();
    assert_eq!(state.get_state(), PeerState::Tombstone, "{:?}", state);
    let start_key = keys::data_key(region.get_start_key());
    let end_key = keys::data_key(region.get_end_key());
    for cf in ALL_CFS {
        engine
            .kv
            .scan(cf, &start_key, &end_key, false, |k, v| {
                panic!(
                    "[region {}] unexpected ({:?}, {:?}) in cf {:?}",
                    id, k, v, cf
                );
            })
            .unwrap();
    }

    engine
        .raft
        .scan_entries(id, |_| panic!("[region {}] unexpected entry", id))
        .unwrap();

    let state: Option<RaftLocalState> = engine.raft.get_raft_state(id).unwrap();
    assert!(
        state.is_none(),
        "[region {}] raft state key should be removed: {:?}",
        id,
        state
    );
}

lazy_static! {
    static ref TEST_CONFIG: TikvConfig = {
        let manifest_dir = Path::new(env!("CARGO_MANIFEST_DIR"));
        let common_test_cfg = manifest_dir.join("src/common-test.toml");
        TikvConfig::from_file(&common_test_cfg, None).unwrap_or_else(|e| {
            panic!(
                "invalid auto generated configuration file {}, err {}",
                manifest_dir.display(),
                e
            );
        })
    };
}

pub fn new_tikv_config(cluster_id: u64) -> TikvConfig {
    let mut cfg = TEST_CONFIG.clone();
    cfg.server.cluster_id = cluster_id;
    cfg
}

pub fn new_tikv_config_with_api_ver(cluster_id: u64, api_ver: ApiVersion) -> TikvConfig {
    let mut cfg = TEST_CONFIG.clone();
    cfg.server.cluster_id = cluster_id;
    cfg.storage.set_api_version(api_ver);
    cfg
}

// Create a base request.
pub fn new_base_request(region_id: u64, epoch: RegionEpoch, read_quorum: bool) -> RaftCmdRequest {
    let mut req = RaftCmdRequest::default();
    req.mut_header().set_region_id(region_id);
    req.mut_header().set_region_epoch(epoch);
    req.mut_header().set_read_quorum(read_quorum);
    req
}

pub fn new_request(
    region_id: u64,
    epoch: RegionEpoch,
    requests: Vec<Request>,
    read_quorum: bool,
) -> RaftCmdRequest {
    let mut req = new_base_request(region_id, epoch, read_quorum);
    req.set_requests(requests.into());
    req
}

pub fn new_put_cmd(key: &[u8], value: &[u8]) -> Request {
    let mut cmd = Request::default();
    cmd.set_cmd_type(CmdType::Put);
    cmd.mut_put().set_key(key.to_vec());
    cmd.mut_put().set_value(value.to_vec());
    cmd
}

pub fn new_put_cf_cmd(cf: &str, key: &[u8], value: &[u8]) -> Request {
    let mut cmd = Request::default();
    cmd.set_cmd_type(CmdType::Put);
    cmd.mut_put().set_key(key.to_vec());
    cmd.mut_put().set_value(value.to_vec());
    cmd.mut_put().set_cf(cf.to_string());
    cmd
}

pub fn new_get_cmd(key: &[u8]) -> Request {
    let mut cmd = Request::default();
    cmd.set_cmd_type(CmdType::Get);
    cmd.mut_get().set_key(key.to_vec());
    cmd
}

pub fn new_snap_cmd() -> Request {
    let mut cmd = Request::default();
    cmd.set_cmd_type(CmdType::Snap);
    cmd
}

pub fn new_read_index_cmd() -> Request {
    let mut cmd = Request::default();
    cmd.set_cmd_type(CmdType::ReadIndex);
    cmd
}

pub fn new_get_cf_cmd(cf: &str, key: &[u8]) -> Request {
    let mut cmd = Request::default();
    cmd.set_cmd_type(CmdType::Get);
    cmd.mut_get().set_key(key.to_vec());
    cmd.mut_get().set_cf(cf.to_string());
    cmd
}

pub fn new_delete_cmd(cf: &str, key: &[u8]) -> Request {
    let mut cmd = Request::default();
    cmd.set_cmd_type(CmdType::Delete);
    cmd.mut_delete().set_key(key.to_vec());
    cmd.mut_delete().set_cf(cf.to_string());
    cmd
}

pub fn new_delete_range_cmd(cf: &str, start: &[u8], end: &[u8]) -> Request {
    let mut cmd = Request::default();
    cmd.set_cmd_type(CmdType::DeleteRange);
    cmd.mut_delete_range().set_start_key(start.to_vec());
    cmd.mut_delete_range().set_end_key(end.to_vec());
    cmd.mut_delete_range().set_cf(cf.to_string());
    cmd
}

pub fn new_status_request(
    region_id: u64,
    peer: metapb::Peer,
    request: StatusRequest,
) -> RaftCmdRequest {
    let mut req = new_base_request(region_id, RegionEpoch::default(), false);
    req.mut_header().set_peer(peer);
    req.set_status_request(request);
    req
}

pub fn new_region_detail_cmd() -> StatusRequest {
    let mut cmd = StatusRequest::default();
    cmd.set_cmd_type(StatusCmdType::RegionDetail);
    cmd
}

pub fn new_region_leader_cmd() -> StatusRequest {
    let mut cmd = StatusRequest::default();
    cmd.set_cmd_type(StatusCmdType::RegionLeader);
    cmd
}

pub fn new_admin_request(
    region_id: u64,
    epoch: &RegionEpoch,
    request: AdminRequest,
) -> RaftCmdRequest {
    let mut req = new_base_request(region_id, epoch.clone(), false);
    req.set_admin_request(request);
    req
}

pub fn new_change_peer_request(change_type: ConfChangeType, peer: metapb::Peer) -> AdminRequest {
    let mut req = AdminRequest::default();
    req.set_cmd_type(AdminCmdType::ChangePeer);
    req.mut_change_peer().set_change_type(change_type);
    req.mut_change_peer().set_peer(peer);
    req
}

pub fn new_change_peer_v2_request(changes: Vec<ChangePeerRequest>) -> AdminRequest {
    let mut cp = ChangePeerV2Request::default();
    cp.set_changes(changes.into());
    let mut req = AdminRequest::default();
    req.set_cmd_type(AdminCmdType::ChangePeerV2);
    req.set_change_peer_v2(cp);
    req
}

pub fn new_compact_log_request(index: u64, term: u64) -> AdminRequest {
    let mut req = AdminRequest::default();
    req.set_cmd_type(AdminCmdType::CompactLog);
    req.mut_compact_log().set_compact_index(index);
    req.mut_compact_log().set_compact_term(term);
    req
}

pub fn new_transfer_leader_cmd(peer: metapb::Peer) -> AdminRequest {
    let mut cmd = AdminRequest::default();
    cmd.set_cmd_type(AdminCmdType::TransferLeader);
    cmd.mut_transfer_leader().set_peer(peer);
    cmd
}

#[allow(dead_code)]
pub fn new_prepare_merge(target_region: metapb::Region) -> AdminRequest {
    let mut cmd = AdminRequest::default();
    cmd.set_cmd_type(AdminCmdType::PrepareMerge);
    cmd.mut_prepare_merge().set_target(target_region);
    cmd
}

pub fn new_store(store_id: u64, addr: String) -> metapb::Store {
    let mut store = metapb::Store::default();
    store.set_id(store_id);
    store.set_address(addr);

    store
}

pub fn sleep_ms(ms: u64) {
    thread::sleep(Duration::from_millis(ms));
}

pub fn sleep_until_election_triggered(cfg: &Config) {
    let election_timeout = cfg.raft_store.raft_base_tick_interval.as_millis()
        * cfg.raft_store.raft_election_timeout_ticks as u64;
    sleep_ms(3u64 * election_timeout);
}

pub fn is_error_response(resp: &RaftCmdResponse) -> bool {
    resp.get_header().has_error()
}

#[derive(Default)]
struct CallbackLeakDetector {
    called: bool,
}

impl Drop for CallbackLeakDetector {
    fn drop(&mut self) {
        if self.called {
            return;
        }

        debug!("before capture");
        let bt = backtrace::Backtrace::new();
        warn!("callback is dropped"; "backtrace" => ?bt);
    }
}

pub fn make_cb(cmd: &RaftCmdRequest) -> (Callback<RocksSnapshot>, mpsc::Receiver<RaftCmdResponse>) {
    let mut is_read = cmd.has_status_request();
    let mut is_write = cmd.has_admin_request();
    for req in cmd.get_requests() {
        match req.get_cmd_type() {
            CmdType::Get | CmdType::Snap | CmdType::ReadIndex => is_read = true,
            CmdType::Put | CmdType::Delete | CmdType::DeleteRange | CmdType::IngestSst => {
                is_write = true
            }
            CmdType::Invalid | CmdType::Prewrite => panic!("Invalid RaftCmdRequest: {:?}", cmd),
        }
    }
    assert!(is_read ^ is_write, "Invalid RaftCmdRequest: {:?}", cmd);

    let (tx, rx) = mpsc::channel();
    let mut detector = CallbackLeakDetector::default();
    let cb = if is_read {
        Callback::read(Box::new(move |resp: ReadResponse<RocksSnapshot>| {
            detector.called = true;
            // we don't care error actually.
            let _ = tx.send(resp.response);
        }))
    } else {
        Callback::write(Box::new(move |resp: WriteResponse| {
            detector.called = true;
            // we don't care error actually.
            let _ = tx.send(resp.response);
        }))
    };
    (cb, rx)
}

pub fn make_cb_ext(
    cmd: &RaftCmdRequest,
    proposed: Option<ExtCallback>,
    committed: Option<ExtCallback>,
) -> (Callback<RocksSnapshot>, mpsc::Receiver<RaftCmdResponse>) {
    let (cb, receiver) = make_cb(cmd);
    if let Callback::Write { cb, .. } = cb {
        (Callback::write_ext(cb, proposed, committed), receiver)
    } else {
        (cb, receiver)
    }
}

// Issue a read request on the specified peer.
pub fn read_on_peer<T: Simulator>(
    cluster: &mut Cluster<T>,
    peer: metapb::Peer,
    region: metapb::Region,
    key: &[u8],
    read_quorum: bool,
    timeout: Duration,
) -> Result<RaftCmdResponse> {
    let mut request = new_request(
        region.get_id(),
        region.get_region_epoch().clone(),
        vec![new_get_cmd(key)],
        read_quorum,
    );
    request.mut_header().set_peer(peer);
    cluster.read(None, request, timeout)
}

pub fn async_read_on_peer<T: Simulator>(
    cluster: &mut Cluster<T>,
    peer: metapb::Peer,
    region: metapb::Region,
    key: &[u8],
    read_quorum: bool,
    replica_read: bool,
) -> mpsc::Receiver<RaftCmdResponse> {
    let node_id = peer.get_store_id();
    let mut request = new_request(
        region.get_id(),
        region.get_region_epoch().clone(),
        vec![new_get_cmd(key)],
        read_quorum,
    );
    request.mut_header().set_peer(peer);
    request.mut_header().set_replica_read(replica_read);
    let (tx, rx) = mpsc::sync_channel(1);
    let cb = Callback::read(Box::new(move |resp| drop(tx.send(resp.response))));
    cluster.sim.wl().async_read(node_id, None, request, cb);
    rx
}

pub fn batch_read_on_peer<T: Simulator>(
    cluster: &mut Cluster<T>,
    requests: &[(metapb::Peer, metapb::Region)],
) -> Vec<ReadResponse<RocksSnapshot>> {
    let batch_id = Some(ThreadReadId::new());
    let (tx, rx) = mpsc::sync_channel(3);
    let mut results = vec![];
    let mut len = 0;
    for (peer, region) in requests {
        let node_id = peer.get_store_id();
        let mut request = new_request(
            region.get_id(),
            region.get_region_epoch().clone(),
            vec![new_snap_cmd()],
            false,
        );
        request.mut_header().set_peer(peer.clone());
        let t = tx.clone();
        let cb = Callback::read(Box::new(move |resp| {
            t.send((len, resp)).unwrap();
        }));
        cluster
            .sim
            .wl()
            .async_read(node_id, batch_id.clone(), request, cb);
        len += 1;
    }
    while results.len() < len {
        results.push(rx.recv_timeout(Duration::from_secs(1)).unwrap());
    }
    results.sort_by_key(|resp| resp.0);
    results.into_iter().map(|resp| resp.1).collect()
}

pub fn read_index_on_peer<T: Simulator>(
    cluster: &mut Cluster<T>,
    peer: metapb::Peer,
    region: metapb::Region,
    read_quorum: bool,
    timeout: Duration,
) -> Result<RaftCmdResponse> {
    let mut request = new_request(
        region.get_id(),
        region.get_region_epoch().clone(),
        vec![new_read_index_cmd()],
        read_quorum,
    );
    request.mut_header().set_peer(peer);
    cluster.read(None, request, timeout)
}

pub fn async_read_index_on_peer<T: Simulator>(
    cluster: &mut Cluster<T>,
    peer: metapb::Peer,
    region: metapb::Region,
    key: &[u8],
    read_quorum: bool,
) -> mpsc::Receiver<RaftCmdResponse> {
    let node_id = peer.get_store_id();
    let mut cmd = new_read_index_cmd();
    cmd.mut_read_index().set_start_ts(u64::MAX);
    cmd.mut_read_index()
        .mut_key_ranges()
        .push(point_key_range(Key::from_raw(key)));
    let mut request = new_request(
        region.get_id(),
        region.get_region_epoch().clone(),
        vec![cmd],
        read_quorum,
    );
    request.mut_header().set_peer(peer);
    let (tx, rx) = mpsc::sync_channel(1);
    let cb = Callback::read(Box::new(move |resp| drop(tx.send(resp.response))));
    cluster.sim.wl().async_read(node_id, None, request, cb);
    rx
}

pub fn must_get_value(resp: &RaftCmdResponse) -> Vec<u8> {
    if resp.get_header().has_error() {
        panic!("failed to read {:?}", resp);
    }
    assert_eq!(resp.get_responses().len(), 1);
    assert_eq!(resp.get_responses()[0].get_cmd_type(), CmdType::Get);
    assert!(resp.get_responses()[0].has_get());
    resp.get_responses()[0].get_get().get_value().to_vec()
}

pub fn must_read_on_peer<T: Simulator>(
    cluster: &mut Cluster<T>,
    peer: metapb::Peer,
    region: metapb::Region,
    key: &[u8],
    value: &[u8],
) {
    let timeout = Duration::from_secs(5);
    match read_on_peer(cluster, peer, region, key, false, timeout) {
        Ok(ref resp) if value == must_get_value(resp).as_slice() => (),
        other => panic!(
            "read key {}, expect value {:?}, got {:?}",
            log_wrappers::hex_encode_upper(key),
            value,
            other
        ),
    }
}

pub fn must_error_read_on_peer<T: Simulator>(
    cluster: &mut Cluster<T>,
    peer: metapb::Peer,
    region: metapb::Region,
    key: &[u8],
    timeout: Duration,
) {
    if let Ok(mut resp) = read_on_peer(cluster, peer, region, key, false, timeout) {
        if !resp.get_header().has_error() {
            let value = resp.mut_responses()[0].mut_get().take_value();
            panic!(
                "key {}, expect error but got {}",
                log_wrappers::hex_encode_upper(key),
                escape(&value)
            );
        }
    }
}

pub fn must_contains_error(resp: &RaftCmdResponse, msg: &str) {
    let header = resp.get_header();
    assert!(header.has_error());
    let err_msg = header.get_error().get_message();
    assert!(err_msg.contains(msg), "{:?}", resp);
}

pub fn create_test_engine(
    // TODO: pass it in for all cases.
    router: Option<RaftRouter<RocksEngine, RaftTestEngine>>,
    limiter: Option<Arc<IoRateLimiter>>,
    cfg: &Config,
) -> (
    Engines<RocksEngine, RaftTestEngine>,
    Option<Arc<DataKeyManager>>,
    TempDir,
    LazyWorker<String>,
) {
    let dir = test_util::temp_dir("test_cluster", cfg.prefer_mem);
    let mut cfg = cfg.clone();
    cfg.storage.data_dir = dir.path().to_str().unwrap().to_string();
    cfg.raft_store.raftdb_path = cfg.infer_raft_db_path(None).unwrap();
    cfg.raft_engine.mut_config().dir = cfg.infer_raft_engine_path(None).unwrap();
    let key_manager =
        data_key_manager_from_config(&cfg.security.encryption, dir.path().to_str().unwrap())
            .unwrap()
            .map(Arc::new);
    let cache = cfg.storage.block_cache.build_shared_cache();
    let env = cfg
        .build_shared_rocks_env(key_manager.clone(), limiter)
        .unwrap();

    let sst_worker = LazyWorker::new("sst-recovery");
    let scheduler = sst_worker.scheduler();

    let raft_engine = RaftTestEngine::build(&cfg, &env, &key_manager, &cache);

    let mut builder =
        KvEngineFactoryBuilder::new(env, &cfg, dir.path()).sst_recovery_sender(Some(scheduler));
    if let Some(cache) = cache {
        builder = builder.block_cache(cache);
    }
    if let Some(router) = router {
        builder = builder.compaction_event_sender(Arc::new(RaftRouterCompactedEventSender {
            router: Mutex::new(router),
        }));
    }
    let factory = builder.build();
    let engine = factory.create_shared_db().unwrap();
    let engines = Engines::new(engine, raft_engine);
    (engines, key_manager, dir, sst_worker)
}

pub fn configure_for_request_snapshot<T: Simulator>(cluster: &mut Cluster<T>) {
    // We don't want to generate snapshots due to compact log.
    cluster.cfg.raft_store.raft_log_gc_threshold = 1000;
    cluster.cfg.raft_store.raft_log_gc_count_limit = Some(1000);
    cluster.cfg.raft_store.raft_log_gc_size_limit = Some(ReadableSize::mb(20));
}

pub fn configure_for_hibernate<T: Simulator>(cluster: &mut Cluster<T>) {
    // Uses long check interval to make leader keep sleeping during tests.
    cluster.cfg.raft_store.abnormal_leader_missing_duration = ReadableDuration::secs(20);
    cluster.cfg.raft_store.max_leader_missing_duration = ReadableDuration::secs(40);
    cluster.cfg.raft_store.peer_stale_state_check_interval = ReadableDuration::secs(10);
}

pub fn configure_for_snapshot<T: Simulator>(cluster: &mut Cluster<T>) {
    // Truncate the log quickly so that we can force sending snapshot.
    cluster.cfg.raft_store.raft_log_gc_tick_interval = ReadableDuration::millis(20);
    cluster.cfg.raft_store.raft_log_gc_count_limit = Some(2);
    cluster.cfg.raft_store.merge_max_log_gap = 1;
    cluster.cfg.raft_store.snap_mgr_gc_tick_interval = ReadableDuration::millis(50);
}

pub fn configure_for_merge<T: Simulator>(cluster: &mut Cluster<T>) {
    // Avoid log compaction which will prevent merge.
    cluster.cfg.raft_store.raft_log_gc_threshold = 1000;
    cluster.cfg.raft_store.raft_log_gc_count_limit = Some(1000);
    cluster.cfg.raft_store.raft_log_gc_size_limit = Some(ReadableSize::mb(20));
    // Make merge check resume quickly.
    cluster.cfg.raft_store.merge_check_tick_interval = ReadableDuration::millis(100);
    // When isolated, follower relies on stale check tick to detect failure leader,
    // choose a smaller number to make it recover faster.
    cluster.cfg.raft_store.peer_stale_state_check_interval = ReadableDuration::millis(500);
}

pub fn ignore_merge_target_integrity<T: Simulator>(cluster: &mut Cluster<T>) {
    cluster.cfg.raft_store.dev_assert = false;
    cluster.pd_client.ignore_merge_target_integrity();
}

pub fn configure_for_lease_read<T: Simulator>(
    cluster: &mut Cluster<T>,
    base_tick_ms: Option<u64>,
    election_ticks: Option<usize>,
) -> Duration {
    if let Some(base_tick_ms) = base_tick_ms {
        cluster.cfg.raft_store.raft_base_tick_interval = ReadableDuration::millis(base_tick_ms);
    }
    let base_tick_interval = cluster.cfg.raft_store.raft_base_tick_interval.0;
    if let Some(election_ticks) = election_ticks {
        cluster.cfg.raft_store.raft_election_timeout_ticks = election_ticks;
    }
    let election_ticks = cluster.cfg.raft_store.raft_election_timeout_ticks as u32;
    let election_timeout = base_tick_interval * election_ticks;
    // Adjust max leader lease.
    cluster.cfg.raft_store.raft_store_max_leader_lease =
        ReadableDuration(election_timeout - base_tick_interval);
    // Use large peer check interval, abnormal and max leader missing duration to
    // make a valid config, that is election timeout x 2 < peer stale state
    // check < abnormal < max leader missing duration.
    cluster.cfg.raft_store.peer_stale_state_check_interval = ReadableDuration(election_timeout * 3);
    cluster.cfg.raft_store.abnormal_leader_missing_duration =
        ReadableDuration(election_timeout * 4);
    cluster.cfg.raft_store.max_leader_missing_duration = ReadableDuration(election_timeout * 5);

    election_timeout
}

pub fn configure_for_enable_titan<T: Simulator>(
    cluster: &mut Cluster<T>,
    min_blob_size: ReadableSize,
) {
    cluster.cfg.rocksdb.titan.enabled = true;
    cluster.cfg.rocksdb.titan.purge_obsolete_files_period = ReadableDuration::secs(1);
    cluster.cfg.rocksdb.titan.max_background_gc = 10;
    cluster.cfg.rocksdb.defaultcf.titan.min_blob_size = min_blob_size;
    cluster.cfg.rocksdb.defaultcf.titan.blob_run_mode = BlobRunMode::Normal;
    cluster.cfg.rocksdb.defaultcf.titan.min_gc_batch_size = ReadableSize::kb(0);
}

pub fn configure_for_disable_titan<T: Simulator>(cluster: &mut Cluster<T>) {
    cluster.cfg.rocksdb.titan.enabled = false;
}

pub fn configure_for_encryption<T: Simulator>(cluster: &mut Cluster<T>) {
    let manifest_dir = Path::new(env!("CARGO_MANIFEST_DIR"));
    let master_key_file = manifest_dir.join("src/master-key.data");

    let cfg = &mut cluster.cfg.security.encryption;
    cfg.data_encryption_method = EncryptionMethod::Aes128Ctr;
    cfg.data_key_rotation_period = ReadableDuration(Duration::from_millis(100));
    cfg.master_key = MasterKeyConfig::File {
        config: FileConfig {
            path: master_key_file.to_str().unwrap().to_owned(),
        },
    }
}

pub fn configure_for_causal_ts<T: Simulator>(
    cluster: &mut Cluster<T>,
    renew_interval: &str,
    renew_batch_min_size: u32,
) {
    let cfg = &mut cluster.cfg.causal_ts;
    cfg.renew_interval = ReadableDuration::from_str(renew_interval).unwrap();
    cfg.renew_batch_min_size = renew_batch_min_size;
}

/// Keep putting random kvs until specified size limit is reached.
pub fn put_till_size<T: Simulator>(
    cluster: &mut Cluster<T>,
    limit: u64,
    range: &mut dyn Iterator<Item = u64>,
) -> Vec<u8> {
    put_cf_till_size(cluster, CF_DEFAULT, limit, range)
}

pub fn put_cf_till_size<T: Simulator>(
    cluster: &mut Cluster<T>,
    cf: &'static str,
    limit: u64,
    range: &mut dyn Iterator<Item = u64>,
) -> Vec<u8> {
    assert!(limit > 0);
    let mut len = 0;
    let mut rng = rand::thread_rng();
    let mut key = String::new();
    let mut value = vec![0; 64];
    while len < limit {
        let batch_size = std::cmp::min(1024, limit - len);
        let mut reqs = vec![];
        for _ in 0..batch_size / 74 + 1 {
            key.clear();
            let key_id = range.next().unwrap();
            write!(key, "{:09}", key_id).unwrap();
            rng.fill_bytes(&mut value);
            // plus 1 for the extra encoding prefix
            len += key.len() as u64 + 1;
            len += value.len() as u64;
            reqs.push(new_put_cf_cmd(cf, key.as_bytes(), &value));
        }
        cluster.batch_put(key.as_bytes(), reqs).unwrap();
        // Approximate size of memtable is inaccurate for small data,
        // we flush it to SST so we can use the size properties instead.
        cluster.must_flush_cf(cf, true);
    }
    key.into_bytes()
}

pub fn new_mutation(op: Op, k: &[u8], v: &[u8]) -> Mutation {
    let mut mutation = Mutation::default();
    mutation.set_op(op);
    mutation.set_key(k.to_vec());
    mutation.set_value(v.to_vec());
    mutation
}

pub fn must_kv_write(
    pd_client: &TestPdClient,
    client: &TikvClient,
    ctx: Context,
    kvs: Vec<Mutation>,
    pk: Vec<u8>,
) -> u64 {
    let keys: Vec<_> = kvs.iter().map(|m| m.get_key().to_vec()).collect();
    let start_ts = block_on(pd_client.get_tso()).unwrap();
    must_kv_prewrite(client, ctx.clone(), kvs, pk, start_ts.into_inner());
    let commit_ts = block_on(pd_client.get_tso()).unwrap();
    must_kv_commit(
        client,
        ctx,
        keys,
        start_ts.into_inner(),
        commit_ts.into_inner(),
        commit_ts.into_inner(),
    );
    commit_ts.into_inner()
}

pub fn must_kv_read_equal(client: &TikvClient, ctx: Context, key: Vec<u8>, val: Vec<u8>, ts: u64) {
    let mut get_req = GetRequest::default();
    get_req.set_context(ctx);
    get_req.set_key(key);
    get_req.set_version(ts);

    for _ in 1..250 {
        let mut get_resp = client.kv_get(&get_req).unwrap();
        if get_resp.has_region_error() || get_resp.has_error() || get_resp.get_not_found() {
            thread::sleep(Duration::from_millis(20));
        } else if get_resp.take_value() == val {
            return;
        }
    }

    // Last try
    let mut get_resp = client.kv_get(&get_req).unwrap();
    assert!(
        !get_resp.has_region_error(),
        "{:?}",
        get_resp.get_region_error()
    );
    assert!(!get_resp.has_error(), "{:?}", get_resp.get_error());
    assert!(!get_resp.get_not_found());
    assert_eq!(get_resp.take_value(), val);
}

pub fn kv_read(client: &TikvClient, ctx: Context, key: Vec<u8>, ts: u64) -> GetResponse {
    let mut get_req = GetRequest::default();
    get_req.set_context(ctx);
    get_req.set_key(key);
    get_req.set_version(ts);
    client.kv_get(&get_req).unwrap()
}

pub fn kv_batch_read(
    client: &TikvClient,
    ctx: Context,
    keys: Vec<Vec<u8>>,
    ts: u64,
) -> BatchGetResponse {
    let mut batch_get_req = BatchGetRequest::default();
    batch_get_req.set_context(ctx);
    batch_get_req.set_keys(RepeatedField::from(keys));
    batch_get_req.set_version(ts);
    client.kv_batch_get(&batch_get_req).unwrap()
}

pub fn must_kv_prewrite_with(
    client: &TikvClient,
    ctx: Context,
    muts: Vec<Mutation>,
    pk: Vec<u8>,
    ts: u64,
    for_update_ts: u64,
    use_async_commit: bool,
    try_one_pc: bool,
) {
    let mut prewrite_req = PrewriteRequest::default();
    prewrite_req.set_context(ctx);
    if for_update_ts != 0 {
        prewrite_req.pessimistic_actions = vec![DoPessimisticCheck; muts.len()];
    }
    prewrite_req.set_mutations(muts.into_iter().collect());
    prewrite_req.primary_lock = pk;
    prewrite_req.start_version = ts;
    prewrite_req.lock_ttl = 3000;
    prewrite_req.for_update_ts = for_update_ts;
    prewrite_req.min_commit_ts = prewrite_req.start_version + 1;
    prewrite_req.use_async_commit = use_async_commit;
    prewrite_req.try_one_pc = try_one_pc;
    let prewrite_resp = client.kv_prewrite(&prewrite_req).unwrap();
    assert!(
        !prewrite_resp.has_region_error(),
        "{:?}",
        prewrite_resp.get_region_error()
    );
    assert!(
        prewrite_resp.errors.is_empty(),
        "{:?}",
        prewrite_resp.get_errors()
    );
}

pub fn try_kv_prewrite_with(
    client: &TikvClient,
    ctx: Context,
    muts: Vec<Mutation>,
    pk: Vec<u8>,
    ts: u64,
    for_update_ts: u64,
    use_async_commit: bool,
    try_one_pc: bool,
) -> PrewriteResponse {
    let mut prewrite_req = PrewriteRequest::default();
    prewrite_req.set_context(ctx);
    if for_update_ts != 0 {
        prewrite_req.pessimistic_actions = vec![DoPessimisticCheck; muts.len()];
    }
    prewrite_req.set_mutations(muts.into_iter().collect());
    prewrite_req.primary_lock = pk;
    prewrite_req.start_version = ts;
    prewrite_req.lock_ttl = 3000;
    prewrite_req.for_update_ts = for_update_ts;
    prewrite_req.min_commit_ts = prewrite_req.start_version + 1;
    prewrite_req.use_async_commit = use_async_commit;
    prewrite_req.try_one_pc = try_one_pc;
    client.kv_prewrite(&prewrite_req).unwrap()
}

pub fn try_kv_prewrite(
    client: &TikvClient,
    ctx: Context,
    muts: Vec<Mutation>,
    pk: Vec<u8>,
    ts: u64,
) -> PrewriteResponse {
    try_kv_prewrite_with(client, ctx, muts, pk, ts, 0, false, false)
}

pub fn try_kv_prewrite_pessimistic(
    client: &TikvClient,
    ctx: Context,
    muts: Vec<Mutation>,
    pk: Vec<u8>,
    ts: u64,
) -> PrewriteResponse {
    try_kv_prewrite_with(client, ctx, muts, pk, ts, ts, false, false)
}

pub fn must_kv_prewrite(
    client: &TikvClient,
    ctx: Context,
    muts: Vec<Mutation>,
    pk: Vec<u8>,
    ts: u64,
) {
    must_kv_prewrite_with(client, ctx, muts, pk, ts, 0, false, false)
}

pub fn must_kv_prewrite_pessimistic(
    client: &TikvClient,
    ctx: Context,
    muts: Vec<Mutation>,
    pk: Vec<u8>,
    ts: u64,
) {
    must_kv_prewrite_with(client, ctx, muts, pk, ts, ts, false, false)
}

pub fn must_kv_commit(
    client: &TikvClient,
    ctx: Context,
    keys: Vec<Vec<u8>>,
    start_ts: u64,
    commit_ts: u64,
    expect_commit_ts: u64,
) {
    let mut commit_req = CommitRequest::default();
    commit_req.set_context(ctx);
    commit_req.start_version = start_ts;
    commit_req.set_keys(keys.into_iter().collect());
    commit_req.commit_version = commit_ts;
    let commit_resp = client.kv_commit(&commit_req).unwrap();
    assert!(
        !commit_resp.has_region_error(),
        "{:?}",
        commit_resp.get_region_error()
    );
    assert!(!commit_resp.has_error(), "{:?}", commit_resp.get_error());
    assert_eq!(commit_resp.get_commit_version(), expect_commit_ts);
}

pub fn must_kv_rollback(client: &TikvClient, ctx: Context, keys: Vec<Vec<u8>>, start_ts: u64) {
    let mut rollback_req = BatchRollbackRequest::default();
    rollback_req.set_context(ctx);
    rollback_req.start_version = start_ts;
    rollback_req.set_keys(keys.into_iter().collect());
    let rollback_req = client.kv_batch_rollback(&rollback_req).unwrap();
    assert!(
        !rollback_req.has_region_error(),
        "{:?}",
        rollback_req.get_region_error()
    );
}

pub fn kv_pessimistic_lock(
    client: &TikvClient,
    ctx: Context,
    keys: Vec<Vec<u8>>,
    ts: u64,
    for_update_ts: u64,
    return_values: bool,
) -> PessimisticLockResponse {
    kv_pessimistic_lock_with_ttl(client, ctx, keys, ts, for_update_ts, return_values, 20)
}

pub fn kv_pessimistic_lock_with_ttl(
    client: &TikvClient,
    ctx: Context,
    keys: Vec<Vec<u8>>,
    ts: u64,
    for_update_ts: u64,
    return_values: bool,
    ttl: u64,
) -> PessimisticLockResponse {
    let mut req = PessimisticLockRequest::default();
    req.set_context(ctx);
    let primary = keys[0].clone();
    let mut mutations = vec![];
    for key in keys {
        let mut mutation = Mutation::default();
        mutation.set_op(Op::PessimisticLock);
        mutation.set_key(key);
        mutations.push(mutation);
    }
    req.set_mutations(mutations.into());
    req.primary_lock = primary;
    req.start_version = ts;
    req.for_update_ts = for_update_ts;
    req.lock_ttl = ttl;
    req.is_first_lock = false;
    req.return_values = return_values;
    client.kv_pessimistic_lock(&req).unwrap()
}

pub fn must_kv_pessimistic_lock(client: &TikvClient, ctx: Context, key: Vec<u8>, ts: u64) {
    let resp = kv_pessimistic_lock(client, ctx, vec![key], ts, ts, false);
    assert!(!resp.has_region_error(), "{:?}", resp.get_region_error());
    assert!(resp.errors.is_empty(), "{:?}", resp.get_errors());
}

pub fn must_kv_pessimistic_rollback(client: &TikvClient, ctx: Context, key: Vec<u8>, ts: u64) {
    let mut req = PessimisticRollbackRequest::default();
    req.set_context(ctx);
    req.set_keys(vec![key].into_iter().collect());
    req.start_version = ts;
    req.for_update_ts = ts;
    let resp = client.kv_pessimistic_rollback(&req).unwrap();
    assert!(!resp.has_region_error(), "{:?}", resp.get_region_error());
    assert!(resp.errors.is_empty(), "{:?}", resp.get_errors());
}

pub fn must_check_txn_status(
    client: &TikvClient,
    ctx: Context,
    key: &[u8],
    lock_ts: u64,
    caller_start_ts: u64,
    current_ts: u64,
) -> CheckTxnStatusResponse {
    let mut req = CheckTxnStatusRequest::default();
    req.set_context(ctx);
    req.set_primary_key(key.to_vec());
    req.set_lock_ts(lock_ts);
    req.set_caller_start_ts(caller_start_ts);
    req.set_current_ts(current_ts);

    let resp = client.kv_check_txn_status(&req).unwrap();
    assert!(!resp.has_region_error(), "{:?}", resp.get_region_error());
    assert!(resp.error.is_none(), "{:?}", resp.get_error());
    resp
}

pub fn must_physical_scan_lock(
    client: &TikvClient,
    ctx: Context,
    max_ts: u64,
    start_key: &[u8],
    limit: usize,
) -> Vec<LockInfo> {
    let mut req = PhysicalScanLockRequest::default();
    req.set_context(ctx);
    req.set_max_ts(max_ts);
    req.set_start_key(start_key.to_owned());
    req.set_limit(limit as _);
    let mut resp = client.physical_scan_lock(&req).unwrap();
    resp.take_locks().into()
}

pub fn register_lock_observer(client: &TikvClient, max_ts: u64) -> RegisterLockObserverResponse {
    let mut req = RegisterLockObserverRequest::default();
    req.set_max_ts(max_ts);
    client.register_lock_observer(&req).unwrap()
}

pub fn must_register_lock_observer(client: &TikvClient, max_ts: u64) {
    let resp = register_lock_observer(client, max_ts);
    assert!(resp.get_error().is_empty(), "{:?}", resp.get_error());
}

pub fn check_lock_observer(client: &TikvClient, max_ts: u64) -> CheckLockObserverResponse {
    let mut req = CheckLockObserverRequest::default();
    req.set_max_ts(max_ts);
    client.check_lock_observer(&req).unwrap()
}

pub fn must_check_lock_observer(client: &TikvClient, max_ts: u64, clean: bool) -> Vec<LockInfo> {
    let mut resp = check_lock_observer(client, max_ts);
    assert!(resp.get_error().is_empty(), "{:?}", resp.get_error());
    assert_eq!(resp.get_is_clean(), clean);
    resp.take_locks().into()
}

pub fn remove_lock_observer(client: &TikvClient, max_ts: u64) -> RemoveLockObserverResponse {
    let mut req = RemoveLockObserverRequest::default();
    req.set_max_ts(max_ts);
    client.remove_lock_observer(&req).unwrap()
}

pub fn must_remove_lock_observer(client: &TikvClient, max_ts: u64) {
    let resp = remove_lock_observer(client, max_ts);
    assert!(resp.get_error().is_empty(), "{:?}", resp.get_error());
}

pub fn get_tso(pd_client: &TestPdClient) -> u64 {
    block_on(pd_client.get_tso()).unwrap().into_inner()
}

pub fn get_raft_msg_or_default<M: protobuf::Message + Default>(
    engines: &Engines<RocksEngine, RaftTestEngine>,
    key: &[u8],
) -> M {
    engines
        .kv
        .get_msg_cf(CF_RAFT, key)
        .unwrap()
        .unwrap_or_default()
}

pub fn check_compacted(
    all_engines: &HashMap<u64, Engines<RocksEngine, RaftTestEngine>>,
    before_states: &HashMap<u64, RaftTruncatedState>,
    compact_count: u64,
    must_compacted: bool,
) -> bool {
    // Every peer must have compacted logs, so the truncate log state index/term
    // must > than before.
    let mut compacted_idx = HashMap::default();

    for (&id, engines) in all_engines {
        let mut state: RaftApplyState = get_raft_msg_or_default(engines, &keys::apply_state_key(1));
        let after_state = state.take_truncated_state();

        let before_state = &before_states[&id];
        let idx = after_state.get_index();
        let term = after_state.get_term();
        if idx == before_state.get_index() || term == before_state.get_term() {
            if must_compacted {
                panic!(
                    "Should be compacted, but Raft truncated state is not updated: {} state={:?}",
                    id, before_state
                );
            }
            return false;
        }
        if idx - before_state.get_index() < compact_count {
            if must_compacted {
                panic!(
                    "Should be compacted, but compact count is too small: {} {}<{}",
                    id,
                    idx - before_state.get_index(),
                    compact_count
                );
            }
            return false;
        }
        assert!(term > before_state.get_term());
        compacted_idx.insert(id, idx);
    }

    // wait for actual deletion.
    sleep_ms(250);

    for (id, engines) in all_engines {
        for i in 0..compacted_idx[id] {
            if engines.raft.get_entry(1, i).unwrap().is_some() {
                if must_compacted {
                    panic!("Should be compacted, but found entry: {} {}", id, i);
                }
                return false;
            }
        }
    }
    true
}

pub fn must_raw_put(client: &TikvClient, ctx: Context, key: Vec<u8>, value: Vec<u8>) {
    let mut put_req = RawPutRequest::default();
    put_req.set_context(ctx);
    put_req.key = key;
    put_req.value = value;
    let put_resp = client.raw_put(&put_req).unwrap();
    assert!(
        !put_resp.has_region_error(),
        "{:?}",
        put_resp.get_region_error()
    );
    assert!(
        put_resp.get_error().is_empty(),
        "{:?}",
        put_resp.get_error()
    );
}

pub fn must_raw_get(client: &TikvClient, ctx: Context, key: Vec<u8>) -> Option<Vec<u8>> {
    let mut get_req = RawGetRequest::default();
    get_req.set_context(ctx);
    get_req.key = key;
    let get_resp = client.raw_get(&get_req).unwrap();
    assert!(
        !get_resp.has_region_error(),
        "{:?}",
        get_resp.get_region_error()
    );
    assert!(
        get_resp.get_error().is_empty(),
        "{:?}",
        get_resp.get_error()
    );
    if get_resp.not_found {
        None
    } else {
        Some(get_resp.value)
    }
}

<<<<<<< HEAD
=======
pub fn must_flashback_to_version(
    client: &TikvClient,
    ctx: Context,
    version: u64,
    start_ts: u64,
    commit_ts: u64,
) -> FlashbackToVersionResponse {
    let mut prepare_req = PrepareFlashbackToVersionRequest::default();
    prepare_req.set_context(ctx.clone());
    client
        .kv_prepare_flashback_to_version(&prepare_req)
        .unwrap();
    let mut req = FlashbackToVersionRequest::default();
    req.set_context(ctx);
    req.set_start_ts(start_ts);
    req.set_commit_ts(commit_ts);
    req.version = version;
    req.start_key = b"a".to_vec();
    req.end_key = b"z".to_vec();
    client.kv_flashback_to_version(&req).unwrap()
}

>>>>>>> 0f5058eb
// A helpful wrapper to make the test logic clear
pub struct PeerClient {
    pub cli: TikvClient,
    pub ctx: Context,
}

impl PeerClient {
    pub fn new(cluster: &Cluster<ServerCluster>, region_id: u64, peer: metapb::Peer) -> PeerClient {
        let cli = {
            let env = Arc::new(Environment::new(1));
            let channel =
                ChannelBuilder::new(env).connect(&cluster.sim.rl().get_addr(peer.get_store_id()));
            TikvClient::new(channel)
        };
        let ctx = {
            let epoch = cluster.get_region_epoch(region_id);
            let mut ctx = Context::default();
            ctx.set_region_id(region_id);
            ctx.set_peer(peer);
            ctx.set_region_epoch(epoch);
            ctx
        };
        PeerClient { cli, ctx }
    }

    pub fn kv_read(&self, key: Vec<u8>, ts: u64) -> GetResponse {
        kv_read(&self.cli, self.ctx.clone(), key, ts)
    }

    pub fn must_kv_read_equal(&self, key: Vec<u8>, val: Vec<u8>, ts: u64) {
        must_kv_read_equal(&self.cli, self.ctx.clone(), key, val, ts)
    }

    pub fn must_kv_write(&self, pd_client: &TestPdClient, kvs: Vec<Mutation>, pk: Vec<u8>) -> u64 {
        must_kv_write(pd_client, &self.cli, self.ctx.clone(), kvs, pk)
    }

    pub fn must_kv_prewrite(&self, muts: Vec<Mutation>, pk: Vec<u8>, ts: u64) {
        must_kv_prewrite(&self.cli, self.ctx.clone(), muts, pk, ts)
    }

    pub fn try_kv_prewrite(
        &self,
        muts: Vec<Mutation>,
        pk: Vec<u8>,
        ts: u64,
        opt: DiskFullOpt,
    ) -> PrewriteResponse {
        let mut ctx = self.ctx.clone();
        ctx.disk_full_opt = opt;
        try_kv_prewrite(&self.cli, ctx, muts, pk, ts)
    }

    pub fn must_kv_prewrite_async_commit(&self, muts: Vec<Mutation>, pk: Vec<u8>, ts: u64) {
        must_kv_prewrite_with(&self.cli, self.ctx.clone(), muts, pk, ts, 0, true, false)
    }

    pub fn must_kv_prewrite_one_pc(&self, muts: Vec<Mutation>, pk: Vec<u8>, ts: u64) {
        must_kv_prewrite_with(&self.cli, self.ctx.clone(), muts, pk, ts, 0, false, true)
    }

    pub fn must_kv_commit(&self, keys: Vec<Vec<u8>>, start_ts: u64, commit_ts: u64) {
        must_kv_commit(
            &self.cli,
            self.ctx.clone(),
            keys,
            start_ts,
            commit_ts,
            commit_ts,
        )
    }

    pub fn must_kv_rollback(&self, keys: Vec<Vec<u8>>, start_ts: u64) {
        must_kv_rollback(&self.cli, self.ctx.clone(), keys, start_ts)
    }

    pub fn must_kv_pessimistic_lock(&self, key: Vec<u8>, ts: u64) {
        must_kv_pessimistic_lock(&self.cli, self.ctx.clone(), key, ts)
    }

    pub fn must_kv_pessimistic_rollback(&self, key: Vec<u8>, ts: u64) {
        must_kv_pessimistic_rollback(&self.cli, self.ctx.clone(), key, ts)
    }
}

pub fn peer_on_store(region: &metapb::Region, store_id: u64) -> metapb::Peer {
    region
        .get_peers()
        .iter()
        .find(|p| p.get_store_id() == store_id)
        .unwrap()
        .clone()
}<|MERGE_RESOLUTION|>--- conflicted
+++ resolved
@@ -1218,8 +1218,6 @@
     }
 }
 
-<<<<<<< HEAD
-=======
 pub fn must_flashback_to_version(
     client: &TikvClient,
     ctx: Context,
@@ -1242,7 +1240,6 @@
     client.kv_flashback_to_version(&req).unwrap()
 }
 
->>>>>>> 0f5058eb
 // A helpful wrapper to make the test logic clear
 pub struct PeerClient {
     pub cli: TikvClient,
