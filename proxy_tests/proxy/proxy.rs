// Copyright 2022 TiKV Project Authors. Licensed under Apache-2.0.

pub use std::{
    collections::HashMap,
    io::Write,
    ops::DerefMut,
    path::{Path, PathBuf},
    str::FromStr,
    sync::{atomic::Ordering, mpsc, Arc, RwLock},
};

pub use engine_store_ffi::{KVGetStatus, RaftStoreProxyFFI};
pub use engine_traits::{MiscExt, CF_DEFAULT, CF_LOCK, CF_WRITE};
// use engine_store_ffi::config::{ensure_no_common_unrecognized_keys, ProxyConfig};
pub use engine_traits::{Peekable, CF_RAFT};
pub use kvproto::{
    import_sstpb::SstMeta,
    metapb,
    metapb::RegionEpoch,
    raft_cmdpb::{AdminCmdType, AdminRequest, CmdType, Request},
    raft_serverpb::{PeerState, RaftApplyState, RegionLocalState, StoreIdent},
};
pub use new_mock_engine_store::{
    config::Config,
    mock_cluster::{new_put_cmd, new_request, FFIHelperSet},
    must_get_equal, must_get_none,
    node::NodeCluster,
    transport_simulate::{
        CloneFilterFactory, CollectSnapshotFilter, Direction, RegionPacketFilter,
    },
    Cluster, ProxyConfig, Simulator, TestPdClient,
};
pub use raft::eraftpb::MessageType;
pub use raftstore::coprocessor::ConsistencyCheckMethod;
pub use test_raftstore::new_peer;
pub use tikv_util::{
    config::{ReadableDuration, ReadableSize},
    store::find_peer,
    time::Duration,
    HandyRwLock,
};

// TODO Need refactor if moved to raft-engine
pub fn get_region_local_state(
    engine: &engine_rocks::RocksEngine,
    region_id: u64,
) -> RegionLocalState {
    let region_state_key = keys::region_state_key(region_id);
    let region_state = match engine.get_msg_cf::<RegionLocalState>(CF_RAFT, &region_state_key) {
        Ok(Some(s)) => s,
        _ => unreachable!(),
    };
    region_state
}

// TODO Need refactor if moved to raft-engine
pub fn get_apply_state(engine: &engine_rocks::RocksEngine, region_id: u64) -> RaftApplyState {
    let apply_state_key = keys::apply_state_key(region_id);
    let apply_state = match engine.get_msg_cf::<RaftApplyState>(CF_RAFT, &apply_state_key) {
        Ok(Some(s)) => s,
        _ => unreachable!(),
    };
    apply_state
}

pub fn new_compute_hash_request() -> AdminRequest {
    let mut req = AdminRequest::default();
    req.set_cmd_type(AdminCmdType::ComputeHash);
    req.mut_compute_hash()
        .set_context(vec![ConsistencyCheckMethod::Raw as u8]);
    req
}

pub fn new_verify_hash_request(hash: Vec<u8>, index: u64) -> AdminRequest {
    let mut req = AdminRequest::default();
    req.set_cmd_type(AdminCmdType::VerifyHash);
    req.mut_verify_hash().set_hash(hash);
    req.mut_verify_hash().set_index(index);
    req
}

#[derive(Debug)]
pub struct States {
    pub in_memory_apply_state: RaftApplyState,
    pub in_memory_applied_term: u64,
    pub in_disk_apply_state: RaftApplyState,
    pub in_disk_region_state: RegionLocalState,
    pub ident: StoreIdent,
}

pub fn iter_ffi_helpers(
    cluster: &Cluster<NodeCluster>,
    store_ids: Option<Vec<u64>>,
    f: &mut dyn FnMut(u64, &engine_rocks::RocksEngine, &mut FFIHelperSet) -> (),
) {
    let ids = match store_ids {
        Some(ids) => ids,
        None => cluster.engines.keys().map(|e| *e).collect::<Vec<_>>(),
    };
    for id in ids {
        let engine = cluster.get_engine(id);
        let mut lock = cluster.ffi_helper_set.lock().unwrap();
        let ffiset = lock.get_mut(&id).unwrap();
        f(id, &engine, ffiset);
    }
}

pub fn maybe_collect_states(
    cluster: &Cluster<NodeCluster>,
    region_id: u64,
    store_ids: Option<Vec<u64>>,
) -> HashMap<u64, States> {
    let mut prev_state: HashMap<u64, States> = HashMap::default();
    iter_ffi_helpers(
        cluster,
        None,
        &mut |id: u64, engine: &engine_rocks::RocksEngine, ffi: &mut FFIHelperSet| {
            let server = &ffi.engine_store_server;
<<<<<<< HEAD
            let region = server.kvstore.get(&region_id).unwrap();
            let ident = match engine.get_msg::<StoreIdent>(keys::STORE_IDENT_KEY) {
                Ok(Some(i)) => i,
                _ => unreachable!(),
            };
            prev_state.insert(
                id,
                States {
                    in_memory_apply_state: region.apply_state.clone(),
                    in_memory_applied_term: region.applied_term,
                    in_disk_apply_state: get_apply_state(&engine, region_id),
                    in_disk_region_state: get_region_local_state(&engine, region_id),
                    ident,
                },
            );
=======
            if let Some(region) = server.kvstore.get(&region_id) {
                let ident = match engine.get_msg::<StoreIdent>(keys::STORE_IDENT_KEY) {
                    Ok(Some(i)) => (i),
                    _ => unreachable!(),
                };
                prev_state.insert(
                    id,
                    States {
                        in_memory_apply_state: region.apply_state.clone(),
                        in_memory_applied_term: region.applied_term,
                        in_disk_apply_state: get_apply_state(&engine, region_id),
                        in_disk_region_state: get_region_local_state(&engine, region_id),
                        ident,
                    },
                );
            }
>>>>>>> 7f68bb6c
        },
    );
    prev_state
}

pub fn collect_all_states(cluster: &Cluster<NodeCluster>, region_id: u64) -> HashMap<u64, States> {
    let prev_state = maybe_collect_states(cluster, region_id, None);
    assert_eq!(prev_state.len(), cluster.engines.keys().len());
    prev_state
}

pub fn new_mock_cluster(id: u64, count: usize) -> (Cluster<NodeCluster>, Arc<TestPdClient>) {
    let pd_client = Arc::new(TestPdClient::new(0, false));
    let sim = Arc::new(RwLock::new(NodeCluster::new(pd_client.clone())));
    let mut cluster = Cluster::new(id, count, sim, pd_client.clone(), ProxyConfig::default());
    // Compat new proxy
    cluster.cfg.proxy_compat = true;

    (cluster, pd_client)
}

pub fn new_mock_cluster_snap(id: u64, count: usize) -> (Cluster<NodeCluster>, Arc<TestPdClient>) {
    let pd_client = Arc::new(TestPdClient::new(0, false));
    let sim = Arc::new(RwLock::new(NodeCluster::new(pd_client.clone())));
    let mut proxy_config = ProxyConfig::default();
    proxy_config.raft_store.snap_handle_pool_size = 2;
    let mut cluster = Cluster::new(id, count, sim, pd_client.clone(), proxy_config);
    // Compat new proxy
    cluster.cfg.proxy_compat = true;

    (cluster, pd_client)
}

pub fn must_get_mem(
    engine_store_server: &Box<new_mock_engine_store::EngineStoreServer>,
    region_id: u64,
    key: &[u8],
    value: Option<&[u8]>,
) {
    let last_res: Option<&Vec<u8>> = None;
    let cf = new_mock_engine_store::ffi_interfaces::ColumnFamilyType::Default;
    for _ in 1..300 {
        let res = engine_store_server.get_mem(region_id, cf, &key.to_vec());

        if let (Some(value), Some(last_res)) = (value, res) {
            assert_eq!(value, &last_res[..]);
            return;
        }
        if value.is_none() && last_res.is_none() {
            return;
        }
        std::thread::sleep(std::time::Duration::from_millis(20));
    }
    let s = std::str::from_utf8(key).unwrap_or("");
    panic!(
        "can't get mem value {:?} for key {}({}) in store {} cf {:?}, actual {:?}",
        value.map(tikv_util::escape),
        log_wrappers::hex_encode_upper(key),
        s,
        engine_store_server.id,
        cf,
        last_res,
    )
}

pub fn check_key(
    cluster: &Cluster<NodeCluster>,
    k: &[u8],
    v: &[u8],
    in_mem: Option<bool>,
    in_disk: Option<bool>,
    engines: Option<Vec<u64>>,
) {
    let region_id = cluster.get_region(k).get_id();
    let engine_keys = {
        match engines {
            Some(e) => e.to_vec(),
            None => cluster.engines.keys().map(|k| *k).collect::<Vec<u64>>(),
        }
    };
    for id in engine_keys {
        let engine = &cluster.get_engine(id);

        match in_disk {
            Some(b) => {
                if b {
                    must_get_equal(engine, k, v);
                } else {
                    must_get_none(engine, k);
                }
            }
            None => (),
        };
        match in_mem {
            Some(b) => {
                let lock = cluster.ffi_helper_set.lock().unwrap();
                let server = &lock.get(&id).unwrap().engine_store_server;
                if b {
                    must_get_mem(server, region_id, k, Some(v));
                } else {
                    must_get_mem(server, region_id, k, None);
                }
            }
            None => (),
        };
    }
}

pub fn check_apply_state(
    cluster: &Cluster<NodeCluster>,
    region_id: u64,
    prev_states: &HashMap<u64, States>,
    in_mem_eq: Option<bool>,
    in_disk_eq: Option<bool>,
) {
    let old = prev_states.get(&region_id).unwrap();
    for _ in 1..10 {
        let new_states = collect_all_states(&cluster, region_id);
        let new = new_states.get(&region_id).unwrap();
        if let Some(b) = in_mem_eq {
            if b && new.in_memory_applied_term == old.in_memory_applied_term
                && new.in_memory_apply_state == old.in_memory_apply_state
            {
                break;
            }
            if !b
                && (new.in_memory_applied_term != old.in_memory_applied_term
                    || new.in_memory_apply_state != old.in_memory_apply_state)
            {
                break;
            }
        }
        if let Some(b) = in_disk_eq {
            if b && new.in_disk_apply_state == old.in_disk_apply_state {
                break;
            }
            if !b && new.in_disk_apply_state != old.in_disk_apply_state {
                break;
            }
        }
        std::thread::sleep(std::time::Duration::from_millis(100));
    }
    let new_states = collect_all_states(&cluster, region_id);
    let new = new_states.get(&region_id).unwrap();
    if let Some(b) = in_mem_eq {
        if b {
            assert_eq!(new.in_memory_applied_term, old.in_memory_applied_term);
            assert_eq!(new.in_memory_apply_state, old.in_memory_apply_state);
        } else {
            assert_ne!(new.in_memory_apply_state, old.in_memory_apply_state);
        }
    }
    if let Some(b) = in_disk_eq {
        if b && new.in_disk_apply_state == old.in_disk_apply_state {
            assert_eq!(new.in_disk_apply_state, old.in_disk_apply_state);
        }
        if !b && new.in_disk_apply_state != old.in_disk_apply_state {
            assert_ne!(new.in_disk_apply_state, old.in_disk_apply_state);
        }
    }
}

pub fn get_valid_compact_index(states: &HashMap<u64, States>) -> (u64, u64) {
    states
        .iter()
        .map(|(_, s)| {
            (
                s.in_memory_apply_state.get_applied_index(),
                s.in_memory_applied_term,
            )
        })
        .min_by(|l, r| l.0.cmp(&r.0))
        .unwrap()
}

pub fn disable_auto_gen_compact_log(cluster: &mut Cluster<NodeCluster>) {
    // Disable AUTO generated compact log.
    // This will not totally disable, so we use some failpoints later.
    cluster.cfg.raft_store.raft_log_gc_count_limit = Some(1000);
    cluster.cfg.raft_store.raft_log_gc_tick_interval = ReadableDuration::millis(100000);
    cluster.cfg.raft_store.snap_apply_batch_size = ReadableSize(500000);
    cluster.cfg.raft_store.raft_log_gc_threshold = 10000;
}

pub fn compare_states<F: Fn(&States, &States)>(
    prev_states: &HashMap<u64, States>,
    new_states: &HashMap<u64, States>,
    f: F,
) {
    for i in prev_states.keys() {
        let old = prev_states.get(i).unwrap();
        let new = new_states.get(i).unwrap();
        f(old, new);
    }
}

pub fn must_unaltered_memory_apply_term(
    prev_states: &HashMap<u64, States>,
    new_states: &HashMap<u64, States>,
) {
    let f = |old: &States, new: &States| {
        assert_eq!(old.in_memory_applied_term, new.in_memory_applied_term);
    };
    compare_states(prev_states, new_states, f);
}

pub fn must_altered_memory_apply_term(
    prev_states: &HashMap<u64, States>,
    new_states: &HashMap<u64, States>,
) {
    let f = |old: &States, new: &States| {
        assert_ne!(old.in_memory_applied_term, new.in_memory_applied_term);
    };
    compare_states(prev_states, new_states, f);
}

pub fn must_unaltered_memory_apply_state(
    prev_states: &HashMap<u64, States>,
    new_states: &HashMap<u64, States>,
) {
    let f = |old: &States, new: &States| {
        assert_eq!(old.in_memory_apply_state, new.in_memory_apply_state);
    };
    compare_states(prev_states, new_states, f);
}

pub fn must_altered_memory_apply_state(
    prev_states: &HashMap<u64, States>,
    new_states: &HashMap<u64, States>,
) {
    let f = |old: &States, new: &States| {
        assert_ne!(old.in_memory_apply_state, new.in_memory_apply_state);
    };
    compare_states(prev_states, new_states, f);
}

pub fn must_altered_memory_apply_index(
    prev_states: &HashMap<u64, States>,
    new_states: &HashMap<u64, States>,
    apply_index_advanced: u64,
) {
    let f = |old: &States, new: &States| {
        assert_eq!(
            old.in_memory_apply_state.get_applied_index() + apply_index_advanced,
            new.in_memory_apply_state.get_applied_index()
        );
    };
    compare_states(prev_states, new_states, f);
}

pub fn must_altered_disk_apply_index(
    prev_states: &HashMap<u64, States>,
    new_states: &HashMap<u64, States>,
    apply_index_advanced: u64,
) {
    let f = |old: &States, new: &States| {
        assert_eq!(
            old.in_disk_apply_state.get_applied_index() + apply_index_advanced,
            new.in_disk_apply_state.get_applied_index()
        );
    };
    compare_states(prev_states, new_states, f);
}

pub fn must_apply_index_advanced_diff(
    prev_states: &HashMap<u64, States>,
    new_states: &HashMap<u64, States>,
    memory_more_advanced: u64,
) {
    let f = |old: &States, new: &States| {
        let gap = new.in_memory_apply_state.get_applied_index()
            - old.in_memory_apply_state.get_applied_index();
        let gap2 = new.in_disk_apply_state.get_applied_index()
            - old.in_disk_apply_state.get_applied_index();
        assert_eq!(gap, gap2 + memory_more_advanced);
    };
    compare_states(prev_states, new_states, f);
}

pub fn must_unaltered_disk_apply_state(
    prev_states: &HashMap<u64, States>,
    new_states: &HashMap<u64, States>,
) {
    let f = |old: &States, new: &States| {
        assert_eq!(old.in_disk_apply_state, new.in_disk_apply_state);
    };
    compare_states(prev_states, new_states, f);
}

pub fn must_altered_disk_apply_state(
    prev_states: &HashMap<u64, States>,
    new_states: &HashMap<u64, States>,
) {
    let f = |old: &States, new: &States| {
        assert_ne!(old.in_disk_apply_state, new.in_disk_apply_state);
    };
    compare_states(prev_states, new_states, f);
}

pub fn must_altered_memory_truncated_state(
    prev_states: &HashMap<u64, States>,
    new_states: &HashMap<u64, States>,
) {
    let f = |old: &States, new: &States| {
        assert_ne!(
            old.in_memory_apply_state.get_truncated_state(),
            new.in_memory_apply_state.get_truncated_state()
        );
    };
    compare_states(prev_states, new_states, f);
}

pub fn must_unaltered_memory_truncated_state(
    prev_states: &HashMap<u64, States>,
    new_states: &HashMap<u64, States>,
) {
    let f = |old: &States, new: &States| {
        assert_eq!(
            old.in_memory_apply_state.get_truncated_state(),
            new.in_memory_apply_state.get_truncated_state()
        );
    };
    compare_states(prev_states, new_states, f);
}

pub fn must_altered_disk_truncated_state(
    prev_states: &HashMap<u64, States>,
    new_states: &HashMap<u64, States>,
) {
    let f = |old: &States, new: &States| {
        assert_ne!(
            old.in_disk_apply_state.get_truncated_state(),
            new.in_disk_apply_state.get_truncated_state()
        );
    };
    compare_states(prev_states, new_states, f);
}

pub fn must_unaltered_disk_truncated_state(
    prev_states: &HashMap<u64, States>,
    new_states: &HashMap<u64, States>,
) {
    let f = |old: &States, new: &States| {
        assert_eq!(
            old.in_disk_apply_state.get_truncated_state(),
            new.in_disk_apply_state.get_truncated_state()
        );
    };
    compare_states(prev_states, new_states, f);
}

// Must wait until all nodes satisfy cond given by `pref`.
pub fn must_wait_until_cond_states(
    cluster: &Cluster<NodeCluster>,
    region_id: u64,
    prev_states: &HashMap<u64, States>,
    pred: &dyn Fn(&States, &States) -> bool,
) -> HashMap<u64, States> {
    let mut retry = 0;
    loop {
        let new_states = collect_all_states(&cluster, region_id);
        let mut ok = true;
        for i in prev_states.keys() {
            let old = prev_states.get(i).unwrap();
            let new = new_states.get(i).unwrap();
            if !pred(old, new) {
                ok = false;
                break;
            }
        }
        if ok {
            break new_states;
        }
        std::thread::sleep(std::time::Duration::from_millis(100));
        retry += 1;
        if retry >= 30 {
            panic!("states not as expect after timeout")
        }
    }
}<|MERGE_RESOLUTION|>--- conflicted
+++ resolved
@@ -116,23 +116,6 @@
         None,
         &mut |id: u64, engine: &engine_rocks::RocksEngine, ffi: &mut FFIHelperSet| {
             let server = &ffi.engine_store_server;
-<<<<<<< HEAD
-            let region = server.kvstore.get(&region_id).unwrap();
-            let ident = match engine.get_msg::<StoreIdent>(keys::STORE_IDENT_KEY) {
-                Ok(Some(i)) => i,
-                _ => unreachable!(),
-            };
-            prev_state.insert(
-                id,
-                States {
-                    in_memory_apply_state: region.apply_state.clone(),
-                    in_memory_applied_term: region.applied_term,
-                    in_disk_apply_state: get_apply_state(&engine, region_id),
-                    in_disk_region_state: get_region_local_state(&engine, region_id),
-                    ident,
-                },
-            );
-=======
             if let Some(region) = server.kvstore.get(&region_id) {
                 let ident = match engine.get_msg::<StoreIdent>(keys::STORE_IDENT_KEY) {
                     Ok(Some(i)) => (i),
@@ -149,7 +132,6 @@
                     },
                 );
             }
->>>>>>> 7f68bb6c
         },
     );
     prev_state
