--- conflicted
+++ resolved
@@ -539,11 +539,6 @@
 
 static mut ENGINE_STORE_SERVER_HELPER_PTR: isize = 0;
 
-<<<<<<< HEAD
-pub fn get_engine_store_server_helper() -> &'static EngineStoreServerHelper {
-    debug_assert!(unsafe { ENGINE_STORE_SERVER_HELPER_PTR } != 0);
-    unsafe { &(*(ENGINE_STORE_SERVER_HELPER_PTR as *const EngineStoreServerHelper)) }
-=======
 fn get_engine_store_server_helper() -> &'static EngineStoreServerHelper {
     gen_engine_store_server_helper(unsafe { ENGINE_STORE_SERVER_HELPER_PTR })
 }
@@ -553,7 +548,6 @@
 ) -> &'static EngineStoreServerHelper {
     debug_assert!(engine_store_server_helper != 0);
     unsafe { &(*(engine_store_server_helper as *const EngineStoreServerHelper)) }
->>>>>>> b5025433
 }
 
 /// # Safety
@@ -613,10 +607,6 @@
 
     pub fn handle_get_engine_store_server_status(&self) -> EngineStoreServerStatus {
         debug_assert!(self.fn_handle_get_engine_store_server_status.is_some());
-<<<<<<< HEAD
-
-=======
->>>>>>> b5025433
         unsafe { (self.fn_handle_get_engine_store_server_status.into_inner())(self.inner) }
     }
 
@@ -650,10 +640,7 @@
         header: RaftCmdHeader,
     ) -> EngineStoreApplyRes {
         debug_assert!(self.fn_handle_admin_raft_cmd.is_some());
-<<<<<<< HEAD
-
-=======
->>>>>>> b5025433
+
         unsafe {
             let req = ProtoMsgBaseBuff::new(req);
             let resp = ProtoMsgBaseBuff::new(resp);
@@ -677,10 +664,7 @@
         term: u64,
     ) -> RawCppPtr {
         debug_assert!(self.fn_pre_handle_snapshot.is_some());
-<<<<<<< HEAD
-
-=======
->>>>>>> b5025433
+
         let snaps_view = into_sst_views(snaps);
         unsafe {
             let region = ProtoMsgBaseBuff::new(region);
@@ -697,10 +681,7 @@
 
     pub fn apply_pre_handled_snapshot(&self, snap: RawCppPtr) {
         debug_assert!(self.fn_apply_pre_handled_snapshot.is_some());
-<<<<<<< HEAD
-
-=======
->>>>>>> b5025433
+
         unsafe {
             (self.fn_apply_pre_handled_snapshot.into_inner())(self.inner, snap.ptr, snap.type_)
         }
@@ -712,10 +693,7 @@
         header: RaftCmdHeader,
     ) -> EngineStoreApplyRes {
         debug_assert!(self.fn_handle_ingest_sst.is_some());
-<<<<<<< HEAD
-
-=======
->>>>>>> b5025433
+
         let snaps_view = into_sst_views(snaps);
         unsafe {
             (self.fn_handle_ingest_sst.into_inner())(
@@ -728,10 +706,7 @@
 
     pub fn handle_destroy(&self, region_id: u64) {
         debug_assert!(self.fn_handle_destroy.is_some());
-<<<<<<< HEAD
-
-=======
->>>>>>> b5025433
+
         unsafe {
             (self.fn_handle_destroy.into_inner())(self.inner, region_id);
         }
@@ -739,31 +714,15 @@
 
     pub fn handle_check_terminated(&self) -> bool {
         debug_assert!(self.fn_handle_check_terminated.is_some());
-<<<<<<< HEAD
-
-=======
->>>>>>> b5025433
+
         unsafe { (self.fn_handle_check_terminated.into_inner())(self.inner) != 0 }
     }
 
     fn gen_cpp_string(&self, buff: &[u8]) -> RawCppStringPtr {
         debug_assert!(self.fn_gen_cpp_string.is_some());
-<<<<<<< HEAD
-
         unsafe { (self.fn_gen_cpp_string.into_inner())(buff.into()).into_raw() as RawCppStringPtr }
     }
 
-    fn gen_batch_read_index_res(&self, cap: u64) -> RawVoidPtr {
-        debug_assert!(self.fn_gen_batch_read_index_res.is_some());
-
-        unsafe { (self.fn_gen_batch_read_index_res.into_inner())(cap) }
-    }
-
-=======
-        unsafe { (self.fn_gen_cpp_string.into_inner())(buff.into()).into_raw() as RawCppStringPtr }
-    }
-
->>>>>>> b5025433
     fn insert_batch_read_index_resp(
         &self,
         data: RawVoidPtr,
@@ -771,10 +730,6 @@
         region_id: u64,
     ) {
         debug_assert!(self.fn_insert_batch_read_index_resp.is_some());
-<<<<<<< HEAD
-
-=======
->>>>>>> b5025433
         let r = ProtoMsgBaseBuff::new(r);
         unsafe {
             (self.fn_insert_batch_read_index_resp.into_inner())(
@@ -787,28 +742,19 @@
 
     pub fn handle_http_request(&self, path: &str) -> HttpRequestRes {
         debug_assert!(self.fn_handle_http_request.is_some());
-<<<<<<< HEAD
-
-=======
->>>>>>> b5025433
+
         unsafe { (self.fn_handle_http_request.into_inner())(self.inner, path.as_bytes().into()) }
     }
 
     pub fn check_http_uri_available(&self, path: &str) -> bool {
         debug_assert!(self.fn_check_http_uri_available.is_some());
-<<<<<<< HEAD
-
-=======
->>>>>>> b5025433
+
         unsafe { (self.fn_check_http_uri_available.into_inner())(path.as_bytes().into()) != 0 }
     }
 
     pub fn set_server_info_resp(&self, res: BaseBuffView, ptr: RawVoidPtr) {
         debug_assert!(self.fn_set_server_info_resp.is_some());
-<<<<<<< HEAD
-
-=======
->>>>>>> b5025433
+
         unsafe { (self.fn_set_server_info_resp.into_inner())(res, ptr) }
     }
 }
