// Copyright 2020 TiKV Project Authors. Licensed under Apache-2.0.

use std::{
    sync::*,
    time::{Duration, Instant},
};

use causal_ts::CausalTsProvider;
<<<<<<< HEAD
use cdc::{recv_timeout, CdcObserver, FeatureGate, MemoryQuota, Task};
=======
use cdc::{recv_timeout, CdcObserver, Delegate, FeatureGate, MemoryQuota, Task, Validate};
>>>>>>> 616b4402
use collections::HashMap;
use concurrency_manager::ConcurrencyManager;
use engine_rocks::RocksEngine;
use futures::executor::block_on;
use grpcio::{
    ChannelBuilder, ClientDuplexReceiver, ClientDuplexSender, ClientUnaryReceiver, Environment,
};
use kvproto::{
    cdcpb::{create_change_data, ChangeDataClient, ChangeDataEvent, ChangeDataRequest},
    kvrpcpb::{PrewriteRequestPessimisticAction::*, *},
    tikvpb::TikvClient,
};
use online_config::OnlineConfig;
use raftstore::coprocessor::CoprocessorHost;
use test_raftstore::*;
use tikv::{config::CdcConfig, server::DEFAULT_CLUSTER_ID};
use tikv_util::{
    config::ReadableDuration,
    worker::{LazyWorker, Runnable},
    HandyRwLock,
};
use txn_types::TimeStamp;
static INIT: Once = Once::new();

pub fn init() {
    INIT.call_once(test_util::setup_for_ci);
}

#[derive(Clone)]
pub struct ClientReceiver {
    receiver: Arc<Mutex<Option<ClientDuplexReceiver<ChangeDataEvent>>>>,
}

impl ClientReceiver {
    pub fn replace(
        &self,
        rx: Option<ClientDuplexReceiver<ChangeDataEvent>>,
    ) -> Option<ClientDuplexReceiver<ChangeDataEvent>> {
        std::mem::replace(&mut *self.receiver.lock().unwrap(), rx)
    }
}

#[allow(clippy::type_complexity)]
pub fn new_event_feed(
    client: &ChangeDataClient,
) -> (
    ClientDuplexSender<ChangeDataRequest>,
    ClientReceiver,
    Box<dyn Fn(bool) -> ChangeDataEvent + Send>,
) {
    let (req_tx, resp_rx) = client.event_feed().unwrap();
    let event_feed_wrap = Arc::new(Mutex::new(Some(resp_rx)));
    let event_feed_wrap_clone = event_feed_wrap.clone();

    let receive_event = move |keep_resolved_ts: bool| loop {
        let mut events;
        {
            let mut event_feed = event_feed_wrap_clone.lock().unwrap();
            events = event_feed.take();
        }
        let mut events_rx = if let Some(events_rx) = events.as_mut() {
            events_rx
        } else {
            return ChangeDataEvent::default();
        };
        let change_data =
            if let Some(event) = recv_timeout(&mut events_rx, Duration::from_secs(5)).unwrap() {
                event
            } else {
                return ChangeDataEvent::default();
            };
        {
            let mut event_feed = event_feed_wrap_clone.lock().unwrap();
            *event_feed = events;
        }
        let change_data_event = change_data.unwrap_or_default();
        if !keep_resolved_ts && change_data_event.has_resolved_ts() {
            continue;
        }
        tikv_util::info!("cdc receive event {:?}", change_data_event);
        break change_data_event;
    };
    (
        req_tx,
        ClientReceiver {
            receiver: event_feed_wrap,
        },
        Box::new(receive_event),
    )
}

pub struct TestSuiteBuilder {
    cluster: Option<Cluster<ServerCluster>>,
    memory_quota: Option<usize>,
}

impl TestSuiteBuilder {
    pub fn new() -> TestSuiteBuilder {
        TestSuiteBuilder {
            cluster: None,
            memory_quota: None,
        }
    }

    #[must_use]
    pub fn cluster(mut self, cluster: Cluster<ServerCluster>) -> TestSuiteBuilder {
        self.cluster = Some(cluster);
        self
    }

    #[must_use]
    pub fn memory_quota(mut self, memory_quota: usize) -> TestSuiteBuilder {
        self.memory_quota = Some(memory_quota);
        self
    }

    pub fn build(self) -> TestSuite {
        self.build_with_cluster_runner(|cluster| cluster.run())
    }

    pub fn build_with_cluster_runner<F>(self, mut runner: F) -> TestSuite
    where
        F: FnMut(&mut Cluster<ServerCluster>),
    {
        init();
        let memory_quota = self.memory_quota.unwrap_or(usize::MAX);
        let mut cluster = self.cluster.unwrap();
        let count = cluster.count;
        let pd_cli = cluster.pd_client.clone();
        let mut endpoints = HashMap::default();
        let mut obs = HashMap::default();
        let mut concurrency_managers = HashMap::default();
        // Hack! node id are generated from 1..count+1.
        for id in 1..=count as u64 {
            // Create and run cdc endpoints.
            let worker = LazyWorker::new(format!("cdc-{}", id));
            let mut sim = cluster.sim.wl();

            // Register cdc service to gRPC server.
            let scheduler = worker.scheduler();
            sim.pending_services
                .entry(id)
                .or_default()
                .push(Box::new(move || {
                    create_change_data(cdc::Service::new(
                        scheduler.clone(),
                        MemoryQuota::new(memory_quota),
                    ))
                }));
            sim.txn_extra_schedulers.insert(
                id,
                Arc::new(cdc::CdcTxnExtraScheduler::new(worker.scheduler().clone())),
            );
            let scheduler = worker.scheduler();
            let cdc_ob = cdc::CdcObserver::new(scheduler.clone());
            obs.insert(id, cdc_ob.clone());
            sim.coprocessor_hooks.entry(id).or_default().push(Box::new(
                move |host: &mut CoprocessorHost<RocksEngine>| {
                    cdc_ob.register_to(host);
                },
            ));
            endpoints.insert(id, worker);
        }

        runner(&mut cluster);
        for (id, worker) in &mut endpoints {
            let sim = cluster.sim.wl();
            let raft_router = sim.get_server_router(*id);
            let cdc_ob = obs.get(id).unwrap().clone();
            let cm = sim.get_concurrency_manager(*id);
            let env = Arc::new(Environment::new(1));
            let cfg = CdcConfig::default();
            let mut cdc_endpoint = cdc::Endpoint::new(
                DEFAULT_CLUSTER_ID,
                &cfg,
                cluster.cfg.storage.api_version(),
                pd_cli.clone(),
                worker.scheduler(),
                raft_router,
                cluster.engines[id].kv.clone(),
                cdc_ob,
                cluster.store_metas[id].clone(),
                cm.clone(),
                env,
                sim.security_mgr.clone(),
                MemoryQuota::new(usize::MAX),
                sim.get_causal_ts_provider(*id),
            );
            let mut updated_cfg = cfg.clone();
            updated_cfg.min_ts_interval = ReadableDuration::millis(100);
            cdc_endpoint.run(Task::ChangeConfig(cfg.diff(&updated_cfg)));
            cdc_endpoint.set_max_scan_batch_size(2);
            concurrency_managers.insert(*id, cm);
            worker.start(cdc_endpoint);
        }

        TestSuite {
            cluster,
            endpoints,
            obs,
            concurrency_managers,
            env: Arc::new(Environment::new(1)),
            tikv_cli: HashMap::default(),
            cdc_cli: HashMap::default(),
        }
    }
}

pub struct TestSuite {
    pub cluster: Cluster<ServerCluster>,
    pub endpoints: HashMap<u64, LazyWorker<Task>>,
    pub obs: HashMap<u64, CdcObserver>,
    tikv_cli: HashMap<u64, TikvClient>,
    cdc_cli: HashMap<u64, ChangeDataClient>,
    concurrency_managers: HashMap<u64, ConcurrencyManager>,

    env: Arc<Environment>,
}

impl Default for TestSuiteBuilder {
    fn default() -> Self {
        Self::new()
    }
}

impl TestSuite {
    pub fn new(count: usize, api_version: ApiVersion) -> TestSuite {
        let mut cluster = new_server_cluster_with_api_ver(1, count, api_version);
        // Increase the Raft tick interval to make this test case running reliably.
        configure_for_lease_read(&mut cluster, Some(100), None);
        // Disable background renew to make timestamp predictable.
        configure_for_causal_ts(&mut cluster, "0s", 1);

        let builder = TestSuiteBuilder::new();
        builder.cluster(cluster).build()
    }

    pub fn stop(mut self) {
        for (_, worker) in self.endpoints.drain() {
            worker.stop_worker();
        }
        self.cluster.shutdown();
    }

    pub fn new_changedata_request(&mut self, region_id: u64) -> ChangeDataRequest {
        let mut req = ChangeDataRequest {
            region_id,
            ..Default::default()
        };
        req.set_region_epoch(self.get_context(region_id).take_region_epoch());
        // Enable batch resolved ts feature.
        req.mut_header()
            .set_ticdc_version(FeatureGate::batch_resolved_ts().to_string());
        req
    }

    pub fn must_kv_prewrite(
        &mut self,
        region_id: u64,
        muts: Vec<Mutation>,
        pk: Vec<u8>,
        ts: TimeStamp,
    ) {
        let mut prewrite_req = PrewriteRequest::default();
        prewrite_req.set_context(self.get_context(region_id));
        prewrite_req.set_mutations(muts.into_iter().collect());
        prewrite_req.primary_lock = pk;
        prewrite_req.start_version = ts.into_inner();
        prewrite_req.lock_ttl = prewrite_req.start_version + 1;
        let prewrite_resp = self
            .get_tikv_client(region_id)
            .kv_prewrite(&prewrite_req)
            .unwrap();
        assert!(
            !prewrite_resp.has_region_error(),
            "{:?}",
            prewrite_resp.get_region_error()
        );
        assert!(
            prewrite_resp.errors.is_empty(),
            "{:?}",
            prewrite_resp.get_errors()
        );
    }

    pub fn must_kv_put(&mut self, region_id: u64, key: Vec<u8>, value: Vec<u8>) {
        let mut rawkv_req = RawPutRequest::default();
        rawkv_req.set_context(self.get_context(region_id));
        rawkv_req.set_key(key);
        rawkv_req.set_value(value);
        rawkv_req.set_ttl(u64::MAX);

        let rawkv_resp = self.get_tikv_client(region_id).raw_put(&rawkv_req).unwrap();
        assert!(
            !rawkv_resp.has_region_error(),
            "{:?}",
            rawkv_resp.get_region_error()
        );
        assert!(rawkv_resp.error.is_empty(), "{:?}", rawkv_resp.get_error());
    }

    pub fn must_kv_commit(
        &mut self,
        region_id: u64,
        keys: Vec<Vec<u8>>,
        start_ts: TimeStamp,
        commit_ts: TimeStamp,
    ) {
        let mut commit_req = CommitRequest::default();
        commit_req.set_context(self.get_context(region_id));
        commit_req.start_version = start_ts.into_inner();
        commit_req.set_keys(keys.into_iter().collect());
        commit_req.commit_version = commit_ts.into_inner();
        let commit_resp = self
            .get_tikv_client(region_id)
            .kv_commit(&commit_req)
            .unwrap();
        assert!(
            !commit_resp.has_region_error(),
            "{:?}",
            commit_resp.get_region_error()
        );
        assert!(!commit_resp.has_error(), "{:?}", commit_resp.get_error());
    }

    pub fn must_kv_rollback(&mut self, region_id: u64, keys: Vec<Vec<u8>>, start_ts: TimeStamp) {
        let mut rollback_req = BatchRollbackRequest::default();
        rollback_req.set_context(self.get_context(region_id));
        rollback_req.start_version = start_ts.into_inner();
        rollback_req.set_keys(keys.into_iter().collect());
        let rollback_resp = self
            .get_tikv_client(region_id)
            .kv_batch_rollback(&rollback_req)
            .unwrap();
        assert!(
            !rollback_resp.has_region_error(),
            "{:?}",
            rollback_resp.get_region_error()
        );
        assert!(
            !rollback_resp.has_error(),
            "{:?}",
            rollback_resp.get_error()
        );
    }

    pub fn must_check_txn_status(
        &mut self,
        region_id: u64,
        primary_key: Vec<u8>,
        lock_ts: TimeStamp,
        caller_start_ts: TimeStamp,
        current_ts: TimeStamp,
        rollback_if_not_exist: bool,
    ) -> Action {
        let mut req = CheckTxnStatusRequest::default();
        req.set_context(self.get_context(region_id));
        req.set_primary_key(primary_key);
        req.set_lock_ts(lock_ts.into_inner());
        req.set_caller_start_ts(caller_start_ts.into_inner());
        req.set_current_ts(current_ts.into_inner());
        req.set_rollback_if_not_exist(rollback_if_not_exist);
        let resp = self
            .get_tikv_client(region_id)
            .kv_check_txn_status(&req)
            .unwrap();
        assert!(!resp.has_region_error(), "{:?}", resp.get_region_error());
        assert!(!resp.has_error(), "{:?}", resp.get_error());
        resp.get_action()
    }

    pub fn must_acquire_pessimistic_lock(
        &mut self,
        region_id: u64,
        muts: Vec<Mutation>,
        pk: Vec<u8>,
        start_ts: TimeStamp,
        for_update_ts: TimeStamp,
    ) {
        let mut lock_req = PessimisticLockRequest::default();
        lock_req.set_context(self.get_context(region_id));
        lock_req.set_mutations(muts.into_iter().collect());
        lock_req.start_version = start_ts.into_inner();
        lock_req.for_update_ts = for_update_ts.into_inner();
        lock_req.primary_lock = pk;
        let lock_resp = self
            .get_tikv_client(region_id)
            .kv_pessimistic_lock(&lock_req)
            .unwrap();
        assert!(
            !lock_resp.has_region_error(),
            "{:?}",
            lock_resp.get_region_error()
        );
        assert!(
            lock_resp.get_errors().is_empty(),
            "{:?}",
            lock_resp.get_errors()
        );
    }

    pub fn must_kv_pessimistic_prewrite(
        &mut self,
        region_id: u64,
        muts: Vec<Mutation>,
        pk: Vec<u8>,
        ts: TimeStamp,
        for_update_ts: TimeStamp,
    ) {
        let mut prewrite_req = PrewriteRequest::default();
        prewrite_req.set_context(self.get_context(region_id));
        prewrite_req.set_mutations(muts.into_iter().collect());
        prewrite_req.primary_lock = pk;
        prewrite_req.start_version = ts.into_inner();
        prewrite_req.lock_ttl = prewrite_req.start_version + 1;
        prewrite_req.for_update_ts = for_update_ts.into_inner();
        prewrite_req
            .mut_pessimistic_actions()
            .push(DoPessimisticCheck);
        let prewrite_resp = self
            .get_tikv_client(region_id)
            .kv_prewrite(&prewrite_req)
            .unwrap();
        assert!(
            !prewrite_resp.has_region_error(),
            "{:?}",
            prewrite_resp.get_region_error()
        );
        assert!(
            prewrite_resp.errors.is_empty(),
            "{:?}",
            prewrite_resp.get_errors()
        );
    }

    pub fn async_kv_commit(
        &mut self,
        region_id: u64,
        keys: Vec<Vec<u8>>,
        start_ts: TimeStamp,
        commit_ts: TimeStamp,
    ) -> ClientUnaryReceiver<CommitResponse> {
        let mut commit_req = CommitRequest::default();
        commit_req.set_context(self.get_context(region_id));
        commit_req.start_version = start_ts.into_inner();
        commit_req.set_keys(keys.into_iter().collect());
        commit_req.commit_version = commit_ts.into_inner();
        self.get_tikv_client(region_id)
            .kv_commit_async(&commit_req)
            .unwrap()
    }

    pub fn get_context(&mut self, region_id: u64) -> Context {
        let epoch = self.cluster.get_region_epoch(region_id);
        let leader = self.cluster.leader_of_region(region_id).unwrap();
        let api_version = self.cluster.cfg.storage.api_version();
        let mut context = Context::default();
        context.set_region_id(region_id);
        context.set_peer(leader);
        context.set_region_epoch(epoch);
        context.set_api_version(api_version);
        context
    }

    pub fn get_tikv_client(&mut self, region_id: u64) -> &TikvClient {
        let leader = self.cluster.leader_of_region(region_id).unwrap();
        let store_id = leader.get_store_id();
        let addr = self.cluster.sim.rl().get_addr(store_id);
        let env = self.env.clone();
        self.tikv_cli
            .entry(leader.get_store_id())
            .or_insert_with(|| {
                let channel = ChannelBuilder::new(env).connect(&addr);
                TikvClient::new(channel)
            })
    }

    pub fn get_region_cdc_client(&mut self, region_id: u64) -> &ChangeDataClient {
        let leader = self.cluster.leader_of_region(region_id).unwrap();
        let store_id = leader.get_store_id();
        let addr = self.cluster.sim.rl().get_addr(store_id);
        let env = self.env.clone();
        self.cdc_cli.entry(store_id).or_insert_with(|| {
            let channel = ChannelBuilder::new(env)
                .max_receive_message_len(i32::MAX)
                .connect(&addr);
            ChangeDataClient::new(channel)
        })
    }

    pub fn get_store_cdc_client(&mut self, store_id: u64) -> &ChangeDataClient {
        let addr = self.cluster.sim.rl().get_addr(store_id);
        let env = self.env.clone();
        self.cdc_cli.entry(store_id).or_insert_with(|| {
            let channel = ChannelBuilder::new(env).connect(&addr);
            ChangeDataClient::new(channel)
        })
    }

    pub fn get_txn_concurrency_manager(&self, store_id: u64) -> Option<ConcurrencyManager> {
        self.concurrency_managers.get(&store_id).cloned()
    }

    pub fn set_tso(&self, ts: impl Into<TimeStamp>) {
        self.cluster.pd_client.set_tso(ts.into());
    }

    pub fn flush_causal_timestamp_for_region(&mut self, region_id: u64) {
        let leader = self.cluster.leader_of_region(region_id).unwrap();
        block_on(
            self.cluster
                .sim
                .rl()
                .get_causal_ts_provider(leader.get_store_id())
                .unwrap()
                .async_flush(),
        )
        .unwrap();
    }
<<<<<<< HEAD
=======

    pub fn must_wait_delegate_condition(
        &self,
        region_id: u64,
        cond: Arc<dyn Fn(Option<&Delegate>) -> bool + Sync + Send>,
    ) {
        let scheduler = self.endpoints[&region_id].scheduler();
        let start = Instant::now();
        loop {
            sleep_ms(100);
            let (tx, rx) = mpsc::sync_channel(1);
            let c = cond.clone();
            let checker = move |d: Option<&Delegate>| {
                tx.send(c(d)).unwrap();
            };
            scheduler
                .schedule(Task::Validate(Validate::Region(
                    region_id,
                    Box::new(checker),
                )))
                .unwrap();
            if rx.recv().unwrap() {
                return;
            }
            if start.elapsed() > Duration::from_secs(5) {
                panic!("wait delegate timeout");
            }
        }
    }
>>>>>>> 616b4402
}<|MERGE_RESOLUTION|>--- conflicted
+++ resolved
@@ -6,11 +6,7 @@
 };
 
 use causal_ts::CausalTsProvider;
-<<<<<<< HEAD
-use cdc::{recv_timeout, CdcObserver, FeatureGate, MemoryQuota, Task};
-=======
 use cdc::{recv_timeout, CdcObserver, Delegate, FeatureGate, MemoryQuota, Task, Validate};
->>>>>>> 616b4402
 use collections::HashMap;
 use concurrency_manager::ConcurrencyManager;
 use engine_rocks::RocksEngine;
@@ -530,8 +526,6 @@
         )
         .unwrap();
     }
-<<<<<<< HEAD
-=======
 
     pub fn must_wait_delegate_condition(
         &self,
@@ -561,5 +555,4 @@
             }
         }
     }
->>>>>>> 616b4402
 }