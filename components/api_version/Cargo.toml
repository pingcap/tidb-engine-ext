--- conflicted
+++ resolved
@@ -11,11 +11,7 @@
 bitflags = "1.0.1"
 codec = { workspace = true }
 engine_traits = { workspace = true }
-<<<<<<< HEAD
-kvproto = { git = "https://github.com/pingcap/kvproto.git" }
-=======
 kvproto = { workspace = true }
->>>>>>> 7a3764fc
 match-template = "0.0.1"
 thiserror = "1.0"
 tikv_alloc = { workspace = true }
