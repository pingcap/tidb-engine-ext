--- conflicted
+++ resolved
@@ -495,28 +495,13 @@
             RequestType::Unknown,
             req.start_ts,
         )));
-<<<<<<< HEAD
-=======
         let result_of_batch = self.process_batch_tasks(&mut req, &peer);
->>>>>>> 0f1d45a8
         set_tls_tracker_token(tracker);
         let result_of_future = self
             .parse_request_and_check_memory_locks(req, peer, false)
             .map(|(handler_builder, req_ctx)| self.handle_unary_request(req_ctx, handler_builder));
         async move {
             let res = match result_of_future {
-<<<<<<< HEAD
-                Err(e) => make_error_response(e).into(),
-                Ok(handle_fut) => {
-                    let mut response = handle_fut
-                        .await
-                        .unwrap_or_else(|e| make_error_response(e).into());
-                    let scan_detail_v2 = response.mut_exec_details_v2().mut_scan_detail_v2();
-                    GLOBAL_TRACKERS.with_tracker(tracker, |tracker| {
-                        tracker.write_scan_detail(scan_detail_v2);
-                    });
-                    response
-=======
                 Err(e) => {
                     let mut res = make_error_response(e);
                     let batch_res = result_of_batch.await;
@@ -531,13 +516,10 @@
                         tracker.write_scan_detail(res.mut_exec_details_v2().mut_scan_detail_v2());
                     });
                     res
->>>>>>> 0f1d45a8
                 }
             };
             GLOBAL_TRACKERS.remove(tracker);
             res
-<<<<<<< HEAD
-=======
         }
     }
 
@@ -613,7 +595,6 @@
                     response
                 })),
             }
->>>>>>> 0f1d45a8
         }
         stream::FuturesOrdered::from_iter(batch_futs).collect()
     }
