# The TiKV Makefile
#
# These are mostly light rules around cargo and in general developers
# can do daily development using cargo alone. It does do a few key
# things that developers need to understand:
#
# It turns on features that are not on by default in the cargo
# manifest but that are part of the release build (see the
# ENABLE_FEATURES variable).
#
# The `clippy` rule runs clippy with custom configuration, so
# is the correct way to run clippy against TiKV.
#
# The `test` rule runs tests in configurations that are not covered by `cargo
# test` by default.
#
# Important make rules:
#
# - `build` - create a development profile, unoptimized build
#
# - `run` - run a development build
#
# - `test` - run the test suite in a variety of configurations
#
# - `format` - reformat the code with cargo format
#
# - `clippy` - run clippy with tikv-specific configuration
#
# - `dev` - the rule that needs to pass before submitting a PR. It runs
#   tests and static analysis including clippy and rustfmt
#
# - `release` - create a release profile, optimized build

SHELL := bash
ENABLE_FEATURES ?=

<<<<<<< HEAD
# Frame pointer is enabled by default.
#
# If you want to disable frame-pointer, please manually set the environment
# variable `PROXY_FRAME_POINTER=0 make` (this will cause CPU Profiling to get
# only the top function and not the full call stack).
ifndef PROXY_FRAME_POINTER
export PROXY_FRAME_POINTER=1
endif

# The Rust standard library is recompiled by default. (The purpose is to enable
# frame pointers in std)
#
# If you want to avoid recompiling the Rust standard library, please manually
# set the environment variable `PROXY_BUILD_STD=0 make` (this will lose CPU
# Profiling samples related to Rust std functions).
ifndef PROXY_BUILD_STD
export PROXY_BUILD_STD=1
endif

ifeq ($(PROXY_FRAME_POINTER),1)
# Enable frame pointers for stable CPU Profiling.
=======
# Frame pointer is enabled by default. The purpose is to provide stable and
# reliable stack backtraces (for CPU Profiling).
#
# If you want to disable frame-pointer, please manually set the environment
# variable `TIKV_FRAME_POINTER=0 make` (This will fallback to `libunwind`
# based stack backtrace.).
#
# Note that enabling frame-pointer means that the Rust standard library will
# be recompiled.
ifndef TIKV_FRAME_POINTER
export TIKV_FRAME_POINTER=1
endif

ifeq ($(TIKV_FRAME_POINTER),1)
>>>>>>> 080d0868
export RUSTFLAGS := $(RUSTFLAGS) -Cforce-frame-pointers=yes
export CFLAGS := $(CFLAGS) -fno-omit-frame-pointer -mno-omit-leaf-frame-pointer
export CXXFLAGS := $(CXXFLAGS) -fno-omit-frame-pointer -mno-omit-leaf-frame-pointer
endif

# Pick an allocator
ifeq ($(TCMALLOC),1)
ENABLE_FEATURES += tcmalloc
else ifeq ($(MIMALLOC),1)
ENABLE_FEATURES += mimalloc
else ifeq ($(SNMALLOC),1)
ENABLE_FEATURES += snmalloc
else ifeq ($(SYSTEM_ALLOC),1)
# no feature needed for system allocator
else
endif

# Disable portable on macOS to sidestep the compiler bug in clang 4.9
ifeq ($(shell uname -s),Darwin)
ROCKSDB_SYS_PORTABLE=0
RUST_TEST_THREADS ?= 2
endif

# Disable SSE on ARM
ifeq ($(shell uname -p),aarch64)
ROCKSDB_SYS_SSE=0
endif
ifeq ($(shell uname -p),arm)
ROCKSDB_SYS_SSE=0
endif
ifeq ($(shell uname -p),arm64)
ROCKSDB_SYS_SSE=0
endif

# Build portable binary by default unless disable explicitly
ifneq ($(ROCKSDB_SYS_PORTABLE),0)
ENABLE_FEATURES += portable
endif

# Enable sse4.2 by default unless disable explicitly
# Note this env var is also tested by scripts/check-sse4_2.sh
ifneq ($(ROCKSDB_SYS_SSE),0)
ENABLE_FEATURES += sse
endif

ifeq ($(FAIL_POINT),1)
ENABLE_FEATURES += failpoints
endif

# Set the storage engines used for testing
ifneq ($(NO_DEFAULT_TEST_ENGINES),1)
ENABLE_FEATURES += test-engine-kv-rocksdb test-engine-raft-raft-engine
else
# Caller is responsible for setting up test engine features
endif

ifneq ($(NO_CLOUD),1)
ENABLE_FEATURES += cloud-aws
ENABLE_FEATURES += cloud-gcp
ENABLE_FEATURES += cloud-azure
endif

PROJECT_DIR:=$(shell dirname $(realpath $(lastword $(MAKEFILE_LIST))))

BIN_PATH = $(CURDIR)/bin
CARGO_TARGET_DIR ?= $(CURDIR)/target

# Build-time environment, captured for reporting by the application binary
BUILD_INFO_GIT_FALLBACK := "Unknown (no git or not git repo)"
BUILD_INFO_RUSTC_FALLBACK := "Unknown"
<<<<<<< HEAD
export PROXY_BUILD_TIME := $(shell date -u '+%Y-%m-%d %H:%M:%S')
export PROXY_BUILD_RUSTC_VERSION := $(shell rustc --version 2> /dev/null || echo ${BUILD_INFO_RUSTC_FALLBACK})
export PROXY_BUILD_RUSTC_TARGET := $(shell rustc -vV | awk '/host/ { print $$2 }')
export PROXY_BUILD_GIT_HASH ?= $(shell git rev-parse HEAD 2> /dev/null || echo ${BUILD_INFO_GIT_FALLBACK})
export PROXY_BUILD_GIT_BRANCH ?= $(shell git rev-parse --abbrev-ref HEAD 2> /dev/null || echo ${BUILD_INFO_GIT_FALLBACK})
=======
export TIKV_ENABLE_FEATURES := ${ENABLE_FEATURES}
export TIKV_BUILD_RUSTC_VERSION := $(shell rustc --version 2> /dev/null || echo ${BUILD_INFO_RUSTC_FALLBACK})
export TIKV_BUILD_RUSTC_TARGET := $(shell rustc -vV | awk '/host/ { print $$2 }')
export TIKV_BUILD_GIT_HASH ?= $(shell git rev-parse HEAD 2> /dev/null || echo ${BUILD_INFO_GIT_FALLBACK})
export TIKV_BUILD_GIT_TAG ?= $(shell git describe --tag || echo ${BUILD_INFO_GIT_FALLBACK})
export TIKV_BUILD_GIT_BRANCH ?= $(shell git rev-parse --abbrev-ref HEAD 2> /dev/null || echo ${BUILD_INFO_GIT_FALLBACK})

>>>>>>> 080d0868
export DOCKER_IMAGE_NAME ?= "pingcap/tikv"
export DOCKER_IMAGE_TAG ?= "latest"

# Turn on cargo pipelining to add more build parallelism. This has shown decent
# speedups in TiKV.
#
# https://internals.rust-lang.org/t/evaluating-pipelined-rustc-compilation/10199/68
export CARGO_BUILD_PIPELINING=true

# Compiler gave us the following error message when using a specific version of gcc on
# aarch64 architecture and TIKV_FRAME_POINTER=1:
#     .../atomic.rs: undefined reference to __aarch64_xxx
# This is a temporary workaround.
# See: https://github.com/rust-lang/rust/issues/93166
#      https://bugzilla.redhat.com/show_bug.cgi?id=1830472
ifeq ($(TIKV_BUILD_RUSTC_TARGET),aarch64-unknown-linux-gnu)
export RUSTFLAGS := $(RUSTFLAGS) -Ctarget-feature=-outline-atomics
endif

# Almost all the rules in this Makefile are PHONY
# Declaring a rule as PHONY could improve correctness
# But probably instead just improves performance by a little bit
.PHONY: audit clippy format pre-format pre-clippy pre-audit unset-override
.PHONY: all build clean dev check-udeps doc error-code fuzz run test
.PHONY: docker docker-tag docker-tag-with-git-hash docker-tag-with-git-tag
.PHONY: ctl dist_artifacts dist_tarballs x-build-dist
.PHONY: build_dist_release dist_release dist_unportable_release
.PHONY: fail_release prof_release release unportable_release


default: release

clean:
	cargo clean
	rm -rf bin dist


## Development builds
## ------------------

all: format build test error-code

dev: format clippy
	@env FAIL_POINT=1 make test

<<<<<<< HEAD
build:
	PROXY_ENABLE_FEATURES="${ENABLE_FEATURES}" ./build.sh

debug:
	./debug.sh
=======
build: export TIKV_PROFILE=debug
ifeq ($(TIKV_FRAME_POINTER),1)
build: ENABLE_FEATURES += pprof-fp
build:
	rustup component add rust-src
	cargo build --no-default-features --features "${ENABLE_FEATURES}" \
		-Z build-std=core,std,alloc,proc_macro,test \
		-Z unstable-options \
		--target "${TIKV_BUILD_RUSTC_TARGET}" \
		--out-dir "${CARGO_TARGET_DIR}/debug"
else
build: ENABLE_FEATURES += pprof-dwarf
build:
	cargo build --no-default-features --features "${ENABLE_FEATURES}"
endif
>>>>>>> 080d0868

## Release builds (optimized dev builds)
## ----------------------------

# These builds are heavily optimized, but only use thinLTO, not full
# LTO, and they don't include debuginfo by default.

# An optimized build suitable for development and benchmarking, by default built
# with RocksDB compiled with the "portable" option, for -march=x86-64 (an
# sse2-level instruction set), but with sse4.2 and the PCLMUL instruction
# enabled (the "sse" option)
<<<<<<< HEAD
release:
	./release.sh

=======
release: export TIKV_PROFILE=release
ifeq ($(TIKV_FRAME_POINTER),1)
release: ENABLE_FEATURES += pprof-fp
release:
	rustup component add rust-src
	cargo build --release --no-default-features --features "${ENABLE_FEATURES}" \
		-Z build-std=core,std,alloc,proc_macro,test \
		-Z unstable-options \
		--target "${TIKV_BUILD_RUSTC_TARGET}" \
		--out-dir "${CARGO_TARGET_DIR}/release"
else
release: ENABLE_FEATURES += pprof-dwarf
release:
	cargo build --release --no-default-features --features "${ENABLE_FEATURES}"
endif
>>>>>>> 080d0868

# An optimized build that builds an "unportable" RocksDB, which means it is
# built with -march native. It again includes the "sse" option by default.
unportable_release:
	ROCKSDB_SYS_PORTABLE=0 make release

# An optimized build with jemalloc memory profiling enabled.
prof_release:
	ENABLE_FEATURES=mem-profiling make release

# An optimized build instrumented with failpoints.
# This is used for schrodinger chaos testing.
fail_release:
	FAIL_POINT=1 make dist_release

## Distribution builds (true release builds)
## -------------------

# These builds are fully optimized, with LTO, and they contain
# debuginfo. They take a very long time to build, so it is recommended
# not to use them.

# The target used by CI/CD to build the distributable release artifacts.
# Individual developers should only need to use the `dist_` rules when working
# on the CI/CD system.
dist_release:
	make build_dist_release
	@mkdir -p ${BIN_PATH}
	@cp -f ${CARGO_TARGET_DIR}/release/tikv-ctl ${CARGO_TARGET_DIR}/release/tikv-server ${BIN_PATH}/
ifeq ($(shell uname),Linux) # Macs binary isn't elf format
	@python scripts/check-bins.py --features "${ENABLE_FEATURES}" --check-release ${BIN_PATH}/tikv-ctl ${BIN_PATH}/tikv-server
endif

# Build with release flag as if it were for distribution, but without
# additional sanity checks and file movement.
build_dist_release: export PROXY_PROFILE=dist_release
build_dist_release:
	make x-build-dist
ifeq ($(shell uname),Linux) # Macs don't have objcopy
	# Reduce binary size by compressing binaries.
	# FIXME: Currently errors with `Couldn't find DIE referenced by DW_AT_abstract_origin`
	# dwz ${CARGO_TARGET_DIR}/release/tikv-server
	# FIXME: https://sourceware.org/bugzilla/show_bug.cgi?id=24764
	# dwz ${CARGO_TARGET_DIR}/release/tikv-ctl
	objcopy --compress-debug-sections=zlib-gnu ${CARGO_TARGET_DIR}/release/tikv-server
	objcopy --compress-debug-sections=zlib-gnu ${CARGO_TARGET_DIR}/release/tikv-ctl
endif

# Distributable bins with SSE4.2 optimizations
dist_unportable_release:
	ROCKSDB_SYS_PORTABLE=0 make dist_release

# Create distributable artifacts. Binaries and Docker image tarballs.
dist_artifacts: dist_tarballs

# Build gzipped tarballs of the binaries and docker images.
# Used to build a `dist/` folder containing the release artifacts.
dist_tarballs: docker
	docker rm -f tikv-binary-extraction-dummy || true
	docker create --name tikv-binary-extraction-dummy pingcap/tikv
	mkdir -p dist bin
	docker cp tikv-binary-extraction-dummy:/tikv-server bin/tikv-server
	docker cp tikv-binary-extraction-dummy:/tikv-ctl bin/tikv-ctl
	tar -czf dist/tikv.tar.gz bin/*
	docker save pingcap/tikv | gzip > dist/tikv-docker.tar.gz
	docker rm tikv-binary-extraction-dummy

# Create tags of the docker images
docker-tag: docker-tag-with-git-hash docker-tag-with-git-tag

# Tag docker images with the git hash
docker-tag-with-git-hash:
	docker tag pingcap/tikv pingcap/tikv:${TIKV_BUILD_GIT_HASH}

# Tag docker images with the git tag
docker-tag-with-git-tag:
	docker tag pingcap/tikv pingcap/tikv:${TIKV_BUILD_GIT_TAG}


## Execution environment
## -------
## Run a command in the environment setup by the Makefile
##
##     COMMAND="echo" make run
##
run:
	@env MAKEFILE_RUN=1 $(COMMAND)

## Testing
## -------

# Run tests under a variety of conditions. This should pass before
# submitting pull requests.
test:
	./scripts/test-all

## Static analysis
## ---------------

unset-override:
	@# unset first in case of any previous overrides
	@if rustup override list | grep `pwd` > /dev/null; then rustup override unset; fi

pre-format: unset-override
	@rustup component add rustfmt
	@cargo install -q cargo-sort 

gen_proxy_ffi: pre-format
	./gen-proxy-ffi.sh

format: pre-format
	@cargo fmt
	@cargo sort -w ./Cargo.toml ./*/Cargo.toml components/*/Cargo.toml cmd/*/Cargo.toml >/dev/null 

doc:
	@cargo doc --workspace --document-private-items \
		--exclude fuzz-targets --exclude fuzzer-honggfuzz --exclude fuzzer-afl --exclude fuzzer-libfuzzer \
		--no-default-features --features "${ENABLE_FEATURES}"

pre-clippy: unset-override
	@rustup component add clippy

clippy: pre-clippy
	@./scripts/check-redact-log
	@./scripts/check-docker-build
	@./scripts/clippy-all

pre-audit:
	$(eval LATEST_AUDIT_VERSION := $(strip $(shell cargo search cargo-audit | head -n 1 | awk '{ gsub(/"/, "", $$3); print $$3 }')))
	$(eval CURRENT_AUDIT_VERSION = $(strip $(shell (cargo audit --version 2> /dev/null || echo "noop 0") | awk '{ print $$2 }')))
	@if [ "$(LATEST_AUDIT_VERSION)" != "$(CURRENT_AUDIT_VERSION)" ]; then \
		cargo install cargo-audit --force; \
	fi

# Check for security vulnerabilities
audit: pre-audit
	cargo audit

check-udeps:
	which cargo-udeps &>/dev/null || cargo install cargo-udeps && cargo udeps

FUZZER ?= Honggfuzz

fuzz:
	@cargo run --package fuzz --no-default-features --features "${ENABLE_FEATURES}" -- run ${FUZZER} ${FUZZ_TARGET} \
	|| echo "" && echo "Set the target for fuzzing using FUZZ_TARGET and the fuzzer using FUZZER (default is Honggfuzz)"

## Special targets
## ---------------

# A special target for building just the tikv-ctl binary and release mode and copying it
# into BIN_PATH. It's not clear who uses this for what. If you know please document it.
ctl:
	cargo build --release --no-default-features --features "${ENABLE_FEATURES}" --bin tikv-ctl
	@mkdir -p ${BIN_PATH}
	@cp -f ${CARGO_TARGET_DIR}/release/tikv-ctl ${BIN_PATH}/

# Actually use make to track dependencies! This saves half a second.
error_code_files := $(shell find $(PROJECT_DIR)/components/error_code/ -type f )
etc/error_code.toml: $(error_code_files)
	cargo run --manifest-path components/error_code/Cargo.toml

error-code: etc/error_code.toml

# A special target for building TiKV docker image.
docker:
	docker build \
		-t ${DOCKER_IMAGE_NAME}:${DOCKER_IMAGE_TAG} \
		--build-arg GIT_HASH=${TIKV_BUILD_GIT_HASH} \
		--build-arg GIT_TAG=${TIKV_BUILD_GIT_TAG} \
		--build-arg GIT_BRANCH=${TIKV_BUILD_GIT_BRANCH} \
		.

## The driver for script/run-cargo.sh
## ----------------------------------

# Cargo only has two non-test profiles, dev and release, and we have
# more than two use cases for which a cargo profile is required. This
# is a hack to manage more cargo profiles, written in `etc/cargo.config.*`.
# So we use cargo `config-profile` feature to specify profiles in
# `.cargo/config`, which `scripts/run-cargo.sh copies into place.
#
# Presently the only thing this is used for is the `dist_release`
# rules, which are used for producing release builds.

DIST_CONFIG=etc/cargo.config.dist

ifneq ($(DEBUG),)
export X_DEBUG=${DEBUG}
endif

export X_CARGO_ARGS:=${CARGO_ARGS}

ifeq ($(TIKV_FRAME_POINTER),1)
x-build-dist: ENABLE_FEATURES += pprof-fp
else
x-build-dist: ENABLE_FEATURES += pprof-dwarf
endif
x-build-dist: export X_CARGO_CMD=build
x-build-dist: export X_CARGO_FEATURES=${ENABLE_FEATURES}
x-build-dist: export X_CARGO_RELEASE=1
x-build-dist: export X_CARGO_CONFIG_FILE=${DIST_CONFIG}
x-build-dist: export X_CARGO_TARGET_DIR=${CARGO_TARGET_DIR}
x-build-dist: export X_PACKAGE=tikv-server tikv-ctl
x-build-dist:
	bash scripts/run-cargo.sh<|MERGE_RESOLUTION|>--- conflicted
+++ resolved
@@ -34,7 +34,6 @@
 SHELL := bash
 ENABLE_FEATURES ?=
 
-<<<<<<< HEAD
 # Frame pointer is enabled by default.
 #
 # If you want to disable frame-pointer, please manually set the environment
@@ -56,22 +55,7 @@
 
 ifeq ($(PROXY_FRAME_POINTER),1)
 # Enable frame pointers for stable CPU Profiling.
-=======
-# Frame pointer is enabled by default. The purpose is to provide stable and
-# reliable stack backtraces (for CPU Profiling).
-#
-# If you want to disable frame-pointer, please manually set the environment
-# variable `TIKV_FRAME_POINTER=0 make` (This will fallback to `libunwind`
-# based stack backtrace.).
-#
-# Note that enabling frame-pointer means that the Rust standard library will
-# be recompiled.
-ifndef TIKV_FRAME_POINTER
-export TIKV_FRAME_POINTER=1
-endif
-
-ifeq ($(TIKV_FRAME_POINTER),1)
->>>>>>> 080d0868
+
 export RUSTFLAGS := $(RUSTFLAGS) -Cforce-frame-pointers=yes
 export CFLAGS := $(CFLAGS) -fno-omit-frame-pointer -mno-omit-leaf-frame-pointer
 export CXXFLAGS := $(CXXFLAGS) -fno-omit-frame-pointer -mno-omit-leaf-frame-pointer
@@ -142,21 +126,12 @@
 # Build-time environment, captured for reporting by the application binary
 BUILD_INFO_GIT_FALLBACK := "Unknown (no git or not git repo)"
 BUILD_INFO_RUSTC_FALLBACK := "Unknown"
-<<<<<<< HEAD
 export PROXY_BUILD_TIME := $(shell date -u '+%Y-%m-%d %H:%M:%S')
 export PROXY_BUILD_RUSTC_VERSION := $(shell rustc --version 2> /dev/null || echo ${BUILD_INFO_RUSTC_FALLBACK})
 export PROXY_BUILD_RUSTC_TARGET := $(shell rustc -vV | awk '/host/ { print $$2 }')
 export PROXY_BUILD_GIT_HASH ?= $(shell git rev-parse HEAD 2> /dev/null || echo ${BUILD_INFO_GIT_FALLBACK})
 export PROXY_BUILD_GIT_BRANCH ?= $(shell git rev-parse --abbrev-ref HEAD 2> /dev/null || echo ${BUILD_INFO_GIT_FALLBACK})
-=======
-export TIKV_ENABLE_FEATURES := ${ENABLE_FEATURES}
-export TIKV_BUILD_RUSTC_VERSION := $(shell rustc --version 2> /dev/null || echo ${BUILD_INFO_RUSTC_FALLBACK})
-export TIKV_BUILD_RUSTC_TARGET := $(shell rustc -vV | awk '/host/ { print $$2 }')
-export TIKV_BUILD_GIT_HASH ?= $(shell git rev-parse HEAD 2> /dev/null || echo ${BUILD_INFO_GIT_FALLBACK})
-export TIKV_BUILD_GIT_TAG ?= $(shell git describe --tag || echo ${BUILD_INFO_GIT_FALLBACK})
-export TIKV_BUILD_GIT_BRANCH ?= $(shell git rev-parse --abbrev-ref HEAD 2> /dev/null || echo ${BUILD_INFO_GIT_FALLBACK})
-
->>>>>>> 080d0868
+
 export DOCKER_IMAGE_NAME ?= "pingcap/tikv"
 export DOCKER_IMAGE_TAG ?= "latest"
 
@@ -202,29 +177,11 @@
 dev: format clippy
 	@env FAIL_POINT=1 make test
 
-<<<<<<< HEAD
 build:
 	PROXY_ENABLE_FEATURES="${ENABLE_FEATURES}" ./build.sh
 
 debug:
 	./debug.sh
-=======
-build: export TIKV_PROFILE=debug
-ifeq ($(TIKV_FRAME_POINTER),1)
-build: ENABLE_FEATURES += pprof-fp
-build:
-	rustup component add rust-src
-	cargo build --no-default-features --features "${ENABLE_FEATURES}" \
-		-Z build-std=core,std,alloc,proc_macro,test \
-		-Z unstable-options \
-		--target "${TIKV_BUILD_RUSTC_TARGET}" \
-		--out-dir "${CARGO_TARGET_DIR}/debug"
-else
-build: ENABLE_FEATURES += pprof-dwarf
-build:
-	cargo build --no-default-features --features "${ENABLE_FEATURES}"
-endif
->>>>>>> 080d0868
 
 ## Release builds (optimized dev builds)
 ## ----------------------------
@@ -236,27 +193,8 @@
 # with RocksDB compiled with the "portable" option, for -march=x86-64 (an
 # sse2-level instruction set), but with sse4.2 and the PCLMUL instruction
 # enabled (the "sse" option)
-<<<<<<< HEAD
 release:
 	./release.sh
-
-=======
-release: export TIKV_PROFILE=release
-ifeq ($(TIKV_FRAME_POINTER),1)
-release: ENABLE_FEATURES += pprof-fp
-release:
-	rustup component add rust-src
-	cargo build --release --no-default-features --features "${ENABLE_FEATURES}" \
-		-Z build-std=core,std,alloc,proc_macro,test \
-		-Z unstable-options \
-		--target "${TIKV_BUILD_RUSTC_TARGET}" \
-		--out-dir "${CARGO_TARGET_DIR}/release"
-else
-release: ENABLE_FEATURES += pprof-dwarf
-release:
-	cargo build --release --no-default-features --features "${ENABLE_FEATURES}"
-endif
->>>>>>> 080d0868
 
 # An optimized build that builds an "unportable" RocksDB, which means it is
 # built with -march native. It again includes the "sse" option by default.
