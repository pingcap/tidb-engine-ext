--- conflicted
+++ resolved
@@ -5,10 +5,6 @@
     sync::Arc,
 };
 
-<<<<<<< HEAD
-use causal_ts::tests::DummyRawTsTracker;
-=======
->>>>>>> b448214b
 use engine_rocks::RocksCfOptions;
 use engine_traits::{CfName, ALL_CFS, CF_DEFAULT, CF_LOCK, CF_RAFT, CF_WRITE};
 use file_system::IoRateLimiter;
@@ -70,21 +66,6 @@
         self
     }
 
-<<<<<<< HEAD
-    /// Register causal observer for RawKV API V2.
-    // TODO: `RocksEngine` is coupling with RawKV features including GC (compaction
-    // filter) & CausalObserver. Consider decoupling them.
-    fn register_causal_observer(engine: &mut RocksEngine) {
-        let causal_ts_provider = Arc::new(causal_ts::tests::TestProvider::default());
-        let causal_ob =
-            causal_ts::CausalObserver::new(causal_ts_provider, DummyRawTsTracker::default());
-        engine.register_observer(|host| {
-            causal_ob.register_to(host);
-        });
-    }
-
-=======
->>>>>>> b448214b
     /// Build a `RocksEngine`.
     pub fn build(self) -> Result<RocksEngine> {
         let cfg_rocksdb = crate::config::DbConfig::default();
@@ -129,18 +110,8 @@
                 _ => (*cf, RocksCfOptions::default()),
             })
             .collect();
-<<<<<<< HEAD
-        let mut engine =
-            RocksEngine::new(&path, None, cfs_opts, cache.is_some(), self.io_rate_limiter)?;
-
-        if let ApiVersion::V2 = api_version {
-            Self::register_causal_observer(&mut engine);
-        }
-
-=======
         let engine =
             RocksEngine::new(&path, None, cfs_opts, cache.is_some(), self.io_rate_limiter)?;
->>>>>>> b448214b
         Ok(engine)
     }
 }
