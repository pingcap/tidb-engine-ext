// Copyright 2018 TiKV Project Authors. Licensed under Apache-2.0.

mod profile;
pub mod region_meta;
use self::profile::{
    activate_heap_profile, deactivate_heap_profile, jeprof_heap_profile, list_heap_profiles,
    read_file, start_one_cpu_profile, start_one_heap_profile,
};

use std::error::Error as StdError;
use std::marker::PhantomData;
use std::net::SocketAddr;
use std::path::PathBuf;
use std::pin::Pin;
use std::str::{self, FromStr};
use std::sync::Arc;
use std::task::{Context, Poll};
use std::time::{Duration, Instant};

use async_stream::stream;
use collections::HashMap;
use engine_traits::KvEngine;
use futures::compat::{Compat01As03, Stream01CompatExt};
use futures::future::{ok, poll_fn};
use futures::prelude::*;
use hyper::server::accept::Accept;
use hyper::server::conn::{AddrIncoming, AddrStream};
use hyper::server::Builder as HyperBuilder;
use hyper::service::{make_service_fn, service_fn};
use hyper::{self, header, Body, Method, Request, Response, Server, StatusCode};
use online_config::OnlineConfig;
use openssl::ssl::{Ssl, SslAcceptor, SslFiletype, SslMethod, SslVerifyMode};
use openssl::x509::X509;
use pin_project::pin_project;
<<<<<<< HEAD
#[cfg(target_arch = "x86_64")]
use pprof::protos::Message;
=======
>>>>>>> caf3514c
use raftstore::store::{transport::CasualRouter, CasualMessage};
use regex::Regex;
use security::{self, SecurityConfig};
use serde_json::Value;
use tikv_util::logger::set_log_level;
use tikv_util::metrics::dump;
use tikv_util::timer::GLOBAL_TIMER_HANDLE;
use tokio::io::{AsyncRead, AsyncWrite};
use tokio::runtime::{Builder, Handle, Runtime};
use tokio::sync::oneshot::{self, Receiver, Sender};
use tokio_openssl::SslStream;

use crate::config::{log_level_serde, ConfigController};
use crate::server::Result;

static TIMER_CANCELED: &str = "tokio timer canceled";

#[cfg(feature = "failpoints")]
static MISSING_NAME: &[u8] = b"Missing param name";
#[cfg(feature = "failpoints")]
static MISSING_ACTIONS: &[u8] = b"Missing param actions";
#[cfg(feature = "failpoints")]
static FAIL_POINTS_REQUEST_PATH: &str = "/fail";

#[derive(Serialize, Deserialize)]
#[serde(rename_all = "kebab-case")]
struct LogLevelRequest {
    #[serde(with = "log_level_serde")]
    pub log_level: slog::Level,
}

pub struct StatusServer<E, R> {
    engine_store_server_helper: &'static raftstore::engine_store_ffi::EngineStoreServerHelper,
    thread_pool: Runtime,
    tx: Sender<()>,
    rx: Option<Receiver<()>>,
    addr: Option<SocketAddr>,
    cfg_controller: ConfigController,
    router: R,
    security_config: Arc<SecurityConfig>,
    store_path: PathBuf,
    _snap: PhantomData<E>,
}

<<<<<<< HEAD
impl StatusServer<(), ()> {
    #[cfg_attr(not(target_arch = "x86_64"), allow(dead_code))]
    fn extract_thread_name(thread_name: &str) -> String {
        lazy_static! {
            static ref THREAD_NAME_RE: Regex =
                Regex::new(r"^(?P<thread_name>[a-z-_ :]+?)(-?\d)*$").unwrap();
            static ref THREAD_NAME_REPLACE_SEPERATOR_RE: Regex = Regex::new(r"[_ ]").unwrap();
        }

        THREAD_NAME_RE
            .captures(thread_name)
            .and_then(|cap| {
                cap.name("thread_name").map(|thread_name| {
                    THREAD_NAME_REPLACE_SEPERATOR_RE
                        .replace_all(thread_name.as_str(), "-")
                        .into_owned()
                })
            })
            .unwrap_or_else(|| thread_name.to_owned())
    }

    #[cfg(target_arch = "x86_64")]
    fn frames_post_processor() -> impl Fn(&mut pprof::Frames) {
        move |frames| {
            let name = Self::extract_thread_name(&frames.thread_name);
            frames.thread_name = name;
        }
    }

    fn err_response<T>(status_code: StatusCode, message: T) -> Response<Body>
    where
        T: Into<Body>,
    {
        Response::builder()
            .status(status_code)
            .body(message.into())
            .unwrap()
    }
}

=======
>>>>>>> caf3514c
impl<E, R> StatusServer<E, R>
where
    E: 'static,
    R: 'static + Send,
{
    pub fn new(
        engine_store_server_helper: &'static raftstore::engine_store_ffi::EngineStoreServerHelper,
        status_thread_pool_size: usize,
        cfg_controller: ConfigController,
        security_config: Arc<SecurityConfig>,
        router: R,
        store_path: PathBuf,
    ) -> Result<Self> {
        let thread_pool = Builder::new_multi_thread()
            .enable_all()
            .worker_threads(status_thread_pool_size)
            .thread_name("status-server")
            .on_thread_start(|| debug!("Status server started"))
            .on_thread_stop(|| debug!("stopping status server"))
            .build()?;

        let (tx, rx) = oneshot::channel::<()>();
        Ok(StatusServer {
            engine_store_server_helper,
            thread_pool,
            tx,
            rx: Some(rx),
            addr: None,
            cfg_controller,
            router,
            security_config,
            store_path,
            _snap: PhantomData,
        })
    }

    fn list_heap_prof(_req: Request<Body>) -> hyper::Result<Response<Body>> {
        let profiles = match list_heap_profiles() {
            Ok(s) => s,
            Err(e) => return Ok(make_response(StatusCode::INTERNAL_SERVER_ERROR, e)),
        };

        let text = profiles
            .into_iter()
            .map(|(f, ct)| format!("{}\t\t{}", f, ct))
            .collect::<Vec<_>>()
            .join("\n")
            .into_bytes();

        let response = Response::builder()
            .header("Content-Type", mime::TEXT_PLAIN.to_string())
            .header("Content-Length", text.len())
            .body(text.into())
            .unwrap();
        Ok(response)
    }

    async fn activate_heap_prof(
        req: Request<Body>,
        store_path: PathBuf,
    ) -> hyper::Result<Response<Body>> {
        let query = req.uri().query().unwrap_or("");
        let query_pairs: HashMap<_, _> = url::form_urlencoded::parse(query.as_bytes()).collect();

        let interval: u64 = match query_pairs.get("interval") {
            Some(val) => match val.parse() {
                Ok(val) => val,
                Err(err) => return Ok(make_response(StatusCode::BAD_REQUEST, err.to_string())),
            },
            None => 60,
        };

        let interval = Duration::from_secs(interval);
        let period = GLOBAL_TIMER_HANDLE
            .interval(Instant::now() + interval, interval)
            .compat()
            .map_ok(|_| ())
            .map_err(|_| TIMER_CANCELED.to_owned())
            .into_stream();
        let (tx, rx) = oneshot::channel();
        let callback = move || tx.send(()).unwrap_or_default();
        let res = Handle::current().spawn(activate_heap_profile(period, store_path, callback));
        if rx.await.is_ok() {
            let msg = "activate heap profile success";
            Ok(make_response(StatusCode::OK, msg))
        } else {
            let errmsg = format!("{:?}", res.await);
            Ok(make_response(StatusCode::INTERNAL_SERVER_ERROR, errmsg))
        }
    }

    fn deactivate_heap_prof(_req: Request<Body>) -> hyper::Result<Response<Body>> {
        let body = if deactivate_heap_profile() {
            "deactivate heap profile success"
        } else {
            "no heap profile is running"
        };
        Ok(make_response(StatusCode::OK, body))
    }

    #[allow(dead_code)]
    async fn dump_heap_prof_to_resp(req: Request<Body>) -> hyper::Result<Response<Body>> {
        let query = req.uri().query().unwrap_or("");
        let query_pairs: HashMap<_, _> = url::form_urlencoded::parse(query.as_bytes()).collect();

        let use_jeprof = query_pairs.get("jeprof").map(|x| x.as_ref()) == Some("true");

        let result = if let Some(name) = query_pairs.get("name") {
            if use_jeprof {
                jeprof_heap_profile(name)
            } else {
                read_file(name)
            }
        } else {
            let mut seconds = 10;
            if let Some(s) = query_pairs.get("seconds") {
                match s.parse() {
                    Ok(val) => seconds = val,
                    Err(_) => {
                        let errmsg = "request should have seconds argument".to_owned();
                        return Ok(make_response(StatusCode::BAD_REQUEST, errmsg));
                    }
                }
            }
            let timer = GLOBAL_TIMER_HANDLE.delay(Instant::now() + Duration::from_secs(seconds));
            let end = Compat01As03::new(timer)
                .map_err(|_| TIMER_CANCELED.to_owned())
                .into_future();
            start_one_heap_profile(end, use_jeprof).await
        };

        match result {
            Ok(body) => {
                info!("dump or get heap profile successfully");
                let mut response = Response::builder()
                    .header("X-Content-Type-Options", "nosniff")
                    .header("Content-Disposition", "attachment; filename=\"profile\"")
                    .header("Content-Length", body.len());
                response = if use_jeprof {
                    response.header("Content-Type", mime::IMAGE_SVG.to_string())
                } else {
                    response.header("Content-Type", mime::APPLICATION_OCTET_STREAM.to_string())
                };
                Ok(response.body(body.into()).unwrap())
            }
            Err(e) => {
                info!("dump or get heap profile fail: {}", e);
                Ok(make_response(StatusCode::INTERNAL_SERVER_ERROR, e))
            }
        }
    }

    async fn get_config(
        req: Request<Body>,
        cfg_controller: &ConfigController,
        engine_store_server_helper: &'static raftstore::engine_store_ffi::EngineStoreServerHelper,
    ) -> hyper::Result<Response<Body>> {
        let mut full = false;
        if let Some(query) = req.uri().query() {
            let query_pairs: HashMap<_, _> =
                url::form_urlencoded::parse(query.as_bytes()).collect();
            full = match query_pairs.get("full") {
                Some(val) => match val.parse() {
                    Ok(val) => val,
                    Err(err) => return Ok(make_response(StatusCode::BAD_REQUEST, err.to_string())),
                },
                None => false,
            };
        }
        let encode_res = if full {
            // Get all config
            serde_json::to_string(&cfg_controller.get_current())
        } else {
            // Filter hidden config
            serde_json::to_string(&cfg_controller.get_current().get_encoder())
        };

        let engine_store_config = engine_store_server_helper.get_config(full);
        let engine_store_config =
            unsafe { String::from_utf8_unchecked(engine_store_config) }.parse::<toml::Value>();

        let engine_store_config = match engine_store_config {
            Ok(c) => serde_json::to_string(&c),
            Err(_) => {
                return Ok(StatusServer::err_response(
                    StatusCode::INTERNAL_SERVER_ERROR,
                    "Internal Server Error: fail to parse config from engine-store",
                ));
            }
        };

        Ok(match (encode_res, engine_store_config) {
            (Ok(json), Ok(store_config)) => Response::builder()
                .header(header::CONTENT_TYPE, "application/json")
                .body(Body::from(format!(
                    "{{\"raftstore-proxy\":{},\"engine-store\":{}}}",
                    json, store_config,
                )))
                .unwrap(),
<<<<<<< HEAD
            _ => StatusServer::err_response(
                StatusCode::INTERNAL_SERVER_ERROR,
                "Internal Server Error",
            ),
=======
            Err(_) => make_response(StatusCode::INTERNAL_SERVER_ERROR, "Internal Server Error"),
>>>>>>> caf3514c
        })
    }

    async fn update_config(
        cfg_controller: ConfigController,
        req: Request<Body>,
    ) -> hyper::Result<Response<Body>> {
        let mut body = Vec::new();
        req.into_body()
            .try_for_each(|bytes| {
                body.extend(bytes);
                ok(())
            })
            .await?;
        Ok(match decode_json(&body) {
            Ok(change) => match cfg_controller.update(change) {
                Err(e) => {
                    if let Some(e) = e.downcast_ref::<std::io::Error>() {
                        make_response(
                            StatusCode::INTERNAL_SERVER_ERROR,
                            format!(
                                "config changed, but failed to persist change due to err: {:?}",
                                e
                            ),
                        )
                    } else {
                        make_response(
                            StatusCode::INTERNAL_SERVER_ERROR,
                            format!("failed to update, error: {:?}", e),
                        )
                    }
                }
                Ok(_) => {
                    let mut resp = Response::default();
                    *resp.status_mut() = StatusCode::OK;
                    resp
                }
            },
            Err(e) => make_response(
                StatusCode::INTERNAL_SERVER_ERROR,
                format!("failed to decode, error: {:?}", e),
            ),
        })
    }

<<<<<<< HEAD
    #[cfg(target_arch = "x86_64")]
    pub async fn dump_rsprof(seconds: u64, frequency: i32) -> pprof::Result<pprof::Report> {
        let guard = pprof::ProfilerGuardBuilder::default()
            .frequency(frequency)
            .blocklist(&["libc", "libgcc", "pthread"])
            .build()?;
        info!(
            "start profiling {} seconds with frequency {} /s",
            seconds, frequency
        );
        let timer = GLOBAL_TIMER_HANDLE.clone();
        let _ = Compat01As03::new(timer.delay(Instant::now() + Duration::from_secs(seconds))).await;
        guard
            .report()
            .frames_post_processor(StatusServer::frames_post_processor())
            .build()
    }

    #[cfg(target_arch = "x86_64")]
    pub async fn dump_rsperf_to_resp(req: Request<Body>) -> hyper::Result<Response<Body>> {
        let query = match req.uri().query() {
            Some(query) => query,
            None => {
                return Ok(StatusServer::err_response(StatusCode::BAD_REQUEST, ""));
            }
        };
=======
    async fn update_config_from_toml_file(
        cfg_controller: ConfigController,
        _req: Request<Body>,
    ) -> hyper::Result<Response<Body>> {
        match cfg_controller.update_from_toml_file() {
            Err(e) => Ok(make_response(
                StatusCode::INTERNAL_SERVER_ERROR,
                format!("failed to update, error: {:?}", e),
            )),
            Ok(_) => {
                let mut resp = Response::default();
                *resp.status_mut() = StatusCode::OK;
                Ok(resp)
            }
        }
    }

    pub async fn dump_cpu_prof_to_resp(req: Request<Body>) -> hyper::Result<Response<Body>> {
        let query = req.uri().query().unwrap_or("");
>>>>>>> caf3514c
        let query_pairs: HashMap<_, _> = url::form_urlencoded::parse(query.as_bytes()).collect();

        let seconds: u64 = match query_pairs.get("seconds") {
            Some(val) => match val.parse() {
                Ok(val) => val,
                Err(err) => return Ok(make_response(StatusCode::BAD_REQUEST, err.to_string())),
            },
            None => 10,
        };

        let frequency: i32 = match query_pairs.get("frequency") {
            Some(val) => match val.parse() {
                Ok(val) => val,
                Err(err) => return Ok(make_response(StatusCode::BAD_REQUEST, err.to_string())),
            },
            None => 99, // Default frequency of sampling. 99Hz to avoid coincide with special periods
        };

        let prototype_content_type: hyper::http::HeaderValue =
            hyper::http::HeaderValue::from_str("application/protobuf").unwrap();
        let output_protobuf = req.headers().get("Content-Type") == Some(&prototype_content_type);

        let timer = GLOBAL_TIMER_HANDLE.delay(Instant::now() + Duration::from_secs(seconds));
        let end = async move {
            Compat01As03::new(timer)
                .await
                .map_err(|_| TIMER_CANCELED.to_owned())
        };
        match start_one_cpu_profile(end, frequency, output_protobuf).await {
            Ok(body) => {
                info!("dump cpu profile successfully");
                let mut response = Response::builder()
                    .header(
                        "Content-Disposition",
                        "attachment; filename=\"cpu_profile\"",
                    )
                    .header("Content-Length", body.len());
                response = if output_protobuf {
                    response.header("Content-Type", mime::APPLICATION_OCTET_STREAM.to_string())
                } else {
                    response.header("Content-Type", mime::IMAGE_SVG.to_string())
                };
                Ok(response.body(body.into()).unwrap())
            }
            Err(e) => {
                info!("dump cpu profile fail: {}", e);
                Ok(make_response(StatusCode::INTERNAL_SERVER_ERROR, e))
            }
        }
    }

    /// Currently, on aarch64 architectures, the underlying libgcc/llvm-libunwind/... which pprof-rs
    /// depends on has a segmentation fault (when backtracking happens in the signal handler).
    /// So, for now, we only allow the x86_64 architecture to perform real profiling, other
    /// architectures will directly return an error until we fix the seg-fault in backtrace.
    #[cfg(not(target_arch = "x86_64"))]
    pub async fn dump_rsperf_to_resp(_req: Request<Body>) -> hyper::Result<Response<Body>> {
        Ok(StatusServer::err_response(
            StatusCode::INTERNAL_SERVER_ERROR,
            "unsupported arch".to_string(),
        ))
    }

    async fn change_log_level(req: Request<Body>) -> hyper::Result<Response<Body>> {
        let mut body = Vec::new();
        req.into_body()
            .try_for_each(|bytes| {
                body.extend(bytes);
                ok(())
            })
            .await?;

        let log_level_request: std::result::Result<LogLevelRequest, serde_json::error::Error> =
            serde_json::from_slice(&body);

        match log_level_request {
            Ok(req) => {
                set_log_level(req.log_level);
                Ok(Response::new(Body::empty()))
            }
            Err(err) => Ok(make_response(StatusCode::BAD_REQUEST, err.to_string())),
        }
    }

    pub fn stop(self) {
<<<<<<< HEAD
        // unregister the status address to pd
        // self.unregister_addr();
        let _ = self.tx.send(());
        self.thread_pool.shutdown_background();
=======
        let _ = self.tx.send(());
        self.thread_pool.shutdown_timeout(Duration::from_secs(3));
>>>>>>> caf3514c
    }

    // Return listening address, this may only be used for outer test
    // to get the real address because we may use "127.0.0.1:0"
    // in test to avoid port conflict.
    pub fn listening_addr(&self) -> SocketAddr {
        self.addr.unwrap()
    }
<<<<<<< HEAD

    // Conveniently generate ssl connector according to SecurityConfig for https client
    // Return `None` if SecurityConfig is not set up.
    fn generate_ssl_connector(&self) -> Option<SslConnectorBuilder> {
        if !self.security_config.cert_path.is_empty()
            && !self.security_config.key_path.is_empty()
            && !self.security_config.ca_path.is_empty()
        {
            let mut ssl = SslConnector::builder(SslMethod::tls()).unwrap();
            ssl.set_ca_file(&self.security_config.ca_path).unwrap();
            ssl.set_certificate_file(&self.security_config.cert_path, SslFiletype::PEM)
                .unwrap();
            ssl.set_private_key_file(&self.security_config.key_path, SslFiletype::PEM)
                .unwrap();
            Some(ssl)
        } else {
            None
        }
    }
    #[allow(unused)]
    fn register_addr(&mut self, advertise_addr: String) {
        if let Some(ssl) = self.generate_ssl_connector() {
            let mut connector = HttpConnector::new();
            connector.enforce_http(false);
            let https_conn = HttpsConnector::with_connector(connector, ssl).unwrap();
            self.register_addr_core(https_conn, advertise_addr);
        } else {
            self.register_addr_core(HttpConnector::new(), advertise_addr);
        }
    }
    #[allow(unused)]
    fn register_addr_core<C>(&mut self, conn: C, advertise_addr: String)
    where
        C: hyper::client::connect::Connect + Clone + Send + Sync + 'static,
    {
        if self.pd_client.is_none() {
            return;
        }
        let pd_client = self.pd_client.as_ref().unwrap();
        let client = Client::builder().build::<_, Body>(conn);

        let json = {
            let mut body = std::collections::HashMap::new();
            body.insert("component".to_owned(), COMPONENT.to_owned());
            body.insert("addr".to_owned(), advertise_addr.clone());
            serde_json::to_string(&body).unwrap()
        };

        for _ in 0..COMPONENT_REQUEST_RETRY {
            for pd_addr in pd_client.get_leader().get_client_urls() {
                let client = client.clone();
                let uri: Uri = (pd_addr.to_owned() + "/pd/api/v1/component")
                    .parse()
                    .unwrap();
                let req = Request::builder()
                    .method("POST")
                    .uri(uri)
                    .header(http::header::CONTENT_TYPE, "application/json")
                    .body(Body::from(json.clone()))
                    .expect("construct post request failed");
                let req_handle = self
                    .thread_pool
                    .spawn(async move { client.request(req).await });

                match block_on(req_handle).unwrap() {
                    Ok(resp) if resp.status() == StatusCode::OK => {
                        self.advertise_addr = Some(advertise_addr);
                        return;
                    }
                    Ok(resp) => {
                        let status = resp.status();
                        warn!("failed to register addr to pd"; "status code" => status.as_str(), "body" => ?resp.body());
                    }
                    Err(e) => warn!("failed to register addr to pd"; "error" => ?e),
                }
            }
            // refresh the pd leader
            if let Err(e) = pd_client.reconnect() {
                warn!("failed to reconnect pd client"; "err" => ?e);
                thread::sleep(REQUEST_RECONNECT_INTERVAL);
            }
        }
        warn!(
            "failed to register addr to pd after {} tries",
            COMPONENT_REQUEST_RETRY
        );
    }

    #[allow(unused)]
    fn unregister_addr(&mut self) {
        if let Some(ssl) = self.generate_ssl_connector() {
            let mut connector = HttpConnector::new();
            connector.enforce_http(false);
            let https_conn = HttpsConnector::with_connector(connector, ssl).unwrap();
            self.unregister_addr_core(https_conn);
        } else {
            self.unregister_addr_core(HttpConnector::new());
        }
    }

    #[allow(unused)]
    fn unregister_addr_core<C>(&mut self, conn: C)
    where
        C: hyper::client::connect::Connect + Clone + Send + Sync + 'static,
    {
        if self.pd_client.is_none() || self.advertise_addr.is_none() {
            return;
        }
        let advertise_addr = self.advertise_addr.as_ref().unwrap().to_owned();
        let pd_client = self.pd_client.as_ref().unwrap();
        let client = Client::builder().build::<_, Body>(conn);

        for _ in 0..COMPONENT_REQUEST_RETRY {
            for pd_addr in pd_client.get_leader().get_client_urls() {
                let client = client.clone();
                let uri: Uri = (pd_addr.to_owned()
                    + &format!("/pd/api/v1/component/{}/{}", COMPONENT, advertise_addr))
                    .parse()
                    .unwrap();
                let req = Request::delete(uri)
                    .body(Body::empty())
                    .expect("construct delete request failed");
                let req_handle = self
                    .thread_pool
                    .spawn(async move { client.request(req).await });

                match block_on(req_handle).unwrap() {
                    Ok(resp) if resp.status() == StatusCode::OK => {
                        self.advertise_addr = None;
                        return;
                    }
                    Ok(resp) => {
                        let status = resp.status();
                        warn!("failed to unregister addr to pd"; "status code" => status.as_str(), "body" => ?resp.body());
                    }
                    Err(e) => warn!("failed to unregister addr to pd"; "error" => ?e),
                }
            }
            // refresh the pd leader
            if let Err(e) = pd_client.reconnect() {
                warn!("failed to reconnect pd client"; "err" => ?e);
                thread::sleep(REQUEST_RECONNECT_INTERVAL);
            }
        }
        warn!(
            "failed to unregister addr to pd after {} tries",
            COMPONENT_REQUEST_RETRY
        );
    }
=======
>>>>>>> caf3514c
}

impl<E, R> StatusServer<E, R>
where
    E: KvEngine,
    R: 'static + Send + CasualRouter<E> + Clone,
{
    pub async fn dump_region_meta(req: Request<Body>, router: R) -> hyper::Result<Response<Body>> {
        lazy_static! {
            static ref REGION: Regex = Regex::new(r"/region/(?P<id>\d+)").unwrap();
        }

        fn not_found(msg: impl Into<Body>) -> hyper::Result<Response<Body>> {
            Ok(make_response(StatusCode::NOT_FOUND, msg))
        }

        let cap = match REGION.captures(req.uri().path()) {
            Some(cap) => cap,
            None => return not_found(format!("path {} not found", req.uri().path())),
        };

        let id: u64 = match cap["id"].parse() {
            Ok(id) => id,
            Err(err) => {
                return Ok(make_response(
                    StatusCode::BAD_REQUEST,
                    format!("invalid region id: {}", err),
                ));
            }
        };
        let (tx, rx) = oneshot::channel();
        match router.send(
            id,
            CasualMessage::AccessPeer(Box::new(move |peer| {
                if let Err(meta) = tx.send(region_meta::RegionMeta::new(peer)) {
                    error!("receiver dropped, region meta: {:?}", meta)
                }
            })),
        ) {
            Ok(_) => (),
            Err(raftstore::Error::RegionNotFound(_)) => {
                return not_found(format!("region({}) not found", id));
            }
            Err(err) => {
                return Ok(make_response(
                    StatusCode::INTERNAL_SERVER_ERROR,
                    format!("channel pending or disconnect: {}", err),
                ));
            }
        }

        let meta = match rx.await {
            Ok(meta) => meta,
            Err(_) => {
                return Ok(make_response(
                    StatusCode::INTERNAL_SERVER_ERROR,
                    "query cancelled",
                ));
            }
        };

        let body = match serde_json::to_vec(&meta) {
            Ok(body) => body,
            Err(err) => {
                return Ok(make_response(
                    StatusCode::INTERNAL_SERVER_ERROR,
                    format!("fails to json: {}", err),
                ));
            }
        };
        match Response::builder()
            .header("content-type", "application/json")
            .body(hyper::Body::from(body))
        {
            Ok(resp) => Ok(resp),
            Err(err) => Ok(make_response(
                StatusCode::INTERNAL_SERVER_ERROR,
                format!("fails to build response: {}", err),
            )),
        }
    }

    pub async fn thread_stats(_req: Request<Body>) -> hyper::Result<Response<Body>> {
        Ok(Response::new(
            tikv_util::metrics::dump_thread_stats().into(),
        ))
    }

    pub async fn handle_http_request(
        req: Request<Body>,
        engine_store_server_helper: &'static raftstore::engine_store_ffi::EngineStoreServerHelper,
    ) -> hyper::Result<Response<Body>> {
        let (head, body) = req.into_parts();
        let body = hyper::body::to_bytes(body).await;

        match body {
            Ok(s) => {
                let res = engine_store_server_helper.handle_http_request(
                    head.uri.path(),
                    head.uri.query(),
                    &s,
                );
                if res.status != raftstore::engine_store_ffi::HttpRequestStatus::Ok {
                    return Ok(StatusServer::err_response(
                        StatusCode::INTERNAL_SERVER_ERROR,
                        "engine-store fails to build response".to_string(),
                    ));
                }

                let data = res.res.view.to_slice().to_vec();

                match Response::builder().body(hyper::Body::from(data)) {
                    Ok(resp) => Ok(resp),
                    Err(err) => Ok(StatusServer::err_response(
                        StatusCode::INTERNAL_SERVER_ERROR,
                        format!("fails to build response: {}", err),
                    )),
                }
            }
            Err(err) => Ok(StatusServer::err_response(
                StatusCode::INTERNAL_SERVER_ERROR,
                format!("fails to build response: {}", err),
            )),
        }
    }

    fn start_serve<I, C>(&mut self, builder: HyperBuilder<I>)
    where
        I: Accept<Conn = C, Error = std::io::Error> + Send + 'static,
        I::Error: Into<Box<dyn StdError + Send + Sync>>,
        I::Conn: AsyncRead + AsyncWrite + Unpin + Send + 'static,
        C: ServerConnection,
    {
        let security_config = self.security_config.clone();
        let cfg_controller = self.cfg_controller.clone();
        let router = self.router.clone();
<<<<<<< HEAD
        let engine_store_server_helper = self.engine_store_server_helper;
=======
        let store_path = self.store_path.clone();
>>>>>>> caf3514c
        // Start to serve.
        let server = builder.serve(make_service_fn(move |conn: &C| {
            let x509 = conn.get_x509();
            let security_config = security_config.clone();
            let cfg_controller = cfg_controller.clone();
            let router = router.clone();
            let store_path = store_path.clone();
            async move {
                // Create a status service.
                Ok::<_, hyper::Error>(service_fn(move |req: Request<Body>| {
                    let x509 = x509.clone();
                    let security_config = security_config.clone();
                    let cfg_controller = cfg_controller.clone();
                    let router = router.clone();
                    let store_path = store_path.clone();
                    async move {
                        let path = req.uri().path().to_owned();
                        let method = req.method().to_owned();

                        #[cfg(feature = "failpoints")]
                        {
                            if path.starts_with(FAIL_POINTS_REQUEST_PATH) {
                                return handle_fail_points_request(req).await;
                            }
                        }

                        // 1. POST "/config" will modify the configuration of TiKV.
                        // 2. GET "/region" will get start key and end key. These keys could be actual
                        // user data since in some cases the data itself is stored in the key.
                        let should_check_cert = !matches!(
                            (&method, path.as_ref()),
                            (&Method::GET, "/metrics")
                                | (&Method::GET, "/status")
                                | (&Method::GET, "/config")
                                | (&Method::GET, "/debug/pprof/profile")
                        );

                        if should_check_cert && !check_cert(security_config, x509) {
                            return Ok(make_response(
                                StatusCode::FORBIDDEN,
                                "certificate role error",
                            ));
                        }

                        match (method, path.as_ref()) {
                            (Method::GET, "/metrics") => Ok(Response::new(dump().into())),
                            (Method::GET, "/status") => Ok(Response::default()),
                            (Method::GET, "/debug/pprof/heap_list") => Self::list_heap_prof(req),
                            (Method::GET, "/debug/pprof/heap_activate") => {
                                Self::activate_heap_prof(req, store_path).await
                            }
                            (Method::GET, "/debug/pprof/heap_deactivate") => {
                                Self::deactivate_heap_prof(req)
                            }
                            // (Method::GET, "/debug/pprof/heap") => {
                            //     Self::dump_heap_prof_to_resp(req).await
                            // }
                            (Method::GET, "/config") => {
                                Self::get_config(req, &cfg_controller, engine_store_server_helper)
                                    .await
                            }
                            (Method::POST, "/config") => {
                                Self::update_config(cfg_controller.clone(), req).await
                            }
                            // This interface is used for configuration file hosting scenarios,
                            // TiKV will not update configuration files, and this interface will
                            // silently ignore configration items that cannot be updated online,
                            // hand it over to the hosting platform for processing.
                            (Method::PUT, "/config/reload") => {
                                Self::update_config_from_toml_file(cfg_controller.clone(), req)
                                    .await
                            }
                            (Method::GET, "/debug/pprof/profile") => {
                                Self::dump_cpu_prof_to_resp(req).await
                            }
                            (Method::GET, "/debug/fail_point") => {
                                info!("debug fail point API start");
                                fail_point!("debug_fail_point");
                                info!("debug fail point API finish");
                                Ok(Response::default())
                            }
                            (Method::GET, path) if path.starts_with("/region") => {
                                Self::dump_region_meta(req, router).await
                            }
                            (Method::GET, "/thread_stats") => Self::thread_stats(req).await,
                            (Method::PUT, path) if path.starts_with("/log-level") => {
                                Self::change_log_level(req).await
                            }
<<<<<<< HEAD

                            (Method::GET, path)
                                if engine_store_server_helper.check_http_uri_available(path) =>
                            {
                                Self::handle_http_request(req, engine_store_server_helper).await
                            }

                            _ => Ok(StatusServer::err_response(
                                StatusCode::NOT_FOUND,
                                "path not found",
                            )),
=======
                            _ => Ok(make_response(StatusCode::NOT_FOUND, "path not found")),
>>>>>>> caf3514c
                        }
                    }
                }))
            }
        }));

        let rx = self.rx.take().unwrap();
        let graceful = server
            .with_graceful_shutdown(async move {
                let _ = rx.await;
            })
            .map_err(|e| error!("Status server error: {:?}", e));
        self.thread_pool.spawn(graceful);
    }

<<<<<<< HEAD
    pub fn start(&mut self, status_addr: String, _advertise_status_addr: String) -> Result<()> {
=======
    pub fn start(&mut self, status_addr: String) -> Result<()> {
>>>>>>> caf3514c
        let addr = SocketAddr::from_str(&status_addr)?;

        let incoming = {
            let _enter = self.thread_pool.enter();
            AddrIncoming::bind(&addr)
        }?;
        self.addr = Some(incoming.local_addr());
        if !self.security_config.cert_path.is_empty()
            && !self.security_config.key_path.is_empty()
            && !self.security_config.ca_path.is_empty()
        {
            let mut acceptor = SslAcceptor::mozilla_modern(SslMethod::tls())?;
            acceptor.set_ca_file(&self.security_config.ca_path)?;
            acceptor.set_certificate_chain_file(&self.security_config.cert_path)?;
            acceptor.set_private_key_file(&self.security_config.key_path, SslFiletype::PEM)?;
            if !self.security_config.cert_allowed_cn.is_empty() {
                acceptor.set_verify(SslVerifyMode::PEER | SslVerifyMode::FAIL_IF_NO_PEER_CERT);
            }
            let acceptor = acceptor.build();
            let tls_incoming = tls_incoming(acceptor, incoming);
            let server = Server::builder(tls_incoming);
            self.start_serve(server);
        } else {
            let server = Server::builder(incoming);
            self.start_serve(server);
        }
<<<<<<< HEAD
        // register the advertise status address to pd
        // self.register_addr(advertise_status_addr);
=======
>>>>>>> caf3514c
        Ok(())
    }
}

// To unify TLS/Plain connection usage in start_serve function
trait ServerConnection {
    fn get_x509(&self) -> Option<X509>;
}

impl ServerConnection for SslStream<AddrStream> {
    fn get_x509(&self) -> Option<X509> {
        self.ssl().peer_certificate()
    }
}

impl ServerConnection for AddrStream {
    fn get_x509(&self) -> Option<X509> {
        None
    }
}

// Check if the peer's x509 certificate meets the requirements, this should
// be called where the access should be controlled.
//
// For now, the check only verifies the role of the peer certificate.
fn check_cert(security_config: Arc<SecurityConfig>, cert: Option<X509>) -> bool {
    // if `cert_allowed_cn` is empty, skip check and return true
    if !security_config.cert_allowed_cn.is_empty() {
        if let Some(x509) = cert {
            if let Some(name) = x509
                .subject_name()
                .entries_by_nid(openssl::nid::Nid::COMMONNAME)
                .next()
            {
                let data = name.data().as_slice();
                // Check common name in peer cert
                return security::match_peer_names(
                    &security_config.cert_allowed_cn,
                    std::str::from_utf8(data).unwrap(),
                );
            }
        }
        false
    } else {
        true
    }
}

fn tls_incoming(
    acceptor: SslAcceptor,
    mut incoming: AddrIncoming,
) -> impl Accept<Conn = SslStream<AddrStream>, Error = std::io::Error> {
    let context = acceptor.into_context();
    let s = stream! {
        loop {
            let stream = match poll_fn(|cx| Pin::new(&mut incoming).poll_accept(cx)).await {
                Some(Ok(stream)) => stream,
                Some(Err(e)) => {
                    yield Err(e);
                    continue;
                }
                None => break,
            };
            let ssl = match Ssl::new(&context) {
                Ok(ssl) => ssl,
                Err(err) => {
                    error!("Status server error: {}", err);
                    continue;
                }
            };
            match tokio_openssl::SslStream::new(ssl, stream) {
                Ok(mut ssl_stream) => match Pin::new(&mut ssl_stream).accept().await {
                    Err(_) => {
                        error!("Status server error: TLS handshake error");
                        continue;
                    },
                    Ok(()) => {
                        yield Ok(ssl_stream);
                    },
                }
                Err(err) => {
                    error!("Status server error: {}", err);
                    continue;
                }
            };
        }
    };
    TlsIncoming(s)
}

#[pin_project]
struct TlsIncoming<S>(#[pin] S);

impl<S> Accept for TlsIncoming<S>
where
    S: Stream<Item = std::io::Result<SslStream<AddrStream>>>,
{
    type Conn = SslStream<AddrStream>;
    type Error = std::io::Error;

    fn poll_accept(
        self: Pin<&mut Self>,
        cx: &mut Context<'_>,
    ) -> Poll<Option<std::io::Result<Self::Conn>>> {
        self.project().0.poll_next(cx)
    }
}

// For handling fail points related requests
#[cfg(feature = "failpoints")]
async fn handle_fail_points_request(req: Request<Body>) -> hyper::Result<Response<Body>> {
    let path = req.uri().path().to_owned();
    let method = req.method().to_owned();
    let fail_path = format!("{}/", FAIL_POINTS_REQUEST_PATH);
    let fail_path_has_sub_path: bool = path.starts_with(&fail_path);

    match (method, fail_path_has_sub_path) {
        (Method::PUT, true) => {
            let mut buf = Vec::new();
            req.into_body()
                .try_for_each(|bytes| {
                    buf.extend(bytes);
                    ok(())
                })
                .await?;
            let (_, name) = path.split_at(fail_path.len());
            if name.is_empty() {
                return Ok(Response::builder()
                    .status(StatusCode::UNPROCESSABLE_ENTITY)
                    .body(MISSING_NAME.into())
                    .unwrap());
            };

            let actions = String::from_utf8(buf).unwrap_or_default();
            if actions.is_empty() {
                return Ok(Response::builder()
                    .status(StatusCode::UNPROCESSABLE_ENTITY)
                    .body(MISSING_ACTIONS.into())
                    .unwrap());
            };

            if let Err(e) = fail::cfg(name.to_owned(), &actions) {
                return Ok(Response::builder()
                    .status(StatusCode::BAD_REQUEST)
                    .body(e.into())
                    .unwrap());
            }
            let body = format!("Added fail point with name: {}, actions: {}", name, actions);
            Ok(Response::new(body.into()))
        }
        (Method::DELETE, true) => {
            let (_, name) = path.split_at(fail_path.len());
            if name.is_empty() {
                return Ok(Response::builder()
                    .status(StatusCode::UNPROCESSABLE_ENTITY)
                    .body(MISSING_NAME.into())
                    .unwrap());
            };

            fail::remove(name);
            let body = format!("Deleted fail point with name: {}", name);
            Ok(Response::new(body.into()))
        }
        (Method::GET, _) => {
            // In this scope the path must be like /fail...(/...), which starts with FAIL_POINTS_REQUEST_PATH and may or may not have a sub path
            // Now we return 404 when path is neither /fail nor /fail/
            if path != FAIL_POINTS_REQUEST_PATH && path != fail_path {
                return Ok(Response::builder()
                    .status(StatusCode::NOT_FOUND)
                    .body(Body::empty())
                    .unwrap());
            }

            // From here path is either /fail or /fail/, return lists of fail points
            let list: Vec<String> = fail::list()
                .into_iter()
                .map(move |(name, actions)| format!("{}={}", name, actions))
                .collect();
            let list = list.join("\n");
            Ok(Response::new(list.into()))
        }
        _ => Ok(Response::builder()
            .status(StatusCode::METHOD_NOT_ALLOWED)
            .body(Body::empty())
            .unwrap()),
    }
}

// Decode different type of json value to string value
fn decode_json(
    data: &[u8],
) -> std::result::Result<std::collections::HashMap<String, String>, Box<dyn std::error::Error>> {
    let json: Value = serde_json::from_slice(data)?;
    if let Value::Object(map) = json {
        let mut dst = std::collections::HashMap::new();
        for (k, v) in map.into_iter() {
            let v = match v {
                Value::Bool(v) => format!("{}", v),
                Value::Number(v) => format!("{}", v),
                Value::String(v) => v,
                Value::Array(_) => return Err("array type are not supported".to_owned().into()),
                _ => return Err("wrong format".to_owned().into()),
            };
            dst.insert(k, v);
        }
        Ok(dst)
    } else {
        Err("wrong format".to_owned().into())
    }
}

fn make_response<T>(status_code: StatusCode, message: T) -> Response<Body>
where
    T: Into<Body>,
{
    Response::builder()
        .status(status_code)
        .body(message.into())
        .unwrap()
}

#[cfg(test)]
mod tests {
    use futures::executor::block_on;
    use futures::future::ok;
    use futures::prelude::*;
    use hyper::client::HttpConnector;
    use hyper::{Body, Client, Method, Request, StatusCode, Uri};
    use hyper_openssl::HttpsConnector;
    use openssl::ssl::SslFiletype;
    use openssl::ssl::{SslConnector, SslMethod};

    use std::env;
    use std::path::PathBuf;
    use std::sync::Arc;

    use crate::config::{ConfigController, TiKvConfig};
    use crate::server::status_server::profile::TEST_PROFILE_MUTEX;
    use crate::server::status_server::{LogLevelRequest, StatusServer};
    use collections::HashSet;
    use engine_test::kv::KvTestEngine;
    use online_config::OnlineConfig;
    use raftstore::store::transport::CasualRouter;
    use raftstore::store::CasualMessage;
    use security::SecurityConfig;
    use test_util::new_security_cfg;
    use tikv_util::logger::get_log_level;

    #[derive(Clone)]
    struct MockRouter;

    impl CasualRouter<KvTestEngine> for MockRouter {
        fn send(&self, region_id: u64, _: CasualMessage<KvTestEngine>) -> raftstore::Result<()> {
            Err(raftstore::Error::RegionNotFound(region_id))
        }
    }

    #[test]
    fn test_status_service() {
        let mut status_server = StatusServer::new(
            1,
            ConfigController::default(),
            Arc::new(SecurityConfig::default()),
            MockRouter,
            std::env::temp_dir(),
        )
        .unwrap();
        let addr = "127.0.0.1:0".to_owned();
        let _ = status_server.start(addr);
        let client = Client::new();
        let uri = Uri::builder()
            .scheme("http")
            .authority(status_server.listening_addr().to_string().as_str())
            .path_and_query("/metrics")
            .build()
            .unwrap();

        let handle = status_server.thread_pool.spawn(async move {
            let res = client.get(uri).await.unwrap();
            assert_eq!(res.status(), StatusCode::OK);
        });
        block_on(handle).unwrap();
        status_server.stop();
    }

    #[test]
    fn test_security_status_service_without_cn() {
        do_test_security_status_service(HashSet::default(), true);
    }

    #[test]
    fn test_security_status_service_with_cn() {
        let mut allowed_cn = HashSet::default();
        allowed_cn.insert("tikv-server".to_owned());
        do_test_security_status_service(allowed_cn, true);
    }

    #[test]
    fn test_security_status_service_with_cn_fail() {
        let mut allowed_cn = HashSet::default();
        allowed_cn.insert("invaild-cn".to_owned());
        do_test_security_status_service(allowed_cn, false);
    }

    #[test]
    fn test_config_endpoint() {
        let mut status_server = StatusServer::new(
            1,
            ConfigController::default(),
            Arc::new(SecurityConfig::default()),
            MockRouter,
            std::env::temp_dir(),
        )
        .unwrap();
        let addr = "127.0.0.1:0".to_owned();
        let _ = status_server.start(addr);
        let client = Client::new();
        let uri = Uri::builder()
            .scheme("http")
            .authority(status_server.listening_addr().to_string().as_str())
            .path_and_query("/config")
            .build()
            .unwrap();
        let handle = status_server.thread_pool.spawn(async move {
            let resp = client.get(uri).await.unwrap();
            assert_eq!(resp.status(), StatusCode::OK);
            let mut v = Vec::new();
            resp.into_body()
                .try_for_each(|bytes| {
                    v.extend(bytes);
                    ok(())
                })
                .await
                .unwrap();
            let resp_json = String::from_utf8_lossy(&v).to_string();
            let cfg = TiKvConfig::default();
            serde_json::to_string(&cfg.get_encoder())
                .map(|cfg_json| {
                    assert_eq!(resp_json, cfg_json);
                })
                .expect("Could not convert TiKvConfig to string");
        });
        block_on(handle).unwrap();
        status_server.stop();
    }

    #[cfg(feature = "failpoints")]
    #[test]
    fn test_status_service_fail_endpoints() {
        let _guard = fail::FailScenario::setup();
        let mut status_server = StatusServer::new(
            1,
            ConfigController::default(),
            Arc::new(SecurityConfig::default()),
            MockRouter,
            std::env::temp_dir(),
        )
        .unwrap();
        let addr = "127.0.0.1:0".to_owned();
        let _ = status_server.start(addr);
        let client = Client::new();
        let addr = status_server.listening_addr().to_string();

        let handle = status_server.thread_pool.spawn(async move {
            // test add fail point
            let uri = Uri::builder()
                .scheme("http")
                .authority(addr.as_str())
                .path_and_query("/fail/test_fail_point_name")
                .build()
                .unwrap();
            let mut req = Request::new(Body::from("panic"));
            *req.method_mut() = Method::PUT;
            *req.uri_mut() = uri;

            let res = client.request(req).await.unwrap();
            assert_eq!(res.status(), StatusCode::OK);
            let list: Vec<String> = fail::list()
                .into_iter()
                .map(move |(name, actions)| format!("{}={}", name, actions))
                .collect();
            assert_eq!(list.len(), 1);
            let list = list.join(";");
            assert_eq!("test_fail_point_name=panic", list);

            // test add another fail point
            let uri = Uri::builder()
                .scheme("http")
                .authority(addr.as_str())
                .path_and_query("/fail/and_another_name")
                .build()
                .unwrap();
            let mut req = Request::new(Body::from("panic"));
            *req.method_mut() = Method::PUT;
            *req.uri_mut() = uri;

            let res = client.request(req).await.unwrap();

            assert_eq!(res.status(), StatusCode::OK);

            let list: Vec<String> = fail::list()
                .into_iter()
                .map(move |(name, actions)| format!("{}={}", name, actions))
                .collect();
            assert_eq!(2, list.len());
            let list = list.join(";");
            assert!(list.contains("test_fail_point_name=panic"));
            assert!(list.contains("and_another_name=panic"));

            // test list fail points
            let uri = Uri::builder()
                .scheme("http")
                .authority(addr.as_str())
                .path_and_query("/fail")
                .build()
                .unwrap();
            let mut req = Request::default();
            *req.method_mut() = Method::GET;
            *req.uri_mut() = uri;

            let res = client.request(req).await.unwrap();
            assert_eq!(res.status(), StatusCode::OK);
            let mut body = Vec::new();
            res.into_body()
                .try_for_each(|bytes| {
                    body.extend(bytes);
                    ok(())
                })
                .await
                .unwrap();
            let body = String::from_utf8(body).unwrap();
            assert!(body.contains("test_fail_point_name=panic"));
            assert!(body.contains("and_another_name=panic"));

            // test delete fail point
            let uri = Uri::builder()
                .scheme("http")
                .authority(addr.as_str())
                .path_and_query("/fail/test_fail_point_name")
                .build()
                .unwrap();
            let mut req = Request::default();
            *req.method_mut() = Method::DELETE;
            *req.uri_mut() = uri;

            let res = client.request(req).await.unwrap();
            assert_eq!(res.status(), StatusCode::OK);

            let list: Vec<String> = fail::list()
                .into_iter()
                .map(move |(name, actions)| format!("{}={}", name, actions))
                .collect();
            assert_eq!(1, list.len());
            let list = list.join(";");
            assert_eq!("and_another_name=panic", list);
        });

        block_on(handle).unwrap();
        status_server.stop();
    }

    #[cfg(feature = "failpoints")]
    #[test]
    fn test_status_service_fail_endpoints_can_trigger_fails() {
        let _guard = fail::FailScenario::setup();
        let mut status_server = StatusServer::new(
            1,
            ConfigController::default(),
            Arc::new(SecurityConfig::default()),
            MockRouter,
            std::env::temp_dir(),
        )
        .unwrap();
        let addr = "127.0.0.1:0".to_owned();
        let _ = status_server.start(addr);
        let client = Client::new();
        let addr = status_server.listening_addr().to_string();

        let handle = status_server.thread_pool.spawn(async move {
            // test add fail point
            let uri = Uri::builder()
                .scheme("http")
                .authority(addr.as_str())
                .path_and_query("/fail/a_test_fail_name_nobody_else_is_using")
                .build()
                .unwrap();
            let mut req = Request::new(Body::from("return"));
            *req.method_mut() = Method::PUT;
            *req.uri_mut() = uri;

            let res = client.request(req).await.unwrap();
            assert_eq!(res.status(), StatusCode::OK);
        });

        block_on(handle).unwrap();
        status_server.stop();

        let true_only_if_fail_point_triggered = || {
            fail_point!("a_test_fail_name_nobody_else_is_using", |_| { true });
            false
        };
        assert!(true_only_if_fail_point_triggered());
    }

    #[cfg(not(feature = "failpoints"))]
    #[test]
    fn test_status_service_fail_endpoints_should_give_404_when_failpoints_are_disable() {
        let _guard = fail::FailScenario::setup();
        let mut status_server = StatusServer::new(
            1,
            ConfigController::default(),
            Arc::new(SecurityConfig::default()),
            MockRouter,
            std::env::temp_dir(),
        )
        .unwrap();
        let addr = "127.0.0.1:0".to_owned();
        let _ = status_server.start(addr);
        let client = Client::new();
        let addr = status_server.listening_addr().to_string();

        let handle = status_server.thread_pool.spawn(async move {
            // test add fail point
            let uri = Uri::builder()
                .scheme("http")
                .authority(addr.as_str())
                .path_and_query("/fail/a_test_fail_name_nobody_else_is_using")
                .build()
                .unwrap();
            let mut req = Request::new(Body::from("panic"));
            *req.method_mut() = Method::PUT;
            *req.uri_mut() = uri;

            let res = client.request(req).await.unwrap();
            // without feature "failpoints", this PUT endpoint should return 404
            assert_eq!(res.status(), StatusCode::NOT_FOUND);
        });

        block_on(handle).unwrap();
        status_server.stop();
    }

    fn do_test_security_status_service(allowed_cn: HashSet<String>, expected: bool) {
        let mut status_server = StatusServer::new(
            1,
            ConfigController::default(),
            Arc::new(new_security_cfg(Some(allowed_cn))),
            MockRouter,
            std::env::temp_dir(),
        )
        .unwrap();
        let addr = "127.0.0.1:0".to_owned();
        let _ = status_server.start(addr);

        let mut connector = HttpConnector::new();
        connector.enforce_http(false);
        let mut ssl = SslConnector::builder(SslMethod::tls()).unwrap();
        ssl.set_certificate_file(
            format!(
                "{}",
                PathBuf::from(env!("CARGO_MANIFEST_DIR"))
                    .join("components/test_util/data/server.pem")
                    .display()
            ),
            SslFiletype::PEM,
        )
        .unwrap();
        ssl.set_private_key_file(
            format!(
                "{}",
                PathBuf::from(env!("CARGO_MANIFEST_DIR"))
                    .join("components/test_util/data/key.pem")
                    .display()
            ),
            SslFiletype::PEM,
        )
        .unwrap();
        ssl.set_ca_file(format!(
            "{}",
            PathBuf::from(env!("CARGO_MANIFEST_DIR"))
                .join("components/test_util/data/ca.pem")
                .display()
        ))
        .unwrap();

        let ssl = HttpsConnector::with_connector(connector, ssl).unwrap();
        let client = Client::builder().build::<_, Body>(ssl);

        let uri = Uri::builder()
            .scheme("https")
            .authority(status_server.listening_addr().to_string().as_str())
            .path_and_query("/region")
            .build()
            .unwrap();

        if expected {
            let handle = status_server.thread_pool.spawn(async move {
                let res = client.get(uri).await.unwrap();
                assert_eq!(res.status(), StatusCode::NOT_FOUND);
            });
            block_on(handle).unwrap();
        } else {
            let handle = status_server.thread_pool.spawn(async move {
                let res = client.get(uri).await.unwrap();
                assert_eq!(res.status(), StatusCode::FORBIDDEN);
            });
            let _ = block_on(handle);
        }
        status_server.stop();
    }

    #[cfg(feature = "mem-profiling")]
    #[test]
    #[ignore]
    fn test_pprof_heap_service() {
        let mut status_server = StatusServer::new(
            1,
            ConfigController::default(),
            Arc::new(SecurityConfig::default()),
            MockRouter,
            std::env::temp_dir(),
        )
        .unwrap();
        let addr = "127.0.0.1:0".to_owned();
        let _ = status_server.start(addr);
        let client = Client::new();
        let uri = Uri::builder()
            .scheme("http")
            .authority(status_server.listening_addr().to_string().as_str())
            .path_and_query("/debug/pprof/heap?seconds=1")
            .build()
            .unwrap();
        let handle = status_server
            .thread_pool
            .spawn(async move { client.get(uri).await.unwrap() });
        let resp = block_on(handle).unwrap();

        assert_eq!(resp.status(), StatusCode::OK);
        status_server.stop();
    }

    #[test]
    #[cfg(target_arch = "x86_64")]
    fn test_pprof_profile_service() {
        let _test_guard = TEST_PROFILE_MUTEX.lock().unwrap();
        let mut status_server = StatusServer::new(
            1,
            ConfigController::default(),
            Arc::new(SecurityConfig::default()),
            MockRouter,
            std::env::temp_dir(),
        )
        .unwrap();
        let addr = "127.0.0.1:0".to_owned();
        let _ = status_server.start(addr);
        let client = Client::new();
        let uri = Uri::builder()
            .scheme("http")
            .authority(status_server.listening_addr().to_string().as_str())
            .path_and_query("/debug/pprof/profile?seconds=1&frequency=99")
            .build()
            .unwrap();
        let handle = status_server
            .thread_pool
            .spawn(async move { client.get(uri).await.unwrap() });
        let resp = block_on(handle).unwrap();
        assert_eq!(resp.status(), StatusCode::OK);
        assert_eq!(
            resp.headers().get("Content-Type").unwrap(),
            &mime::IMAGE_SVG.to_string()
        );
        status_server.stop();
    }

    #[test]
    fn test_change_log_level() {
        let mut status_server = StatusServer::new(
            1,
            ConfigController::default(),
            Arc::new(SecurityConfig::default()),
            MockRouter,
            std::env::temp_dir(),
        )
        .unwrap();
        let addr = "127.0.0.1:0".to_owned();
        let _ = status_server.start(addr);

        let uri = Uri::builder()
            .scheme("http")
            .authority(status_server.listening_addr().to_string().as_str())
            .path_and_query("/log-level")
            .build()
            .unwrap();

        let new_log_level = slog::Level::Debug;
        let mut log_level_request = Request::new(Body::from(
            serde_json::to_string(&LogLevelRequest {
                log_level: new_log_level,
            })
            .unwrap(),
        ));
        *log_level_request.method_mut() = Method::PUT;
        *log_level_request.uri_mut() = uri;
        log_level_request.headers_mut().insert(
            hyper::header::CONTENT_TYPE,
            hyper::header::HeaderValue::from_static("application/json"),
        );

        let handle = status_server.thread_pool.spawn(async move {
            Client::new()
                .request(log_level_request)
                .await
                .map(move |res| {
                    assert_eq!(res.status(), StatusCode::OK);
                    assert_eq!(get_log_level(), Some(new_log_level));
                })
                .unwrap()
        });
        block_on(handle).unwrap();
        status_server.stop();
    }
}<|MERGE_RESOLUTION|>--- conflicted
+++ resolved
@@ -32,11 +32,6 @@
 use openssl::ssl::{Ssl, SslAcceptor, SslFiletype, SslMethod, SslVerifyMode};
 use openssl::x509::X509;
 use pin_project::pin_project;
-<<<<<<< HEAD
-#[cfg(target_arch = "x86_64")]
-use pprof::protos::Message;
-=======
->>>>>>> caf3514c
 use raftstore::store::{transport::CasualRouter, CasualMessage};
 use regex::Regex;
 use security::{self, SecurityConfig};
@@ -81,7 +76,6 @@
     _snap: PhantomData<E>,
 }
 
-<<<<<<< HEAD
 impl StatusServer<(), ()> {
     #[cfg_attr(not(target_arch = "x86_64"), allow(dead_code))]
     fn extract_thread_name(thread_name: &str) -> String {
@@ -122,8 +116,6 @@
     }
 }
 
-=======
->>>>>>> caf3514c
 impl<E, R> StatusServer<E, R>
 where
     E: 'static,
@@ -323,14 +315,7 @@
                     json, store_config,
                 )))
                 .unwrap(),
-<<<<<<< HEAD
-            _ => StatusServer::err_response(
-                StatusCode::INTERNAL_SERVER_ERROR,
-                "Internal Server Error",
-            ),
-=======
             Err(_) => make_response(StatusCode::INTERNAL_SERVER_ERROR, "Internal Server Error"),
->>>>>>> caf3514c
         })
     }
 
@@ -376,7 +361,6 @@
         })
     }
 
-<<<<<<< HEAD
     #[cfg(target_arch = "x86_64")]
     pub async fn dump_rsprof(seconds: u64, frequency: i32) -> pprof::Result<pprof::Report> {
         let guard = pprof::ProfilerGuardBuilder::default()
@@ -395,15 +379,6 @@
             .build()
     }
 
-    #[cfg(target_arch = "x86_64")]
-    pub async fn dump_rsperf_to_resp(req: Request<Body>) -> hyper::Result<Response<Body>> {
-        let query = match req.uri().query() {
-            Some(query) => query,
-            None => {
-                return Ok(StatusServer::err_response(StatusCode::BAD_REQUEST, ""));
-            }
-        };
-=======
     async fn update_config_from_toml_file(
         cfg_controller: ConfigController,
         _req: Request<Body>,
@@ -423,7 +398,6 @@
 
     pub async fn dump_cpu_prof_to_resp(req: Request<Body>) -> hyper::Result<Response<Body>> {
         let query = req.uri().query().unwrap_or("");
->>>>>>> caf3514c
         let query_pairs: HashMap<_, _> = url::form_urlencoded::parse(query.as_bytes()).collect();
 
         let seconds: u64 = match query_pairs.get("seconds") {
@@ -475,18 +449,6 @@
         }
     }
 
-    /// Currently, on aarch64 architectures, the underlying libgcc/llvm-libunwind/... which pprof-rs
-    /// depends on has a segmentation fault (when backtracking happens in the signal handler).
-    /// So, for now, we only allow the x86_64 architecture to perform real profiling, other
-    /// architectures will directly return an error until we fix the seg-fault in backtrace.
-    #[cfg(not(target_arch = "x86_64"))]
-    pub async fn dump_rsperf_to_resp(_req: Request<Body>) -> hyper::Result<Response<Body>> {
-        Ok(StatusServer::err_response(
-            StatusCode::INTERNAL_SERVER_ERROR,
-            "unsupported arch".to_string(),
-        ))
-    }
-
     async fn change_log_level(req: Request<Body>) -> hyper::Result<Response<Body>> {
         let mut body = Vec::new();
         req.into_body()
@@ -509,15 +471,8 @@
     }
 
     pub fn stop(self) {
-<<<<<<< HEAD
-        // unregister the status address to pd
-        // self.unregister_addr();
-        let _ = self.tx.send(());
-        self.thread_pool.shutdown_background();
-=======
         let _ = self.tx.send(());
         self.thread_pool.shutdown_timeout(Duration::from_secs(3));
->>>>>>> caf3514c
     }
 
     // Return listening address, this may only be used for outer test
@@ -526,7 +481,6 @@
     pub fn listening_addr(&self) -> SocketAddr {
         self.addr.unwrap()
     }
-<<<<<<< HEAD
 
     // Conveniently generate ssl connector according to SecurityConfig for https client
     // Return `None` if SecurityConfig is not set up.
@@ -676,8 +630,6 @@
             COMPONENT_REQUEST_RETRY
         );
     }
-=======
->>>>>>> caf3514c
 }
 
 impl<E, R> StatusServer<E, R>
@@ -814,11 +766,8 @@
         let security_config = self.security_config.clone();
         let cfg_controller = self.cfg_controller.clone();
         let router = self.router.clone();
-<<<<<<< HEAD
         let engine_store_server_helper = self.engine_store_server_helper;
-=======
         let store_path = self.store_path.clone();
->>>>>>> caf3514c
         // Start to serve.
         let server = builder.serve(make_service_fn(move |conn: &C| {
             let x509 = conn.get_x509();
@@ -907,7 +856,6 @@
                             (Method::PUT, path) if path.starts_with("/log-level") => {
                                 Self::change_log_level(req).await
                             }
-<<<<<<< HEAD
 
                             (Method::GET, path)
                                 if engine_store_server_helper.check_http_uri_available(path) =>
@@ -915,13 +863,7 @@
                                 Self::handle_http_request(req, engine_store_server_helper).await
                             }
 
-                            _ => Ok(StatusServer::err_response(
-                                StatusCode::NOT_FOUND,
-                                "path not found",
-                            )),
-=======
                             _ => Ok(make_response(StatusCode::NOT_FOUND, "path not found")),
->>>>>>> caf3514c
                         }
                     }
                 }))
@@ -937,11 +879,7 @@
         self.thread_pool.spawn(graceful);
     }
 
-<<<<<<< HEAD
-    pub fn start(&mut self, status_addr: String, _advertise_status_addr: String) -> Result<()> {
-=======
     pub fn start(&mut self, status_addr: String) -> Result<()> {
->>>>>>> caf3514c
         let addr = SocketAddr::from_str(&status_addr)?;
 
         let incoming = {
@@ -968,11 +906,6 @@
             let server = Server::builder(incoming);
             self.start_serve(server);
         }
-<<<<<<< HEAD
-        // register the advertise status address to pd
-        // self.register_addr(advertise_status_addr);
-=======
->>>>>>> caf3514c
         Ok(())
     }
 }
