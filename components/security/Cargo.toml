[package]
name = "security"
version = "0.0.1"
edition = "2018"
publish = false

[features]
tonic = ["dep:tonic"]

[dependencies]
collections = { workspace = true }
encryption = { workspace = true }
grpcio = { workspace = true }
serde = "1.0"
serde_derive = "1.0"
serde_json = "1.0"
<<<<<<< HEAD
tikv_util = { path = "../tikv_util", default-features = false }
=======
tikv_util = { workspace = true }
>>>>>>> 0f5058eb
tonic = { version = "0.5", features = ["tls"], optional = true }

[dev-dependencies]
tempfile = "3.0"<|MERGE_RESOLUTION|>--- conflicted
+++ resolved
@@ -14,11 +14,7 @@
 serde = "1.0"
 serde_derive = "1.0"
 serde_json = "1.0"
-<<<<<<< HEAD
-tikv_util = { path = "../tikv_util", default-features = false }
-=======
 tikv_util = { workspace = true }
->>>>>>> 0f5058eb
 tonic = { version = "0.5", features = ["tls"], optional = true }
 
 [dev-dependencies]
