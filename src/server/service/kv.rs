// Copyright 2017 TiKV Project Authors. Licensed under Apache-2.0.

use std::sync::atomic::{AtomicBool, Ordering};
use std::sync::{Arc, Mutex};
use std::time::{Duration, Instant};

use crate::coprocessor::Endpoint;
use crate::server::gc_worker::GcWorker;
use crate::server::load_statistics::ThreadLoad;
use crate::server::metrics::*;
use crate::server::service::batch::ReqBatcher;
use crate::server::snap::Task as SnapTask;
use crate::server::Error;
use crate::storage::{
    errors::{
        extract_committed, extract_key_error, extract_key_errors, extract_kv_pairs,
        extract_region_error,
    },
    kv::Engine,
    lock_manager::LockManager,
    PointGetCommand, Storage, TxnStatus,
};
use futures::future::Either;
use futures::{future, Future, Sink, Stream};
use grpcio::{
    ClientStreamingSink, DuplexSink, Error as GrpcError, RequestStream, RpcContext, RpcStatus,
    RpcStatusCode, ServerStreamingSink, UnarySink, WriteFlags,
};
use kvproto::coprocessor::*;
use kvproto::errorpb::{Error as RegionError, *};
use kvproto::kvrpcpb::*;
use kvproto::raft_serverpb::*;
use kvproto::tikvpb::*;
use prometheus::HistogramTimer;
use raftstore::router::RaftStoreRouter;
use raftstore::store::{Callback, CasualMessage};
use raftstore::{DiscardReason, Error as RaftStoreError};
use security::{check_common_name, SecurityManager};
use tikv_util::future::{paired_future_callback, poll_future_notify, AndThenWith};
use tikv_util::mpsc::batch::{unbounded, BatchCollector, BatchReceiver, Sender};
use tikv_util::timer::GLOBAL_TIMER_HANDLE;
use tikv_util::worker::Scheduler;
use tokio_threadpool::{Builder as ThreadPoolBuilder, ThreadPool};
use txn_types::{self, Key};

const GRPC_MSG_MAX_BATCH_SIZE: usize = 128;
const GRPC_MSG_NOTIFY_SIZE: usize = 8;

/// Service handles the RPC messages for the `Tikv` service.
#[derive(Clone)]
pub struct Service<T: RaftStoreRouter + 'static, E: Engine, L: LockManager> {
    /// Used to handle requests related to GC.
    gc_worker: GcWorker<E>,
    // For handling KV requests.
    storage: Storage<E, L>,
    // For handling coprocessor requests.
    cop: Endpoint<E>,
    // For handling raft messages.
    ch: T,
    // For handling snapshot.
    snap_scheduler: Scheduler<SnapTask>,

    enable_req_batch: bool,

    req_batch_wait_duration: Option<Duration>,

    timer_pool: Arc<Mutex<ThreadPool>>,

    grpc_thread_load: Arc<ThreadLoad>,

    readpool_normal_thread_load: Arc<ThreadLoad>,

    security_mgr: Arc<SecurityManager>,
}

impl<T: RaftStoreRouter + 'static, E: Engine, L: LockManager> Service<T, E, L> {
    /// Constructs a new `Service` which provides the `Tikv` service.
    pub fn new(
        storage: Storage<E, L>,
        gc_worker: GcWorker<E>,
        cop: Endpoint<E>,
        ch: T,
        snap_scheduler: Scheduler<SnapTask>,
        grpc_thread_load: Arc<ThreadLoad>,
        readpool_normal_thread_load: Arc<ThreadLoad>,
        enable_req_batch: bool,
        req_batch_wait_duration: Option<Duration>,
        security_mgr: Arc<SecurityManager>,
    ) -> Self {
        let timer_pool = Arc::new(Mutex::new(
            ThreadPoolBuilder::new()
                .pool_size(1)
                .name_prefix("req_batch_timer_guard")
                .build(),
        ));
        Service {
            gc_worker,
            storage,
            cop,
            ch,
            snap_scheduler,
            grpc_thread_load,
            readpool_normal_thread_load,
            timer_pool,
            enable_req_batch,
            req_batch_wait_duration,
            security_mgr,
        }
    }
}

macro_rules! handle_request {
    ($fn_name: ident, $future_name: ident, $req_ty: ident, $resp_ty: ident) => {
        fn $fn_name(&mut self, ctx: RpcContext<'_>, req: $req_ty, sink: UnarySink<$resp_ty>) {
            if !check_common_name(self.security_mgr.cert_allowed_cn(), &ctx) {
                return;
            }
            let timer = GRPC_MSG_HISTOGRAM_VEC.$fn_name.start_coarse_timer();
            let future = $future_name(&self.storage, req)
                .and_then(|res| sink.success(res).map_err(Error::from))
                .map(|_| timer.observe_duration())
                .map_err(move |e| {
                    debug!("kv rpc failed";
                        "request" => stringify!($fn_name),
                        "err" => ?e
                    );
                    GRPC_MSG_FAIL_COUNTER.$fn_name.inc();
                });

            ctx.spawn(future);
        }
    }
}

impl<T: RaftStoreRouter + 'static, E: Engine, L: LockManager> Tikv for Service<T, E, L> {
    handle_request!(kv_get, future_get, GetRequest, GetResponse);
    handle_request!(kv_scan, future_scan, ScanRequest, ScanResponse);
    handle_request!(
        kv_prewrite,
        future_prewrite,
        PrewriteRequest,
        PrewriteResponse
    );
    handle_request!(
        kv_pessimistic_lock,
        future_acquire_pessimistic_lock,
        PessimisticLockRequest,
        PessimisticLockResponse
    );
    handle_request!(
        kv_pessimistic_rollback,
        future_pessimistic_rollback,
        PessimisticRollbackRequest,
        PessimisticRollbackResponse
    );
    handle_request!(kv_commit, future_commit, CommitRequest, CommitResponse);
    handle_request!(kv_cleanup, future_cleanup, CleanupRequest, CleanupResponse);
    handle_request!(
        kv_batch_get,
        future_batch_get,
        BatchGetRequest,
        BatchGetResponse
    );
    handle_request!(
        kv_batch_rollback,
        future_batch_rollback,
        BatchRollbackRequest,
        BatchRollbackResponse
    );
    handle_request!(
        kv_txn_heart_beat,
        future_txn_heart_beat,
        TxnHeartBeatRequest,
        TxnHeartBeatResponse
    );
    handle_request!(
        kv_check_txn_status,
        future_check_txn_status,
        CheckTxnStatusRequest,
        CheckTxnStatusResponse
    );
    handle_request!(
        kv_scan_lock,
        future_scan_lock,
        ScanLockRequest,
        ScanLockResponse
    );
    handle_request!(
        kv_resolve_lock,
        future_resolve_lock,
        ResolveLockRequest,
        ResolveLockResponse
    );
    handle_request!(
        kv_delete_range,
        future_delete_range,
        DeleteRangeRequest,
        DeleteRangeResponse
    );
    handle_request!(
        mvcc_get_by_key,
        future_mvcc_get_by_key,
        MvccGetByKeyRequest,
        MvccGetByKeyResponse
    );
    handle_request!(
        mvcc_get_by_start_ts,
        future_mvcc_get_by_start_ts,
        MvccGetByStartTsRequest,
        MvccGetByStartTsResponse
    );
    handle_request!(raw_get, future_raw_get, RawGetRequest, RawGetResponse);
    handle_request!(
        raw_batch_get,
        future_raw_batch_get,
        RawBatchGetRequest,
        RawBatchGetResponse
    );
    handle_request!(raw_scan, future_raw_scan, RawScanRequest, RawScanResponse);
    handle_request!(
        raw_batch_scan,
        future_raw_batch_scan,
        RawBatchScanRequest,
        RawBatchScanResponse
    );
    handle_request!(raw_put, future_raw_put, RawPutRequest, RawPutResponse);
    handle_request!(
        raw_batch_put,
        future_raw_batch_put,
        RawBatchPutRequest,
        RawBatchPutResponse
    );
    handle_request!(
        raw_delete,
        future_raw_delete,
        RawDeleteRequest,
        RawDeleteResponse
    );
    handle_request!(
        raw_batch_delete,
        future_raw_batch_delete,
        RawBatchDeleteRequest,
        RawBatchDeleteResponse
    );
    handle_request!(
        raw_delete_range,
        future_raw_delete_range,
        RawDeleteRangeRequest,
        RawDeleteRangeResponse
    );

    fn kv_import(&mut self, _: RpcContext<'_>, _: ImportRequest, _: UnarySink<ImportResponse>) {
        unimplemented!();
    }

    fn kv_gc(&mut self, ctx: RpcContext<'_>, req: GcRequest, sink: UnarySink<GcResponse>) {
        if !check_common_name(self.security_mgr.cert_allowed_cn(), &ctx) {
            return;
        }
        let timer = GRPC_MSG_HISTOGRAM_VEC.kv_gc.start_coarse_timer();
        let future = future_gc(&self.gc_worker, req)
            .and_then(|res| sink.success(res).map_err(Error::from))
            .map(|_| timer.observe_duration())
            .map_err(move |e| {
                debug!("kv rpc failed";
                    "request" => "kv_gc",
                    "err" => ?e
                );
                GRPC_MSG_FAIL_COUNTER.kv_gc.inc();
            });

        ctx.spawn(future);
    }

    fn coprocessor(&mut self, ctx: RpcContext<'_>, req: Request, sink: UnarySink<Response>) {
        if !check_common_name(self.security_mgr.cert_allowed_cn(), &ctx) {
            return;
        }
        let timer = GRPC_MSG_HISTOGRAM_VEC.coprocessor.start_coarse_timer();
        let future = future_cop(&self.cop, Some(ctx.peer()), req)
            .and_then(|resp| sink.success(resp).map_err(Error::from))
            .map(|_| timer.observe_duration())
            .map_err(move |e| {
                debug!("kv rpc failed";
                    "request" => "coprocessor",
                    "err" => ?e
                );
                GRPC_MSG_FAIL_COUNTER.coprocessor.inc();
            });

        ctx.spawn(future);
    }

    fn register_lock_observer(
        &mut self,
        ctx: RpcContext<'_>,
        req: RegisterLockObserverRequest,
        sink: UnarySink<RegisterLockObserverResponse>,
    ) {
        if !check_common_name(self.security_mgr.cert_allowed_cn(), &ctx) {
            return;
        }
        let timer = GRPC_MSG_HISTOGRAM_VEC
            .register_lock_observer
            .start_coarse_timer();

        let (cb, f) = paired_future_callback();
        let res = self.gc_worker.start_collecting(req.get_max_ts().into(), cb);

        let future = AndThenWith::new(res, f.map_err(Error::from))
            .and_then(|v| {
                let mut resp = RegisterLockObserverResponse::default();
                if let Err(e) = v {
                    resp.set_error(format!("{}", e));
                }
                sink.success(resp).map_err(Error::from)
            })
            .map(|_| timer.observe_duration())
            .map_err(move |e| {
                debug!("kv rpc failed";
                    "request" => "register_lock_observer",
                    "err" => ?e
                );
                GRPC_MSG_FAIL_COUNTER.register_lock_observer.inc();
            });

        ctx.spawn(future);
    }

    fn check_lock_observer(
        &mut self,
        ctx: RpcContext<'_>,
        req: CheckLockObserverRequest,
        sink: UnarySink<CheckLockObserverResponse>,
    ) {
        if !check_common_name(self.security_mgr.cert_allowed_cn(), &ctx) {
            return;
        }
        let timer = GRPC_MSG_HISTOGRAM_VEC
            .check_lock_observer
            .start_coarse_timer();

        let (cb, f) = paired_future_callback();
        let res = self
            .gc_worker
            .get_collected_locks(req.get_max_ts().into(), cb);

        let future = AndThenWith::new(res, f.map_err(Error::from))
            .and_then(|v| {
                let mut resp = CheckLockObserverResponse::default();
                match v {
                    Ok((locks, is_clean)) => {
                        resp.set_is_clean(is_clean);
                        resp.set_locks(locks.into());
                    }
                    Err(e) => resp.set_error(format!("{}", e)),
                }
                sink.success(resp).map_err(Error::from)
            })
            .map(|_| timer.observe_duration())
            .map_err(move |e| {
                debug!("kv rpc failed";
                    "request" => "check_lock_observer",
                    "err" => ?e
                );
                GRPC_MSG_FAIL_COUNTER.check_lock_observer.inc();
            });

        ctx.spawn(future);
    }

    fn remove_lock_observer(
        &mut self,
        ctx: RpcContext<'_>,
        req: RemoveLockObserverRequest,
        sink: UnarySink<RemoveLockObserverResponse>,
    ) {
        if !check_common_name(self.security_mgr.cert_allowed_cn(), &ctx) {
            return;
        }
        let timer = GRPC_MSG_HISTOGRAM_VEC
            .remove_lock_observer
            .start_coarse_timer();

        let (cb, f) = paired_future_callback();
        let res = self.gc_worker.stop_collecting(req.get_max_ts().into(), cb);

        let future = AndThenWith::new(res, f.map_err(Error::from))
            .and_then(|v| {
                let mut resp = RemoveLockObserverResponse::default();
                if let Err(e) = v {
                    resp.set_error(format!("{}", e));
                }
                sink.success(resp).map_err(Error::from)
            })
            .map(|_| timer.observe_duration())
            .map_err(move |e| {
                debug!("kv rpc failed";
                    "request" => "remove_lock_observer",
                    "err" => ?e
                );
                GRPC_MSG_FAIL_COUNTER.remove_lock_observer.inc();
            });

        ctx.spawn(future);
    }

    fn physical_scan_lock(
        &mut self,
        ctx: RpcContext<'_>,
        mut req: PhysicalScanLockRequest,
        sink: UnarySink<PhysicalScanLockResponse>,
    ) {
        if !check_common_name(self.security_mgr.cert_allowed_cn(), &ctx) {
            return;
        }
        let timer = GRPC_MSG_HISTOGRAM_VEC
            .physical_scan_lock
            .start_coarse_timer();

        let (cb, f) = paired_future_callback();
        let res = self.gc_worker.physical_scan_lock(
            req.take_context(),
            req.get_max_ts().into(),
            Key::from_raw(req.get_start_key()),
            req.get_limit() as _,
            cb,
        );

        let future = AndThenWith::new(res, f.map_err(Error::from))
            .and_then(|v| {
                let mut resp = PhysicalScanLockResponse::default();
                match v {
                    Ok(locks) => resp.set_locks(locks.into()),
                    Err(e) => resp.set_error(format!("{}", e)),
                }
                sink.success(resp).map_err(Error::from)
            })
            .map(|_| timer.observe_duration())
            .map_err(move |e| {
                debug!("kv rpc failed";
                    "request" => "physical_scan_lock",
                    "err" => ?e
                );
                GRPC_MSG_FAIL_COUNTER.physical_scan_lock.inc();
            });

        ctx.spawn(future);
    }

    fn unsafe_destroy_range(
        &mut self,
        ctx: RpcContext<'_>,
        mut req: UnsafeDestroyRangeRequest,
        sink: UnarySink<UnsafeDestroyRangeResponse>,
    ) {
        if !check_common_name(self.security_mgr.cert_allowed_cn(), &ctx) {
            return;
        }
        let timer = GRPC_MSG_HISTOGRAM_VEC
            .unsafe_destroy_range
            .start_coarse_timer();

        // DestroyRange is a very dangerous operation. We don't allow passing MIN_KEY as start, or
        // MAX_KEY as end here.
        assert!(!req.get_start_key().is_empty());
        assert!(!req.get_end_key().is_empty());

        let (cb, f) = paired_future_callback();
        let res = self.gc_worker.unsafe_destroy_range(
            req.take_context(),
            Key::from_raw(&req.take_start_key()),
            Key::from_raw(&req.take_end_key()),
            cb,
        );

        let future = AndThenWith::new(res, f.map_err(Error::from))
            .and_then(|v| {
                let mut resp = UnsafeDestroyRangeResponse::default();
                // Region error is impossible here.
                if let Err(e) = v {
                    resp.set_error(format!("{}", e));
                }
                sink.success(resp).map_err(Error::from)
            })
            .map(|_| timer.observe_duration())
            .map_err(move |e| {
                debug!("kv rpc failed";
                    "request" => "unsafe_destroy_range",
                    "err" => ?e
                );
                GRPC_MSG_FAIL_COUNTER.unsafe_destroy_range.inc();
            });

        ctx.spawn(future);
    }

    fn coprocessor_stream(
        &mut self,
        ctx: RpcContext<'_>,
        req: Request,
        sink: ServerStreamingSink<Response>,
    ) {
        if !check_common_name(self.security_mgr.cert_allowed_cn(), &ctx) {
            return;
        }
        let timer = GRPC_MSG_HISTOGRAM_VEC
            .coprocessor_stream
            .start_coarse_timer();

        let stream = self
            .cop
            .parse_and_handle_stream_request(req, Some(ctx.peer()))
            .map(|resp| (resp, WriteFlags::default().buffer_hint(true)))
            .map_err(|e| {
                let code = RpcStatusCode::UNKNOWN;
                let msg = Some(format!("{:?}", e));
                GrpcError::RpcFailure(RpcStatus::new(code, msg))
            });
        let future = sink
            .send_all(stream)
            .map(|_| timer.observe_duration())
            .map_err(Error::from)
            .map_err(move |e| {
                debug!("kv rpc failed";
                    "request" => "coprocessor_stream",
                    "err" => ?e
                );
                GRPC_MSG_FAIL_COUNTER.coprocessor_stream.inc();
            });

        ctx.spawn(future);
    }

    fn raft(
        &mut self,
        ctx: RpcContext<'_>,
        stream: RequestStream<RaftMessage>,
        sink: ClientStreamingSink<Done>,
    ) {
        if !check_common_name(self.security_mgr.cert_allowed_cn(), &ctx) {
            return;
        }
        let ch = self.ch.clone();
        ctx.spawn(
            stream
                .map_err(Error::from)
                .for_each(move |msg| {
                    RAFT_MESSAGE_RECV_COUNTER.inc();
                    ch.send_raft_msg(msg).map_err(Error::from)
                })
                .then(|res| {
                    let status = match res {
                        Err(e) => {
                            let msg = format!("{:?}", e);
                            error!("dispatch raft msg from gRPC to raftstore fail"; "err" => %msg);
                            RpcStatus::new(RpcStatusCode::UNKNOWN, Some(msg))
                        }
                        Ok(_) => RpcStatus::new(RpcStatusCode::UNKNOWN, None),
                    };
                    sink.fail(status)
                        .map_err(|e| error!("KvService::raft send response fail"; "err" => ?e))
                }),
        );
    }

    fn batch_raft(
        &mut self,
        ctx: RpcContext<'_>,
        stream: RequestStream<BatchRaftMessage>,
        sink: ClientStreamingSink<Done>,
    ) {
        if !check_common_name(self.security_mgr.cert_allowed_cn(), &ctx) {
            return;
        }
        info!("batch_raft RPC is called, new gRPC stream established");
        let ch = self.ch.clone();
        ctx.spawn(
            stream
                .map_err(Error::from)
                .for_each(move |mut msgs| {
                    let len = msgs.get_msgs().len();
                    RAFT_MESSAGE_RECV_COUNTER.inc_by(len as i64);
                    RAFT_MESSAGE_BATCH_SIZE.observe(len as f64);
                    for msg in msgs.take_msgs().into_iter() {
                        if let Err(e) = ch.send_raft_msg(msg) {
                            return Err(Error::from(e));
                        }
                    }
                    Ok(())
                })
                .then(|res| {
                    let status = match res {
                        Err(e) => {
                            let msg = format!("{:?}", e);
                            error!("dispatch raft msg from gRPC to raftstore fail"; "err" => %msg);
                            RpcStatus::new(RpcStatusCode::UNKNOWN, Some(msg))
                        }
                        Ok(_) => RpcStatus::new(RpcStatusCode::UNKNOWN, None),
                    };
                    sink.fail(status).map_err(
                        |e| error!("KvService::batch_raft send response fail"; "err" => ?e),
                    )
                }),
        )
    }

    fn snapshot(
        &mut self,
        ctx: RpcContext<'_>,
        stream: RequestStream<SnapshotChunk>,
        sink: ClientStreamingSink<Done>,
    ) {
        if !check_common_name(self.security_mgr.cert_allowed_cn(), &ctx) {
            return;
        }
        let task = SnapTask::Recv { stream, sink };
        if let Err(e) = self.snap_scheduler.schedule(task) {
            let err_msg = format!("{}", e);
            let sink = match e.into_inner() {
                SnapTask::Recv { sink, .. } => sink,
                _ => unreachable!(),
            };
            let status = RpcStatus::new(RpcStatusCode::RESOURCE_EXHAUSTED, Some(err_msg));
            ctx.spawn(sink.fail(status).map_err(|_| ()));
        }
    }

    fn split_region(
        &mut self,
        ctx: RpcContext<'_>,
        mut req: SplitRegionRequest,
        sink: UnarySink<SplitRegionResponse>,
    ) {
        if !check_common_name(self.security_mgr.cert_allowed_cn(), &ctx) {
            return;
        }
        let timer = GRPC_MSG_HISTOGRAM_VEC.split_region.start_coarse_timer();

        let region_id = req.get_context().get_region_id();
        let (cb, future) = paired_future_callback();
        let mut split_keys = if !req.get_split_key().is_empty() {
            vec![Key::from_raw(req.get_split_key()).into_encoded()]
        } else {
            req.take_split_keys()
                .into_iter()
                .map(|x| Key::from_raw(&x).into_encoded())
                .collect()
        };
        split_keys.sort();
        let req = CasualMessage::SplitRegion {
            region_epoch: req.take_context().take_region_epoch(),
            split_keys,
            callback: Callback::write(cb),
            source: ctx.peer().into(),
        };

        if let Err(e) = self.ch.casual_send(region_id, req) {
            // Retrun region error instead a gRPC error.
            let mut resp = SplitRegionResponse::default();
            resp.set_region_error(raftstore_error_to_region_error(e, region_id));
            ctx.spawn(sink.success(resp).map_err(|_| ()).map(|_| ()));
            return;
        }

        let future = future
            .map_err(Error::from)
            .map(move |mut v| {
                let mut resp = SplitRegionResponse::default();
                if v.response.get_header().has_error() {
                    resp.set_region_error(v.response.mut_header().take_error());
                } else {
                    let admin_resp = v.response.mut_admin_response();
                    let regions: Vec<_> = admin_resp.mut_splits().take_regions().into();
                    if regions.len() < 2 {
                        error!(
                            "invalid split response";
                            "region_id" => region_id,
                            "resp" => ?admin_resp
                        );
                        resp.mut_region_error().set_message(format!(
                            "Internal Error: invalid response: {:?}",
                            admin_resp
                        ));
                    } else {
                        if regions.len() == 2 {
                            resp.set_left(regions[0].clone());
                            resp.set_right(regions[1].clone());
                        }
                        resp.set_regions(regions.into());
                    }
                }
                resp
            })
            .and_then(|res| sink.success(res).map_err(Error::from))
            .map(|_| timer.observe_duration())
            .map_err(move |e| {
                debug!("kv rpc failed";
                    "request" => "split_region",
                    "err" => ?e
                );
                GRPC_MSG_FAIL_COUNTER.split_region.inc();
            });

        ctx.spawn(future);
    }

    fn read_index(
        &mut self,
        ctx: RpcContext<'_>,
        req: ReadIndexRequest,
        sink: UnarySink<ReadIndexResponse>,
    ) {
        if !check_common_name(self.security_mgr.cert_allowed_cn(), &ctx) {
            return;
        }
<<<<<<< HEAD
        self.send_fail_status(
            ctx,
            sink,
            Error::RaftServer(raftstore::Error::RegionNotFound(
                req.get_context().get_region_id(),
            )),
            RpcStatusCode::RESOURCE_EXHAUSTED,
        );
=======
        let timer = GRPC_MSG_HISTOGRAM_VEC.read_index.start_coarse_timer();

        let region_id = req.get_context().get_region_id();
        let mut cmd = RaftCmdRequest::default();
        let mut header = RaftRequestHeader::default();
        let mut inner_req = RaftRequest::default();
        inner_req.set_cmd_type(CmdType::ReadIndex);
        header.set_region_id(req.get_context().get_region_id());
        header.set_peer(req.get_context().get_peer().clone());
        header.set_region_epoch(req.get_context().get_region_epoch().clone());
        if req.get_context().get_term() != 0 {
            header.set_term(req.get_context().get_term());
        }
        header.set_sync_log(req.get_context().get_sync_log());
        header.set_read_quorum(true);
        cmd.set_header(header);
        cmd.set_requests(vec![inner_req].into());

        let (cb, future) = paired_future_callback();

        // We must deal with all requests which acquire read-quorum in raftstore-thread,
        // so just send it as an command.
        if let Err(e) = self.ch.send_command(cmd, Callback::Read(cb)) {
            // Retrun region error instead a gRPC error.
            let mut resp = ReadIndexResponse::default();
            resp.set_region_error(raftstore_error_to_region_error(e, region_id));
            ctx.spawn(sink.success(resp).map_err(|_| ()).map(|_| ()));
            return;
        }

        let future = future
            .map_err(Error::from)
            .map(move |mut v| {
                let mut resp = ReadIndexResponse::default();
                if v.response.get_header().has_error() {
                    resp.set_region_error(v.response.mut_header().take_error());
                } else {
                    let raft_resps = v.response.get_responses();
                    if raft_resps.len() != 1 {
                        error!(
                            "invalid read index response";
                            "region_id" => region_id,
                            "response" => ?raft_resps
                        );
                        resp.mut_region_error().set_message(format!(
                            "Internal Error: invalid response: {:?}",
                            raft_resps
                        ));
                    } else {
                        let read_index = raft_resps[0].get_read_index().get_read_index();
                        resp.set_read_index(read_index);
                    }
                }
                resp
            })
            .and_then(|res| sink.success(res).map_err(Error::from))
            .map(|_| timer.observe_duration())
            .map_err(move |e| {
                debug!("kv rpc failed";
                    "request" => "read_index",
                    "err" => ?e
                );
                GRPC_MSG_FAIL_COUNTER.read_index.inc();
            });

        ctx.spawn(future);
>>>>>>> 164ccb04
    }

    fn batch_coprocessor(
        &mut self,
        _ctx: RpcContext<'_>,
        _req: BatchRequest,
        _sink: ServerStreamingSink<BatchResponse>,
    ) {
        unimplemented!()
    }

    fn batch_commands(
        &mut self,
        ctx: RpcContext<'_>,
        stream: RequestStream<BatchCommandsRequest>,
        sink: DuplexSink<BatchCommandsResponse>,
    ) {
        if !check_common_name(self.security_mgr.cert_allowed_cn(), &ctx) {
            return;
        }
        let (tx, rx) = unbounded(GRPC_MSG_NOTIFY_SIZE);

        let ctx = Arc::new(ctx);
        let peer = ctx.peer();
        let storage = self.storage.clone();
        let cop = self.cop.clone();
        let gc_worker = self.gc_worker.clone();
        if self.enable_req_batch {
            let stopped = Arc::new(AtomicBool::new(false));
            let req_batcher = ReqBatcher::new(
                tx.clone(),
                self.req_batch_wait_duration,
                Arc::clone(&self.readpool_normal_thread_load),
            );
            let req_batcher = Arc::new(Mutex::new(req_batcher));
            if let Some(duration) = self.req_batch_wait_duration {
                let storage = storage.clone();
                let req_batcher = req_batcher.clone();
                let req_batcher2 = req_batcher.clone();
                let stopped = Arc::clone(&stopped);
                let start = Instant::now();
                let timer = GLOBAL_TIMER_HANDLE.clone();
                self.timer_pool.lock().unwrap().spawn(
                    timer
                        .interval(start, duration)
                        .take_while(move |_| {
                            // only stop timer when no more incoming and old batch is submitted.
                            future::ok(
                                !stopped.load(Ordering::Relaxed)
                                    || !req_batcher2.lock().unwrap().is_empty(),
                            )
                        })
                        .for_each(move |_| {
                            req_batcher.lock().unwrap().should_submit(&storage);
                            Ok(())
                        })
                        .map_err(|e| error!("batch_commands timer errored"; "err" => ?e)),
                );
            }
            let request_handler = stream.for_each(move |mut req| {
                let request_ids = req.take_request_ids();
                let requests: Vec<_> = req.take_requests().into();
                GRPC_REQ_BATCH_COMMANDS_SIZE.observe(requests.len() as f64);
                for (id, mut req) in request_ids.into_iter().zip(requests) {
                    if !req_batcher.lock().unwrap().filter(id, &mut req) {
                        handle_batch_commands_request(
                            &storage,
                            &gc_worker,
                            &cop,
                            &peer,
                            id,
                            req,
                            tx.clone(),
                        );
                    }
                }
                req_batcher.lock().unwrap().maybe_submit(&storage);
                future::ok(())
            });
            ctx.spawn(
                request_handler
                    .map_err(|e| error!("batch_commands error"; "err" => %e))
                    .and_then(move |_| {
                        // signal timer guard to stop polling
                        stopped.store(true, Ordering::Relaxed);
                        Ok(())
                    }),
            );
        } else {
            let request_handler = stream.for_each(move |mut req| {
                let request_ids = req.take_request_ids();
                let requests: Vec<_> = req.take_requests().into();
                GRPC_REQ_BATCH_COMMANDS_SIZE.observe(requests.len() as f64);
                for (id, req) in request_ids.into_iter().zip(requests) {
                    handle_batch_commands_request(
                        &storage,
                        &gc_worker,
                        &cop,
                        &peer,
                        id,
                        req,
                        tx.clone(),
                    );
                }
                future::ok(())
            });
            ctx.spawn(request_handler.map_err(|e| error!("batch_commands error"; "err" => %e)));
        };

        let thread_load = Arc::clone(&self.grpc_thread_load);
        let response_retriever = BatchReceiver::new(
            rx,
            GRPC_MSG_MAX_BATCH_SIZE,
            BatchCommandsResponse::default,
            BatchRespCollector,
        );

        let response_retriever = response_retriever
            .inspect(|r| GRPC_RESP_BATCH_COMMANDS_SIZE.observe(r.request_ids.len() as f64))
            .map(move |mut r| {
                r.set_transport_layer_load(thread_load.load() as u64);
                (r, WriteFlags::default().buffer_hint(false))
            })
            .map_err(|e| {
                let msg = Some(format!("{:?}", e));
                GrpcError::RpcFailure(RpcStatus::new(RpcStatusCode::UNKNOWN, msg))
            });

        ctx.spawn(sink.send_all(response_retriever).map(|_| ()).map_err(|e| {
            debug!("kv rpc failed";
                "request" => "batch_commands",
                "err" => ?e
            );
        }));
    }
}

fn response_batch_commands_request<F>(
    id: u64,
    resp: F,
    tx: Sender<(u64, batch_commands_response::Response)>,
    timer: HistogramTimer,
) where
    F: Future<Item = batch_commands_response::Response, Error = ()> + Send + 'static,
{
    let f = resp.and_then(move |resp| {
        if tx.send_and_notify((id, resp)).is_err() {
            error!("KvService response batch commands fail");
            return Err(());
        }
        timer.observe_duration();
        Ok(())
    });
    poll_future_notify(f);
}

fn handle_batch_commands_request<E: Engine, L: LockManager>(
    storage: &Storage<E, L>,
    gc_worker: &GcWorker<E>,
    cop: &Endpoint<E>,
    peer: &str,
    id: u64,
    req: batch_commands_request::Request,
    tx: Sender<(u64, batch_commands_response::Response)>,
) {
    // To simplify code and make the logic more clear.
    macro_rules! oneof {
        ($p:path) => {
            |resp| {
                let mut res = batch_commands_response::Response::default();
                res.cmd = Some($p(resp));
                res
            }
        };
    }

    macro_rules! handle_cmd {
        ($($cmd: ident, $future_fn: ident ( $($arg: expr),* ), $metric_name: ident;)*) => {
            match req.cmd {
                None => {
                    // For some invalid requests.
                    let timer = GRPC_MSG_HISTOGRAM_VEC.invalid.start_coarse_timer();
                    let resp = future::ok(batch_commands_response::Response::default());
                    response_batch_commands_request(id, resp, tx, timer);
                }
                $(Some(batch_commands_request::request::Cmd::$cmd(req)) => {
                    let timer = GRPC_MSG_HISTOGRAM_VEC.$metric_name.start_coarse_timer();
                    let resp = $future_fn($($arg,)* req)
                        .map(oneof!(batch_commands_response::response::Cmd::$cmd))
                        .map_err(|_| GRPC_MSG_FAIL_COUNTER.$metric_name.inc());
                    response_batch_commands_request(id, resp, tx, timer);
                })*
                Some(batch_commands_request::request::Cmd::Import(_)) => unimplemented!(),
            }
        }
    }

    handle_cmd! {
        Get, future_get(storage), kv_get;
        Scan, future_scan(storage), kv_scan;
        Prewrite, future_prewrite(storage), kv_prewrite;
        Commit, future_commit(storage), kv_commit;
        Cleanup, future_cleanup(storage), kv_cleanup;
        BatchGet, future_batch_get(storage), kv_batch_get;
        BatchRollback, future_batch_rollback(storage), kv_batch_rollback;
        TxnHeartBeat, future_txn_heart_beat(storage), kv_txn_heart_beat;
        CheckTxnStatus, future_check_txn_status(storage), kv_check_txn_status;
        ScanLock, future_scan_lock(storage), kv_scan_lock;
        ResolveLock, future_resolve_lock(storage), kv_resolve_lock;
        Gc, future_gc(gc_worker), kv_gc;
        DeleteRange, future_delete_range(storage), kv_delete_range;
        RawGet, future_raw_get(storage), raw_get;
        RawBatchGet, future_raw_batch_get(storage), raw_batch_get;
        RawPut, future_raw_put(storage), raw_put;
        RawBatchPut, future_raw_batch_put(storage), raw_batch_put;
        RawDelete, future_raw_delete(storage), raw_delete;
        RawBatchDelete, future_raw_batch_delete(storage), raw_batch_delete;
        RawScan, future_raw_scan(storage), raw_scan;
        RawDeleteRange, future_raw_delete_range(storage), raw_delete_range;
        RawBatchScan, future_raw_batch_scan(storage), raw_batch_scan;
        Coprocessor, future_cop(cop, Some(peer.to_string())), coprocessor;
        PessimisticLock, future_acquire_pessimistic_lock(storage), kv_pessimistic_lock;
        PessimisticRollback, future_pessimistic_rollback(storage), kv_pessimistic_rollback;
        Empty, future_handle_empty(), invalid;
    }
}

fn future_handle_empty(
    req: BatchCommandsEmptyRequest,
) -> impl Future<Item = BatchCommandsEmptyResponse, Error = Error> {
    let mut res = BatchCommandsEmptyResponse::default();
    res.set_test_id(req.get_test_id());
    // `BatchCommandsNotify` processes futures in notify. If delay_time is too small, notify
    // can be called immediately, so the future is polled recursively and lead to deadlock.
    if req.get_delay_time() < 10 {
        Either::A(future::result(Ok(res)))
    } else {
        Either::B(
            tikv_util::timer::GLOBAL_TIMER_HANDLE
                .delay(
                    std::time::Instant::now()
                        + std::time::Duration::from_millis(req.get_delay_time()),
                )
                .map(move |_| res)
                .map_err(|_| unreachable!()),
        )
    }
}

fn future_get<E: Engine, L: LockManager>(
    storage: &Storage<E, L>,
    mut req: GetRequest,
) -> impl Future<Item = GetResponse, Error = Error> {
    storage
        .get(
            req.take_context(),
            Key::from_raw(req.get_key()),
            req.get_version().into(),
        )
        .then(|v| {
            let mut resp = GetResponse::default();
            if let Some(err) = extract_region_error(&v) {
                resp.set_region_error(err);
            } else {
                match v {
                    Ok(Some(val)) => resp.set_value(val),
                    Ok(None) => resp.set_not_found(true),
                    Err(e) => resp.set_error(extract_key_error(&e)),
                }
            }
            Ok(resp)
        })
}

pub fn future_batch_get_command<E: Engine, L: LockManager>(
    storage: &Storage<E, L>,
    tx: Sender<(u64, batch_commands_response::Response)>,
    requests: Vec<u64>,
    commands: Vec<PointGetCommand>,
) -> impl Future<Item = (), Error = ()> {
    let timer = GRPC_MSG_HISTOGRAM_VEC
        .kv_batch_get_command
        .start_coarse_timer();
    storage.batch_get_command(commands).then(move |v| {
        match v {
            Ok(v) => {
                if requests.len() != v.len() {
                    error!("KvService batch response size mismatch");
                }
                for (req, v) in requests.into_iter().zip(v.into_iter()) {
                    let mut resp = GetResponse::default();
                    if let Some(err) = extract_region_error(&v) {
                        resp.set_region_error(err);
                    } else {
                        match v {
                            Ok(Some(val)) => resp.set_value(val),
                            Ok(None) => resp.set_not_found(true),
                            Err(e) => resp.set_error(extract_key_error(&e)),
                        }
                    }
                    let mut res = batch_commands_response::Response::default();
                    res.cmd = Some(batch_commands_response::response::Cmd::Get(resp));
                    if tx.send_and_notify((req, res)).is_err() {
                        error!("KvService response batch commands fail");
                    }
                }
            }
            e => {
                let mut resp = GetResponse::default();
                if let Some(err) = extract_region_error(&e) {
                    resp.set_region_error(err);
                } else if let Err(e) = e {
                    resp.set_error(extract_key_error(&e));
                }
                let mut res = batch_commands_response::Response::default();
                res.cmd = Some(batch_commands_response::response::Cmd::Get(resp));
                for req in requests {
                    if tx.send_and_notify((req, res.clone())).is_err() {
                        error!("KvService response batch commands fail");
                    }
                }
            }
        }
        timer.observe_duration();
        Ok(())
    })
}

fn future_scan<E: Engine, L: LockManager>(
    storage: &Storage<E, L>,
    mut req: ScanRequest,
) -> impl Future<Item = ScanResponse, Error = Error> {
    let end_key = if req.get_end_key().is_empty() {
        None
    } else {
        Some(Key::from_raw(req.get_end_key()))
    };

    storage
        .scan(
            req.take_context(),
            Key::from_raw(req.get_start_key()),
            end_key,
            req.get_limit() as usize,
            req.get_version().into(),
            req.get_key_only(),
            req.get_reverse(),
        )
        .then(|v| {
            let mut resp = ScanResponse::default();
            if let Some(err) = extract_region_error(&v) {
                resp.set_region_error(err);
            } else {
                resp.set_pairs(extract_kv_pairs(v).into());
            }
            Ok(resp)
        })
}

fn future_batch_get<E: Engine, L: LockManager>(
    storage: &Storage<E, L>,
    mut req: BatchGetRequest,
) -> impl Future<Item = BatchGetResponse, Error = Error> {
    let keys = req.get_keys().iter().map(|x| Key::from_raw(x)).collect();
    storage
        .batch_get(req.take_context(), keys, req.get_version().into())
        .then(|v| {
            let mut resp = BatchGetResponse::default();
            if let Some(err) = extract_region_error(&v) {
                resp.set_region_error(err);
            } else {
                resp.set_pairs(extract_kv_pairs(v).into());
            }
            Ok(resp)
        })
}

fn future_gc<E: Engine>(
    gc_worker: &GcWorker<E>,
    mut req: GcRequest,
) -> impl Future<Item = GcResponse, Error = Error> {
    let (cb, f) = paired_future_callback();
    let res = gc_worker.gc(req.take_context(), req.get_safe_point().into(), cb);

    AndThenWith::new(res, f.map_err(Error::from)).map(|v| {
        let mut resp = GcResponse::default();
        if let Some(err) = extract_region_error(&v) {
            resp.set_region_error(err);
        } else if let Err(e) = v {
            resp.set_error(extract_key_error(&e));
        }
        resp
    })
}

fn future_delete_range<E: Engine, L: LockManager>(
    storage: &Storage<E, L>,
    mut req: DeleteRangeRequest,
) -> impl Future<Item = DeleteRangeResponse, Error = Error> {
    let (cb, f) = paired_future_callback();
    let res = storage.delete_range(
        req.take_context(),
        Key::from_raw(req.get_start_key()),
        Key::from_raw(req.get_end_key()),
        req.get_notify_only(),
        cb,
    );

    AndThenWith::new(res, f.map_err(Error::from)).map(|v| {
        let mut resp = DeleteRangeResponse::default();
        if let Some(err) = extract_region_error(&v) {
            resp.set_region_error(err);
        } else if let Err(e) = v {
            resp.set_error(format!("{}", e));
        }
        resp
    })
}

fn future_raw_get<E: Engine, L: LockManager>(
    storage: &Storage<E, L>,
    mut req: RawGetRequest,
) -> impl Future<Item = RawGetResponse, Error = Error> {
    storage
        .raw_get(req.take_context(), req.take_cf(), req.take_key())
        .then(|v| {
            let mut resp = RawGetResponse::default();
            if let Some(err) = extract_region_error(&v) {
                resp.set_region_error(err);
            } else {
                match v {
                    Ok(Some(val)) => resp.set_value(val),
                    Ok(None) => resp.set_not_found(true),
                    Err(e) => resp.set_error(format!("{}", e)),
                }
            }
            Ok(resp)
        })
}

pub fn future_raw_batch_get_command<E: Engine, L: LockManager>(
    storage: &Storage<E, L>,
    tx: Sender<(u64, batch_commands_response::Response)>,
    requests: Vec<u64>,
    cf: String,
    commands: Vec<PointGetCommand>,
) -> impl Future<Item = (), Error = ()> {
    let timer = GRPC_MSG_HISTOGRAM_VEC
        .raw_batch_get_command
        .start_coarse_timer();
    storage.raw_batch_get_command(cf, commands).then(move |v| {
        match v {
            Ok(v) => {
                if requests.len() != v.len() {
                    error!("KvService batch response size mismatch");
                }
                for (req, v) in requests.into_iter().zip(v.into_iter()) {
                    let mut resp = RawGetResponse::default();
                    if let Some(err) = extract_region_error(&v) {
                        resp.set_region_error(err);
                    } else {
                        match v {
                            Ok(Some(val)) => resp.set_value(val),
                            Ok(None) => resp.set_not_found(true),
                            Err(e) => resp.set_error(format!("{}", e)),
                        }
                    }
                    let mut res = batch_commands_response::Response::default();
                    res.cmd = Some(batch_commands_response::response::Cmd::RawGet(resp));
                    if tx.send_and_notify((req, res)).is_err() {
                        error!("KvService response batch commands fail");
                    }
                }
            }
            e => {
                let mut resp = RawGetResponse::default();
                if let Some(err) = extract_region_error(&e) {
                    resp.set_region_error(err);
                } else if let Err(e) = e {
                    resp.set_error(format!("{}", e));
                }
                let mut res = batch_commands_response::Response::default();
                res.cmd = Some(batch_commands_response::response::Cmd::RawGet(resp));
                for req in requests {
                    if tx.send_and_notify((req, res.clone())).is_err() {
                        error!("KvService response batch commands fail");
                    }
                }
            }
        }
        timer.observe_duration();
        Ok(())
    })
}

fn future_raw_batch_get<E: Engine, L: LockManager>(
    storage: &Storage<E, L>,
    mut req: RawBatchGetRequest,
) -> impl Future<Item = RawBatchGetResponse, Error = Error> {
    let keys = req.take_keys().into();
    storage
        .raw_batch_get(req.take_context(), req.take_cf(), keys)
        .then(|v| {
            let mut resp = RawBatchGetResponse::default();
            if let Some(err) = extract_region_error(&v) {
                resp.set_region_error(err);
            } else {
                resp.set_pairs(extract_kv_pairs(v).into());
            }
            Ok(resp)
        })
}

fn future_raw_put<E: Engine, L: LockManager>(
    storage: &Storage<E, L>,
    mut req: RawPutRequest,
) -> impl Future<Item = RawPutResponse, Error = Error> {
    let (cb, future) = paired_future_callback();
    let res = storage.raw_put(
        req.take_context(),
        req.take_cf(),
        req.take_key(),
        req.take_value(),
        cb,
    );

    AndThenWith::new(res, future.map_err(Error::from)).map(|v| {
        let mut resp = RawPutResponse::default();
        if let Some(err) = extract_region_error(&v) {
            resp.set_region_error(err);
        } else if let Err(e) = v {
            resp.set_error(format!("{}", e));
        }
        resp
    })
}

fn future_raw_batch_put<E: Engine, L: LockManager>(
    storage: &Storage<E, L>,
    mut req: RawBatchPutRequest,
) -> impl Future<Item = RawBatchPutResponse, Error = Error> {
    let cf = req.take_cf();
    let pairs = req
        .take_pairs()
        .into_iter()
        .map(|mut x| (x.take_key(), x.take_value()))
        .collect();

    let (cb, f) = paired_future_callback();
    let res = storage.raw_batch_put(req.take_context(), cf, pairs, cb);

    AndThenWith::new(res, f.map_err(Error::from)).map(|v| {
        let mut resp = RawBatchPutResponse::default();
        if let Some(err) = extract_region_error(&v) {
            resp.set_region_error(err);
        } else if let Err(e) = v {
            resp.set_error(format!("{}", e));
        }
        resp
    })
}

fn future_raw_delete<E: Engine, L: LockManager>(
    storage: &Storage<E, L>,
    mut req: RawDeleteRequest,
) -> impl Future<Item = RawDeleteResponse, Error = Error> {
    let (cb, f) = paired_future_callback();
    let res = storage.raw_delete(req.take_context(), req.take_cf(), req.take_key(), cb);

    AndThenWith::new(res, f.map_err(Error::from)).map(|v| {
        let mut resp = RawDeleteResponse::default();
        if let Some(err) = extract_region_error(&v) {
            resp.set_region_error(err);
        } else if let Err(e) = v {
            resp.set_error(format!("{}", e));
        }
        resp
    })
}

fn future_raw_batch_delete<E: Engine, L: LockManager>(
    storage: &Storage<E, L>,
    mut req: RawBatchDeleteRequest,
) -> impl Future<Item = RawBatchDeleteResponse, Error = Error> {
    let cf = req.take_cf();
    let keys = req.take_keys().into();
    let (cb, f) = paired_future_callback();
    let res = storage.raw_batch_delete(req.take_context(), cf, keys, cb);

    AndThenWith::new(res, f.map_err(Error::from)).map(|v| {
        let mut resp = RawBatchDeleteResponse::default();
        if let Some(err) = extract_region_error(&v) {
            resp.set_region_error(err);
        } else if let Err(e) = v {
            resp.set_error(format!("{}", e));
        }
        resp
    })
}

fn future_raw_scan<E: Engine, L: LockManager>(
    storage: &Storage<E, L>,
    mut req: RawScanRequest,
) -> impl Future<Item = RawScanResponse, Error = Error> {
    let end_key = if req.get_end_key().is_empty() {
        None
    } else {
        Some(req.take_end_key())
    };
    storage
        .raw_scan(
            req.take_context(),
            req.take_cf(),
            req.take_start_key(),
            end_key,
            req.get_limit() as usize,
            req.get_key_only(),
            req.get_reverse(),
        )
        .then(|v| {
            let mut resp = RawScanResponse::default();
            if let Some(err) = extract_region_error(&v) {
                resp.set_region_error(err);
            } else {
                resp.set_kvs(extract_kv_pairs(v).into());
            }
            Ok(resp)
        })
}

fn future_raw_batch_scan<E: Engine, L: LockManager>(
    storage: &Storage<E, L>,
    mut req: RawBatchScanRequest,
) -> impl Future<Item = RawBatchScanResponse, Error = Error> {
    storage
        .raw_batch_scan(
            req.take_context(),
            req.take_cf(),
            req.take_ranges().into(),
            req.get_each_limit() as usize,
            req.get_key_only(),
            req.get_reverse(),
        )
        .then(|v| {
            let mut resp = RawBatchScanResponse::default();
            if let Some(err) = extract_region_error(&v) {
                resp.set_region_error(err);
            } else {
                resp.set_kvs(extract_kv_pairs(v).into());
            }
            Ok(resp)
        })
}

fn future_raw_delete_range<E: Engine, L: LockManager>(
    storage: &Storage<E, L>,
    mut req: RawDeleteRangeRequest,
) -> impl Future<Item = RawDeleteRangeResponse, Error = Error> {
    let (cb, f) = paired_future_callback();
    let res = storage.raw_delete_range(
        req.take_context(),
        req.take_cf(),
        req.take_start_key(),
        req.take_end_key(),
        cb,
    );

    AndThenWith::new(res, f.map_err(Error::from)).map(|v| {
        let mut resp = RawDeleteRangeResponse::default();
        if let Some(err) = extract_region_error(&v) {
            resp.set_region_error(err);
        } else if let Err(e) = v {
            resp.set_error(format!("{}", e));
        }
        resp
    })
}

fn future_cop<E: Engine>(
    cop: &Endpoint<E>,
    peer: Option<String>,
    req: Request,
) -> impl Future<Item = Response, Error = Error> {
    cop.parse_and_handle_unary_request(req, peer)
        .map_err(|_| unreachable!())
}

macro_rules! txn_command_future {
    ($fn_name: ident, $req_ty: ident, $resp_ty: ident, ($req: ident) $prelude: stmt; ($v: ident, $resp: ident) { $else_branch: expr }) => {
        fn $fn_name<E: Engine, L: LockManager>(
            storage: &Storage<E, L>,
            $req: $req_ty,
        ) -> impl Future<Item = $resp_ty, Error = Error> {
            $prelude
            let (cb, f) = paired_future_callback();
            let res = storage.sched_txn_command($req.into(), cb);

            AndThenWith::new(res, f.map_err(Error::from)).map(move |$v| {
                let mut $resp = $resp_ty::default();
                if let Some(err) = extract_region_error(&$v) {
                    $resp.set_region_error(err);
                } else {
                    $else_branch;
                }
                $resp
            })
        }
    };
    ($fn_name: ident, $req_ty: ident, $resp_ty: ident, ($v: ident, $resp: ident) { $else_branch: expr }) => {
        txn_command_future!($fn_name, $req_ty, $resp_ty, (req) {}; ($v, $resp) { $else_branch });
    };
}

txn_command_future!(future_prewrite, PrewriteRequest, PrewriteResponse, (v, resp) {
    resp.set_errors(extract_key_errors(v).into())
});
txn_command_future!(future_acquire_pessimistic_lock, PessimisticLockRequest, PessimisticLockResponse, (v, resp) {
    match v {
        Ok(Ok(res)) => resp.set_values(res.into_vec().into()),
        Err(e) | Ok(Err(e)) => resp.set_errors(vec![extract_key_error(&e)].into()),
    }
});
txn_command_future!(future_pessimistic_rollback, PessimisticRollbackRequest, PessimisticRollbackResponse, (v, resp) {
    resp.set_errors(extract_key_errors(v).into())
});
txn_command_future!(future_batch_rollback, BatchRollbackRequest, BatchRollbackResponse, (v, resp) {
    if let Err(e) = v {
        resp.set_error(extract_key_error(&e));
    }
});
txn_command_future!(future_resolve_lock, ResolveLockRequest, ResolveLockResponse, (v, resp) {
    if let Err(e) = v {
        resp.set_error(extract_key_error(&e));
    }
});
txn_command_future!(future_commit, CommitRequest, CommitResponse, (v, resp) {
    match v {
        Ok(TxnStatus::Committed { commit_ts }) => {
            resp.set_commit_version(commit_ts.into_inner())
        }
        Ok(_) => unreachable!(),
        Err(e) => resp.set_error(extract_key_error(&e)),
    }
});
txn_command_future!(future_cleanup, CleanupRequest, CleanupResponse, (v, resp) {
    if let Err(e) = v {
        if let Some(ts) = extract_committed(&e) {
            resp.set_commit_version(ts.into_inner());
        } else {
            resp.set_error(extract_key_error(&e));
        }
    }
});
txn_command_future!(future_txn_heart_beat, TxnHeartBeatRequest, TxnHeartBeatResponse, (v, resp) {
    match v {
        Ok(txn_status) => {
            if let TxnStatus::Uncommitted { lock_ttl, .. } = txn_status {
                resp.set_lock_ttl(lock_ttl);
            } else {
                unreachable!();
            }
        }
        Err(e) => resp.set_error(extract_key_error(&e)),
    }
});
txn_command_future!(future_check_txn_status, CheckTxnStatusRequest, CheckTxnStatusResponse,
    (req) let caller_start_ts = req.get_caller_start_ts().into();
    (v, resp) {
        match v {
            Ok(txn_status) => match txn_status {
                TxnStatus::RolledBack => resp.set_action(Action::NoAction),
                TxnStatus::TtlExpire => resp.set_action(Action::TtlExpireRollback),
                TxnStatus::LockNotExist => resp.set_action(Action::LockNotExistRollback),
                TxnStatus::Committed { commit_ts } => {
                    resp.set_commit_version(commit_ts.into_inner())
                }
                TxnStatus::Uncommitted {
                    lock_ttl,
                    min_commit_ts,
                } => {
                    resp.set_lock_ttl(lock_ttl);
                    // If the caller_start_ts is max, it's a point get in the autocommit transaction.
                    // Even though the min_commit_ts is not pushed, the point get can ingore the lock
                    // next time because it's not committed. So we pretend it has been pushed.
                    if min_commit_ts > caller_start_ts || caller_start_ts.is_max() {
                        resp.set_action(Action::MinCommitTsPushed);
                    }
                }
            },
            Err(e) => resp.set_error(extract_key_error(&e)),
        }
});
txn_command_future!(future_scan_lock, ScanLockRequest, ScanLockResponse, (v, resp) {
    match v {
        Ok(locks) => resp.set_locks(locks.into()),
        Err(e) => resp.set_error(extract_key_error(&e)),
    }
});
txn_command_future!(future_mvcc_get_by_key, MvccGetByKeyRequest, MvccGetByKeyResponse, (v, resp) {
    match v {
        Ok(mvcc) => resp.set_info(mvcc.into_proto()),
        Err(e) => resp.set_error(format!("{}", e)),
    }
});
txn_command_future!(future_mvcc_get_by_start_ts, MvccGetByStartTsRequest, MvccGetByStartTsResponse, (v, resp) {
    match v {
        Ok(Some((k, vv))) => {
            resp.set_key(k.into_raw().unwrap());
            resp.set_info(vv.into_proto());
        }
        Ok(None) => {
            resp.set_info(Default::default());
        }
        Err(e) => resp.set_error(format!("{}", e)),
    }
});

#[cfg(feature = "protobuf-codec")]
pub mod batch_commands_response {
    pub type Response = kvproto::tikvpb::BatchCommandsResponseResponse;

    pub mod response {
        pub type Cmd = kvproto::tikvpb::BatchCommandsResponse_Response_oneof_cmd;
    }
}

#[cfg(feature = "protobuf-codec")]
pub mod batch_commands_request {
    pub type Request = kvproto::tikvpb::BatchCommandsRequestRequest;

    pub mod request {
        pub type Cmd = kvproto::tikvpb::BatchCommandsRequest_Request_oneof_cmd;
    }
}

#[cfg(feature = "prost-codec")]
pub use kvproto::tikvpb::batch_commands_request;
#[cfg(feature = "prost-codec")]
pub use kvproto::tikvpb::batch_commands_response;

struct BatchRespCollector;
impl BatchCollector<BatchCommandsResponse, (u64, batch_commands_response::Response)>
    for BatchRespCollector
{
    fn collect(
        &mut self,
        v: &mut BatchCommandsResponse,
        e: (u64, batch_commands_response::Response),
    ) -> Option<(u64, batch_commands_response::Response)> {
        v.mut_request_ids().push(e.0);
        v.mut_responses().push(e.1);
        None
    }
}

fn raftstore_error_to_region_error(e: RaftStoreError, region_id: u64) -> RegionError {
    if let RaftStoreError::Transport(DiscardReason::Disconnected) = e {
        // `From::from(RaftStoreError) -> RegionError` treats `Disconnected` as `Other`.
        let mut region_error = RegionError::default();
        let mut region_not_found = RegionNotFound::default();
        region_not_found.region_id = region_id;
        region_error.set_region_not_found(region_not_found);
        return region_error;
    }
    e.into()
}

#[cfg(test)]
mod tests {
    use super::*;
    use std::thread;
    use tokio_sync::oneshot;

    #[test]
    fn test_poll_future_notify_with_slow_source() {
        let (tx, rx) = oneshot::channel::<usize>();
        let (signal_tx, signal_rx) = oneshot::channel();

        thread::Builder::new()
            .name("source".to_owned())
            .spawn(move || {
                signal_rx.wait().unwrap();
                tx.send(100).unwrap();
            })
            .unwrap();

        let (tx1, rx1) = oneshot::channel::<usize>();
        poll_future_notify(
            rx.map(move |i| {
                assert_eq!(thread::current().name(), Some("source"));
                tx1.send(i + 100).unwrap();
            })
            .map_err(|_| ()),
        );
        signal_tx.send(()).unwrap();
        assert_eq!(rx1.wait().unwrap(), 200);
    }

    #[test]
    fn test_poll_future_notify_with_slow_poller() {
        let (tx, rx) = oneshot::channel::<usize>();
        let (signal_tx, signal_rx) = oneshot::channel();
        thread::Builder::new()
            .name("source".to_owned())
            .spawn(move || {
                tx.send(100).unwrap();
                signal_tx.send(()).unwrap();
            })
            .unwrap();

        let (tx1, rx1) = oneshot::channel::<usize>();
        signal_rx.wait().unwrap();
        poll_future_notify(
            rx.map(move |i| {
                assert_ne!(thread::current().name(), Some("source"));
                tx1.send(i + 100).unwrap();
            })
            .map_err(|_| ()),
        );
        assert_eq!(rx1.wait().unwrap(), 200);
    }
}<|MERGE_RESOLUTION|>--- conflicted
+++ resolved
@@ -714,83 +714,8 @@
         if !check_common_name(self.security_mgr.cert_allowed_cn(), &ctx) {
             return;
         }
-<<<<<<< HEAD
-        self.send_fail_status(
-            ctx,
-            sink,
-            Error::RaftServer(raftstore::Error::RegionNotFound(
-                req.get_context().get_region_id(),
-            )),
-            RpcStatusCode::RESOURCE_EXHAUSTED,
-        );
-=======
-        let timer = GRPC_MSG_HISTOGRAM_VEC.read_index.start_coarse_timer();
-
-        let region_id = req.get_context().get_region_id();
-        let mut cmd = RaftCmdRequest::default();
-        let mut header = RaftRequestHeader::default();
-        let mut inner_req = RaftRequest::default();
-        inner_req.set_cmd_type(CmdType::ReadIndex);
-        header.set_region_id(req.get_context().get_region_id());
-        header.set_peer(req.get_context().get_peer().clone());
-        header.set_region_epoch(req.get_context().get_region_epoch().clone());
-        if req.get_context().get_term() != 0 {
-            header.set_term(req.get_context().get_term());
-        }
-        header.set_sync_log(req.get_context().get_sync_log());
-        header.set_read_quorum(true);
-        cmd.set_header(header);
-        cmd.set_requests(vec![inner_req].into());
-
-        let (cb, future) = paired_future_callback();
-
-        // We must deal with all requests which acquire read-quorum in raftstore-thread,
-        // so just send it as an command.
-        if let Err(e) = self.ch.send_command(cmd, Callback::Read(cb)) {
-            // Retrun region error instead a gRPC error.
-            let mut resp = ReadIndexResponse::default();
-            resp.set_region_error(raftstore_error_to_region_error(e, region_id));
-            ctx.spawn(sink.success(resp).map_err(|_| ()).map(|_| ()));
-            return;
-        }
-
-        let future = future
-            .map_err(Error::from)
-            .map(move |mut v| {
-                let mut resp = ReadIndexResponse::default();
-                if v.response.get_header().has_error() {
-                    resp.set_region_error(v.response.mut_header().take_error());
-                } else {
-                    let raft_resps = v.response.get_responses();
-                    if raft_resps.len() != 1 {
-                        error!(
-                            "invalid read index response";
-                            "region_id" => region_id,
-                            "response" => ?raft_resps
-                        );
-                        resp.mut_region_error().set_message(format!(
-                            "Internal Error: invalid response: {:?}",
-                            raft_resps
-                        ));
-                    } else {
-                        let read_index = raft_resps[0].get_read_index().get_read_index();
-                        resp.set_read_index(read_index);
-                    }
-                }
-                resp
-            })
-            .and_then(|res| sink.success(res).map_err(Error::from))
-            .map(|_| timer.observe_duration())
-            .map_err(move |e| {
-                debug!("kv rpc failed";
-                    "request" => "read_index",
-                    "err" => ?e
-                );
-                GRPC_MSG_FAIL_COUNTER.read_index.inc();
-            });
-
-        ctx.spawn(future);
->>>>>>> 164ccb04
+        let status = RpcStatus::new(RpcStatusCode::UNKNOWN, None);
+        ctx.spawn(sink.fail(status).map_err(|_| ()));
     }
 
     fn batch_coprocessor(
