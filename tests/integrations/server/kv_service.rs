--- conflicted
+++ resolved
@@ -943,8 +943,6 @@
 
 #[test_case(test_raftstore::must_new_cluster_and_debug_client)]
 #[test_case(test_raftstore_v2::must_new_cluster_and_debug_client)]
-<<<<<<< HEAD
-=======
 fn test_debug_store() {
     let (mut cluster, debug_client, store_id) = new_cluster();
     let cluster_id = cluster.id();
@@ -1002,7 +1000,6 @@
 
 #[test_case(test_raftstore::must_new_cluster_and_debug_client)]
 #[test_case(test_raftstore_v2::must_new_cluster_and_debug_client)]
->>>>>>> 993eb2f6
 fn test_debug_get() {
     let (cluster, debug_client, store_id) = new_cluster();
     let (k, v) = (b"key", b"value");
@@ -1154,10 +1151,7 @@
     region_state.set_state(raft_serverpb::PeerState::Tombstone);
     lb.put_region_state(region_id, 42, &region_state).unwrap();
 
-<<<<<<< HEAD
-=======
     lb.put_flushed_index(region_id, CF_RAFT, 5, 42).unwrap();
->>>>>>> 993eb2f6
     raft_engine.consume(&mut lb, false).unwrap();
     assert_eq!(
         raft_engine.get_raft_state(region_id).unwrap().unwrap(),
