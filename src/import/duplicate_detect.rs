--- conflicted
+++ resolved
@@ -350,11 +350,7 @@
 
     #[test]
     fn test_duplicate_detect() {
-<<<<<<< HEAD
-        let mut storage = TestStorageBuilderApiV1::new(DummyLockManager)
-=======
         let mut storage = TestStorageBuilderApiV1::new(MockLockManager::new())
->>>>>>> 0f5058eb
             .build()
             .unwrap();
         let mut data = vec![];
@@ -412,11 +408,7 @@
     // (108,18) is not repeated with (108,10).
     #[test]
     fn test_duplicate_detect_incremental() {
-<<<<<<< HEAD
-        let mut storage = TestStorageBuilderApiV1::new(DummyLockManager)
-=======
         let mut storage = TestStorageBuilderApiV1::new(MockLockManager::new())
->>>>>>> 0f5058eb
             .build()
             .unwrap();
         for &start in &[100, 104, 108, 112] {
@@ -477,11 +469,7 @@
 
     #[test]
     fn test_duplicate_detect_rollback_and_delete() {
-<<<<<<< HEAD
-        let mut storage = TestStorageBuilderApiV1::new(DummyLockManager)
-=======
         let mut storage = TestStorageBuilderApiV1::new(MockLockManager::new())
->>>>>>> 0f5058eb
             .build()
             .unwrap();
         let data = vec![
