--- conflicted
+++ resolved
@@ -924,11 +924,7 @@
             // If a request which causes deadlock is dropped, it leads to the waiter
             // timeout. TiDB will retry to acquire the lock and detect deadlock
             // again.
-<<<<<<< HEAD
-            warn!("detect request dropped"; "tp" => ?tp, "txn_ts" => txn_ts, "lock" => ?lock);
-=======
             warn!("detect request dropped"; "tp" => ?tp, "txn_ts" => txn_ts, "wait_info" => ?wait_info);
->>>>>>> 0f5058eb
             ERROR_COUNTER_METRICS.dropped.inc();
         }
     }
