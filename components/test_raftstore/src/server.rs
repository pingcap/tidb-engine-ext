--- conflicted
+++ resolved
@@ -50,12 +50,8 @@
 use tikv::import::{ImportSSTService, SSTImporter};
 use tikv::read_pool::ReadPool;
 use tikv::server::gc_worker::GcWorker;
-<<<<<<< HEAD
 use tikv::server::lock_manager::HackedLockManager as LockManager;
-=======
 use tikv::server::load_statistics::ThreadLoadPool;
-use tikv::server::lock_manager::LockManager;
->>>>>>> caf3514c
 use tikv::server::resolve::{self, StoreAddrResolver};
 use tikv::server::service::DebugService;
 use tikv::server::Result as ServerResult;
@@ -347,33 +343,26 @@
         let check_leader_runner = CheckLeaderRunner::new(store_meta.clone());
         let check_leader_scheduler = bg_worker.start("check-leader", check_leader_runner);
 
-<<<<<<< HEAD
         let mut lock_mgr = LockManager::new();
-=======
-        let mut lock_mgr = LockManager::new(&cfg.pessimistic_txn);
         let quota_limiter = Arc::new(QuotaLimiter::new(
             cfg.quota.foreground_cpu_time,
             cfg.quota.foreground_write_bandwidth,
             cfg.quota.foreground_read_bandwidth,
             cfg.quota.max_delay_duration,
         ));
->>>>>>> caf3514c
+
         let store = create_raft_storage(
             engine,
             &cfg.storage,
             storage_read_pool.handle(),
             lock_mgr,
             concurrency_manager.clone(),
-<<<<<<< HEAD
-            Arc::new(std::sync::atomic::AtomicBool::new(false)),
-=======
             lock_mgr.get_storage_dynamic_configs(),
             Arc::new(FlowController::empty()),
             pd_sender,
             res_tag_factory.clone(),
             quota_limiter.clone(),
             self.pd_client.feature_gate().clone(),
->>>>>>> caf3514c
         )?;
         self.storages.insert(node_id, raft_engine);
 
@@ -502,14 +491,11 @@
         let simulate_trans = SimulateTransport::new(trans);
         let server_cfg = Arc::new(VersionTrack::new(cfg.server.clone()));
 
-<<<<<<< HEAD
-        let pessimistic_txn_cfg = cfg.pessimistic_txn;
-=======
+
         // Register the role change observer of the lock manager.
         lock_mgr.register_detector_role_change_observer(&mut coprocessor_host);
 
         let pessimistic_txn_cfg = cfg.tikv.pessimistic_txn;
->>>>>>> caf3514c
 
         let split_check_runner =
             SplitCheckRunner::new(engines.kv.clone(), router.clone(), coprocessor_host.clone());
