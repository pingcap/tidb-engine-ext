// Copyright 2020 TiKV Project Authors. Licensed under Apache-2.0.

use std::ptr;

use codec::number::NumberCodec;

use super::{
    super::Result,
    constants::*,
    json_extract::extract_json,
    path_expr::{PathExpression, PathLeg},
    Json, JsonRef, JsonType,
};
use crate::codec::mysql::json::path_expr::{ArraySelection, KeySelection};

/// A helper struct that derives a new JSON by combining and manipulating
/// the encoded bytes directly. Only used by `json_replace`, `json_set`,
/// `json_insert` and `json_remove`
///
/// See `binaryModifier` in TiDB `json/binary_function.go`
pub struct BinaryModifier<'a> {
    // The target Json to be modified
    old: JsonRef<'a>,
    // The ptr point to the memory location of `old.value` that `new_value` should be appended
    to_be_modified_ptr: *const u8,
    // The new encoded value
    // TODO(fullstop000): Can we just use Json instead ?
    new_value: Option<Json>,
}

impl<'a> BinaryModifier<'a> {
    /// Creates a new `BinaryModifier` from a `JsonRef`
    pub fn new(old: JsonRef<'a>) -> BinaryModifier<'_> {
        Self {
            // The initial offset is 0 by `as_ref()` call
            old,
            // Mark invalid
            to_be_modified_ptr: ptr::null(),
            new_value: None,
        }
    }

    /// Replaces the existing value JSON and adds nonexisting value
    /// specified by the expression path with `new`
    pub fn set(mut self, path: &PathExpression, new: Json) -> Result<Json> {
        let result = extract_json(self.old, path.legs.as_slice())?;
        if !result.is_empty() {
            self.to_be_modified_ptr = result[0].as_ptr();
            self.new_value = Some(new);
        } else {
            self.do_insert(&path.legs, new)?;
        }
        self.rebuild()
    }

    /// Replaces the existing value JSON specified by the expression path with
    /// `new`
    pub fn replace(mut self, path: &PathExpression, new: Json) -> Result<Json> {
        let result = extract_json(self.old, path.legs.as_slice())?;
        if result.is_empty() {
            return Ok(self.old.to_owned());
        }
        self.to_be_modified_ptr = result[0].as_ptr();
        self.new_value = Some(new);
        self.rebuild()
    }

    /// Inserts a `new` into `old` JSON document by given expression path
    /// without replacing existing values
    pub fn insert(mut self, path: &PathExpression, new: Json) -> Result<Json> {
        let result = extract_json(self.old, path.legs.as_slice())?;
        if !result.is_empty() {
            // The path-value is existing. The insertion is ignored with no overwrite.
            return Ok(self.old.to_owned());
        }
        self.do_insert(path.legs.as_slice(), new)?;
        self.rebuild()
    }

    fn do_insert(&mut self, path_legs: &[PathLeg], new: Json) -> Result<()> {
        if path_legs.is_empty() {
            return Ok(());
        }
        let legs_len = path_legs.len();
        let (parent_legs, last_leg) = (&path_legs[..legs_len - 1], &path_legs[legs_len - 1]);
        let result = extract_json(self.old, parent_legs)?;
        if result.is_empty() {
            return Ok(());
        }
        let parent_node = &result[0];
        match last_leg {
<<<<<<< HEAD
            PathLeg::Index(_) => {
=======
            PathLeg::ArraySelection(ArraySelection::Index(_)) => {
>>>>>>> 616b4402
                // Record the parent node value offset, as it's actually relative to `old`
                self.to_be_modified_ptr = parent_node.as_ptr();
                match parent_node.get_type() {
                    JsonType::Array => {
                        let elem_count = parent_node.get_elem_count();
                        let mut elems = Vec::with_capacity(elem_count + 1);
                        for i in 0..elem_count {
                            elems.push(parent_node.array_get_elem(i)?);
                        }
                        // We can ignore the idx in the PathLeg here since we have checked the
                        // path-value existence
                        elems.push(new.as_ref());
                        self.new_value = Some(Json::from_ref_array(elems)?);
                    }
                    _ => {
                        let new_value = vec![*parent_node, new.as_ref()];
                        self.new_value = Some(Json::from_ref_array(new_value)?);
                    }
                }
            }
            PathLeg::Key(KeySelection::Key(insert_key)) => {
                // Ignore constant
                if parent_node.get_type() != JsonType::Object {
                    return Ok(());
                }
                self.to_be_modified_ptr = parent_node.as_ptr();
                let elem_count = parent_node.get_elem_count();
                let mut entries = Vec::with_capacity(elem_count + 1);
                match parent_node.object_search_key(insert_key.as_bytes()) {
                    Some(insert_idx) => {
                        for i in 0..elem_count {
                            if insert_idx == i {
                                entries.push((insert_key.as_bytes(), new.as_ref()));
                            }
                            entries.push((
                                parent_node.object_get_key(i),
                                parent_node.object_get_val(i)?,
                            ));
                        }
                    }
                    None => {
                        for i in 0..elem_count {
                            entries.push((
                                parent_node.object_get_key(i),
                                parent_node.object_get_val(i)?,
                            ));
                        }
                        entries.push((insert_key.as_bytes(), new.as_ref()))
                    }
                }
                self.new_value = Some(Json::from_kv_pairs(entries)?);
            }
            _ => {}
        }
        Ok(())
    }

    pub fn remove(mut self, path_legs: &[PathLeg]) -> Result<Json> {
        let result = extract_json(self.old, path_legs)?;
        if result.is_empty() {
            return Ok(self.old.to_owned());
        }
        self.do_remove(path_legs)?;
        self.rebuild()
    }

    fn do_remove(&mut self, path_legs: &[PathLeg]) -> Result<()> {
        if path_legs.is_empty() {
            return Ok(());
        }
        let legs_len = path_legs.len();
        let (parent_legs, last_leg) = (&path_legs[..legs_len - 1], &path_legs[legs_len - 1]);
        let result = extract_json(self.old, parent_legs)?;
        if result.is_empty() {
            // No parent found, just return
            return Ok(());
        }
        let parent_node = &result[0];
        match last_leg {
<<<<<<< HEAD
            PathLeg::Index(remove_idx) => {
=======
            PathLeg::ArraySelection(ArraySelection::Index(remove_idx)) => {
>>>>>>> 616b4402
                if parent_node.get_type() == JsonType::Array {
                    self.to_be_modified_ptr = parent_node.as_ptr();
                    let elems_count = parent_node.get_elem_count();
                    let mut elems = Vec::with_capacity(elems_count - 1);
                    if let Some(remove_idx) = parent_node.array_get_index(*remove_idx) {
                        for i in 0..elems_count {
                            if i != remove_idx {
                                elems.push(parent_node.array_get_elem(i)?);
                            }
                        }

                        self.new_value = Some(Json::from_ref_array(elems)?);
                    }
                }
            }
            PathLeg::Key(KeySelection::Key(remove_key)) => {
                // Ignore constant
                if parent_node.get_type() == JsonType::Object {
                    self.to_be_modified_ptr = parent_node.as_ptr();
                    let elem_count = parent_node.get_elem_count();
                    let mut entries = Vec::with_capacity(elem_count - 1);
                    for i in 0..elem_count {
                        let key = parent_node.object_get_key(i);
                        if key != remove_key.as_bytes() {
                            entries.push((key, parent_node.object_get_val(i)?));
                        }
                    }
                    self.new_value = Some(Json::from_kv_pairs(entries)?);
                }
            }
            _ => {}
        }
        Ok(())
    }

    fn rebuild(&mut self) -> Result<Json> {
        let mut buf = Vec::with_capacity(
            self.old.value.len() + self.new_value.as_ref().map_or(0, |v| v.value.len()),
        );
        let new_tp = self.rebuild_to(&mut buf)?;
        Ok(Json::new(new_tp, buf))
    }

    // Apply `new_value` as a modification to `old` by encoding the result into
    // the given buffer
    //
    // Returns the old JSON's `JsonType` if the old is untouched or
    // returns the new appended JSON's `JsonType` if the old has been modified
    fn rebuild_to(&mut self, buf: &mut Vec<u8>) -> Result<JsonType> {
        if self.to_be_modified_ptr == self.old.as_ptr() {
            // Replace the old directly
            self.to_be_modified_ptr = ptr::null();
            buf.extend_from_slice(&self.new_value.as_ref().unwrap().value);
            return Ok(self.new_value.as_ref().unwrap().as_ref().get_type());
        } else if self.to_be_modified_ptr.is_null() {
            // No modification, use the old one
            buf.extend_from_slice(self.old.value);
            return Ok(self.old.get_type());
        }
        let tp = self.old.get_type();
        match tp {
            JsonType::Object | JsonType::Array => {
                let doc_off = buf.len();
                let elem_count = self.old.get_elem_count();
                let current = self.old;
                let val_entry_start = match current.get_type() {
                    JsonType::Array => {
                        let copy_size = HEADER_LEN + elem_count * VALUE_ENTRY_LEN;
                        buf.extend_from_slice(&current.value[..copy_size]);
                        HEADER_LEN
                    }
                    JsonType::Object => {
                        let copy_size = HEADER_LEN + elem_count * (KEY_ENTRY_LEN + VALUE_ENTRY_LEN);
                        // Append kv entries
                        buf.extend_from_slice(&current.value[..copy_size]);
                        // Append keys
                        if elem_count > 0 {
                            let first_key_offset =
                                NumberCodec::decode_u32_le(&current.value[HEADER_LEN..]) as usize;
                            let last_key_offset = NumberCodec::decode_u32_le(
                                &current.value[HEADER_LEN + (elem_count - 1) * KEY_ENTRY_LEN..],
                            ) as usize;
                            let last_key_len = NumberCodec::decode_u16_le(
                                &current.value
                                    [HEADER_LEN + (elem_count - 1) * KEY_ENTRY_LEN + U32_LEN..],
                            ) as usize;
                            buf.extend_from_slice(
                                &current.value[first_key_offset..last_key_offset + last_key_len],
                            );
                        }
                        HEADER_LEN + elem_count * KEY_ENTRY_LEN
                    }
                    // This must be impossible
                    _ => return Err(box_err!("Unexpected source json type")),
                };
                // Resolve values
                for i in 0..elem_count {
                    let val_entry_offset = val_entry_start + i * VALUE_ENTRY_LEN;
                    self.old = current.val_entry_get(val_entry_offset)?;
                    let val_offset = buf.len() - doc_off;
                    // loop until finding the target ptr to be modified
                    let new_tp = self.rebuild_to(buf)?;
                    buf[doc_off + val_entry_offset] = new_tp as u8;
                    match new_tp {
                        JsonType::Literal => {
                            let last_idx = buf.len() - 1;
                            let val = u32::from(buf[last_idx]);
                            NumberCodec::encode_u32_le(
                                &mut buf[doc_off + val_entry_offset + TYPE_LEN..],
                                val,
                            );
                            // TODO: is this necessary?
                            buf.resize(last_idx, 0);
                        }
                        _ => {
                            NumberCodec::encode_u32_le(
                                &mut buf[doc_off + val_entry_offset + TYPE_LEN..],
                                val_offset as u32,
                            );
                        }
                    }
                }
                let data_len = buf.len() - doc_off;
                NumberCodec::encode_u32_le(
                    &mut buf[doc_off + ELEMENT_COUNT_LEN..],
                    data_len as u32,
                );
            }
            _ => {
                buf.extend_from_slice(self.old.value);
            }
        }
        Ok(tp)
    }
}<|MERGE_RESOLUTION|>--- conflicted
+++ resolved
@@ -89,11 +89,7 @@
         }
         let parent_node = &result[0];
         match last_leg {
-<<<<<<< HEAD
-            PathLeg::Index(_) => {
-=======
             PathLeg::ArraySelection(ArraySelection::Index(_)) => {
->>>>>>> 616b4402
                 // Record the parent node value offset, as it's actually relative to `old`
                 self.to_be_modified_ptr = parent_node.as_ptr();
                 match parent_node.get_type() {
@@ -173,11 +169,7 @@
         }
         let parent_node = &result[0];
         match last_leg {
-<<<<<<< HEAD
-            PathLeg::Index(remove_idx) => {
-=======
             PathLeg::ArraySelection(ArraySelection::Index(remove_idx)) => {
->>>>>>> 616b4402
                 if parent_node.get_type() == JsonType::Array {
                     self.to_be_modified_ptr = parent_node.as_ptr();
                     let elems_count = parent_node.get_elem_count();
