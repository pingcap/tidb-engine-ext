// Copyright 2016 TiKV Project Authors. Licensed under Apache-2.0.

// #[PerformanceCriticalPath
//! Scheduler which schedules the execution of `storage::Command`s.
//!
//! There is one scheduler for each store. It receives commands from clients,
//! executes them against the MVCC layer storage engine.
//!
//! Logically, the data organization hierarchy from bottom to top is row ->
//! region -> store -> database. But each region is replicated onto N stores for
//! reliability, the replicas form a Raft group, one of which acts as the
//! leader. When the client read or write a row, the command is sent to the
//! scheduler which is on the region leader's store.
//!
//! Scheduler runs in a single-thread event loop, but command executions are
//! delegated to a pool of worker thread.
//!
//! Scheduler keeps track of all the running commands and uses latches to ensure
//! serialized access to the overlapping rows involved in concurrent commands.
//! But note that scheduler only ensures serialized access to the overlapping
//! rows at command level, but a transaction may consist of multiple commands,
//! therefore conflicts may happen at transaction level. Transaction semantics
//! is ensured by the transaction protocol implemented in the client library,
//! which is transparent to the scheduler.

use std::{
    marker::PhantomData,
    mem,
    sync::{
        atomic::{AtomicBool, AtomicU64, AtomicUsize, Ordering},
        Arc,
    },
    time::Duration,
    u64,
};

use causal_ts::CausalTsProviderImpl;
use collections::HashMap;
use concurrency_manager::{ConcurrencyManager, KeyHandleGuard};
use crossbeam::utils::CachePadded;
use engine_traits::{CF_DEFAULT, CF_LOCK, CF_WRITE};
use futures::{compat::Future01CompatExt, StreamExt};
use kvproto::{
    kvrpcpb::{self, CommandPri, Context, DiskFullOpt, ExtraOp},
    pdpb::QueryKind,
};
use parking_lot::{Mutex, MutexGuard, RwLockWriteGuard};
use pd_client::{Feature, FeatureGate};
use raftstore::store::TxnExt;
use resource_metering::{FutureExt, ResourceTagFactory};
<<<<<<< HEAD
use smallvec::SmallVec;
use tikv_kv::{Modify, Snapshot, SnapshotExt, WriteData};
=======
use smallvec::{smallvec, SmallVec};
use tikv_kv::{Modify, Snapshot, SnapshotExt, WriteData, WriteEvent};
>>>>>>> 0f1d45a8
use tikv_util::{
    deadline::Deadline, quota_limiter::QuotaLimiter, time::Instant, timer::GLOBAL_TIMER_HANDLE,
};
use tracker::{get_tls_tracker_token, set_tls_tracker_token, TrackerToken};
use txn_types::TimeStamp;

use crate::{
    server::lock_manager::waiter_manager,
    storage::{
        config::Config,
<<<<<<< HEAD
=======
        errors::SharedError,
>>>>>>> 0f1d45a8
        get_causal_ts, get_priority_tag, get_raw_key_guard,
        kv::{
            self, with_tls_engine, Engine, FlowStatsReporter, Result as EngineResult, SnapContext,
            Statistics,
        },
        lock_manager::{
            self,
            lock_wait_context::LockWaitContext,
            lock_waiting_queue::{
                CallbackWithSharedError, DelayedNotifyAllFuture, LockWaitEntry, LockWaitQueues,
                PessimisticLockKeyCallback,
            },
            DiagnosticContext, LockManager, LockWaitToken,
        },
<<<<<<< HEAD
        lock_manager::{
            self,
            lock_wait_context::LockWaitContext,
            lock_waiting_queue::{DelayedNotifyAllFuture, LockWaitEntry, LockWaitQueues},
            DiagnosticContext, LockManager, LockWaitToken,
        },
        metrics::*,
        mvcc::{Error as MvccError, ErrorInner as MvccErrorInner, ReleasedLock},
        txn::{
=======
        metrics::*,
        mvcc::{Error as MvccError, ErrorInner as MvccErrorInner, ReleasedLock},
        txn::{
            commands,
>>>>>>> 0f1d45a8
            commands::{
                Command, RawExt, ReleasedLocks, ResponsePolicy, WriteContext, WriteResult,
                WriteResultLockInfo,
            },
            flow_controller::FlowController,
            latch::{Latches, Lock},
            sched_pool::{tls_collect_query, tls_collect_scan_details, SchedPool},
            Error, ErrorInner, ProcessResult,
        },
        types::StorageCallback,
        DynamicConfigs, Error as StorageError, ErrorInner as StorageErrorInner,
        PessimisticLockKeyResult, PessimisticLockResults,
    },
};

const TASKS_SLOTS_NUM: usize = 1 << 12; // 4096 slots.

// The default limit is set to be very large. Then, requests without
// `max_exectuion_duration` will not be aborted unexpectedly.
pub const DEFAULT_EXECUTION_DURATION_LIMIT: Duration = Duration::from_secs(24 * 60 * 60);

const IN_MEMORY_PESSIMISTIC_LOCK: Feature = Feature::require(6, 0, 0);
pub const LAST_CHANGE_TS: Feature = Feature::require(6, 5, 0);
<<<<<<< HEAD
=======

type SVec<T> = SmallVec<[T; 4]>;
>>>>>>> 0f1d45a8

/// Task is a running command.
pub(super) struct Task {
    pub(super) cid: u64,
    pub(super) tracker: TrackerToken,
    pub(super) cmd: Command,
    pub(super) extra_op: ExtraOp,
}

impl Task {
    /// Creates a task for a running command.
    pub(super) fn new(cid: u64, tracker: TrackerToken, cmd: Command) -> Task {
        Task {
            cid,
            tracker,
            cmd,
            extra_op: ExtraOp::Noop,
        }
    }
}

struct CmdTimer {
    tag: CommandKind,
    begin: Instant,
}

impl Drop for CmdTimer {
    fn drop(&mut self) {
        SCHED_HISTOGRAM_VEC_STATIC
            .get(self.tag)
            .observe(self.begin.saturating_elapsed_secs());
    }
}

// It stores context of a task.
struct TaskContext {
    task: Option<Task>,

    lock: Lock,
    cb: Option<SchedulerTaskCallback>,
    pr: Option<ProcessResult>,
    woken_up_resumable_lock_requests: SVec<Box<LockWaitEntry>>,
    // The one who sets `owned` from false to true is allowed to take
    // `cb` and `pr` safely.
    owned: AtomicBool,
    write_bytes: usize,
    tag: CommandKind,
    // How long it waits on latches.
    // latch_timer: Option<Instant>,
    latch_timer: Instant,
    // Total duration of a command.
    _cmd_timer: CmdTimer,
}

impl TaskContext {
    fn new(task: Task, cb: SchedulerTaskCallback, prepared_latches: Option<Lock>) -> TaskContext {
        let tag = task.cmd.tag();
        let lock = prepared_latches.unwrap_or_else(|| task.cmd.gen_lock());
        // The initial locks should be either all acquired or all not acquired.
        assert!(lock.owned_count == 0 || lock.owned_count == lock.required_hashes.len());
        // Write command should acquire write lock.
        if !task.cmd.readonly() && !lock.is_write_lock() {
            panic!("write lock is expected for command {}", task.cmd);
        }
        let write_bytes = if lock.is_write_lock() {
            task.cmd.write_bytes()
        } else {
            0
        };

        TaskContext {
            task: Some(task),
            lock,
            cb: Some(cb),
            pr: None,
            woken_up_resumable_lock_requests: smallvec![],
            owned: AtomicBool::new(false),
            write_bytes,
            tag,
            latch_timer: Instant::now(),
            _cmd_timer: CmdTimer {
                tag,
                begin: Instant::now(),
            },
        }
    }

    fn on_schedule(&mut self) {
        SCHED_LATCH_HISTOGRAM_VEC
            .get(self.tag)
            .observe(self.latch_timer.saturating_elapsed_secs());
    }

    // Try to own this TaskContext by setting `owned` from false to true.
    // Returns whether it succeeds to own the TaskContext.
    fn try_own(&self) -> bool {
        self.owned
            .compare_exchange(false, true, Ordering::SeqCst, Ordering::Relaxed)
            .is_ok()
    }
}

pub enum SchedulerTaskCallback {
    NormalRequestCallback(StorageCallback),
    LockKeyCallbacks(Vec<CallbackWithSharedError<PessimisticLockKeyResult>>),
}

impl SchedulerTaskCallback {
    fn execute(self, pr: ProcessResult) {
        match self {
            Self::NormalRequestCallback(cb) => cb.execute(pr),
            Self::LockKeyCallbacks(cbs) => match pr {
                ProcessResult::Failed { err }
                | ProcessResult::PessimisticLockRes { res: Err(err) } => {
                    let err = SharedError::from(err);
                    for cb in cbs {
                        cb(Err(err.clone()));
                    }
                }
                ProcessResult::PessimisticLockRes { res: Ok(v) } => {
                    assert_eq!(v.0.len(), cbs.len());
                    for (res, cb) in v.0.into_iter().zip(cbs) {
                        cb(Ok(res))
                    }
                }
                _ => unreachable!(),
            },
        }
    }

    fn unwrap_normal_request_callback(self) -> StorageCallback {
        match self {
            Self::NormalRequestCallback(cb) => cb,
            _ => panic!(""),
        }
    }
}

struct SchedulerInner<L: LockManager> {
    // slot_id -> { cid -> `TaskContext` } in the slot.
    task_slots: Vec<CachePadded<Mutex<HashMap<u64, TaskContext>>>>,

    // cmd id generator
    id_alloc: CachePadded<AtomicU64>,

    // write concurrency control
    latches: Latches,

    sched_pending_write_threshold: usize,

    // worker pool
    worker_pool: SchedPool,

    // high priority commands and system commands will be delivered to this pool
    high_priority_pool: SchedPool,

    // used to control write flow
    running_write_bytes: CachePadded<AtomicUsize>,

    flow_controller: Arc<FlowController>,

    // used for apiv2
    causal_ts_provider: Option<Arc<CausalTsProviderImpl>>,

    control_mutex: Arc<tokio::sync::Mutex<bool>>,

    lock_mgr: L,

    concurrency_manager: ConcurrencyManager,

    pipelined_pessimistic_lock: Arc<AtomicBool>,

    in_memory_pessimistic_lock: Arc<AtomicBool>,

    enable_async_apply_prewrite: bool,

    pessimistic_lock_wake_up_delay_duration_ms: Arc<AtomicU64>,

    resource_tag_factory: ResourceTagFactory,

    lock_wait_queues: LockWaitQueues<L>,

    quota_limiter: Arc<QuotaLimiter>,
    feature_gate: FeatureGate,
}

#[inline]
fn id_index(cid: u64) -> usize {
    cid as usize % TASKS_SLOTS_NUM
}

impl<L: LockManager> SchedulerInner<L> {
    /// Generates the next command ID.
    #[inline]
    fn gen_id(&self) -> u64 {
        let id = self.id_alloc.fetch_add(1, Ordering::Relaxed);
        id + 1
    }

    #[inline]
    fn get_task_slot(&self, cid: u64) -> MutexGuard<'_, HashMap<u64, TaskContext>> {
        self.task_slots[id_index(cid)].lock()
    }

    fn new_task_context(
        &self,
        task: Task,
        callback: SchedulerTaskCallback,
        prepared_latches: Option<Lock>,
    ) -> TaskContext {
        let tctx = TaskContext::new(task, callback, prepared_latches);
        let running_write_bytes = self
            .running_write_bytes
            .fetch_add(tctx.write_bytes, Ordering::AcqRel) as i64;
        SCHED_WRITING_BYTES_GAUGE.set(running_write_bytes + tctx.write_bytes as i64);
        SCHED_CONTEX_GAUGE.inc();
        tctx
    }

    fn dequeue_task_context(&self, cid: u64) -> TaskContext {
        let tctx = self.get_task_slot(cid).remove(&cid).unwrap();

        let running_write_bytes = self
            .running_write_bytes
            .fetch_sub(tctx.write_bytes, Ordering::AcqRel) as i64;
        SCHED_WRITING_BYTES_GAUGE.set(running_write_bytes - tctx.write_bytes as i64);
        SCHED_CONTEX_GAUGE.dec();

        tctx
    }

    /// Try to own the corresponding task context and take the callback.
    ///
    /// If the task is been processing, it should be owned.
    /// If it has been finished, then it is not in the slot.
    /// In both cases, cb should be None. Otherwise, cb should be some.
<<<<<<< HEAD
    fn try_own_and_take_cb(&self, cid: u64) -> Option<StorageCallback> {
        self.get_task_slot(cid)
            .get_mut(&cid)
            .and_then(|tctx| if tctx.try_own() { tctx.cb.take() } else { None })
    }

    fn take_task_cb_and_pr(&self, cid: u64) -> (Option<StorageCallback>, Option<ProcessResult>) {
=======
    fn try_own_and_take_cb(&self, cid: u64) -> Option<SchedulerTaskCallback> {
>>>>>>> 0f1d45a8
        self.get_task_slot(cid)
            .get_mut(&cid)
            .and_then(|tctx| if tctx.try_own() { tctx.cb.take() } else { None })
    }

    fn take_task_cb(&self, cid: u64) -> Option<SchedulerTaskCallback> {
        self.get_task_slot(cid)
            .get_mut(&cid)
            .map(|tctx| tctx.cb.take())
            .unwrap_or(None)
    }

<<<<<<< HEAD
=======
    fn store_lock_changes(
        &self,
        cid: u64,
        woken_up_resumable_lock_requests: SVec<Box<LockWaitEntry>>,
    ) {
        self.get_task_slot(cid)
            .get_mut(&cid)
            .map(move |tctx| {
                assert!(tctx.woken_up_resumable_lock_requests.is_empty());
                tctx.woken_up_resumable_lock_requests = woken_up_resumable_lock_requests;
            })
            .unwrap();
    }

>>>>>>> 0f1d45a8
    fn too_busy(&self, region_id: u64) -> bool {
        fail_point!("txn_scheduler_busy", |_| true);
        self.running_write_bytes.load(Ordering::Acquire) >= self.sched_pending_write_threshold
            || self.flow_controller.should_drop(region_id)
    }

    /// Tries to acquire all the required latches for a command when waken up by
    /// another finished command.
    ///
    /// Returns a deadline error if the deadline is exceeded. Returns the `Task`
    /// if all latches are acquired, returns `None` otherwise.
    fn acquire_lock_on_wakeup(&self, cid: u64) -> Result<Option<Task>, StorageError> {
        let mut task_slot = self.get_task_slot(cid);
        let tctx = task_slot.get_mut(&cid).unwrap();
        // Check deadline early during acquiring latches to avoid expired requests
        // blocking other requests.
        if let Err(e) = tctx.task.as_ref().unwrap().cmd.deadline().check() {
            // `acquire_lock_on_wakeup` is called when another command releases its locks
            // and wakes up command `cid`. This command inserted its lock before
            // and now the lock is at the front of the queue. The actual
            // acquired count is one more than the `owned_count` recorded in the
            // lock, so we increase one to make `release` work.
            tctx.lock.owned_count += 1;
            return Err(e.into());
        }
        if self.latches.acquire(&mut tctx.lock, cid) {
            tctx.on_schedule();
            return Ok(tctx.task.take());
        }
        Ok(None)
    }

    fn dump_wait_for_entries(&self, cb: waiter_manager::Callback) {
        self.lock_mgr.dump_wait_for_entries(cb);
    }

    fn scale_pool_size(&self, pool_size: usize) {
        self.worker_pool.pool.scale_pool_size(pool_size);
        self.high_priority_pool
            .pool
            .scale_pool_size(std::cmp::max(1, pool_size / 2));
    }
}

/// Scheduler which schedules the execution of `storage::Command`s.
#[derive(Clone)]
pub struct Scheduler<E: Engine, L: LockManager> {
    inner: Arc<SchedulerInner<L>>,
    // The engine can be fetched from the thread local storage of scheduler threads.
    // So, we don't store the engine here.
    _engine: PhantomData<E>,
}

unsafe impl<E: Engine, L: LockManager> Send for Scheduler<E, L> {}

impl<E: Engine, L: LockManager> Scheduler<E, L> {
    /// Creates a scheduler.
    pub(in crate::storage) fn new<R: FlowStatsReporter>(
        engine: E,
        lock_mgr: L,
        concurrency_manager: ConcurrencyManager,
        config: &Config,
        dynamic_configs: DynamicConfigs,
        flow_controller: Arc<FlowController>,
        causal_ts_provider: Option<Arc<CausalTsProviderImpl>>,
        reporter: R,
        resource_tag_factory: ResourceTagFactory,
        quota_limiter: Arc<QuotaLimiter>,
        feature_gate: FeatureGate,
    ) -> Self {
        let t = Instant::now_coarse();
        let mut task_slots = Vec::with_capacity(TASKS_SLOTS_NUM);
        for _ in 0..TASKS_SLOTS_NUM {
            task_slots.push(Mutex::new(Default::default()).into());
        }

        let lock_wait_queues = LockWaitQueues::new(lock_mgr.clone());

        let inner = Arc::new(SchedulerInner {
            task_slots,
            id_alloc: AtomicU64::new(0).into(),
            latches: Latches::new(config.scheduler_concurrency),
            running_write_bytes: AtomicUsize::new(0).into(),
            sched_pending_write_threshold: config.scheduler_pending_write_threshold.0 as usize,
            worker_pool: SchedPool::new(
                engine.clone(),
                config.scheduler_worker_pool_size,
                reporter.clone(),
                feature_gate.clone(),
                "sched-worker-pool",
            ),
            high_priority_pool: SchedPool::new(
                engine,
                std::cmp::max(1, config.scheduler_worker_pool_size / 2),
                reporter,
                feature_gate.clone(),
                "sched-high-pri-pool",
            ),
            control_mutex: Arc::new(tokio::sync::Mutex::new(false)),
            lock_mgr,
            concurrency_manager,
            pipelined_pessimistic_lock: dynamic_configs.pipelined_pessimistic_lock,
            in_memory_pessimistic_lock: dynamic_configs.in_memory_pessimistic_lock,
            enable_async_apply_prewrite: config.enable_async_apply_prewrite,
            pessimistic_lock_wake_up_delay_duration_ms: dynamic_configs.wake_up_delay_duration_ms,
            flow_controller,
            causal_ts_provider,
            resource_tag_factory,
            lock_wait_queues,
            quota_limiter,
            feature_gate,
        });

        slow_log!(
            t.saturating_elapsed(),
            "initialized the transaction scheduler"
        );
        Scheduler {
            inner,
            _engine: PhantomData,
        }
    }

    pub fn dump_wait_for_entries(&self, cb: waiter_manager::Callback) {
        self.inner.dump_wait_for_entries(cb);
    }

    pub fn scale_pool_size(&self, pool_size: usize) {
        self.inner.scale_pool_size(pool_size)
    }

    pub(in crate::storage) fn run_cmd(&self, cmd: Command, callback: StorageCallback) {
        // write flow control
        if cmd.need_flow_control() && self.inner.too_busy(cmd.ctx().region_id) {
            SCHED_TOO_BUSY_COUNTER_VEC.get(cmd.tag()).inc();
            callback.execute(ProcessResult::Failed {
                err: StorageError::from(StorageErrorInner::SchedTooBusy),
            });
            return;
        }
        self.schedule_command(
            None,
            cmd,
            SchedulerTaskCallback::NormalRequestCallback(callback),
            None,
        );
    }

    /// Releases all the latches held by a command.
    fn release_latches(
        &self,
        lock: Lock,
        cid: u64,
        keep_latches_for_next_cmd: Option<(u64, &Lock)>,
    ) {
        let wakeup_list = self
            .inner
            .latches
            .release(&lock, cid, keep_latches_for_next_cmd);
        for wcid in wakeup_list {
            self.try_to_wake_up(wcid);
        }
    }

<<<<<<< HEAD
    fn schedule_command(&self, cmd: Command, callback: StorageCallback) {
        let cid = self.inner.gen_id();
        let tracker = get_tls_tracker_token();
        debug!("received new command"; "cid" => cid, "cmd" => ?cmd, "tracker" => ?tracker);
=======
    fn schedule_command(
        &self,
        specified_cid: Option<u64>,
        cmd: Command,
        callback: SchedulerTaskCallback,
        prepared_latches: Option<Lock>,
    ) {
        let cid = specified_cid.unwrap_or_else(|| self.inner.gen_id());
        let tracker = get_tls_tracker_token();
        debug!("received new command"; "cid" => cid, "cmd" => ?cmd, "tracker" => ?tracker);

>>>>>>> 0f1d45a8
        let tag = cmd.tag();
        let priority_tag = get_priority_tag(cmd.priority());
        SCHED_STAGE_COUNTER_VEC.get(tag).new.inc();
        SCHED_COMMANDS_PRI_COUNTER_VEC_STATIC
            .get(priority_tag)
            .inc();

        let mut task_slot = self.inner.get_task_slot(cid);
        let tctx = task_slot.entry(cid).or_insert_with(|| {
            self.inner
<<<<<<< HEAD
                .new_task_context(Task::new(cid, tracker, cmd), callback)
=======
                .new_task_context(Task::new(cid, tracker, cmd), callback, prepared_latches)
>>>>>>> 0f1d45a8
        });

        if self.inner.latches.acquire(&mut tctx.lock, cid) {
            fail_point!("txn_scheduler_acquire_success");
            tctx.on_schedule();
            let task = tctx.task.take().unwrap();
            drop(task_slot);
            self.execute(task);
            return;
        }
        let task = tctx.task.as_ref().unwrap();
        let deadline = task.cmd.deadline();
        let cmd_ctx = task.cmd.ctx().clone();
        self.fail_fast_or_check_deadline(cid, tag, cmd_ctx, deadline);
        fail_point!("txn_scheduler_acquire_fail");
    }

    fn fail_fast_or_check_deadline(
        &self,
        cid: u64,
        tag: CommandKind,
        cmd_ctx: Context,
        deadline: Deadline,
    ) {
        let sched = self.clone();
        self.inner
            .high_priority_pool
            .pool
            .spawn(async move {
                match unsafe {
                    with_tls_engine(|engine: &mut E| engine.precheck_write_with_ctx(&cmd_ctx))
                } {
                    // Precheck failed, try to return err early.
                    Err(e) => {
                        let cb = sched.inner.try_own_and_take_cb(cid);
                        // The task is not processing or finished currently. It's safe
                        // to response early here. In the future, the task will be waked up
                        // and it will finished with DeadlineExceeded error.
                        // As the cb is taken here, it will not be executed anymore.
                        if let Some(cb) = cb {
                            let pr = ProcessResult::Failed {
                                err: StorageError::from(e),
                            };
                            Self::early_response(
                                cid,
                                cb,
                                pr,
                                tag,
                                CommandStageKind::precheck_write_err,
                            );
                        }
                    }
                    Ok(()) => {
                        SCHED_STAGE_COUNTER_VEC.get(tag).precheck_write_ok.inc();
                        // Check deadline in background.
                        GLOBAL_TIMER_HANDLE
                            .delay(deadline.to_std_instant())
                            .compat()
                            .await
                            .unwrap();
                        let cb = sched.inner.try_own_and_take_cb(cid);
                        if let Some(cb) = cb {
                            cb.execute(ProcessResult::Failed {
                                err: StorageErrorInner::DeadlineExceeded.into(),
                            })
                        }
                    }
                }
            })
            .unwrap();
    }

    /// Tries to acquire all the necessary latches. If all the necessary latches
    /// are acquired, the method initiates a get snapshot operation for further
    /// processing.
    fn try_to_wake_up(&self, cid: u64) {
        match self.inner.acquire_lock_on_wakeup(cid) {
            Ok(Some(task)) => {
                fail_point!("txn_scheduler_try_to_wake_up");
                self.execute(task);
            }
            Ok(None) => {}
            Err(err) => {
                // Spawn the finish task to the pool to avoid stack overflow
                // when many queuing tasks fail successively.
                let this = self.clone();
                self.inner
                    .worker_pool
                    .pool
                    .spawn(async move {
                        this.finish_with_err(cid, err);
                    })
                    .unwrap();
            }
        }
    }

    fn schedule_awakened_pessimistic_locks(
        &self,
        cid: u64,
        mut awakened_entries: SVec<Box<LockWaitEntry>>,
        latches: Lock,
    ) {
        let key_callbacks: Vec<_> = awakened_entries
            .iter_mut()
            .map(|i| i.key_cb.take().unwrap().into_inner())
            .collect();

        let cmd = commands::AcquirePessimisticLockResumed::from_lock_wait_entries(awakened_entries);

        // TODO: Make flow control take effect on this thing.
        self.schedule_command(
            Some(cid),
            cmd.into(),
            SchedulerTaskCallback::LockKeyCallbacks(key_callbacks),
            Some(latches),
        );
    }

    // pub for test
    pub fn get_sched_pool(&self, priority: CommandPri) -> &SchedPool {
        if priority == CommandPri::High {
            &self.inner.high_priority_pool
        } else {
            &self.inner.worker_pool
        }
    }

    /// Executes the task in the sched pool.
    fn execute(&self, mut task: Task) {
        set_tls_tracker_token(task.tracker);
        let sched = self.clone();
        self.get_sched_pool(task.cmd.priority())
            .pool
            .spawn(async move {
                fail_point!("scheduler_start_execute");
                if sched.check_task_deadline_exceeded(&task) {
                    return;
                }

                let tag = task.cmd.tag();
                SCHED_STAGE_COUNTER_VEC.get(tag).snapshot.inc();

                let mut snap_ctx = SnapContext {
                    pb_ctx: task.cmd.ctx(),
                    ..Default::default()
                };
                if matches!(
                    task.cmd,
                    Command::FlashbackToVersionReadPhase { .. }
                        | Command::FlashbackToVersion { .. }
                ) {
                    snap_ctx.for_flashback = true;
                }
                // The program is currently in scheduler worker threads.
                // Safety: `self.inner.worker_pool` should ensure that a TLS engine exists.
                match unsafe { with_tls_engine(|engine: &mut E| kv::snapshot(engine, snap_ctx)) }
                    .await
                {
                    Ok(snapshot) => {
                        SCHED_STAGE_COUNTER_VEC.get(tag).snapshot_ok.inc();
                        let term = snapshot.ext().get_term();
                        let extra_op = snapshot.ext().get_txn_extra_op();
                        if !sched
                            .inner
                            .get_task_slot(task.cid)
                            .get(&task.cid)
                            .unwrap()
                            .try_own()
                        {
                            sched.finish_with_err(task.cid, StorageErrorInner::DeadlineExceeded);
                            return;
                        }

                        if let Some(term) = term {
                            task.cmd.ctx_mut().set_term(term.get());
                        }
                        task.extra_op = extra_op;

                        debug!(
                            "process cmd with snapshot";
                            "cid" => task.cid, "term" => ?term, "extra_op" => ?extra_op,
                            "trakcer" => ?task.tracker
                        );
                        sched.process(snapshot, task).await;
                    }
                    Err(err) => {
                        SCHED_STAGE_COUNTER_VEC.get(tag).snapshot_err.inc();

                        info!("get snapshot failed"; "cid" => task.cid, "err" => ?err);
                        sched.finish_with_err(task.cid, Error::from(err));
                    }
                }
            })
            .unwrap();
    }

    /// Calls the callback with an error.
    fn finish_with_err<ER>(&self, cid: u64, err: ER)
    where
        StorageError: From<ER>,
    {
        debug!("write command finished with error"; "cid" => cid);
        let tctx = self.inner.dequeue_task_context(cid);

        SCHED_STAGE_COUNTER_VEC.get(tctx.tag).error.inc();

        let pr = ProcessResult::Failed {
            err: StorageError::from(err),
        };
        if let Some(cb) = tctx.cb {
            cb.execute(pr);
        }

        if !tctx.woken_up_resumable_lock_requests.is_empty() {
            self.put_back_lock_wait_entries(tctx.woken_up_resumable_lock_requests);
        }
        self.release_latches(tctx.lock, cid, None);
    }

    /// Event handler for the success of read.
    ///
    /// If a next command is present, continues to execute; otherwise, delivers
    /// the result to the callback.
    fn on_read_finished(&self, cid: u64, pr: ProcessResult, tag: CommandKind) {
        SCHED_STAGE_COUNTER_VEC.get(tag).read_finish.inc();

        debug!("read command finished"; "cid" => cid);
        let tctx = self.inner.dequeue_task_context(cid);
        if let ProcessResult::NextCommand { cmd } = pr {
            SCHED_STAGE_COUNTER_VEC.get(tag).next_cmd.inc();
            self.schedule_command(None, cmd, tctx.cb.unwrap(), None);
        } else {
            tctx.cb.unwrap().execute(pr);
        }

        self.release_latches(tctx.lock, cid, None);
    }

    /// Event handler for the success of write.
    fn on_write_finished(
        &self,
        cid: u64,
        pr: Option<ProcessResult>,
        result: EngineResult<()>,
        lock_guards: Vec<KeyHandleGuard>,
        pipelined: bool,
        async_apply_prewrite: bool,
        tag: CommandKind,
    ) {
        // TODO: Does async apply prewrite worth a special metric here?
        if pipelined {
            SCHED_STAGE_COUNTER_VEC
                .get(tag)
                .pipelined_write_finish
                .inc();
        } else if async_apply_prewrite {
            SCHED_STAGE_COUNTER_VEC
                .get(tag)
                .async_apply_prewrite_finish
                .inc();
        } else {
            SCHED_STAGE_COUNTER_VEC.get(tag).write_finish.inc();
        }

        debug!("write command finished";
            "cid" => cid, "pipelined" => pipelined, "async_apply_prewrite" => async_apply_prewrite);
        drop(lock_guards);
        let tctx = self.inner.dequeue_task_context(cid);

<<<<<<< HEAD
=======
        let mut do_wake_up = !tctx.woken_up_resumable_lock_requests.is_empty();
>>>>>>> 0f1d45a8
        // If pipelined pessimistic lock or async apply prewrite takes effect, it's not
        // guaranteed that the proposed or committed callback is surely invoked, which
        // takes and invokes `tctx.cb(tctx.pr)`.
        if let Some(cb) = tctx.cb {
            let pr = match result {
                Ok(()) => pr.or(tctx.pr).unwrap(),
                Err(e) => {
                    if !Self::is_undetermined_error(&e) {
                        do_wake_up = false;
                    }
                    ProcessResult::Failed {
                        err: StorageError::from(e),
                    }
                }
            };
            if let ProcessResult::NextCommand { cmd } = pr {
                SCHED_STAGE_COUNTER_VEC.get(tag).next_cmd.inc();
                self.schedule_command(None, cmd, cb, None);
            } else {
                cb.execute(pr);
            }
        } else {
            assert!(pipelined || async_apply_prewrite);
        }

        // TODO: Update lock wait relationships after acquiring some locks.

        if do_wake_up {
            let woken_up_resumable_lock_requests = tctx.woken_up_resumable_lock_requests;
            let next_cid = self.inner.gen_id();
            let mut next_latches =
                Self::gen_latches_for_lock_wait_entries(woken_up_resumable_lock_requests.iter());

            self.release_latches(tctx.lock, cid, Some((next_cid, &next_latches)));

            next_latches.force_assume_acquired();
            self.schedule_awakened_pessimistic_locks(
                next_cid,
                woken_up_resumable_lock_requests,
                next_latches,
            );
        } else {
            if !tctx.woken_up_resumable_lock_requests.is_empty() {
                self.put_back_lock_wait_entries(tctx.woken_up_resumable_lock_requests);
            }
            self.release_latches(tctx.lock, cid, None);
        }
    }

    fn gen_latches_for_lock_wait_entries<'a>(
        entries: impl IntoIterator<Item = &'a Box<LockWaitEntry>>,
    ) -> Lock {
        Lock::new(entries.into_iter().map(|entry| &entry.key))
    }

    /// Event handler for the request of waiting for lock
    fn on_wait_for_lock(
        &self,
        ctx: &Context,
        cid: u64,
        lock_info: WriteResultLockInfo,
        tracker: TrackerToken,
    ) {
        let key = lock_info.key.clone();
        let lock_digest = lock_info.lock_digest;
        let start_ts = lock_info.parameters.start_ts;
        let is_first_lock = lock_info.parameters.is_first_lock;
        let wait_timeout = lock_info.parameters.wait_timeout;

        let diag_ctx = DiagnosticContext {
            key: lock_info.key.to_raw().unwrap(),
            resource_group_tag: ctx.get_resource_group_tag().into(),
            tracker,
        };
        let wait_token = self.inner.lock_mgr.allocate_token();

        let (lock_req_ctx, lock_wait_entry, lock_info_pb) =
            self.make_lock_waiting(cid, wait_token, lock_info);

        // The entry must be pushed to the lock waiting queue before sending to
        // `lock_mgr`. When the request is canceled in anywhere outside the lock
        // waiting queue (including `lock_mgr`), it first tries to remove the
        // entry from the lock waiting queue. If the entry doesn't exist
        // in the queue, it will be regarded as already popped out from the queue and
        // therefore will woken up, thus the canceling operation will be
        // skipped. So pushing the entry to the queue must be done before any
        // possible cancellation.
        self.inner
            .lock_wait_queues
            .push_lock_wait(lock_wait_entry, lock_info_pb.clone());

        let wait_info = lock_manager::KeyLockWaitInfo {
            key,
            lock_digest,
            lock_info: lock_info_pb,
        };
        self.inner.lock_mgr.wait_for(
            wait_token,
            ctx.get_region_id(),
            ctx.get_region_epoch().clone(),
            ctx.get_term(),
            start_ts,
            wait_info,
            is_first_lock,
            wait_timeout,
            Box::new(lock_req_ctx.get_callback_for_cancellation()),
            diag_ctx,
        );
    }

<<<<<<< HEAD
    fn on_release_locks(&self, released_locks: ReleasedLocks) {
=======
    fn on_release_locks(&self, released_locks: ReleasedLocks) -> SVec<Box<LockWaitEntry>> {
>>>>>>> 0f1d45a8
        // This function is always called when holding the latch of the involved keys.
        // So if we found the lock waiting queues are empty, there's no chance
        // that other threads/commands adds new lock-wait entries to the keys
        // concurrently. Therefore it's safe to skip waking up when we found the
        // lock waiting queues are empty.
        if self.inner.lock_wait_queues.is_empty() {
<<<<<<< HEAD
            return;
        }

        let mut legacy_wake_up_list = SmallVec::<[_; 4]>::new();
        let mut delay_wake_up_futures = SmallVec::<[_; 4]>::new();
=======
            return smallvec![];
        }

        let mut legacy_wake_up_list = SVec::new();
        let mut delay_wake_up_futures = SVec::new();
        let mut resumable_wake_up_list = SVec::new();
>>>>>>> 0f1d45a8
        let wake_up_delay_duration_ms = self
            .inner
            .pessimistic_lock_wake_up_delay_duration_ms
            .load(Ordering::Relaxed);

        released_locks.into_iter().for_each(|released_lock| {
            let (lock_wait_entry, delay_wake_up_future) =
                match self.inner.lock_wait_queues.pop_for_waking_up(
                    &released_lock.key,
                    released_lock.start_ts,
                    released_lock.commit_ts,
                    wake_up_delay_duration_ms,
                ) {
                    Some(e) => e,
                    None => return,
                };

<<<<<<< HEAD
            // TODO: Currently there are only legacy requests. When resumable requests are
            // supported, do not put them to the `legacy_wake_up_list`.
            legacy_wake_up_list.push((lock_wait_entry, released_lock));
=======
            if lock_wait_entry.parameters.allow_lock_with_conflict {
                resumable_wake_up_list.push(lock_wait_entry);
            } else {
                legacy_wake_up_list.push((lock_wait_entry, released_lock));
            }
>>>>>>> 0f1d45a8
            if let Some(f) = delay_wake_up_future {
                delay_wake_up_futures.push(f);
            }
        });

<<<<<<< HEAD
        if legacy_wake_up_list.is_empty() && delay_wake_up_futures.is_empty() {
            return;
        }

        self.wake_up_legacy_pessimistic_locks(legacy_wake_up_list, delay_wake_up_futures);
=======
        if !legacy_wake_up_list.is_empty() || !delay_wake_up_futures.is_empty() {
            self.wake_up_legacy_pessimistic_locks(legacy_wake_up_list, delay_wake_up_futures);
        }

        resumable_wake_up_list
>>>>>>> 0f1d45a8
    }

    fn wake_up_legacy_pessimistic_locks(
        &self,
        legacy_wake_up_list: impl IntoIterator<Item = (Box<LockWaitEntry>, ReleasedLock)>
        + Send
        + 'static,
        delayed_wake_up_futures: impl IntoIterator<Item = DelayedNotifyAllFuture> + Send + 'static,
    ) {
        let self1 = self.clone();
        self.get_sched_pool(CommandPri::High)
            .pool
            .spawn(async move {
                for (lock_info, released_lock) in legacy_wake_up_list {
                    let cb = lock_info.key_cb.unwrap().into_inner();
                    let e = StorageError::from(Error::from(MvccError::from(
                        MvccErrorInner::WriteConflict {
                            start_ts: lock_info.parameters.start_ts,
                            conflict_start_ts: released_lock.start_ts,
                            conflict_commit_ts: released_lock.commit_ts,
                            key: released_lock.key.into_raw().unwrap(),
                            primary: lock_info.parameters.primary,
                            reason: kvrpcpb::WriteConflictReason::PessimisticRetry,
                        },
                    )));
                    cb(Err(e.into()));
                }

                for f in delayed_wake_up_futures {
                    self1
                        .get_sched_pool(CommandPri::High)
                        .pool
                        .spawn(async move {
                            let res = f.await;
                            // It returns only None currently.
                            // TODO: Handle not-none case when supporting resumable pessimistic lock
                            // requests.
                            assert!(res.is_none());
                        })
                        .unwrap();
                }
            })
            .unwrap();
<<<<<<< HEAD
=======
    }

    fn is_undetermined_error(_e: &tikv_kv::Error) -> bool {
        // TODO: If there's some cases that `engine.async_write` returns error but it's
        // still possible that the data is successfully written, return true.
        false
>>>>>>> 0f1d45a8
    }

    fn early_response(
        cid: u64,
        cb: SchedulerTaskCallback,
        pr: ProcessResult,
        tag: CommandKind,
        stage: CommandStageKind,
    ) {
        debug!("early return response"; "cid" => cid);
        SCHED_STAGE_COUNTER_VEC.get(tag).get(stage).inc();
        cb.execute(pr);
        // It won't release locks here until write finished.
    }

    /// Process the task in the current thread.
    async fn process(self, snapshot: E::Snap, task: Task) {
        if self.check_task_deadline_exceeded(&task) {
            return;
        }

        let resource_tag = self.inner.resource_tag_factory.new_tag(task.cmd.ctx());
        async {
            let tag = task.cmd.tag();
            fail_point!("scheduler_async_snapshot_finish");
            SCHED_STAGE_COUNTER_VEC.get(tag).process.inc();

            let timer = Instant::now();

            let region_id = task.cmd.ctx().get_region_id();
            let ts = task.cmd.ts();
            let mut statistics = Statistics::default();
            match &task.cmd {
                Command::Prewrite(_) | Command::PrewritePessimistic(_) => {
                    tls_collect_query(region_id, QueryKind::Prewrite);
                }
                Command::AcquirePessimisticLock(_) => {
                    tls_collect_query(region_id, QueryKind::AcquirePessimisticLock);
                }
                Command::Commit(_) => {
                    tls_collect_query(region_id, QueryKind::Commit);
                }
                Command::Rollback(_) | Command::PessimisticRollback(_) => {
                    tls_collect_query(region_id, QueryKind::Rollback);
                }
                _ => {}
            }

            fail_point!("scheduler_process");
            if task.cmd.readonly() {
                self.process_read(snapshot, task, &mut statistics);
            } else {
                self.process_write(snapshot, task, &mut statistics).await;
            };
            tls_collect_scan_details(tag.get_str(), &statistics);
            let elapsed = timer.saturating_elapsed();
            slow_log!(
                elapsed,
                "[region {}] scheduler handle command: {}, ts: {}",
                region_id,
                tag,
                ts
            );
        }
        .in_resource_metering_tag(resource_tag)
        .await;
    }

    /// Processes a read command within a worker thread, then posts
    /// `ReadFinished` message back to the `Scheduler`.
    fn process_read(self, snapshot: E::Snap, task: Task, statistics: &mut Statistics) {
        fail_point!("txn_before_process_read");
        debug!("process read cmd in worker pool"; "cid" => task.cid);

        let tag = task.cmd.tag();

        let begin_instant = Instant::now();
        let cmd = task.cmd;
        let pr = unsafe {
            with_perf_context::<E, _, _>(tag, || {
                cmd.process_read(snapshot, statistics)
                    .unwrap_or_else(|e| ProcessResult::Failed { err: e.into() })
            })
        };
        SCHED_PROCESSING_READ_HISTOGRAM_STATIC
            .get(tag)
            .observe(begin_instant.saturating_elapsed_secs());
        self.on_read_finished(task.cid, pr, tag);
    }

    /// Processes a write command within a worker thread, then posts either a
    /// `WriteFinished` message if successful or a `FinishedWithErr` message
    /// back to the `Scheduler`.
    async fn process_write(self, snapshot: E::Snap, task: Task, statistics: &mut Statistics) {
        fail_point!("txn_before_process_write");
        let write_bytes = task.cmd.write_bytes();
        let tag = task.cmd.tag();
        let cid = task.cid;
<<<<<<< HEAD
        let priority = task.cmd.priority();
=======
>>>>>>> 0f1d45a8
        let tracker = task.tracker;
        let scheduler = self.clone();
        let quota_limiter = self.inner.quota_limiter.clone();
        let mut sample = quota_limiter.new_sample(true);
        let pessimistic_lock_mode = self.pessimistic_lock_mode();
        let pipelined =
            task.cmd.can_be_pipelined() && pessimistic_lock_mode == PessimisticLockMode::Pipelined;
        let txn_ext = snapshot.ext().get_txn_ext().cloned();
        let max_ts_synced = snapshot.ext().is_max_ts_synced();
        let causal_ts_provider = self.inner.causal_ts_provider.clone();
        let concurrency_manager = self.inner.concurrency_manager.clone();

        let raw_ext = get_raw_ext(
            causal_ts_provider,
            concurrency_manager.clone(),
            max_ts_synced,
            &task.cmd,
        )
        .await;
        if let Err(err) = raw_ext {
            info!("get_raw_ext failed"; "cid" => cid, "err" => ?err);
            scheduler.finish_with_err(cid, err);
            return;
        }
        let raw_ext = raw_ext.unwrap();

        let deadline = task.cmd.deadline();
        let write_result = {
            let _guard = sample.observe_cpu();
            let context = WriteContext {
                lock_mgr: &self.inner.lock_mgr,
                concurrency_manager,
                extra_op: task.extra_op,
                statistics,
                async_apply_prewrite: self.inner.enable_async_apply_prewrite,
                raw_ext,
            };
            let begin_instant = Instant::now();
            let res = unsafe {
                with_perf_context::<E, _, _>(tag, || {
                    task.cmd
                        .process_write(snapshot, context)
                        .map_err(StorageError::from)
                })
            };
            SCHED_PROCESSING_READ_HISTOGRAM_STATIC
                .get(tag)
                .observe(begin_instant.saturating_elapsed_secs());
            res
        };

        if write_result.is_ok() {
            // TODO: write bytes can be a bit inaccurate due to error requests or in-memory
            // pessimistic locks.
            sample.add_write_bytes(write_bytes);
        }
        let read_bytes = statistics.cf_statistics(CF_DEFAULT).flow_stats.read_bytes
            + statistics.cf_statistics(CF_LOCK).flow_stats.read_bytes
            + statistics.cf_statistics(CF_WRITE).flow_stats.read_bytes;
        sample.add_read_bytes(read_bytes);
        let quota_delay = quota_limiter.consume_sample(sample, true).await;
        if !quota_delay.is_zero() {
            TXN_COMMAND_THROTTLE_TIME_COUNTER_VEC_STATIC
                .get(tag)
                .inc_by(quota_delay.as_micros() as u64);
        }

        let WriteResult {
            ctx,
            mut to_be_write,
            rows,
            pr,
            lock_info,
            released_locks,
            lock_guards,
            response_policy,
        } = match deadline
            .check()
            .map_err(StorageError::from)
            .and(write_result)
        {
            // Write prepare failure typically means conflicting transactions are detected. Delivers
            // the error to the callback, and releases the latches.
            Err(err) => {
                SCHED_STAGE_COUNTER_VEC.get(tag).prepare_write_err.inc();
                debug!("write command failed"; "cid" => cid, "err" => ?err);
                scheduler.finish_with_err(cid, err);
                return;
            }
            // Initiates an async write operation on the storage engine, there'll be a
            // `WriteFinished` message when it finishes.
            Ok(res) => res,
        };
        let region_id = ctx.get_region_id();
        SCHED_STAGE_COUNTER_VEC.get(tag).write.inc();

        let mut pr = Some(pr);

        if !lock_info.is_empty() {
<<<<<<< HEAD
            assert_eq!(lock_info.len(), 1);
            let lock_info = lock_info.into_iter().next().unwrap();

            // Only handle lock waiting if `wait_timeout` is set. Otherwise it indicates
            // that it's a lock-no-wait request and we need to report error
            // immediately.
            if lock_info.parameters.wait_timeout.is_some() {
                assert_eq!(to_be_write.size(), 0);
                pr = Some(ProcessResult::Res);
                // allow_lock_with_conflict is not supported yet in this version.
                assert!(!lock_info.parameters.allow_lock_with_conflict);

                scheduler.on_wait_for_lock(&ctx, cid, lock_info, tracker);
            }
        }

        if !released_locks.is_empty() {
            scheduler.on_release_locks(released_locks);
=======
            if tag == CommandKind::acquire_pessimistic_lock {
                assert_eq!(lock_info.len(), 1);
                let lock_info = lock_info.into_iter().next().unwrap();

                // Only handle lock waiting if `wait_timeout` is set. Otherwise it indicates
                // that it's a lock-no-wait request and we need to report error
                // immediately.
                if lock_info.parameters.wait_timeout.is_some() {
                    assert_eq!(to_be_write.size(), 0);
                    pr = Some(ProcessResult::Res);

                    scheduler.on_wait_for_lock(&ctx, cid, lock_info, tracker);
                } else {
                    // For requests with `allow_lock_with_conflict`, key errors are set key-wise.
                    // TODO: It's better to return this error from
                    // `commands::AcquirePessimisticLocks::process_write`.
                    if lock_info.parameters.allow_lock_with_conflict {
                        pr = Some(ProcessResult::PessimisticLockRes {
                            res: Err(StorageError::from(Error::from(MvccError::from(
                                MvccErrorInner::KeyIsLocked(lock_info.lock_info_pb),
                            )))),
                        });
                    }
                }
            } else if tag == CommandKind::acquire_pessimistic_lock_resumed {
                // Some requests meets lock again after waiting and resuming.
                scheduler.on_wait_for_lock_after_resuming(cid, pr.as_mut().unwrap(), lock_info);
            } else {
                // WriteResult returning lock info is only expected to exist for pessimistic
                // lock requests.
                unreachable!();
            }
        }

        let woken_up_resumable_entries = if !released_locks.is_empty() {
            scheduler.on_release_locks(released_locks)
        } else {
            smallvec![]
        };

        if !woken_up_resumable_entries.is_empty() {
            scheduler
                .inner
                .store_lock_changes(cid, woken_up_resumable_entries);
>>>>>>> 0f1d45a8
        }

        if to_be_write.modifies.is_empty() {
            scheduler.on_write_finished(cid, pr, Ok(()), lock_guards, false, false, tag);
            return;
        }

        if (tag == CommandKind::acquire_pessimistic_lock
            || tag == CommandKind::acquire_pessimistic_lock_resumed)
            && pessimistic_lock_mode == PessimisticLockMode::InMemory
            && self.try_write_in_memory_pessimistic_locks(
                txn_ext.as_deref(),
                &mut to_be_write,
                &ctx,
            )
        {
            // Safety: `self.sched_pool` ensures a TLS engine exists.
            unsafe {
                with_tls_engine(|engine: &mut E| {
                    // We skip writing the raftstore, but to improve CDC old value hit rate,
                    // we should send the old values to the CDC scheduler.
                    engine.schedule_txn_extra(to_be_write.extra);
                })
            }
            scheduler.on_write_finished(cid, pr, Ok(()), lock_guards, false, false, tag);
            return;
        }

        let mut is_async_apply_prewrite = false;
        let write_size = to_be_write.size();
        if ctx.get_disk_full_opt() == DiskFullOpt::AllowedOnAlmostFull {
            to_be_write.disk_full_opt = DiskFullOpt::AllowedOnAlmostFull
        }
        to_be_write.deadline = Some(deadline);

        let sched = scheduler.clone();
<<<<<<< HEAD
        let sched_pool = scheduler.get_sched_pool(priority).pool.clone();

        let (proposed_cb, committed_cb): (Option<ExtCallback>, Option<ExtCallback>) =
            match response_policy {
                ResponsePolicy::OnApplied => (None, None),
                ResponsePolicy::OnCommitted => {
                    self.inner.store_pr(cid, pr.take().unwrap());
                    let sched = scheduler.clone();
                    // Currently, the only case that response is returned after finishing
                    // commit is async applying prewrites for async commit transactions.
                    // The committed callback is not guaranteed to be invoked. So store
                    // the `pr` to the tctx instead of capturing it to the closure.
                    let committed_cb = Box::new(move || {
                        fail_point!("before_async_apply_prewrite_finish", |_| {});
                        let (cb, pr) = sched.inner.take_task_cb_and_pr(cid);
                        Self::early_response(
                            cid,
                            cb.unwrap(),
                            pr.unwrap(),
                            tag,
                            CommandStageKind::async_apply_prewrite,
                        );
                    });
                    is_async_apply_prewrite = true;
                    (None, Some(committed_cb))
                }
                ResponsePolicy::OnProposed => {
                    if pipelined {
                        // The normal write process is respond to clients and release
                        // latches after async write finished. If pipelined pessimistic
                        // locking is enabled, the process becomes parallel and there are
                        // two msgs for one command:
                        //   1. Msg::PipelinedWrite: respond to clients
                        //   2. Msg::WriteFinished: deque context and release latches
                        // The proposed callback is not guaranteed to be invoked. So store
                        // the `pr` to the tctx instead of capturing it to the closure.
                        self.inner.store_pr(cid, pr.take().unwrap());
                        let sched = scheduler.clone();
                        // Currently, the only case that response is returned after finishing
                        // proposed phase is pipelined pessimistic lock.
                        // TODO: Unify the code structure of pipelined pessimistic lock and
                        // async apply prewrite.
                        let proposed_cb = Box::new(move || {
                            fail_point!("before_pipelined_write_finish", |_| {});
                            let (cb, pr) = sched.inner.take_task_cb_and_pr(cid);
                            Self::early_response(
                                cid,
                                cb.unwrap(),
                                pr.unwrap(),
                                tag,
                                CommandStageKind::pipelined_write,
                            );
                        });
                        (Some(proposed_cb), None)
                    } else {
                        (None, None)
                    }
                }
            };
=======

        let mut subscribed = WriteEvent::BASIC_EVENT;
        match response_policy {
            ResponsePolicy::OnCommitted => {
                subscribed |= WriteEvent::EVENT_COMMITTED;
                is_async_apply_prewrite = true;
            }
            ResponsePolicy::OnProposed if pipelined => subscribed |= WriteEvent::EVENT_PROPOSED,
            _ => (),
        }
>>>>>>> 0f1d45a8

        if self.inner.flow_controller.enabled() {
            if self.inner.flow_controller.is_unlimited(region_id) {
                // no need to delay if unthrottled, just call consume to record write flow
                let _ = self.inner.flow_controller.consume(region_id, write_size);
            } else {
                let start = Instant::now_coarse();
                // Control mutex is used to ensure there is only one request consuming the
                // quota. The delay may exceed 1s, and the speed limit is changed every second.
                // If the speed of next second is larger than the one of first second, without
                // the mutex, the write flow can't throttled strictly.
                let control_mutex = self.inner.control_mutex.clone();
                let _guard = control_mutex.lock().await;
                let delay = self.inner.flow_controller.consume(region_id, write_size);
                let delay_end = Instant::now_coarse() + delay;
                while !self.inner.flow_controller.is_unlimited(region_id) {
                    let now = Instant::now_coarse();
                    if now >= delay_end {
                        break;
                    }
                    if now >= deadline.inner() {
                        scheduler.finish_with_err(cid, StorageErrorInner::DeadlineExceeded);
                        self.inner.flow_controller.unconsume(region_id, write_size);
                        SCHED_THROTTLE_TIME.observe(start.saturating_elapsed_secs());
                        return;
                    }
                    GLOBAL_TIMER_HANDLE
                        .delay(std::time::Instant::now() + Duration::from_millis(1))
                        .compat()
                        .await
                        .unwrap();
                }
                SCHED_THROTTLE_TIME.observe(start.saturating_elapsed_secs());
            }
        }

        let (version, term) = (ctx.get_region_epoch().get_version(), ctx.get_term());
        // Mutations on the lock CF should overwrite the memory locks.
        // We only set a deleted flag here, and the lock will be finally removed when it
        // finishes applying. See the comments in `PeerPessimisticLocks` for how this
        // flag is used.
        let txn_ext2 = txn_ext.clone();
        let mut pessimistic_locks_guard = txn_ext2
            .as_ref()
            .map(|txn_ext| txn_ext.pessimistic_locks.write());
        let removed_pessimistic_locks = match pessimistic_locks_guard.as_mut() {
            Some(locks)
                // If there is a leader or region change, removing the locks is unnecessary.
                if locks.term == term && locks.version == version && !locks.is_empty() =>
            {
                to_be_write
                    .modifies
                    .iter()
                    .filter_map(|write| match write {
                        Modify::Put(cf, key, ..) | Modify::Delete(cf, key) if *cf == CF_LOCK => {
                            locks.get_mut(key).map(|(_, deleted)| {
                                *deleted = true;
                                key.to_owned()
                            })
                        }
                        _ => None,
                    })
                    .collect::<Vec<_>>()
            }
            _ => vec![],
        };
        // Keep the read lock guard of the pessimistic lock table until the request is
        // sent to the raftstore.
        //
        // If some in-memory pessimistic locks need to be proposed, we will propose
        // another TransferLeader command. Then, we can guarentee even if the proposed
        // locks don't include the locks deleted here, the response message of the
        // transfer leader command must be later than this write command because this
        // write command has been sent to the raftstore. Then, we don't need to worry
        // this request will fail due to the voluntary leader transfer.
<<<<<<< HEAD
        let _downgraded_guard = pessimistic_locks_guard.and_then(|guard| {
            (!removed_pessimistic_locks.is_empty()).then(|| RwLockWriteGuard::downgrade(guard))
        });

        // The callback to receive async results of write prepare from the storage
        // engine.
        let engine_cb = Box::new(move |result: EngineResult<()>| {
            let ok = result.is_ok();
            if ok && !removed_pessimistic_locks.is_empty() {
=======
        let downgraded_guard = pessimistic_locks_guard.and_then(|guard| {
            (!removed_pessimistic_locks.is_empty()).then(|| RwLockWriteGuard::downgrade(guard))
        });
        let on_applied = Box::new(move |res: &mut kv::Result<()>| {
            if res.is_ok() && !removed_pessimistic_locks.is_empty() {
>>>>>>> 0f1d45a8
                // Removing pessimistic locks when it succeeds to apply. This should be done in
                // the apply thread, to make sure it happens before other admin commands are
                // executed.
                if let Some(mut pessimistic_locks) = txn_ext
                    .as_ref()
                    .map(|txn_ext| txn_ext.pessimistic_locks.write())
                {
                    // If epoch version or term does not match, region or leader change has
                    // happened, so we needn't remove the key.
                    if pessimistic_locks.term == term && pessimistic_locks.version == version {
                        for key in removed_pessimistic_locks {
                            pessimistic_locks.remove(&key);
                        }
                    }
                }
            }
        });

        let mut res = unsafe {
            with_tls_engine(|e: &mut E| {
                e.async_write(&ctx, to_be_write, subscribed, Some(on_applied))
            })
        };
        drop(downgraded_guard);

        while let Some(ev) = res.next().await {
            match ev {
                WriteEvent::Committed => {
                    let early_return = (|| {
                        fail_point!("before_async_apply_prewrite_finish", |_| false);
                        true
                    })();
                    if WriteEvent::subscribed_committed(subscribed) && early_return {
                        // Currently, the only case that response is returned after finishing
                        // commit is async applying prewrites for async commit transactions.
                        let cb = scheduler.inner.take_task_cb(cid);
                        Self::early_response(
                            cid,
                            cb.unwrap(),
                            pr.take().unwrap(),
                            tag,
                            CommandStageKind::async_apply_prewrite,
                        );
                    }
                }
                WriteEvent::Proposed => {
                    let early_return = (|| {
                        fail_point!("before_pipelined_write_finish", |_| false);
                        true
                    })();
                    if WriteEvent::subscribed_proposed(subscribed) && early_return {
                        // The normal write process is respond to clients and release
                        // latches after async write finished. If pipelined pessimistic
                        // locking is enabled, the process becomes parallel and there are
                        // two msgs for one command:
                        //   1. Msg::PipelinedWrite: respond to clients
                        //   2. Msg::WriteFinished: deque context and release latches
                        // Currently, the only case that response is returned after finishing
                        // proposed phase is pipelined pessimistic lock.
                        // TODO: Unify the code structure of pipelined pessimistic lock and
                        // async apply prewrite.
                        let cb = scheduler.inner.take_task_cb(cid);
                        Self::early_response(
                            cid,
                            cb.unwrap(),
                            pr.take().unwrap(),
                            tag,
                            CommandStageKind::pipelined_write,
                        );
                    }
                }
                WriteEvent::Finished(res) => {
                    fail_point!("scheduler_async_write_finish");
                    let ok = res.is_ok();

                    sched.on_write_finished(
                        cid,
                        pr,
                        res,
                        lock_guards,
                        pipelined,
                        is_async_apply_prewrite,
                        tag,
                    );
                    KV_COMMAND_KEYWRITE_HISTOGRAM_VEC
                        .get(tag)
                        .observe(rows as f64);

                    if !ok {
                        // Only consume the quota when write succeeds, otherwise failed write
                        // requests may exhaust the quota and other write requests would be in long
                        // delay.
                        if sched.inner.flow_controller.enabled() {
                            sched.inner.flow_controller.unconsume(region_id, write_size);
                        }
                    }
<<<<<<< HEAD
                })
                .unwrap()
        });

        // Safety: `self.sched_pool` ensures a TLS engine exists.
        unsafe {
            with_tls_engine(|engine: &mut E| {
                if let Err(e) =
                    engine.async_write_ext(&ctx, to_be_write, engine_cb, proposed_cb, committed_cb)
                {
                    SCHED_STAGE_COUNTER_VEC.get(tag).async_write_err.inc();

                    info!("engine async_write failed"; "cid" => cid, "err" => ?e);
                    scheduler.finish_with_err(cid, e);
=======
                    return;
>>>>>>> 0f1d45a8
                }
            }
        }
        // If it's not finished while the channel is closed, it means the write
        // is undeterministic. in this case, we don't know whether the
        // request is finished or not, so we should not release latch as
        // it may break correctness.
    }

    /// Returns whether it succeeds to write pessimistic locks to the in-memory
    /// lock table.
    fn try_write_in_memory_pessimistic_locks(
        &self,
        txn_ext: Option<&TxnExt>,
        to_be_write: &mut WriteData,
        context: &Context,
    ) -> bool {
        let txn_ext = match txn_ext {
            Some(txn_ext) => txn_ext,
            None => return false,
        };
        let mut pessimistic_locks = txn_ext.pessimistic_locks.write();
        // When not writable, it only means we cannot write locks to the in-memory lock
        // table, but it is still possible for the region to propose request.
        // When term or epoch version has changed, the request must fail. To be simple,
        // here we just let the request fallback to propose and let raftstore generate
        // an appropriate error.
        if !pessimistic_locks.is_writable()
            || pessimistic_locks.term != context.get_term()
            || pessimistic_locks.version != context.get_region_epoch().get_version()
        {
            return false;
        }
        match pessimistic_locks.insert(mem::take(&mut to_be_write.modifies)) {
            Ok(()) => {
                IN_MEMORY_PESSIMISTIC_LOCKING_COUNTER_STATIC.success.inc();
                true
            }
            Err(modifies) => {
                IN_MEMORY_PESSIMISTIC_LOCKING_COUNTER_STATIC.full.inc();
                to_be_write.modifies = modifies;
                false
            }
        }
    }

    /// If the task has expired, return `true` and call the callback of
    /// the task with a `DeadlineExceeded` error.
    #[inline]
    fn check_task_deadline_exceeded(&self, task: &Task) -> bool {
        if let Err(e) = task.cmd.deadline().check() {
            self.finish_with_err(task.cid, e);
            true
        } else {
            false
        }
    }

    fn pessimistic_lock_mode(&self) -> PessimisticLockMode {
        let pipelined = self
            .inner
            .pipelined_pessimistic_lock
            .load(Ordering::Relaxed);
        let in_memory = self
            .inner
            .in_memory_pessimistic_lock
            .load(Ordering::Relaxed)
            && self
                .inner
                .feature_gate
                .can_enable(IN_MEMORY_PESSIMISTIC_LOCK);
        if pipelined && in_memory {
            PessimisticLockMode::InMemory
        } else if pipelined {
            PessimisticLockMode::Pipelined
        } else {
            PessimisticLockMode::Sync
        }
    }

    fn make_lock_waiting(
        &self,
        cid: u64,
        lock_wait_token: LockWaitToken,
        lock_info: WriteResultLockInfo,
    ) -> (LockWaitContext<L>, Box<LockWaitEntry>, kvrpcpb::LockInfo) {
        let mut slot = self.inner.get_task_slot(cid);
        let task_ctx = slot.get_mut(&cid).unwrap();
        let cb = task_ctx.cb.take().unwrap();

        let ctx = LockWaitContext::new(
            lock_info.key.clone(),
            self.inner.lock_wait_queues.clone(),
            lock_wait_token,
<<<<<<< HEAD
            cb,
            lock_info.parameters.allow_lock_with_conflict,
        );
        let first_batch_cb = ctx.get_callback_for_first_write_batch();
        task_ctx.cb = Some(first_batch_cb);
=======
            cb.unwrap_normal_request_callback(),
            lock_info.parameters.allow_lock_with_conflict,
        );
        let first_batch_cb = ctx.get_callback_for_first_write_batch();
        task_ctx.cb = Some(SchedulerTaskCallback::NormalRequestCallback(first_batch_cb));
>>>>>>> 0f1d45a8
        drop(slot);

        let lock_wait_entry = Box::new(LockWaitEntry {
            key: lock_info.key,
            lock_hash: lock_info.lock_digest.hash,
            parameters: lock_info.parameters,
            should_not_exist: lock_info.should_not_exist,
            lock_wait_token,
            legacy_wake_up_index: None,
            key_cb: Some(ctx.get_callback_for_blocked_key().into()),
        });

        (ctx, lock_wait_entry, lock_info.lock_info_pb)
    }
<<<<<<< HEAD
=======

    fn make_lock_waiting_after_resuming(
        &self,
        lock_info: WriteResultLockInfo,
        cb: PessimisticLockKeyCallback,
    ) -> Box<LockWaitEntry> {
        Box::new(LockWaitEntry {
            key: lock_info.key,
            lock_hash: lock_info.lock_digest.hash,
            parameters: lock_info.parameters,
            should_not_exist: lock_info.should_not_exist,
            lock_wait_token: lock_info.lock_wait_token,
            legacy_wake_up_index: None,
            key_cb: Some(cb.into()),
        })
    }

    fn on_wait_for_lock_after_resuming(
        &self,
        cid: u64,
        pr: &mut ProcessResult,
        lock_info: Vec<WriteResultLockInfo>,
    ) {
        if lock_info.is_empty() {
            return;
        }

        // TODO: Update lock wait relationship.

        let results = match pr {
            ProcessResult::PessimisticLockRes {
                res: Ok(PessimisticLockResults(res)),
            } => res,
            _ => unreachable!(),
        };

        let mut slot = self.inner.get_task_slot(cid);
        let task_ctx = slot.get_mut(&cid).unwrap();
        let cbs = match task_ctx.cb {
            Some(SchedulerTaskCallback::LockKeyCallbacks(ref mut v)) => v,
            _ => unreachable!(),
        };
        assert_eq!(results.len(), cbs.len());

        let finished_len = results.len() - lock_info.len();

        let original_results = std::mem::replace(results, Vec::with_capacity(finished_len));
        let original_cbs = std::mem::replace(cbs, Vec::with_capacity(finished_len));
        let mut lock_wait_entries = SmallVec::<[_; 10]>::with_capacity(lock_info.len());
        let mut lock_info_it = lock_info.into_iter();

        for (result, cb) in original_results.into_iter().zip(original_cbs) {
            if let PessimisticLockKeyResult::Waiting = &result {
                let lock_info = lock_info_it.next().unwrap();
                let lock_info_pb = lock_info.lock_info_pb.clone();
                let entry = self.make_lock_waiting_after_resuming(lock_info, cb);
                lock_wait_entries.push((entry, lock_info_pb));
            } else {
                results.push(result);
                cbs.push(cb);
            }
        }

        assert!(lock_info_it.next().is_none());
        assert_eq!(results.len(), cbs.len());

        // Release the mutex in the latch slot.
        drop(slot);

        // Add to the lock waiting queue.
        // TODO: the request may be canceled from lock manager at this time. If so, it
        // should not be added to the queue.
        for (entry, lock_info_pb) in lock_wait_entries {
            self.inner
                .lock_wait_queues
                .push_lock_wait(entry, lock_info_pb);
        }
    }

    fn put_back_lock_wait_entries(&self, entries: impl IntoIterator<Item = Box<LockWaitEntry>>) {
        for entry in entries.into_iter() {
            // TODO: Do not pass `default` as the lock info. Here we need another method
            // `put_back_lock_wait`, which doesn't require updating lock info and
            // additionally checks if the lock wait entry is already canceled.
            self.inner
                .lock_wait_queues
                .push_lock_wait(entry, Default::default());
        }
    }
>>>>>>> 0f1d45a8
}

pub async fn get_raw_ext(
    causal_ts_provider: Option<Arc<CausalTsProviderImpl>>,
    concurrency_manager: ConcurrencyManager,
    max_ts_synced: bool,
    cmd: &Command,
) -> Result<Option<RawExt>, Error> {
    if causal_ts_provider.is_some() {
        match cmd {
            Command::RawCompareAndSwap(_) | Command::RawAtomicStore(_) => {
                if !max_ts_synced {
                    return Err(ErrorInner::MaxTimestampNotSynced {
                        region_id: cmd.ctx().get_region_id(),
                        start_ts: TimeStamp::zero(),
                    }
                    .into());
                }
                let key_guard = get_raw_key_guard(&causal_ts_provider, concurrency_manager)
                    .await
                    .map_err(|err: StorageError| {
                        ErrorInner::Other(box_err!("failed to key guard: {:?}", err))
                    })?;
                let ts =
                    get_causal_ts(&causal_ts_provider)
                        .await
                        .map_err(|err: StorageError| {
                            ErrorInner::Other(box_err!("failed to get casual ts: {:?}", err))
                        })?;
                return Ok(Some(RawExt {
                    ts: ts.unwrap(),
                    key_guard: key_guard.unwrap(),
                }));
            }
            _ => {}
        }
    }
    Ok(None)
}

#[derive(Debug, PartialEq)]
enum PessimisticLockMode {
    // Return success only if the pessimistic lock is persisted.
    Sync,
    // Return success after the pessimistic lock is proposed successfully.
    Pipelined,
    // Try to store pessimistic locks only in the memory.
    InMemory,
}

#[cfg(test)]
mod tests {
    use std::thread;

    use futures_executor::block_on;
    use kvproto::kvrpcpb::{BatchRollbackRequest, CheckTxnStatusRequest, Context};
    use raftstore::store::{ReadStats, WriteStats};
    use tikv_util::{config::ReadableSize, future::paired_future_callback};
    use txn_types::{Key, TimeStamp};

    use super::*;
    use crate::storage::{
        kv::{Error as KvError, ErrorInner as KvErrorInner},
        lock_manager::{MockLockManager, WaitTimeout},
        mvcc::{self, Mutation},
        test_util::latest_feature_gate,
        txn::{
            commands,
            commands::TypedCommand,
            flow_controller::{EngineFlowController, FlowController},
            latch::*,
        },
        RocksEngine, TestEngineBuilder, TxnStatus,
    };

    #[derive(Clone)]
    struct DummyReporter;

    impl FlowStatsReporter for DummyReporter {
        fn report_read_stats(&self, _read_stats: ReadStats) {}
        fn report_write_stats(&self, _write_stats: WriteStats) {}
    }

    // TODO(cosven): use this in the following test cases to reduce duplicate code.
    fn new_test_scheduler() -> (Scheduler<RocksEngine, MockLockManager>, RocksEngine) {
        let engine = TestEngineBuilder::new().build().unwrap();
        let config = Config {
            scheduler_concurrency: 1024,
            scheduler_worker_pool_size: 1,
            scheduler_pending_write_threshold: ReadableSize(100 * 1024 * 1024),
            enable_async_apply_prewrite: false,
            ..Default::default()
        };
        (
            Scheduler::new(
                engine.clone(),
                MockLockManager::new(),
                ConcurrencyManager::new(1.into()),
                &config,
                DynamicConfigs {
                    pipelined_pessimistic_lock: Arc::new(AtomicBool::new(true)),
                    in_memory_pessimistic_lock: Arc::new(AtomicBool::new(false)),
                    wake_up_delay_duration_ms: Arc::new(AtomicU64::new(0)),
                },
                Arc::new(FlowController::Singleton(EngineFlowController::empty())),
                None,
                DummyReporter,
                ResourceTagFactory::new_for_test(),
                Arc::new(QuotaLimiter::default()),
                latest_feature_gate(),
            ),
            engine,
        )
    }

    #[test]
    fn test_command_latches() {
        let mut temp_map = HashMap::default();
        temp_map.insert(10.into(), 20.into());
        let readonly_cmds: Vec<Command> = vec![
            commands::ResolveLockReadPhase::new(temp_map.clone(), None, Context::default()).into(),
            commands::MvccByKey::new(Key::from_raw(b"k"), Context::default()).into(),
            commands::MvccByStartTs::new(25.into(), Context::default()).into(),
        ];
        let write_cmds: Vec<Command> = vec![
            commands::Prewrite::with_defaults(
                vec![Mutation::make_put(Key::from_raw(b"k"), b"v".to_vec())],
                b"k".to_vec(),
                10.into(),
            )
            .into(),
            commands::AcquirePessimisticLock::new(
                vec![(Key::from_raw(b"k"), false)],
                b"k".to_vec(),
                10.into(),
                0,
                false,
                TimeStamp::default(),
                Some(WaitTimeout::Default),
                false,
                TimeStamp::default(),
                false,
                false,
                false,
                Context::default(),
            )
            .into(),
            commands::Commit::new(
                vec![Key::from_raw(b"k")],
                10.into(),
                20.into(),
                Context::default(),
            )
            .into(),
            commands::Cleanup::new(
                Key::from_raw(b"k"),
                10.into(),
                20.into(),
                Context::default(),
            )
            .into(),
            commands::Rollback::new(vec![Key::from_raw(b"k")], 10.into(), Context::default())
                .into(),
            commands::PessimisticRollback::new(
                vec![Key::from_raw(b"k")],
                10.into(),
                20.into(),
                Context::default(),
            )
            .into(),
            commands::ResolveLock::new(
                temp_map,
                None,
                vec![(
                    Key::from_raw(b"k"),
                    mvcc::Lock::new(
                        mvcc::LockType::Put,
                        b"k".to_vec(),
                        10.into(),
                        20,
                        None,
                        TimeStamp::zero(),
                        0,
                        TimeStamp::zero(),
                    ),
                )],
                Context::default(),
            )
            .into(),
            commands::ResolveLockLite::new(
                10.into(),
                TimeStamp::zero(),
                vec![Key::from_raw(b"k")],
                Context::default(),
            )
            .into(),
            commands::TxnHeartBeat::new(Key::from_raw(b"k"), 10.into(), 100, Context::default())
                .into(),
        ];

        let latches = Latches::new(1024);
        let write_locks: Vec<Lock> = write_cmds
            .into_iter()
            .enumerate()
            .map(|(id, cmd)| {
                let mut lock = cmd.gen_lock();
                assert_eq!(latches.acquire(&mut lock, id as u64), id == 0);
                lock
            })
            .collect();

        for (id, cmd) in readonly_cmds.iter().enumerate() {
            let mut lock = cmd.gen_lock();
            assert!(latches.acquire(&mut lock, id as u64));
        }

        // acquire/release locks one by one.
        let max_id = write_locks.len() as u64 - 1;
        for (id, mut lock) in write_locks.into_iter().enumerate() {
            let id = id as u64;
            if id != 0 {
                assert!(latches.acquire(&mut lock, id));
            }
<<<<<<< HEAD
            let unlocked = latches.release(&lock, id);
=======
            let unlocked = latches.release(&lock, id, None);
>>>>>>> 0f1d45a8
            if id == max_id {
                assert!(unlocked.is_empty());
            } else {
                assert_eq!(unlocked, vec![id + 1]);
            }
        }
    }

    #[test]
    fn test_acquire_latch_deadline() {
        let engine = TestEngineBuilder::new().build().unwrap();
        let config = Config {
            scheduler_concurrency: 1024,
            scheduler_worker_pool_size: 1,
            scheduler_pending_write_threshold: ReadableSize(100 * 1024 * 1024),
            enable_async_apply_prewrite: false,
            ..Default::default()
        };
        let scheduler = Scheduler::new(
            engine,
            MockLockManager::new(),
            ConcurrencyManager::new(1.into()),
            &config,
            DynamicConfigs {
                pipelined_pessimistic_lock: Arc::new(AtomicBool::new(true)),
                in_memory_pessimistic_lock: Arc::new(AtomicBool::new(false)),
                wake_up_delay_duration_ms: Arc::new(AtomicU64::new(0)),
            },
            Arc::new(FlowController::Singleton(EngineFlowController::empty())),
            None,
            DummyReporter,
            ResourceTagFactory::new_for_test(),
            Arc::new(QuotaLimiter::default()),
            latest_feature_gate(),
        );

        let mut lock = Lock::new(&[Key::from_raw(b"b")]);
        let cid = scheduler.inner.gen_id();
        assert!(scheduler.inner.latches.acquire(&mut lock, cid));

        let mut req = BatchRollbackRequest::default();
        req.mut_context().max_execution_duration_ms = 100;
        req.set_keys(vec![b"a".to_vec(), b"b".to_vec(), b"c".to_vec()].into());

        let cmd: TypedCommand<()> = req.into();
        let (cb, f) = paired_future_callback();
        scheduler.run_cmd(cmd.cmd, StorageCallback::Boolean(cb));

        // The task waits for 200ms until it acquires the latch, but the execution
        // time limit is 100ms. Before the latch is released, it should return
        // DeadlineExceeded error.
        thread::sleep(Duration::from_millis(200));
        assert!(matches!(
            block_on(f).unwrap(),
            Err(StorageError(box StorageErrorInner::DeadlineExceeded))
        ));
        scheduler.release_latches(lock, cid, None);

        // A new request should not be blocked.
        let mut req = BatchRollbackRequest::default();
        req.mut_context().max_execution_duration_ms = 100;
        req.set_keys(vec![b"a".to_vec(), b"b".to_vec(), b"c".to_vec()].into());
        let cmd: TypedCommand<()> = req.into();
        let (cb, f) = paired_future_callback();
        scheduler.run_cmd(cmd.cmd, StorageCallback::Boolean(cb));
        block_on(f).unwrap().unwrap();
    }

    /// When all latches are acquired, the command should be executed directly.
    /// When any latch is not acquired, the command should be prechecked.
    #[test]
    fn test_schedule_command_with_fail_fast_mode() {
        let (scheduler, engine) = new_test_scheduler();

        // req can acquire all latches, so it should be executed directly.
        let mut req = BatchRollbackRequest::default();
        req.mut_context().max_execution_duration_ms = 10000;
        req.set_keys(vec![b"a".to_vec(), b"b".to_vec(), b"c".to_vec()].into());
        let cmd: TypedCommand<()> = req.into();
        let (cb, f) = paired_future_callback();
        scheduler.run_cmd(cmd.cmd, StorageCallback::Boolean(cb));
        // It must be executed (and succeed).
        block_on(f).unwrap().unwrap();

        // Acquire the latch, so that next command(req2) can't require all latches.
        let mut lock = Lock::new(&[Key::from_raw(b"d")]);
        let cid = scheduler.inner.gen_id();
        assert!(scheduler.inner.latches.acquire(&mut lock, cid));

        engine.trigger_not_leader();

        // req2 can't acquire all latches, req2 will be prechecked.
        let mut req2 = BatchRollbackRequest::default();
        req2.mut_context().max_execution_duration_ms = 10000;
        req2.set_keys(vec![b"a".to_vec(), b"b".to_vec(), b"d".to_vec()].into());
        let cmd2: TypedCommand<()> = req2.into();
        let (cb2, f2) = paired_future_callback();
        scheduler.run_cmd(cmd2.cmd, StorageCallback::Boolean(cb2));

        // Precheck should return NotLeader error.
        assert!(matches!(
            block_on(f2).unwrap(),
            Err(StorageError(box StorageErrorInner::Kv(KvError(
                box KvErrorInner::Request(ref e),
            )))) if e.has_not_leader(),
        ));
        // The task context should be owned, and it's cb should be taken.
        let cid2 = cid + 1; // Hack: get the cid of req2.
        let mut task_slot = scheduler.inner.get_task_slot(cid2);
        let tctx = task_slot.get_mut(&cid2).unwrap();
        assert!(!tctx.try_own());
        assert!(tctx.cb.is_none());
    }

    #[test]
    fn test_pool_available_deadline() {
        let engine = TestEngineBuilder::new().build().unwrap();
        let config = Config {
            scheduler_concurrency: 1024,
            scheduler_worker_pool_size: 1,
            scheduler_pending_write_threshold: ReadableSize(100 * 1024 * 1024),
            enable_async_apply_prewrite: false,
            ..Default::default()
        };
        let scheduler = Scheduler::new(
            engine,
            MockLockManager::new(),
            ConcurrencyManager::new(1.into()),
            &config,
            DynamicConfigs {
                pipelined_pessimistic_lock: Arc::new(AtomicBool::new(true)),
                in_memory_pessimistic_lock: Arc::new(AtomicBool::new(false)),
                wake_up_delay_duration_ms: Arc::new(AtomicU64::new(0)),
            },
            Arc::new(FlowController::Singleton(EngineFlowController::empty())),
            None,
            DummyReporter,
            ResourceTagFactory::new_for_test(),
            Arc::new(QuotaLimiter::default()),
            latest_feature_gate(),
        );

        // Spawn a task that sleeps for 500ms to occupy the pool. The next request
        // cannot run within 500ms.
        scheduler
            .get_sched_pool(CommandPri::Normal)
            .pool
            .spawn(async { thread::sleep(Duration::from_millis(500)) })
            .unwrap();

        let mut req = BatchRollbackRequest::default();
        req.mut_context().max_execution_duration_ms = 100;
        req.set_keys(vec![b"a".to_vec(), b"b".to_vec(), b"c".to_vec()].into());

        let cmd: TypedCommand<()> = req.into();
        let (cb, f) = paired_future_callback();
        scheduler.run_cmd(cmd.cmd, StorageCallback::Boolean(cb));

        // But the max execution duration is 100ms, so the deadline is exceeded.
        assert!(matches!(
            block_on(f).unwrap(),
            Err(StorageError(box StorageErrorInner::DeadlineExceeded))
        ));

        // A new request should not be blocked.
        let mut req = BatchRollbackRequest::default();
        req.mut_context().max_execution_duration_ms = 100;
        req.set_keys(vec![b"a".to_vec(), b"b".to_vec(), b"c".to_vec()].into());
        let cmd: TypedCommand<()> = req.into();
        let (cb, f) = paired_future_callback();
        scheduler.run_cmd(cmd.cmd, StorageCallback::Boolean(cb));
        block_on(f).unwrap().unwrap();
    }

    #[test]
    fn test_flow_control_trottle_deadline() {
        let engine = TestEngineBuilder::new().build().unwrap();
        let config = Config {
            scheduler_concurrency: 1024,
            scheduler_worker_pool_size: 1,
            scheduler_pending_write_threshold: ReadableSize(100 * 1024 * 1024),
            enable_async_apply_prewrite: false,
            ..Default::default()
        };
        let scheduler = Scheduler::new(
            engine,
            MockLockManager::new(),
            ConcurrencyManager::new(1.into()),
            &config,
            DynamicConfigs {
                pipelined_pessimistic_lock: Arc::new(AtomicBool::new(true)),
                in_memory_pessimistic_lock: Arc::new(AtomicBool::new(false)),
                wake_up_delay_duration_ms: Arc::new(AtomicU64::new(0)),
            },
            Arc::new(FlowController::Singleton(EngineFlowController::empty())),
            None,
            DummyReporter,
            ResourceTagFactory::new_for_test(),
            Arc::new(QuotaLimiter::default()),
            latest_feature_gate(),
        );

        let mut req = CheckTxnStatusRequest::default();
        req.mut_context().max_execution_duration_ms = 100;
        req.set_primary_key(b"a".to_vec());
        req.set_lock_ts(10);
        req.set_rollback_if_not_exist(true);

        let cmd: TypedCommand<TxnStatus> = req.into();
        let (cb, f) = paired_future_callback();

        scheduler.inner.flow_controller.enable(true);
        scheduler.inner.flow_controller.set_speed_limit(0, 1.0);
        scheduler.run_cmd(cmd.cmd, StorageCallback::TxnStatus(cb));
        // The task waits for 200ms until it locks the control_mutex, but the execution
        // time limit is 100ms. Before the mutex is locked, it should return
        // DeadlineExceeded error.
        thread::sleep(Duration::from_millis(200));
        assert!(matches!(
            block_on(f).unwrap(),
            Err(StorageError(box StorageErrorInner::DeadlineExceeded))
        ));
        // should unconsume if the request fails
        assert_eq!(scheduler.inner.flow_controller.total_bytes_consumed(0), 0);

        // A new request should not be blocked without flow control.
        scheduler
            .inner
            .flow_controller
            .set_speed_limit(0, f64::INFINITY);
        let mut req = CheckTxnStatusRequest::default();
        req.mut_context().max_execution_duration_ms = 100;
        req.set_primary_key(b"a".to_vec());
        req.set_lock_ts(10);
        req.set_rollback_if_not_exist(true);

        let cmd: TypedCommand<TxnStatus> = req.into();
        let (cb, f) = paired_future_callback();
        scheduler.run_cmd(cmd.cmd, StorageCallback::TxnStatus(cb));
        block_on(f).unwrap().unwrap();
    }

    #[test]
    fn test_accumulate_many_expired_commands() {
        let engine = TestEngineBuilder::new().build().unwrap();
        let config = Config {
            scheduler_concurrency: 1024,
            scheduler_worker_pool_size: 1,
            scheduler_pending_write_threshold: ReadableSize(100 * 1024 * 1024),
            enable_async_apply_prewrite: false,
            ..Default::default()
        };
        let scheduler = Scheduler::new(
            engine,
            MockLockManager::new(),
            ConcurrencyManager::new(1.into()),
            &config,
            DynamicConfigs {
                pipelined_pessimistic_lock: Arc::new(AtomicBool::new(true)),
                in_memory_pessimistic_lock: Arc::new(AtomicBool::new(false)),
                wake_up_delay_duration_ms: Arc::new(AtomicU64::new(0)),
            },
            Arc::new(FlowController::Singleton(EngineFlowController::empty())),
            None,
            DummyReporter,
            ResourceTagFactory::new_for_test(),
            Arc::new(QuotaLimiter::default()),
            latest_feature_gate(),
        );

        let mut lock = Lock::new(&[Key::from_raw(b"b")]);
        let cid = scheduler.inner.gen_id();
        assert!(scheduler.inner.latches.acquire(&mut lock, cid));

        // Push lots of requests in the queue.
        for _ in 0..65536 {
            let mut req = BatchRollbackRequest::default();
            req.mut_context().max_execution_duration_ms = 100;
            req.set_keys(vec![b"a".to_vec(), b"b".to_vec(), b"c".to_vec()].into());

            let cmd: TypedCommand<()> = req.into();
            let (cb, _) = paired_future_callback();
            scheduler.run_cmd(cmd.cmd, StorageCallback::Boolean(cb));
        }

        // The task waits for 200ms until it acquires the latch, but the execution
        // time limit is 100ms.
        thread::sleep(Duration::from_millis(200));

        // When releasing the lock, the queuing tasks should be all waken up without
        // stack overflow.
<<<<<<< HEAD
        scheduler.release_lock(&lock, cid);
=======
        scheduler.release_latches(lock, cid, None);
>>>>>>> 0f1d45a8

        // A new request should not be blocked.
        let mut req = BatchRollbackRequest::default();
        req.set_keys(vec![b"a".to_vec(), b"b".to_vec(), b"c".to_vec()].into());
        let cmd: TypedCommand<()> = req.into();
        let (cb, f) = paired_future_callback();
        scheduler.run_cmd(cmd.cmd, StorageCallback::Boolean(cb));
        block_on(f).unwrap().unwrap();
    }

    #[test]
    fn test_pessimistic_lock_mode() {
        let engine = TestEngineBuilder::new().build().unwrap();
        let config = Config {
            scheduler_concurrency: 1024,
            scheduler_worker_pool_size: 1,
            scheduler_pending_write_threshold: ReadableSize(100 * 1024 * 1024),
            enable_async_apply_prewrite: false,
            ..Default::default()
        };
        let feature_gate = FeatureGate::default();
        feature_gate.set_version("6.0.0").unwrap();

        let scheduler = Scheduler::new(
            engine,
            MockLockManager::new(),
            ConcurrencyManager::new(1.into()),
            &config,
            DynamicConfigs {
                pipelined_pessimistic_lock: Arc::new(AtomicBool::new(false)),
                in_memory_pessimistic_lock: Arc::new(AtomicBool::new(false)),
                wake_up_delay_duration_ms: Arc::new(AtomicU64::new(0)),
            },
            Arc::new(FlowController::Singleton(EngineFlowController::empty())),
            None,
            DummyReporter,
            ResourceTagFactory::new_for_test(),
            Arc::new(QuotaLimiter::default()),
            feature_gate.clone(),
        );
        // Use sync mode if pipelined_pessimistic_lock is false.
        assert_eq!(scheduler.pessimistic_lock_mode(), PessimisticLockMode::Sync);
        // Use sync mode even when in_memory is true.
        scheduler
            .inner
            .in_memory_pessimistic_lock
            .store(true, Ordering::SeqCst);
        assert_eq!(scheduler.pessimistic_lock_mode(), PessimisticLockMode::Sync);
        // Mode is InMemory when both pipelined and in_memory is true.
        scheduler
            .inner
            .pipelined_pessimistic_lock
            .store(true, Ordering::SeqCst);
        assert_eq!(
            scheduler.pessimistic_lock_mode(),
            PessimisticLockMode::InMemory
        );
        // Test the feature gate. The feature should not work under 6.0.0.
        unsafe { feature_gate.reset_version("5.4.0").unwrap() };
        assert_eq!(
            scheduler.pessimistic_lock_mode(),
            PessimisticLockMode::Pipelined
        );
        feature_gate.set_version("6.0.0").unwrap();
        // Mode is Pipelined when only pipelined is true.
        scheduler
            .inner
            .in_memory_pessimistic_lock
            .store(false, Ordering::SeqCst);
        assert_eq!(
            scheduler.pessimistic_lock_mode(),
            PessimisticLockMode::Pipelined
        );
    }
}<|MERGE_RESOLUTION|>--- conflicted
+++ resolved
@@ -48,13 +48,8 @@
 use pd_client::{Feature, FeatureGate};
 use raftstore::store::TxnExt;
 use resource_metering::{FutureExt, ResourceTagFactory};
-<<<<<<< HEAD
-use smallvec::SmallVec;
-use tikv_kv::{Modify, Snapshot, SnapshotExt, WriteData};
-=======
 use smallvec::{smallvec, SmallVec};
 use tikv_kv::{Modify, Snapshot, SnapshotExt, WriteData, WriteEvent};
->>>>>>> 0f1d45a8
 use tikv_util::{
     deadline::Deadline, quota_limiter::QuotaLimiter, time::Instant, timer::GLOBAL_TIMER_HANDLE,
 };
@@ -65,10 +60,7 @@
     server::lock_manager::waiter_manager,
     storage::{
         config::Config,
-<<<<<<< HEAD
-=======
         errors::SharedError,
->>>>>>> 0f1d45a8
         get_causal_ts, get_priority_tag, get_raw_key_guard,
         kv::{
             self, with_tls_engine, Engine, FlowStatsReporter, Result as EngineResult, SnapContext,
@@ -83,22 +75,10 @@
             },
             DiagnosticContext, LockManager, LockWaitToken,
         },
-<<<<<<< HEAD
-        lock_manager::{
-            self,
-            lock_wait_context::LockWaitContext,
-            lock_waiting_queue::{DelayedNotifyAllFuture, LockWaitEntry, LockWaitQueues},
-            DiagnosticContext, LockManager, LockWaitToken,
-        },
-        metrics::*,
-        mvcc::{Error as MvccError, ErrorInner as MvccErrorInner, ReleasedLock},
-        txn::{
-=======
         metrics::*,
         mvcc::{Error as MvccError, ErrorInner as MvccErrorInner, ReleasedLock},
         txn::{
             commands,
->>>>>>> 0f1d45a8
             commands::{
                 Command, RawExt, ReleasedLocks, ResponsePolicy, WriteContext, WriteResult,
                 WriteResultLockInfo,
@@ -122,11 +102,8 @@
 
 const IN_MEMORY_PESSIMISTIC_LOCK: Feature = Feature::require(6, 0, 0);
 pub const LAST_CHANGE_TS: Feature = Feature::require(6, 5, 0);
-<<<<<<< HEAD
-=======
 
 type SVec<T> = SmallVec<[T; 4]>;
->>>>>>> 0f1d45a8
 
 /// Task is a running command.
 pub(super) struct Task {
@@ -363,17 +340,7 @@
     /// If the task is been processing, it should be owned.
     /// If it has been finished, then it is not in the slot.
     /// In both cases, cb should be None. Otherwise, cb should be some.
-<<<<<<< HEAD
-    fn try_own_and_take_cb(&self, cid: u64) -> Option<StorageCallback> {
-        self.get_task_slot(cid)
-            .get_mut(&cid)
-            .and_then(|tctx| if tctx.try_own() { tctx.cb.take() } else { None })
-    }
-
-    fn take_task_cb_and_pr(&self, cid: u64) -> (Option<StorageCallback>, Option<ProcessResult>) {
-=======
     fn try_own_and_take_cb(&self, cid: u64) -> Option<SchedulerTaskCallback> {
->>>>>>> 0f1d45a8
         self.get_task_slot(cid)
             .get_mut(&cid)
             .and_then(|tctx| if tctx.try_own() { tctx.cb.take() } else { None })
@@ -386,8 +353,6 @@
             .unwrap_or(None)
     }
 
-<<<<<<< HEAD
-=======
     fn store_lock_changes(
         &self,
         cid: u64,
@@ -402,7 +367,6 @@
             .unwrap();
     }
 
->>>>>>> 0f1d45a8
     fn too_busy(&self, region_id: u64) -> bool {
         fail_point!("txn_scheduler_busy", |_| true);
         self.running_write_bytes.load(Ordering::Acquire) >= self.sched_pending_write_threshold
@@ -567,12 +531,6 @@
         }
     }
 
-<<<<<<< HEAD
-    fn schedule_command(&self, cmd: Command, callback: StorageCallback) {
-        let cid = self.inner.gen_id();
-        let tracker = get_tls_tracker_token();
-        debug!("received new command"; "cid" => cid, "cmd" => ?cmd, "tracker" => ?tracker);
-=======
     fn schedule_command(
         &self,
         specified_cid: Option<u64>,
@@ -584,7 +542,6 @@
         let tracker = get_tls_tracker_token();
         debug!("received new command"; "cid" => cid, "cmd" => ?cmd, "tracker" => ?tracker);
 
->>>>>>> 0f1d45a8
         let tag = cmd.tag();
         let priority_tag = get_priority_tag(cmd.priority());
         SCHED_STAGE_COUNTER_VEC.get(tag).new.inc();
@@ -595,11 +552,7 @@
         let mut task_slot = self.inner.get_task_slot(cid);
         let tctx = task_slot.entry(cid).or_insert_with(|| {
             self.inner
-<<<<<<< HEAD
-                .new_task_context(Task::new(cid, tracker, cmd), callback)
-=======
                 .new_task_context(Task::new(cid, tracker, cmd), callback, prepared_latches)
->>>>>>> 0f1d45a8
         });
 
         if self.inner.latches.acquire(&mut tctx.lock, cid) {
@@ -870,10 +823,7 @@
         drop(lock_guards);
         let tctx = self.inner.dequeue_task_context(cid);
 
-<<<<<<< HEAD
-=======
         let mut do_wake_up = !tctx.woken_up_resumable_lock_requests.is_empty();
->>>>>>> 0f1d45a8
         // If pipelined pessimistic lock or async apply prewrite takes effect, it's not
         // guaranteed that the proposed or committed callback is surely invoked, which
         // takes and invokes `tctx.cb(tctx.pr)`.
@@ -984,31 +934,19 @@
         );
     }
 
-<<<<<<< HEAD
-    fn on_release_locks(&self, released_locks: ReleasedLocks) {
-=======
     fn on_release_locks(&self, released_locks: ReleasedLocks) -> SVec<Box<LockWaitEntry>> {
->>>>>>> 0f1d45a8
         // This function is always called when holding the latch of the involved keys.
         // So if we found the lock waiting queues are empty, there's no chance
         // that other threads/commands adds new lock-wait entries to the keys
         // concurrently. Therefore it's safe to skip waking up when we found the
         // lock waiting queues are empty.
         if self.inner.lock_wait_queues.is_empty() {
-<<<<<<< HEAD
-            return;
-        }
-
-        let mut legacy_wake_up_list = SmallVec::<[_; 4]>::new();
-        let mut delay_wake_up_futures = SmallVec::<[_; 4]>::new();
-=======
             return smallvec![];
         }
 
         let mut legacy_wake_up_list = SVec::new();
         let mut delay_wake_up_futures = SVec::new();
         let mut resumable_wake_up_list = SVec::new();
->>>>>>> 0f1d45a8
         let wake_up_delay_duration_ms = self
             .inner
             .pessimistic_lock_wake_up_delay_duration_ms
@@ -1026,35 +964,21 @@
                     None => return,
                 };
 
-<<<<<<< HEAD
-            // TODO: Currently there are only legacy requests. When resumable requests are
-            // supported, do not put them to the `legacy_wake_up_list`.
-            legacy_wake_up_list.push((lock_wait_entry, released_lock));
-=======
             if lock_wait_entry.parameters.allow_lock_with_conflict {
                 resumable_wake_up_list.push(lock_wait_entry);
             } else {
                 legacy_wake_up_list.push((lock_wait_entry, released_lock));
             }
->>>>>>> 0f1d45a8
             if let Some(f) = delay_wake_up_future {
                 delay_wake_up_futures.push(f);
             }
         });
 
-<<<<<<< HEAD
-        if legacy_wake_up_list.is_empty() && delay_wake_up_futures.is_empty() {
-            return;
-        }
-
-        self.wake_up_legacy_pessimistic_locks(legacy_wake_up_list, delay_wake_up_futures);
-=======
         if !legacy_wake_up_list.is_empty() || !delay_wake_up_futures.is_empty() {
             self.wake_up_legacy_pessimistic_locks(legacy_wake_up_list, delay_wake_up_futures);
         }
 
         resumable_wake_up_list
->>>>>>> 0f1d45a8
     }
 
     fn wake_up_legacy_pessimistic_locks(
@@ -1098,15 +1022,12 @@
                 }
             })
             .unwrap();
-<<<<<<< HEAD
-=======
     }
 
     fn is_undetermined_error(_e: &tikv_kv::Error) -> bool {
         // TODO: If there's some cases that `engine.async_write` returns error but it's
         // still possible that the data is successfully written, return true.
         false
->>>>>>> 0f1d45a8
     }
 
     fn early_response(
@@ -1205,10 +1126,6 @@
         let write_bytes = task.cmd.write_bytes();
         let tag = task.cmd.tag();
         let cid = task.cid;
-<<<<<<< HEAD
-        let priority = task.cmd.priority();
-=======
->>>>>>> 0f1d45a8
         let tracker = task.tracker;
         let scheduler = self.clone();
         let quota_limiter = self.inner.quota_limiter.clone();
@@ -1308,26 +1225,6 @@
         let mut pr = Some(pr);
 
         if !lock_info.is_empty() {
-<<<<<<< HEAD
-            assert_eq!(lock_info.len(), 1);
-            let lock_info = lock_info.into_iter().next().unwrap();
-
-            // Only handle lock waiting if `wait_timeout` is set. Otherwise it indicates
-            // that it's a lock-no-wait request and we need to report error
-            // immediately.
-            if lock_info.parameters.wait_timeout.is_some() {
-                assert_eq!(to_be_write.size(), 0);
-                pr = Some(ProcessResult::Res);
-                // allow_lock_with_conflict is not supported yet in this version.
-                assert!(!lock_info.parameters.allow_lock_with_conflict);
-
-                scheduler.on_wait_for_lock(&ctx, cid, lock_info, tracker);
-            }
-        }
-
-        if !released_locks.is_empty() {
-            scheduler.on_release_locks(released_locks);
-=======
             if tag == CommandKind::acquire_pessimistic_lock {
                 assert_eq!(lock_info.len(), 1);
                 let lock_info = lock_info.into_iter().next().unwrap();
@@ -1372,7 +1269,6 @@
             scheduler
                 .inner
                 .store_lock_changes(cid, woken_up_resumable_entries);
->>>>>>> 0f1d45a8
         }
 
         if to_be_write.modifies.is_empty() {
@@ -1409,67 +1305,6 @@
         to_be_write.deadline = Some(deadline);
 
         let sched = scheduler.clone();
-<<<<<<< HEAD
-        let sched_pool = scheduler.get_sched_pool(priority).pool.clone();
-
-        let (proposed_cb, committed_cb): (Option<ExtCallback>, Option<ExtCallback>) =
-            match response_policy {
-                ResponsePolicy::OnApplied => (None, None),
-                ResponsePolicy::OnCommitted => {
-                    self.inner.store_pr(cid, pr.take().unwrap());
-                    let sched = scheduler.clone();
-                    // Currently, the only case that response is returned after finishing
-                    // commit is async applying prewrites for async commit transactions.
-                    // The committed callback is not guaranteed to be invoked. So store
-                    // the `pr` to the tctx instead of capturing it to the closure.
-                    let committed_cb = Box::new(move || {
-                        fail_point!("before_async_apply_prewrite_finish", |_| {});
-                        let (cb, pr) = sched.inner.take_task_cb_and_pr(cid);
-                        Self::early_response(
-                            cid,
-                            cb.unwrap(),
-                            pr.unwrap(),
-                            tag,
-                            CommandStageKind::async_apply_prewrite,
-                        );
-                    });
-                    is_async_apply_prewrite = true;
-                    (None, Some(committed_cb))
-                }
-                ResponsePolicy::OnProposed => {
-                    if pipelined {
-                        // The normal write process is respond to clients and release
-                        // latches after async write finished. If pipelined pessimistic
-                        // locking is enabled, the process becomes parallel and there are
-                        // two msgs for one command:
-                        //   1. Msg::PipelinedWrite: respond to clients
-                        //   2. Msg::WriteFinished: deque context and release latches
-                        // The proposed callback is not guaranteed to be invoked. So store
-                        // the `pr` to the tctx instead of capturing it to the closure.
-                        self.inner.store_pr(cid, pr.take().unwrap());
-                        let sched = scheduler.clone();
-                        // Currently, the only case that response is returned after finishing
-                        // proposed phase is pipelined pessimistic lock.
-                        // TODO: Unify the code structure of pipelined pessimistic lock and
-                        // async apply prewrite.
-                        let proposed_cb = Box::new(move || {
-                            fail_point!("before_pipelined_write_finish", |_| {});
-                            let (cb, pr) = sched.inner.take_task_cb_and_pr(cid);
-                            Self::early_response(
-                                cid,
-                                cb.unwrap(),
-                                pr.unwrap(),
-                                tag,
-                                CommandStageKind::pipelined_write,
-                            );
-                        });
-                        (Some(proposed_cb), None)
-                    } else {
-                        (None, None)
-                    }
-                }
-            };
-=======
 
         let mut subscribed = WriteEvent::BASIC_EVENT;
         match response_policy {
@@ -1480,7 +1315,6 @@
             ResponsePolicy::OnProposed if pipelined => subscribed |= WriteEvent::EVENT_PROPOSED,
             _ => (),
         }
->>>>>>> 0f1d45a8
 
         if self.inner.flow_controller.enabled() {
             if self.inner.flow_controller.is_unlimited(region_id) {
@@ -1556,23 +1390,11 @@
         // transfer leader command must be later than this write command because this
         // write command has been sent to the raftstore. Then, we don't need to worry
         // this request will fail due to the voluntary leader transfer.
-<<<<<<< HEAD
-        let _downgraded_guard = pessimistic_locks_guard.and_then(|guard| {
-            (!removed_pessimistic_locks.is_empty()).then(|| RwLockWriteGuard::downgrade(guard))
-        });
-
-        // The callback to receive async results of write prepare from the storage
-        // engine.
-        let engine_cb = Box::new(move |result: EngineResult<()>| {
-            let ok = result.is_ok();
-            if ok && !removed_pessimistic_locks.is_empty() {
-=======
         let downgraded_guard = pessimistic_locks_guard.and_then(|guard| {
             (!removed_pessimistic_locks.is_empty()).then(|| RwLockWriteGuard::downgrade(guard))
         });
         let on_applied = Box::new(move |res: &mut kv::Result<()>| {
             if res.is_ok() && !removed_pessimistic_locks.is_empty() {
->>>>>>> 0f1d45a8
                 // Removing pessimistic locks when it succeeds to apply. This should be done in
                 // the apply thread, to make sure it happens before other admin commands are
                 // executed.
@@ -1669,24 +1491,7 @@
                             sched.inner.flow_controller.unconsume(region_id, write_size);
                         }
                     }
-<<<<<<< HEAD
-                })
-                .unwrap()
-        });
-
-        // Safety: `self.sched_pool` ensures a TLS engine exists.
-        unsafe {
-            with_tls_engine(|engine: &mut E| {
-                if let Err(e) =
-                    engine.async_write_ext(&ctx, to_be_write, engine_cb, proposed_cb, committed_cb)
-                {
-                    SCHED_STAGE_COUNTER_VEC.get(tag).async_write_err.inc();
-
-                    info!("engine async_write failed"; "cid" => cid, "err" => ?e);
-                    scheduler.finish_with_err(cid, e);
-=======
                     return;
->>>>>>> 0f1d45a8
                 }
             }
         }
@@ -1781,19 +1586,11 @@
             lock_info.key.clone(),
             self.inner.lock_wait_queues.clone(),
             lock_wait_token,
-<<<<<<< HEAD
-            cb,
-            lock_info.parameters.allow_lock_with_conflict,
-        );
-        let first_batch_cb = ctx.get_callback_for_first_write_batch();
-        task_ctx.cb = Some(first_batch_cb);
-=======
             cb.unwrap_normal_request_callback(),
             lock_info.parameters.allow_lock_with_conflict,
         );
         let first_batch_cb = ctx.get_callback_for_first_write_batch();
         task_ctx.cb = Some(SchedulerTaskCallback::NormalRequestCallback(first_batch_cb));
->>>>>>> 0f1d45a8
         drop(slot);
 
         let lock_wait_entry = Box::new(LockWaitEntry {
@@ -1808,8 +1605,6 @@
 
         (ctx, lock_wait_entry, lock_info.lock_info_pb)
     }
-<<<<<<< HEAD
-=======
 
     fn make_lock_waiting_after_resuming(
         &self,
@@ -1899,7 +1694,6 @@
                 .push_lock_wait(entry, Default::default());
         }
     }
->>>>>>> 0f1d45a8
 }
 
 pub async fn get_raw_ext(
@@ -2123,11 +1917,7 @@
             if id != 0 {
                 assert!(latches.acquire(&mut lock, id));
             }
-<<<<<<< HEAD
-            let unlocked = latches.release(&lock, id);
-=======
             let unlocked = latches.release(&lock, id, None);
->>>>>>> 0f1d45a8
             if id == max_id {
                 assert!(unlocked.is_empty());
             } else {
@@ -2419,11 +2209,7 @@
 
         // When releasing the lock, the queuing tasks should be all waken up without
         // stack overflow.
-<<<<<<< HEAD
-        scheduler.release_lock(&lock, cid);
-=======
         scheduler.release_latches(lock, cid, None);
->>>>>>> 0f1d45a8
 
         // A new request should not be blocked.
         let mut req = BatchRollbackRequest::default();
