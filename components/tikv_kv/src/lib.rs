// Copyright 2021 TiKV Project Authors. Licensed under Apache-2.0.

//! There are multiple [`Engine`](kv::Engine) implementations,
//! [`RaftKv`](crate::server::raftkv::RaftKv) is used by the
//! [`Server`](crate::server::Server). The [`BTreeEngine`](kv::BTreeEngine) and
//! [`RocksEngine`](RocksEngine) are used for testing only.

#![feature(bound_map)]
#![feature(min_specialization)]
<<<<<<< HEAD
=======
#![feature(type_alias_impl_trait)]
#![feature(associated_type_defaults)]
>>>>>>> 0f1d45a8

#[macro_use(fail_point)]
extern crate fail;
#[macro_use]
extern crate tikv_util;

mod btree_engine;
mod cursor;
pub mod metrics;
mod mock_engine;
mod raft_extension;
mod raftstore_impls;
mod rocksdb_engine;
mod stats;

use std::{
    cell::UnsafeCell,
    error,
    num::NonZeroU64,
    ptr, result,
    sync::Arc,
    time::{Duration, Instant},
};

use collections::HashMap;
use engine_traits::{
    CfName, IterOptions, KvEngine as LocalEngine, Mutable, MvccProperties, ReadOptions, WriteBatch,
    CF_DEFAULT, CF_LOCK,
};
use error_code::{self, ErrorCode, ErrorCodeExt};
use futures::{compat::Future01CompatExt, future::BoxFuture, prelude::*};
use into_other::IntoOther;
use kvproto::{
    errorpb::Error as ErrorHeader,
    kvrpcpb::{Context, DiskFullOpt, ExtraOp as TxnExtraOp, KeyRange},
    raft_cmdpb,
};
use pd_client::BucketMeta;
use raftstore::store::{PessimisticLockPair, TxnExt};
use thiserror::Error;
<<<<<<< HEAD
use tikv_util::{deadline::Deadline, escape, time::ThreadReadId};
=======
use tikv_util::{deadline::Deadline, escape, time::ThreadReadId, timer::GLOBAL_TIMER_HANDLE};
>>>>>>> 0f1d45a8
use tracker::with_tls_tracker;
use txn_types::{Key, PessimisticLock, TimeStamp, TxnExtra, Value};

pub use self::{
    btree_engine::{BTreeEngine, BTreeEngineIterator, BTreeEngineSnapshot},
    cursor::{Cursor, CursorBuilder},
    mock_engine::{ExpectedWrite, MockEngineBuilder},
    raft_extension::{FakeExtension, RaftExtension},
    rocksdb_engine::{RocksEngine, RocksSnapshot},
    stats::{
        CfStatistics, FlowStatistics, FlowStatsReporter, StageLatencyStats, Statistics,
        StatisticsSummary, RAW_VALUE_TOMBSTONE,
    },
};

pub const SEEK_BOUND: u64 = 8;
const DEFAULT_TIMEOUT: Duration = Duration::from_secs(5);

pub type Callback<T> = Box<dyn FnOnce(Result<T>) + Send>;
pub type OnAppliedCb = Box<dyn FnOnce(&mut Result<()>) + Send>;
pub type ExtCallback = Box<dyn FnOnce() + Send>;
pub type Result<T> = result::Result<T, Error>;

#[derive(Debug, PartialEq, Clone)]
pub enum Modify {
    Delete(CfName, Key),
    Put(CfName, Key, Value),
    PessimisticLock(Key, PessimisticLock),
    // cf_name, start_key, end_key, notify_only
    DeleteRange(CfName, Key, Key, bool),
}

impl Modify {
    pub fn size(&self) -> usize {
        let cf = match self {
            Modify::Delete(cf, _) => cf,
            Modify::Put(cf, ..) => cf,
            Modify::PessimisticLock(..) => &CF_LOCK,
            Modify::DeleteRange(..) => unreachable!(),
        };
        let cf_size = if cf == &CF_DEFAULT { 0 } else { cf.len() };

        match self {
            Modify::Delete(_, k) => cf_size + k.as_encoded().len(),
            Modify::Put(_, k, v) => cf_size + k.as_encoded().len() + v.len(),
            Modify::PessimisticLock(k, _) => cf_size + k.as_encoded().len(), // FIXME: inaccurate
            Modify::DeleteRange(..) => unreachable!(),
        }
    }

    pub fn key(&self) -> &Key {
        match self {
            Modify::Delete(_, ref k) => k,
            Modify::Put(_, ref k, _) => k,
            Modify::PessimisticLock(ref k, _) => k,
            Modify::DeleteRange(..) => unreachable!(),
        }
    }
}

impl From<Modify> for raft_cmdpb::Request {
    fn from(m: Modify) -> raft_cmdpb::Request {
        let mut req = raft_cmdpb::Request::default();
        match m {
            Modify::Delete(cf, k) => {
                let mut delete = raft_cmdpb::DeleteRequest::default();
                delete.set_key(k.into_encoded());
                if cf != CF_DEFAULT {
                    delete.set_cf(cf.to_string());
                }
                req.set_cmd_type(raft_cmdpb::CmdType::Delete);
                req.set_delete(delete);
            }
            Modify::Put(cf, k, v) => {
                let mut put = raft_cmdpb::PutRequest::default();
                put.set_key(k.into_encoded());
                put.set_value(v);
                if cf != CF_DEFAULT {
                    put.set_cf(cf.to_string());
                }
                req.set_cmd_type(raft_cmdpb::CmdType::Put);
                req.set_put(put);
            }
            Modify::PessimisticLock(k, lock) => {
                let v = lock.into_lock().to_bytes();
                let mut put = raft_cmdpb::PutRequest::default();
                put.set_key(k.into_encoded());
                put.set_value(v);
                put.set_cf(CF_LOCK.to_string());
                req.set_cmd_type(raft_cmdpb::CmdType::Put);
                req.set_put(put);
            }
            Modify::DeleteRange(cf, start_key, end_key, notify_only) => {
                let mut delete_range = raft_cmdpb::DeleteRangeRequest::default();
                delete_range.set_cf(cf.to_string());
                delete_range.set_start_key(start_key.into_encoded());
                delete_range.set_end_key(end_key.into_encoded());
                delete_range.set_notify_only(notify_only);
                req.set_cmd_type(raft_cmdpb::CmdType::DeleteRange);
                req.set_delete_range(delete_range);
            }
        };
        req
    }
}

// For test purpose only.
// It's used to simulate observer actions in `rocksdb_engine`. See
<<<<<<< HEAD
// `RocksEngine::async_write_ext()`.
=======
// `RocksEngine::async_write()`.
>>>>>>> 0f1d45a8
impl From<raft_cmdpb::Request> for Modify {
    fn from(mut req: raft_cmdpb::Request) -> Modify {
        let name_to_cf = |name: &str| -> Option<CfName> {
            engine_traits::name_to_cf(name)
                .or_else(|| TEST_ENGINE_CFS.iter().copied().find(|c| name == *c))
        };

        match req.get_cmd_type() {
            raft_cmdpb::CmdType::Delete => {
                let delete = req.mut_delete();
                Modify::Delete(
                    name_to_cf(delete.get_cf()).unwrap(),
                    Key::from_encoded(delete.take_key()),
                )
            }
            raft_cmdpb::CmdType::Put => {
                let put = req.mut_put();
                Modify::Put(
                    name_to_cf(put.get_cf()).unwrap(),
                    Key::from_encoded(put.take_key()),
                    put.take_value(),
                )
            }
            raft_cmdpb::CmdType::DeleteRange => {
                let delete_range = req.mut_delete_range();
                Modify::DeleteRange(
                    name_to_cf(delete_range.get_cf()).unwrap(),
                    Key::from_encoded(delete_range.take_start_key()),
                    Key::from_encoded(delete_range.take_end_key()),
                    delete_range.get_notify_only(),
                )
            }
            _ => {
                unimplemented!()
            }
        }
    }
}

impl PessimisticLockPair for Modify {
    fn as_pair(&self) -> (&Key, &PessimisticLock) {
        match self {
            Modify::PessimisticLock(k, lock) => (k, lock),
            _ => panic!("not a pessimistic lock"),
        }
    }

    fn into_pair(self) -> (Key, PessimisticLock) {
        match self {
            Modify::PessimisticLock(k, lock) => (k, lock),
            _ => panic!("not a pessimistic lock"),
        }
    }
}

#[derive(Default)]
pub struct WriteData {
    pub modifies: Vec<Modify>,
    pub extra: TxnExtra,
    pub deadline: Option<Deadline>,
    pub disk_full_opt: DiskFullOpt,
}

impl WriteData {
    pub fn new(modifies: Vec<Modify>, extra: TxnExtra) -> Self {
        Self {
            modifies,
            extra,
            deadline: None,
            disk_full_opt: DiskFullOpt::NotAllowedOnFull,
        }
    }

    pub fn from_modifies(modifies: Vec<Modify>) -> Self {
        Self::new(modifies, TxnExtra::default())
    }

    pub fn size(&self) -> usize {
        let mut total = 0;
        for m in &self.modifies {
            total += m.size();
        }
        total
    }

    pub fn set_allowed_on_disk_almost_full(&mut self) {
        self.disk_full_opt = DiskFullOpt::AllowedOnAlmostFull
    }

    pub fn set_disk_full_opt(&mut self, level: DiskFullOpt) {
        self.disk_full_opt = level
    }
}

/// Events that can subscribed from the `WriteSubscriber`.
pub enum WriteEvent {
    Proposed,
    Committed,
    /// The write is either aborted or applied.
    Finished(Result<()>),
}

impl WriteEvent {
    pub const EVENT_PROPOSED: u8 = 1;
    pub const EVENT_COMMITTED: u8 = 1 << 1;
    pub const ALL_EVENTS: u8 = Self::EVENT_PROPOSED | Self::EVENT_COMMITTED;
    pub const BASIC_EVENT: u8 = 0;

    #[inline]
    pub fn event_capacity(subscribed: u8) -> usize {
        1 + Self::subscribed_proposed(subscribed) as usize
            + Self::subscribed_committed(subscribed) as usize
    }

    #[inline]
    pub fn subscribed_proposed(ev: u8) -> bool {
        ev & Self::EVENT_PROPOSED != 0
    }

    #[inline]
    pub fn subscribed_committed(ev: u8) -> bool {
        ev & Self::EVENT_COMMITTED != 0
    }
}

#[derive(Debug, Clone, Default)]
pub struct SnapContext<'a> {
    pub pb_ctx: &'a Context,
    pub read_id: Option<ThreadReadId>,
    // When start_ts is None and `stale_read` is true, it means acquire a snapshot without any
    // consistency guarantee.
    pub start_ts: Option<TimeStamp>,
    // `key_ranges` is used in replica read. It will send to
    // the leader via raft "read index" to check memory locks.
    pub key_ranges: Vec<KeyRange>,
    // Marks that this read is a FlashbackToVersionReadPhase.
    pub for_flashback: bool,
}

/// Engine defines the common behaviour for a storage engine type.
pub trait Engine: Send + Clone + 'static {
    type Snap: Snapshot;
    type Local: LocalEngine;

    /// Local storage engine.
    ///
    /// If local engine can't be accessed directly, `None` is returned.
    /// Currently, only multi-rocksdb version will return `None`.
    fn kv_engine(&self) -> Option<Self::Local>;
<<<<<<< HEAD
=======

    type RaftExtension: raft_extension::RaftExtension = FakeExtension;
    /// Get the underlying raft extension.
    fn raft_extension(&self) -> &Self::RaftExtension {
        unimplemented!()
    }
>>>>>>> 0f1d45a8

    /// Write modifications into internal local engine directly.
    ///
    /// region_modifies records each region's modifications.
    fn modify_on_kv_engine(&self, region_modifies: HashMap<u64, Vec<Modify>>) -> Result<()>;

<<<<<<< HEAD
    fn async_snapshot(&mut self, ctx: SnapContext<'_>, cb: Callback<Self::Snap>) -> Result<()>;

    /// Precheck request which has write with it's context.
    fn precheck_write_with_ctx(&self, _ctx: &Context) -> Result<()> {
        Ok(())
    }
=======
    type SnapshotRes: Future<Output = Result<Self::Snap>> + Send + 'static;
    /// Get a snapshot asynchronously.
    ///
    /// Note the snapshot is queried immediately no matter whether the returned
    /// future is polled or not.
    fn async_snapshot(&mut self, ctx: SnapContext<'_>) -> Self::SnapshotRes;
>>>>>>> 0f1d45a8

    /// Precheck request which has write with it's context.
    fn precheck_write_with_ctx(&self, _ctx: &Context) -> Result<()> {
        Ok(())
    }

    type WriteRes: Stream<Item = WriteEvent> + Unpin + Send + 'static;
    /// Writes data to the engine asynchronously.
    ///
    /// You can subscribe special events like `EVENT_PROPOSED` and
    /// `EVENT_COMMITTED`.
    ///
<<<<<<< HEAD
    /// When the write request is proposed successfully, the `proposed_cb` is
    /// invoked. When the write request is finished, the `write_cb` is invoked.
    fn async_write_ext(
=======
    /// `on_applied` is called right in the processing thread before being
    /// fed to the stream.
    ///
    /// Note the write is started no matter whether the returned stream is
    /// polled or not.
    fn async_write(
>>>>>>> 0f1d45a8
        &self,
        ctx: &Context,
        batch: WriteData,
        subscribed: u8,
        on_applied: Option<OnAppliedCb>,
    ) -> Self::WriteRes;

    fn write(&self, ctx: &Context, batch: WriteData) -> Result<()> {
        let f = write(self, ctx, batch, None);
        let timeout = GLOBAL_TIMER_HANDLE
            .delay(Instant::now() + DEFAULT_TIMEOUT)
            .compat();

        futures::executor::block_on(async move {
            futures::select! {
                res = f.fuse() => {
                    if let Some(res) = res {
                        return res;
                    }
                },
                _ = timeout.fuse() => (),
            };
            Err(Error::from(ErrorInner::Timeout(DEFAULT_TIMEOUT)))
        })
    }

    fn release_snapshot(&mut self) {}

    fn snapshot(&mut self, ctx: SnapContext<'_>) -> Result<Self::Snap> {
<<<<<<< HEAD
        let timeout = Duration::from_secs(DEFAULT_TIMEOUT_SECS);
        wait_op!(|cb| self.async_snapshot(ctx, cb), timeout)
            .unwrap_or_else(|| Err(Error::from(ErrorInner::Timeout(timeout))))
=======
        let deadline = Instant::now() + DEFAULT_TIMEOUT;
        let timeout = GLOBAL_TIMER_HANDLE.delay(deadline).compat();
        futures::executor::block_on(async move {
            futures::select! {
                res = self.async_snapshot(ctx).fuse() => res,
                _ = timeout.fuse() => Err(Error::from(ErrorInner::Timeout(DEFAULT_TIMEOUT))),
            }
        })
>>>>>>> 0f1d45a8
    }

    fn put(&self, ctx: &Context, key: Key, value: Value) -> Result<()> {
        self.put_cf(ctx, CF_DEFAULT, key, value)
    }

    fn put_cf(&self, ctx: &Context, cf: CfName, key: Key, value: Value) -> Result<()> {
        self.write(
            ctx,
            WriteData::from_modifies(vec![Modify::Put(cf, key, value)]),
        )
    }

    fn delete(&self, ctx: &Context, key: Key) -> Result<()> {
        self.delete_cf(ctx, CF_DEFAULT, key)
    }

    fn delete_cf(&self, ctx: &Context, cf: CfName, key: Key) -> Result<()> {
        self.write(ctx, WriteData::from_modifies(vec![Modify::Delete(cf, key)]))
    }

    fn get_mvcc_properties_cf(
        &self,
        _: CfName,
        _safe_point: TimeStamp,
        _start: &[u8],
        _end: &[u8],
    ) -> Option<MvccProperties> {
        None
    }

    // Some engines have a `TxnExtraScheduler`. This method is to send the extra
    // to the scheduler.
    fn schedule_txn_extra(&self, _txn_extra: TxnExtra) {}

    /// Mark the start of flashback.
    // It's an infrequent API, use trait object for simplicity.
    fn start_flashback(&self, _ctx: &Context) -> BoxFuture<'static, Result<()>> {
        Box::pin(futures::future::ready(Ok(())))
    }

    /// Mark the end of flashback.
    // It's an infrequent API, use trait object for simplicity.
    fn end_flashback(&self, _ctx: &Context) -> BoxFuture<'static, Result<()>> {
        Box::pin(futures::future::ready(Ok(())))
    }

    /// Application may operate on local engine directly, the method is to hint
    /// the engine there is probably a notable difference in range, so
    /// engine may update its statistics.
    fn hint_change_in_range(&self, _start_key: Vec<u8>, _end_key: Vec<u8>) {}
}

/// A Snapshot is a consistent view of the underlying engine at a given point in
/// time.
///
/// Note that this is not an MVCC snapshot, that is a higher level abstraction
/// of a view of TiKV at a specific timestamp. This snapshot is lower-level, a
/// view of the underlying storage.
pub trait Snapshot: Sync + Send + Clone {
    type Iter: Iterator;
    type Ext<'a>: SnapshotExt
    where
        Self: 'a;

    /// Get the value associated with `key` in default column family
    fn get(&self, key: &Key) -> Result<Option<Value>>;

    /// Get the value associated with `key` in `cf` column family
    fn get_cf(&self, cf: CfName, key: &Key) -> Result<Option<Value>>;

    /// Get the value associated with `key` in `cf` column family, with Options
    /// in `opts`
    fn get_cf_opt(&self, opts: ReadOptions, cf: CfName, key: &Key) -> Result<Option<Value>>;

    fn iter(&self, cf: CfName, iter_opt: IterOptions) -> Result<Self::Iter>;

    // The minimum key this snapshot can retrieve.
    #[inline]
    fn lower_bound(&self) -> Option<&[u8]> {
        None
    }

    // The maximum key can be fetched from the snapshot should less than the upper
    // bound.
    #[inline]
    fn upper_bound(&self) -> Option<&[u8]> {
        None
    }

    fn ext(&self) -> Self::Ext<'_>;
}

pub trait SnapshotExt {
    /// Retrieves a version that represents the modification status of the
    /// underlying data. Version should be changed when underlying data is
    /// changed.
    ///
    /// If the engine does not support data version, then `None` is returned.
    fn get_data_version(&self) -> Option<u64> {
        None
    }

    fn is_max_ts_synced(&self) -> bool {
        true
    }

    fn get_term(&self) -> Option<NonZeroU64> {
        None
    }

    fn get_txn_extra_op(&self) -> TxnExtraOp {
        TxnExtraOp::Noop
    }

    fn get_txn_ext(&self) -> Option<&Arc<TxnExt>> {
        None
    }

    fn get_buckets(&self) -> Option<Arc<BucketMeta>> {
        None
    }
}

pub struct DummySnapshotExt;

impl SnapshotExt for DummySnapshotExt {}

pub trait Iterator: Send {
    fn next(&mut self) -> Result<bool>;
    fn prev(&mut self) -> Result<bool>;
    fn seek(&mut self, key: &Key) -> Result<bool>;
    fn seek_for_prev(&mut self, key: &Key) -> Result<bool>;
    fn seek_to_first(&mut self) -> Result<bool>;
    fn seek_to_last(&mut self) -> Result<bool>;
    fn valid(&self) -> Result<bool>;

    fn validate_key(&self, _: &Key) -> Result<()> {
        Ok(())
    }

    /// Only be called when `self.valid() == Ok(true)`.
    fn key(&self) -> &[u8];
    /// Only be called when `self.valid() == Ok(true)`.
    fn value(&self) -> &[u8];
}

#[derive(Debug, PartialEq, Clone, Copy)]
pub enum ScanMode {
    Forward,
    Backward,
    Mixed,
}

#[derive(Debug, Error)]
pub enum ErrorInner {
    #[error("{0:?}")]
    Request(ErrorHeader),
    #[error("timeout after {0:?}")]
    Timeout(Duration),
    #[error("an empty requets")]
    EmptyRequest,
    #[error("key is locked (backoff or cleanup) {0:?}")]
    KeyIsLocked(kvproto::kvrpcpb::LockInfo),
    #[error("unknown error {0:?}")]
    Other(#[from] Box<dyn error::Error + Send + Sync>),
}

impl From<ErrorHeader> for ErrorInner {
    fn from(err: ErrorHeader) -> Self {
        Self::Request(err)
    }
}

impl From<engine_traits::Error> for ErrorInner {
    fn from(err: engine_traits::Error) -> Self {
        Self::Request(err.into_other())
    }
}

impl ErrorInner {
    pub fn maybe_clone(&self) -> Option<ErrorInner> {
        match *self {
            ErrorInner::Request(ref e) => Some(ErrorInner::Request(e.clone())),
            ErrorInner::Timeout(d) => Some(ErrorInner::Timeout(d)),
            ErrorInner::EmptyRequest => Some(ErrorInner::EmptyRequest),
            ErrorInner::KeyIsLocked(ref info) => Some(ErrorInner::KeyIsLocked(info.clone())),
            ErrorInner::Other(_) => None,
        }
    }
}

#[derive(Debug, Error)]
#[error(transparent)]
pub struct Error(#[from] pub Box<ErrorInner>);

impl Error {
    pub fn maybe_clone(&self) -> Option<Error> {
        self.0.maybe_clone().map(Error::from)
    }
}

impl From<ErrorInner> for Error {
    #[inline]
    fn from(e: ErrorInner) -> Self {
        Error(Box::new(e))
    }
}

impl<T: Into<ErrorInner>> From<T> for Error {
    #[inline]
    default fn from(err: T) -> Self {
        let err = err.into();
        err.into()
    }
}

impl ErrorCodeExt for Error {
    fn error_code(&self) -> ErrorCode {
        match self.0.as_ref() {
            ErrorInner::Request(e) => e.error_code(),
            ErrorInner::KeyIsLocked(_) => error_code::storage::KEY_IS_LOCKED,
            ErrorInner::Timeout(_) => error_code::storage::TIMEOUT,
            ErrorInner::EmptyRequest => error_code::storage::EMPTY_REQUEST,
            ErrorInner::Other(_) => error_code::storage::UNKNOWN,
        }
    }
}

thread_local! {
    // A pointer to thread local engine. Use raw pointer and `UnsafeCell` to reduce runtime check.
    static TLS_ENGINE_ANY: UnsafeCell<*mut ()> = UnsafeCell::new(ptr::null_mut());
}

/// Execute the closure on the thread local engine.
///
/// # Safety
///
/// Precondition: `TLS_ENGINE_ANY` is non-null.
pub unsafe fn with_tls_engine<E: Engine, F, R>(f: F) -> R
where
    F: FnOnce(&mut E) -> R,
{
    TLS_ENGINE_ANY.with(|e| {
        let engine = &mut *(*e.get() as *mut E);
        f(engine)
    })
}

/// Set the thread local engine.
///
/// Postcondition: `TLS_ENGINE_ANY` is non-null.
pub fn set_tls_engine<E: Engine>(engine: E) {
    // Safety: we check that `TLS_ENGINE_ANY` is null to ensure we don't leak an
    // existing engine; we ensure there are no other references to `engine`.
    TLS_ENGINE_ANY.with(move |e| unsafe {
        if (*e.get()).is_null() {
            let engine = Box::into_raw(Box::new(engine)) as *mut ();
            *e.get() = engine;
        }
    });
}

/// Destroy the thread local engine.
///
/// Postcondition: `TLS_ENGINE_ANY` is null.
///
/// # Safety
///
/// The current tls engine must have the same type as `E` (or at least
/// there destructors must be compatible).
pub unsafe fn destroy_tls_engine<E: Engine>() {
    // Safety: we check that `TLS_ENGINE_ANY` is non-null, we must ensure that
    // references to `TLS_ENGINE_ANY` can never be stored outside of
    // `TLS_ENGINE_ANY`.
    TLS_ENGINE_ANY.with(|e| {
        let ptr = *e.get();
        if !ptr.is_null() {
            drop(Box::from_raw(ptr as *mut E));
            *e.get() = ptr::null_mut();
        }
    });
}

/// Get a snapshot of `engine`.
pub fn snapshot<E: Engine>(
    engine: &mut E,
    ctx: SnapContext<'_>,
) -> impl std::future::Future<Output = Result<E::Snap>> {
    let begin = Instant::now();
<<<<<<< HEAD
    let (callback, future) =
        tikv_util::future::paired_must_called_future_callback(drop_snapshot_callback::<E>);
    let val = engine.async_snapshot(ctx, callback);
    // make engine not cross yield point
    async move {
        val?; // propagate error
        let result = future
            .map_err(|cancel| Error::from(ErrorInner::Other(box_err!(cancel))))
            .await?;
=======
    let val = engine.async_snapshot(ctx);
    // make engine not cross yield point
    async move {
        let result = val.await;
>>>>>>> 0f1d45a8
        with_tls_tracker(|tracker| {
            tracker.metrics.get_snapshot_nanos += begin.elapsed().as_nanos() as u64;
        });
        fail_point!("after-snapshot");
        result
    }
}

pub fn write<E: Engine>(
    engine: &E,
    ctx: &Context,
    batch: WriteData,
    on_applied: Option<OnAppliedCb>,
) -> impl std::future::Future<Output = Option<Result<()>>> {
    let mut res = engine.async_write(ctx, batch, WriteEvent::BASIC_EVENT, on_applied);
    async move {
        loop {
            match res.next().await {
                Some(WriteEvent::Finished(res)) => return Some(res),
                Some(_) => (),
                None => return None,
            }
        }
    }
}

/// Write modifications into a `BaseRocksEngine` instance.
pub fn write_modifies(kv_engine: &impl LocalEngine, modifies: Vec<Modify>) -> Result<()> {
    fail_point!("rockskv_write_modifies", |_| Err(box_err!("write failed")));

    let mut wb = kv_engine.write_batch();
    for rev in modifies {
        let res = match rev {
            Modify::Delete(cf, k) => {
                if cf == CF_DEFAULT {
                    trace!("RocksEngine: delete"; "key" => %k);
                    wb.delete(k.as_encoded())
                } else {
                    trace!("RocksEngine: delete_cf"; "cf" => cf, "key" => %k);
                    wb.delete_cf(cf, k.as_encoded())
                }
            }
            Modify::Put(cf, k, v) => {
                if cf == CF_DEFAULT {
                    trace!("RocksEngine: put"; "key" => %k, "value" => escape(&v));
                    wb.put(k.as_encoded(), &v)
                } else {
                    trace!("RocksEngine: put_cf"; "cf" => cf, "key" => %k, "value" => escape(&v));
                    wb.put_cf(cf, k.as_encoded(), &v)
                }
            }
            Modify::PessimisticLock(k, lock) => {
                let v = lock.into_lock().to_bytes();
                trace!("RocksEngine: put lock"; "key" => %k, "values" => escape(&v));
                wb.put_cf(CF_LOCK, k.as_encoded(), &v)
            }
            Modify::DeleteRange(cf, start_key, end_key, notify_only) => {
                trace!(
                    "RocksEngine: delete_range_cf";
                    "cf" => cf,
                    "start_key" => %start_key,
                    "end_key" => %end_key,
                    "notify_only" => notify_only,
                );
                if !notify_only {
                    wb.delete_range_cf(cf, start_key.as_encoded(), end_key.as_encoded())
                } else {
                    Ok(())
                }
            }
        };
        // TODO: turn the error into an engine error.
        if let Err(msg) = res {
            return Err(box_err!("{}", msg));
        }
    }
    wb.write()?;
    Ok(())
}

pub const TEST_ENGINE_CFS: &[CfName] = &[CF_DEFAULT, "cf"];

pub mod tests {
    use tikv_util::codec::bytes;

    use super::*;

    pub fn must_put<E: Engine>(engine: &E, key: &[u8], value: &[u8]) {
        engine
            .put(&Context::default(), Key::from_raw(key), value.to_vec())
            .unwrap();
    }

    pub fn must_put_cf<E: Engine>(engine: &E, cf: CfName, key: &[u8], value: &[u8]) {
        engine
            .put_cf(&Context::default(), cf, Key::from_raw(key), value.to_vec())
            .unwrap();
    }

    pub fn must_delete<E: Engine>(engine: &E, key: &[u8]) {
        engine
            .delete(&Context::default(), Key::from_raw(key))
            .unwrap();
    }

    pub fn must_delete_cf<E: Engine>(engine: &E, cf: CfName, key: &[u8]) {
        engine
            .delete_cf(&Context::default(), cf, Key::from_raw(key))
            .unwrap();
    }

    pub fn assert_has<E: Engine>(engine: &mut E, key: &[u8], value: &[u8]) {
        let snapshot = engine.snapshot(Default::default()).unwrap();
        assert_eq!(snapshot.get(&Key::from_raw(key)).unwrap().unwrap(), value);
    }

    pub fn assert_has_cf<E: Engine>(engine: &mut E, cf: CfName, key: &[u8], value: &[u8]) {
        let snapshot = engine.snapshot(Default::default()).unwrap();
        assert_eq!(
            snapshot.get_cf(cf, &Key::from_raw(key)).unwrap().unwrap(),
            value
        );
    }

    pub fn assert_none<E: Engine>(engine: &mut E, key: &[u8]) {
        let snapshot = engine.snapshot(Default::default()).unwrap();
        assert_eq!(snapshot.get(&Key::from_raw(key)).unwrap(), None);
    }

    pub fn assert_none_cf<E: Engine>(engine: &mut E, cf: CfName, key: &[u8]) {
        let snapshot = engine.snapshot(Default::default()).unwrap();
        assert_eq!(snapshot.get_cf(cf, &Key::from_raw(key)).unwrap(), None);
    }

    fn assert_seek<E: Engine>(engine: &mut E, key: &[u8], pair: (&[u8], &[u8])) {
        let snapshot = engine.snapshot(Default::default()).unwrap();
        let mut cursor = Cursor::new(
            snapshot.iter(CF_DEFAULT, IterOptions::default()).unwrap(),
            ScanMode::Mixed,
            false,
        );
        let mut statistics = CfStatistics::default();
        cursor.seek(&Key::from_raw(key), &mut statistics).unwrap();
        assert_eq!(cursor.key(&mut statistics), &*bytes::encode_bytes(pair.0));
        assert_eq!(cursor.value(&mut statistics), pair.1);
    }

    fn assert_reverse_seek<E: Engine>(engine: &mut E, key: &[u8], pair: (&[u8], &[u8])) {
        let snapshot = engine.snapshot(Default::default()).unwrap();
        let mut cursor = Cursor::new(
            snapshot.iter(CF_DEFAULT, IterOptions::default()).unwrap(),
            ScanMode::Mixed,
            false,
        );
        let mut statistics = CfStatistics::default();
        cursor
            .reverse_seek(&Key::from_raw(key), &mut statistics)
            .unwrap();
        assert_eq!(cursor.key(&mut statistics), &*bytes::encode_bytes(pair.0));
        assert_eq!(cursor.value(&mut statistics), pair.1);
    }

    fn assert_near_seek<I: Iterator>(cursor: &mut Cursor<I>, key: &[u8], pair: (&[u8], &[u8])) {
        let mut statistics = CfStatistics::default();
        assert!(
            cursor
                .near_seek(&Key::from_raw(key), &mut statistics)
                .unwrap(),
            "{}",
            log_wrappers::hex_encode_upper(key)
        );
        assert_eq!(cursor.key(&mut statistics), &*bytes::encode_bytes(pair.0));
        assert_eq!(cursor.value(&mut statistics), pair.1);
    }

    fn assert_near_reverse_seek<I: Iterator>(
        cursor: &mut Cursor<I>,
        key: &[u8],
        pair: (&[u8], &[u8]),
    ) {
        let mut statistics = CfStatistics::default();
        assert!(
            cursor
                .near_reverse_seek(&Key::from_raw(key), &mut statistics)
                .unwrap(),
            "{}",
            log_wrappers::hex_encode_upper(key)
        );
        assert_eq!(cursor.key(&mut statistics), &*bytes::encode_bytes(pair.0));
        assert_eq!(cursor.value(&mut statistics), pair.1);
    }

    pub fn test_base_curd_options<E: Engine>(engine: &mut E) {
        test_get_put(engine);
        test_batch(engine);
        test_empty_seek(engine);
        test_seek(engine);
        test_near_seek(engine);
        test_cf(engine);
        test_empty_write(engine);
    }

    fn test_get_put<E: Engine>(engine: &mut E) {
        assert_none(engine, b"x");
        must_put(engine, b"x", b"1");
        assert_has(engine, b"x", b"1");
        must_put(engine, b"x", b"2");
        assert_has(engine, b"x", b"2");
    }

    fn test_batch<E: Engine>(engine: &mut E) {
        engine
            .write(
                &Context::default(),
                WriteData::from_modifies(vec![
                    Modify::Put(CF_DEFAULT, Key::from_raw(b"x"), b"1".to_vec()),
                    Modify::Put(CF_DEFAULT, Key::from_raw(b"y"), b"2".to_vec()),
                ]),
            )
            .unwrap();
        assert_has(engine, b"x", b"1");
        assert_has(engine, b"y", b"2");

        engine
            .write(
                &Context::default(),
                WriteData::from_modifies(vec![
                    Modify::Delete(CF_DEFAULT, Key::from_raw(b"x")),
                    Modify::Delete(CF_DEFAULT, Key::from_raw(b"y")),
                ]),
            )
            .unwrap();
        assert_none(engine, b"y");
        assert_none(engine, b"y");
    }

    fn test_seek<E: Engine>(engine: &mut E) {
        must_put(engine, b"x", b"1");
        assert_seek(engine, b"x", (b"x", b"1"));
        assert_seek(engine, b"a", (b"x", b"1"));
        assert_reverse_seek(engine, b"x1", (b"x", b"1"));
        must_put(engine, b"z", b"2");
        assert_seek(engine, b"y", (b"z", b"2"));
        assert_seek(engine, b"x\x00", (b"z", b"2"));
        assert_reverse_seek(engine, b"y", (b"x", b"1"));
        assert_reverse_seek(engine, b"z", (b"x", b"1"));
        let snapshot = engine.snapshot(Default::default()).unwrap();
        let mut iter = Cursor::new(
            snapshot.iter(CF_DEFAULT, IterOptions::default()).unwrap(),
            ScanMode::Mixed,
            false,
        );
        let mut statistics = CfStatistics::default();
        assert!(
            !iter
                .seek(&Key::from_raw(b"z\x00"), &mut statistics)
                .unwrap()
        );
        assert!(
            !iter
                .reverse_seek(&Key::from_raw(b"x"), &mut statistics)
                .unwrap()
        );
        must_delete(engine, b"x");
        must_delete(engine, b"z");
    }

    fn test_near_seek<E: Engine>(engine: &mut E) {
        must_put(engine, b"x", b"1");
        must_put(engine, b"z", b"2");
        let snapshot = engine.snapshot(Default::default()).unwrap();
        let mut cursor = Cursor::new(
            snapshot.iter(CF_DEFAULT, IterOptions::default()).unwrap(),
            ScanMode::Mixed,
            false,
        );
        assert_near_seek(&mut cursor, b"x", (b"x", b"1"));
        assert_near_seek(&mut cursor, b"a", (b"x", b"1"));
        assert_near_reverse_seek(&mut cursor, b"z1", (b"z", b"2"));
        assert_near_reverse_seek(&mut cursor, b"x1", (b"x", b"1"));
        assert_near_seek(&mut cursor, b"y", (b"z", b"2"));
        assert_near_seek(&mut cursor, b"x\x00", (b"z", b"2"));
        let mut statistics = CfStatistics::default();
        assert!(
            !cursor
                .near_seek(&Key::from_raw(b"z\x00"), &mut statistics)
                .unwrap()
        );
        // Insert many key-values between 'x' and 'z' then near_seek will fallback to
        // seek.
        for i in 0..super::SEEK_BOUND {
            let key = format!("y{}", i);
            must_put(engine, key.as_bytes(), b"3");
        }
        let snapshot = engine.snapshot(Default::default()).unwrap();
        let mut cursor = Cursor::new(
            snapshot.iter(CF_DEFAULT, IterOptions::default()).unwrap(),
            ScanMode::Mixed,
            false,
        );
        assert_near_seek(&mut cursor, b"x", (b"x", b"1"));
        assert_near_seek(&mut cursor, b"z", (b"z", b"2"));

        must_delete(engine, b"x");
        must_delete(engine, b"z");
        for i in 0..super::SEEK_BOUND {
            let key = format!("y{}", i);
            must_delete(engine, key.as_bytes());
        }
    }

    fn test_empty_seek<E: Engine>(engine: &mut E) {
        let snapshot = engine.snapshot(Default::default()).unwrap();
        let mut cursor = Cursor::new(
            snapshot.iter(CF_DEFAULT, IterOptions::default()).unwrap(),
            ScanMode::Mixed,
            false,
        );
        let mut statistics = CfStatistics::default();
        assert!(
            !cursor
                .near_reverse_seek(&Key::from_raw(b"x"), &mut statistics)
                .unwrap()
        );
        assert!(
            !cursor
                .near_reverse_seek(&Key::from_raw(b"z"), &mut statistics)
                .unwrap()
        );
        assert!(
            !cursor
                .near_reverse_seek(&Key::from_raw(b"w"), &mut statistics)
                .unwrap()
        );
        assert!(
            !cursor
                .near_seek(&Key::from_raw(b"x"), &mut statistics)
                .unwrap()
        );
        assert!(
            !cursor
                .near_seek(&Key::from_raw(b"z"), &mut statistics)
                .unwrap()
        );
        assert!(
            !cursor
                .near_seek(&Key::from_raw(b"w"), &mut statistics)
                .unwrap()
        );
    }

    macro_rules! assert_seek {
        ($cursor:ident, $func:ident, $k:expr, $res:ident) => {{
            let mut statistics = CfStatistics::default();
            assert_eq!(
                $cursor.$func(&$k, &mut statistics).unwrap(),
                $res.is_some(),
                "assert_seek {} failed exp {:?}",
                $k,
                $res
            );
            if let Some((ref k, ref v)) = $res {
                assert_eq!(
                    $cursor.key(&mut statistics),
                    bytes::encode_bytes(k.as_bytes()).as_slice()
                );
                assert_eq!($cursor.value(&mut statistics), v.as_bytes());
            }
        }};
    }

    #[derive(PartialEq, Clone, Copy)]
    enum SeekMode {
        Normal,
        Reverse,
        ForPrev,
    }

    // use step to control the distance between target key and current key in
    // cursor.
    fn test_linear_seek<S: Snapshot>(
        snapshot: &S,
        mode: ScanMode,
        seek_mode: SeekMode,
        start_idx: usize,
        step: usize,
    ) {
        let mut cursor = Cursor::new(
            snapshot.iter(CF_DEFAULT, IterOptions::default()).unwrap(),
            mode,
            false,
        );
        let mut near_cursor = Cursor::new(
            snapshot.iter(CF_DEFAULT, IterOptions::default()).unwrap(),
            mode,
            false,
        );
        let limit = (SEEK_BOUND as usize * 10 + 50 - 1) * 2;

        for (_, mut i) in (start_idx..(SEEK_BOUND as usize * 30))
            .enumerate()
            .filter(|&(i, _)| i % step == 0)
        {
            if seek_mode != SeekMode::Normal {
                i = SEEK_BOUND as usize * 30 - 1 - i;
            }
            let key = format!("key_{:03}", i);
            let seek_key = Key::from_raw(key.as_bytes());
            let exp_kv = if i <= 100 {
                match seek_mode {
                    SeekMode::Reverse => None,
                    SeekMode::ForPrev if i < 100 => None,
                    SeekMode::Normal | SeekMode::ForPrev => {
                        Some(("key_100".to_owned(), "value_50".to_owned()))
                    }
                }
            } else if i <= limit {
                if seek_mode == SeekMode::Reverse {
                    Some((
                        format!("key_{}", (i - 1) / 2 * 2),
                        format!("value_{}", (i - 1) / 2),
                    ))
                } else if seek_mode == SeekMode::ForPrev {
                    Some((format!("key_{}", i / 2 * 2), format!("value_{}", i / 2)))
                } else {
                    Some((
                        format!("key_{}", (i + 1) / 2 * 2),
                        format!("value_{}", (i + 1) / 2),
                    ))
                }
            } else if seek_mode != SeekMode::Normal {
                Some((
                    format!("key_{:03}", limit),
                    format!("value_{:03}", limit / 2),
                ))
            } else {
                None
            };

            match seek_mode {
                SeekMode::Reverse => {
                    assert_seek!(cursor, reverse_seek, seek_key, exp_kv);
                    assert_seek!(near_cursor, near_reverse_seek, seek_key, exp_kv);
                }
                SeekMode::Normal => {
                    assert_seek!(cursor, seek, seek_key, exp_kv);
                    assert_seek!(near_cursor, near_seek, seek_key, exp_kv);
                }
                SeekMode::ForPrev => {
                    assert_seek!(cursor, seek_for_prev, seek_key, exp_kv);
                    assert_seek!(near_cursor, near_seek_for_prev, seek_key, exp_kv);
                }
            }
        }
    }

    pub fn test_linear<E: Engine>(engine: &mut E) {
        for i in 50..50 + SEEK_BOUND * 10 {
            let key = format!("key_{}", i * 2);
            let value = format!("value_{}", i);
            must_put(engine, key.as_bytes(), value.as_bytes());
        }
        let snapshot = engine.snapshot(Default::default()).unwrap();

        for step in 1..SEEK_BOUND as usize * 3 {
            for start in 0..10 {
                test_linear_seek(
                    &snapshot,
                    ScanMode::Forward,
                    SeekMode::Normal,
                    start * SEEK_BOUND as usize,
                    step,
                );
                test_linear_seek(
                    &snapshot,
                    ScanMode::Backward,
                    SeekMode::Reverse,
                    start * SEEK_BOUND as usize,
                    step,
                );
                test_linear_seek(
                    &snapshot,
                    ScanMode::Backward,
                    SeekMode::ForPrev,
                    start * SEEK_BOUND as usize,
                    step,
                );
            }
        }
        for &seek_mode in &[SeekMode::Reverse, SeekMode::Normal, SeekMode::ForPrev] {
            for step in 1..SEEK_BOUND as usize * 3 {
                for start in 0..10 {
                    test_linear_seek(
                        &snapshot,
                        ScanMode::Mixed,
                        seek_mode,
                        start * SEEK_BOUND as usize,
                        step,
                    );
                }
            }
        }
    }

    fn test_cf<E: Engine>(engine: &mut E) {
        assert_none_cf(engine, "cf", b"key");
        must_put_cf(engine, "cf", b"key", b"value");
        assert_has_cf(engine, "cf", b"key", b"value");
        must_delete_cf(engine, "cf", b"key");
        assert_none_cf(engine, "cf", b"key");
    }

    fn test_empty_write<E: Engine>(engine: &E) {
        engine
            .write(&Context::default(), WriteData::default())
            .unwrap_err();
    }

    pub fn test_cfs_statistics<E: Engine>(engine: &mut E) {
        must_put(engine, b"foo", b"bar1");
        must_put(engine, b"foo2", b"bar2");
        must_put(engine, b"foo3", b"bar3"); // deleted
        must_put(engine, b"foo4", b"bar4");
        must_put(engine, b"foo42", b"bar42"); // deleted
        must_put(engine, b"foo5", b"bar5"); // deleted
        must_put(engine, b"foo6", b"bar6");
        must_delete(engine, b"foo3");
        must_delete(engine, b"foo42");
        must_delete(engine, b"foo5");

        let snapshot = engine.snapshot(Default::default()).unwrap();
        let mut iter = Cursor::new(
            snapshot.iter(CF_DEFAULT, IterOptions::default()).unwrap(),
            ScanMode::Forward,
            false,
        );

        let mut statistics = CfStatistics::default();
        iter.seek(&Key::from_raw(b"foo30"), &mut statistics)
            .unwrap();

        assert_eq!(iter.key(&mut statistics), &*bytes::encode_bytes(b"foo4"));
        assert_eq!(iter.value(&mut statistics), b"bar4");
        assert_eq!(statistics.seek, 1);

        let mut statistics = CfStatistics::default();
        iter.near_seek(&Key::from_raw(b"foo55"), &mut statistics)
            .unwrap();

        assert_eq!(iter.key(&mut statistics), &*bytes::encode_bytes(b"foo6"));
        assert_eq!(iter.value(&mut statistics), b"bar6");
        assert_eq!(statistics.seek, 0);
        assert_eq!(statistics.next, 1);

        let mut statistics = CfStatistics::default();
        iter.prev(&mut statistics);

        assert_eq!(iter.key(&mut statistics), &*bytes::encode_bytes(b"foo4"));
        assert_eq!(iter.value(&mut statistics), b"bar4");
        assert_eq!(statistics.prev, 1);

        iter.prev(&mut statistics);
        assert_eq!(iter.key(&mut statistics), &*bytes::encode_bytes(b"foo2"));
        assert_eq!(iter.value(&mut statistics), b"bar2");
        assert_eq!(statistics.prev, 2);

        iter.prev(&mut statistics);
        assert_eq!(iter.key(&mut statistics), &*bytes::encode_bytes(b"foo"));
        assert_eq!(iter.value(&mut statistics), b"bar1");
        assert_eq!(statistics.prev, 3);
    }
}

#[cfg(test)]
mod unit_tests {
    use engine_traits::CF_WRITE;

    use super::*;
    use crate::raft_cmdpb;

    #[test]
    fn test_modifies_to_requests() {
        let modifies = vec![
            Modify::Delete(CF_DEFAULT, Key::from_encoded_slice(b"k-del")),
            Modify::Put(
                CF_WRITE,
                Key::from_encoded_slice(b"k-put"),
                b"v-put".to_vec(),
            ),
            Modify::PessimisticLock(
                Key::from_encoded_slice(b"k-lock"),
                PessimisticLock {
                    primary: b"primary".to_vec().into_boxed_slice(),
                    start_ts: 100.into(),
                    ttl: 200,
                    for_update_ts: 101.into(),
                    min_commit_ts: 102.into(),
                    last_change_ts: 80.into(),
                    versions_to_last_change: 2,
                },
            ),
            Modify::DeleteRange(
                CF_DEFAULT,
                Key::from_encoded_slice(b"kd-start"),
                Key::from_encoded_slice(b"kd-end"),
                false,
            ),
        ];

        let requests = vec![
            {
                let mut delete = raft_cmdpb::DeleteRequest::default();
                delete.set_key(b"k-del".to_vec());

                let mut req = raft_cmdpb::Request::default();
                req.set_cmd_type(raft_cmdpb::CmdType::Delete);
                req.set_delete(delete);
                req
            },
            {
                let mut put = raft_cmdpb::PutRequest::default();
                put.set_cf("write".to_string());
                put.set_key(b"k-put".to_vec());
                put.set_value(b"v-put".to_vec());

                let mut req = raft_cmdpb::Request::default();
                req.set_cmd_type(raft_cmdpb::CmdType::Put);
                req.set_put(put);
                req
            },
            {
                let mut put = raft_cmdpb::PutRequest::default();
                put.set_cf("lock".to_string());
                put.set_key(b"k-lock".to_vec());
                put.set_value(
                    PessimisticLock {
                        primary: b"primary".to_vec().into_boxed_slice(),
                        start_ts: 100.into(),
                        ttl: 200,
                        for_update_ts: 101.into(),
                        min_commit_ts: 102.into(),
                        last_change_ts: 80.into(),
                        versions_to_last_change: 2,
                    }
                    .into_lock()
                    .to_bytes(),
                );

                let mut req = raft_cmdpb::Request::default();
                req.set_cmd_type(raft_cmdpb::CmdType::Put);
                req.set_put(put);
                req
            },
            {
                let mut delete_range = raft_cmdpb::DeleteRangeRequest::default();
                delete_range.set_cf("default".to_string());
                delete_range.set_start_key(b"kd-start".to_vec());
                delete_range.set_end_key(b"kd-end".to_vec());
                delete_range.set_notify_only(false);

                let mut req = raft_cmdpb::Request::default();
                req.set_cmd_type(raft_cmdpb::CmdType::DeleteRange);
                req.set_delete_range(delete_range);
                req
            },
        ];

        assert_eq!(
            modifies
                .clone()
                .into_iter()
                .map(Into::into)
                .collect::<Vec<raft_cmdpb::Request>>(),
            requests
        );

        let expect_requests: Vec<_> = modifies
            .into_iter()
            .map(|m| match m {
                Modify::PessimisticLock(k, lock) => {
                    Modify::Put(CF_LOCK, k, lock.into_lock().to_bytes())
                }
                _ => m,
            })
            .collect();
        assert_eq!(
            requests
                .into_iter()
                .map(Into::into)
                .collect::<Vec<Modify>>(),
            expect_requests
        )
    }
}<|MERGE_RESOLUTION|>--- conflicted
+++ resolved
@@ -7,11 +7,8 @@
 
 #![feature(bound_map)]
 #![feature(min_specialization)]
-<<<<<<< HEAD
-=======
 #![feature(type_alias_impl_trait)]
 #![feature(associated_type_defaults)]
->>>>>>> 0f1d45a8
 
 #[macro_use(fail_point)]
 extern crate fail;
@@ -52,11 +49,7 @@
 use pd_client::BucketMeta;
 use raftstore::store::{PessimisticLockPair, TxnExt};
 use thiserror::Error;
-<<<<<<< HEAD
-use tikv_util::{deadline::Deadline, escape, time::ThreadReadId};
-=======
 use tikv_util::{deadline::Deadline, escape, time::ThreadReadId, timer::GLOBAL_TIMER_HANDLE};
->>>>>>> 0f1d45a8
 use tracker::with_tls_tracker;
 use txn_types::{Key, PessimisticLock, TimeStamp, TxnExtra, Value};
 
@@ -165,11 +158,7 @@
 
 // For test purpose only.
 // It's used to simulate observer actions in `rocksdb_engine`. See
-<<<<<<< HEAD
-// `RocksEngine::async_write_ext()`.
-=======
 // `RocksEngine::async_write()`.
->>>>>>> 0f1d45a8
 impl From<raft_cmdpb::Request> for Modify {
     fn from(mut req: raft_cmdpb::Request) -> Modify {
         let name_to_cf = |name: &str| -> Option<CfName> {
@@ -319,36 +308,24 @@
     /// If local engine can't be accessed directly, `None` is returned.
     /// Currently, only multi-rocksdb version will return `None`.
     fn kv_engine(&self) -> Option<Self::Local>;
-<<<<<<< HEAD
-=======
 
     type RaftExtension: raft_extension::RaftExtension = FakeExtension;
     /// Get the underlying raft extension.
     fn raft_extension(&self) -> &Self::RaftExtension {
         unimplemented!()
     }
->>>>>>> 0f1d45a8
 
     /// Write modifications into internal local engine directly.
     ///
     /// region_modifies records each region's modifications.
     fn modify_on_kv_engine(&self, region_modifies: HashMap<u64, Vec<Modify>>) -> Result<()>;
 
-<<<<<<< HEAD
-    fn async_snapshot(&mut self, ctx: SnapContext<'_>, cb: Callback<Self::Snap>) -> Result<()>;
-
-    /// Precheck request which has write with it's context.
-    fn precheck_write_with_ctx(&self, _ctx: &Context) -> Result<()> {
-        Ok(())
-    }
-=======
     type SnapshotRes: Future<Output = Result<Self::Snap>> + Send + 'static;
     /// Get a snapshot asynchronously.
     ///
     /// Note the snapshot is queried immediately no matter whether the returned
     /// future is polled or not.
     fn async_snapshot(&mut self, ctx: SnapContext<'_>) -> Self::SnapshotRes;
->>>>>>> 0f1d45a8
 
     /// Precheck request which has write with it's context.
     fn precheck_write_with_ctx(&self, _ctx: &Context) -> Result<()> {
@@ -361,18 +338,12 @@
     /// You can subscribe special events like `EVENT_PROPOSED` and
     /// `EVENT_COMMITTED`.
     ///
-<<<<<<< HEAD
-    /// When the write request is proposed successfully, the `proposed_cb` is
-    /// invoked. When the write request is finished, the `write_cb` is invoked.
-    fn async_write_ext(
-=======
     /// `on_applied` is called right in the processing thread before being
     /// fed to the stream.
     ///
     /// Note the write is started no matter whether the returned stream is
     /// polled or not.
     fn async_write(
->>>>>>> 0f1d45a8
         &self,
         ctx: &Context,
         batch: WriteData,
@@ -402,11 +373,6 @@
     fn release_snapshot(&mut self) {}
 
     fn snapshot(&mut self, ctx: SnapContext<'_>) -> Result<Self::Snap> {
-<<<<<<< HEAD
-        let timeout = Duration::from_secs(DEFAULT_TIMEOUT_SECS);
-        wait_op!(|cb| self.async_snapshot(ctx, cb), timeout)
-            .unwrap_or_else(|| Err(Error::from(ErrorInner::Timeout(timeout))))
-=======
         let deadline = Instant::now() + DEFAULT_TIMEOUT;
         let timeout = GLOBAL_TIMER_HANDLE.delay(deadline).compat();
         futures::executor::block_on(async move {
@@ -415,7 +381,6 @@
                 _ = timeout.fuse() => Err(Error::from(ErrorInner::Timeout(DEFAULT_TIMEOUT))),
             }
         })
->>>>>>> 0f1d45a8
     }
 
     fn put(&self, ctx: &Context, key: Key, value: Value) -> Result<()> {
@@ -706,22 +671,10 @@
     ctx: SnapContext<'_>,
 ) -> impl std::future::Future<Output = Result<E::Snap>> {
     let begin = Instant::now();
-<<<<<<< HEAD
-    let (callback, future) =
-        tikv_util::future::paired_must_called_future_callback(drop_snapshot_callback::<E>);
-    let val = engine.async_snapshot(ctx, callback);
-    // make engine not cross yield point
-    async move {
-        val?; // propagate error
-        let result = future
-            .map_err(|cancel| Error::from(ErrorInner::Other(box_err!(cancel))))
-            .await?;
-=======
     let val = engine.async_snapshot(ctx);
     // make engine not cross yield point
     async move {
         let result = val.await;
->>>>>>> 0f1d45a8
         with_tls_tracker(|tracker| {
             tracker.metrics.get_snapshot_nanos += begin.elapsed().as_nanos() as u64;
         });
