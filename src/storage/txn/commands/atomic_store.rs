// Copyright 2021 TiKV Project Authors. Licensed under Apache-2.0.

// #[PerformanceCriticalPath]
use engine_traits::CfName;

use crate::storage::{
    kv::{Modify, WriteData},
    lock_manager::LockManager,
    txn::{
        commands::{
            Command, CommandExt, ReleasedLocks, ResponsePolicy, TypedCommand, WriteCommand,
            WriteContext, WriteResult,
        },
        Result,
    },
    ProcessResult, Snapshot,
};

command! {
    /// Run Put or Delete for keys which may be changed by `RawCompareAndSwap`.
    RawAtomicStore:
        cmd_ty => (),
        display => "kv::command::atomic_store {:?}", (ctx),
        content => {
            /// The set of mutations to apply.
            cf: CfName,
            mutations: Vec<Modify>,
        }
}

impl CommandExt for RawAtomicStore {
    ctx!();
    tag!(raw_atomic_store);
    gen_lock!(mutations: multiple(|x| x.key()));

    fn write_bytes(&self) -> usize {
        self.mutations.iter().map(|x| x.size()).sum()
    }
}

impl<S: Snapshot, L: LockManager> WriteCommand<S, L> for RawAtomicStore {
    fn process_write(self, _: S, wctx: WriteContext<'_, L>) -> Result<WriteResult> {
        let rows = self.mutations.len();
        let (mut mutations, ctx, raw_ext) = (self.mutations, self.ctx, wctx.raw_ext);

        if let Some(ref raw_ext) = raw_ext {
            for mutation in &mut mutations {
                if let Modify::Put(_, ref mut key, _) = mutation {
                    key.append_ts_inplace(raw_ext.ts);
                }
            }
        };

        let mut to_be_write = WriteData::from_modifies(mutations);
        to_be_write.set_allowed_on_disk_almost_full();
        Ok(WriteResult {
            ctx,
            to_be_write,
            rows,
            pr: ProcessResult::Res,
            lock_info: None,
<<<<<<< HEAD
=======
            released_locks: ReleasedLocks::new(),
>>>>>>> 0f5058eb
            lock_guards: raw_ext.into_iter().map(|r| r.key_guard).collect(),
            response_policy: ResponsePolicy::OnApplied,
        })
    }
}

#[cfg(test)]
mod tests {
    use api_version::{test_kv_format_impl, ApiV2, KvFormat, RawValue};
    use engine_traits::CF_DEFAULT;
    use futures::executor::block_on;
    use kvproto::kvrpcpb::{ApiVersion, Context};
    use tikv_kv::Engine;

    use super::*;
    use crate::storage::{
<<<<<<< HEAD
        lock_manager::DummyLockManager, txn::scheduler::get_raw_ext, Statistics, TestEngineBuilder,
=======
        lock_manager::MockLockManager, txn::scheduler::get_raw_ext, Statistics, TestEngineBuilder,
>>>>>>> 0f5058eb
    };

    #[test]
    fn test_atomic_process_write() {
        test_kv_format_impl!(test_atomic_process_write_impl);
    }

    fn test_atomic_process_write_impl<F: KvFormat>() {
        let mut engine = TestEngineBuilder::new().build().unwrap();
        let cm = concurrency_manager::ConcurrencyManager::new(1.into());
        let raw_keys = vec![b"ra", b"rz"];
        let raw_values = vec![b"valuea", b"valuez"];
        let ts_provider = super::super::test_util::gen_ts_provider(F::TAG);

        let mut modifies = vec![];
        for i in 0..raw_keys.len() {
            let raw_value = RawValue {
                user_value: raw_values[i].to_vec(),
                expire_ts: Some(u64::MAX),
                is_delete: false,
            };
            modifies.push(Modify::Put(
                CF_DEFAULT,
                F::encode_raw_key_owned(raw_keys[i].to_vec(), None),
                F::encode_raw_value_owned(raw_value),
            ));
        }
        let cmd = RawAtomicStore::new(CF_DEFAULT, modifies, Context::default());
        let mut statistic = Statistics::default();
        let snap = engine.snapshot(Default::default()).unwrap();
        let raw_ext = block_on(get_raw_ext(ts_provider, cm.clone(), true, &cmd.cmd)).unwrap();
        let context = WriteContext {
<<<<<<< HEAD
            lock_mgr: &DummyLockManager {},
=======
            lock_mgr: &MockLockManager::new(),
>>>>>>> 0f5058eb
            concurrency_manager: cm,
            extra_op: kvproto::kvrpcpb::ExtraOp::Noop,
            statistics: &mut statistic,
            async_apply_prewrite: false,
            raw_ext,
        };
        let cmd: Command = cmd.into();
        let write_result = cmd.process_write(snap, context).unwrap();
        let mut modifies_with_ts = vec![];
        for i in 0..raw_keys.len() {
            let raw_value = RawValue {
                user_value: raw_values[i].to_vec(),
                expire_ts: Some(u64::MAX),
                is_delete: false,
            };
            modifies_with_ts.push(Modify::Put(
                CF_DEFAULT,
                F::encode_raw_key_owned(raw_keys[i].to_vec(), Some(101.into())),
                F::encode_raw_value_owned(raw_value),
            ));
        }
        assert_eq!(write_result.to_be_write.modifies, modifies_with_ts);
        if F::TAG == ApiVersion::V2 {
            assert_eq!(write_result.lock_guards.len(), 1);
            let raw_key = vec![api_version::api_v2::RAW_KEY_PREFIX];
            let encoded_key = ApiV2::encode_raw_key(&raw_key, Some(100.into()));
            assert_eq!(
                write_result.lock_guards.first().unwrap().key(),
                &encoded_key
            );
        }
    }
}<|MERGE_RESOLUTION|>--- conflicted
+++ resolved
@@ -59,10 +59,7 @@
             rows,
             pr: ProcessResult::Res,
             lock_info: None,
-<<<<<<< HEAD
-=======
             released_locks: ReleasedLocks::new(),
->>>>>>> 0f5058eb
             lock_guards: raw_ext.into_iter().map(|r| r.key_guard).collect(),
             response_policy: ResponsePolicy::OnApplied,
         })
@@ -79,11 +76,7 @@
 
     use super::*;
     use crate::storage::{
-<<<<<<< HEAD
-        lock_manager::DummyLockManager, txn::scheduler::get_raw_ext, Statistics, TestEngineBuilder,
-=======
         lock_manager::MockLockManager, txn::scheduler::get_raw_ext, Statistics, TestEngineBuilder,
->>>>>>> 0f5058eb
     };
 
     #[test]
@@ -116,11 +109,7 @@
         let snap = engine.snapshot(Default::default()).unwrap();
         let raw_ext = block_on(get_raw_ext(ts_provider, cm.clone(), true, &cmd.cmd)).unwrap();
         let context = WriteContext {
-<<<<<<< HEAD
-            lock_mgr: &DummyLockManager {},
-=======
             lock_mgr: &MockLockManager::new(),
->>>>>>> 0f5058eb
             concurrency_manager: cm,
             extra_op: kvproto::kvrpcpb::ExtraOp::Noop,
             statistics: &mut statistic,
