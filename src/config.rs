// Copyright 2017 TiKV Project Authors. Licensed under Apache-2.0.

//! Configuration for the entire server.
//!
//! TiKV is configured through the `TikvConfig` type, which is in turn
//! made up of many other configuration types.

use std::{
    cmp,
    collections::{HashMap, HashSet},
    convert::TryFrom,
    error::Error,
    fs, i32,
    io::{Error as IoError, ErrorKind, Write},
    path::Path,
    str,
    sync::{Arc, RwLock},
    usize,
};

use api_version::ApiV1Ttl;
use causal_ts::Config as CausalTsConfig;
use encryption_export::DataKeyManager;
use engine_rocks::{
    config::{self as rocks_config, BlobRunMode, CompressionType, LogLevel as RocksLogLevel},
    get_env,
    properties::MvccPropertiesCollectorFactory,
    raw::{
        BlockBasedOptions, Cache, ChecksumType, CompactionPriority, DBCompactionStyle,
        DBCompressionType, DBRateLimiterMode, DBRecoveryMode, Env, LRUCacheOptions,
        PrepopulateBlockCache,
    },
    util::{FixedPrefixSliceTransform, FixedSuffixSliceTransform, NoopSliceTransform},
<<<<<<< HEAD
    RaftDbLogger, RangePropertiesCollectorFactory, RocksCfOptions, RocksDbOptions, RocksEngine,
    RocksEventListener, RocksTitanDbOptions, RocksdbLogger, TtlPropertiesCollectorFactory,
    DEFAULT_PROP_KEYS_INDEX_DISTANCE, DEFAULT_PROP_SIZE_INDEX_DISTANCE,
=======
    RaftDbLogger, RangePropertiesCollectorFactory, RawMvccPropertiesCollectorFactory,
    RocksCfOptions, RocksDbOptions, RocksEngine, RocksEventListener, RocksTitanDbOptions,
    RocksdbLogger, TtlPropertiesCollectorFactory, DEFAULT_PROP_KEYS_INDEX_DISTANCE,
    DEFAULT_PROP_SIZE_INDEX_DISTANCE,
>>>>>>> b448214b
};
use engine_traits::{
    CfOptions as _, CfOptionsExt, DbOptions as _, DbOptionsExt, TabletAccessor,
    TabletErrorCollector, TitanCfOptions as _, CF_DEFAULT, CF_LOCK, CF_RAFT, CF_WRITE,
};
use file_system::IoRateLimiter;
use keys::region_raft_prefix_len;
use kvproto::kvrpcpb::ApiVersion;
use online_config::{ConfigChange, ConfigManager, ConfigValue, OnlineConfig, Result as CfgResult};
use pd_client::Config as PdConfig;
use raft_log_engine::{
    RaftEngineConfig as RawRaftEngineConfig, ReadableSize as RaftEngineReadableSize,
};
use raftstore::{
    coprocessor::{Config as CopConfig, RegionInfoAccessor},
    store::{CompactionGuardGeneratorFactory, Config as RaftstoreConfig, SplitConfig},
};
use resource_metering::Config as ResourceMeteringConfig;
use security::SecurityConfig;
use serde::{
    de::{Error as DError, Unexpected},
    Deserialize, Deserializer, Serialize, Serializer,
};
use serde_json::{to_value, Map, Value};
use tikv_util::{
    config::{
        self, LogFormat, RaftDataStateMachine, ReadableDuration, ReadableSize, TomlWriter, GIB, MIB,
    },
    logger::{get_level_by_string, get_string_by_level, set_log_level},
    sys::SysQuota,
    time::duration_to_sec,
    yatp_pool,
};

use crate::{
    coprocessor_v2::Config as CoprocessorV2Config,
    import::Config as ImportConfig,
    server::{
        gc_worker::{GcConfig, RawCompactionFilterFactory, WriteCompactionFilterFactory},
        lock_manager::Config as PessimisticTxnConfig,
        ttl::TtlCompactionFilterFactory,
        Config as ServerConfig, CONFIG_ROCKSDB_GAUGE,
    },
    storage::config::{Config as StorageConfig, DEFAULT_DATA_DIR},
};

pub const DEFAULT_ROCKSDB_SUB_DIR: &str = "db";

/// By default, block cache size will be set to 45% of system memory.
pub const BLOCK_CACHE_RATE: f64 = 0.45;
/// By default, TiKV will try to limit memory usage to 75% of system memory.
pub const MEMORY_USAGE_LIMIT_RATE: f64 = 0.75;

/// Min block cache shard's size. If a shard is too small, the index/filter data
/// may not fit one shard
pub const MIN_BLOCK_CACHE_SHARD_SIZE: usize = 128 * MIB as usize;

/// Maximum of 15% of system memory can be used by Raft Engine. Normally its
/// memory usage is much smaller than that.
const RAFT_ENGINE_MEMORY_LIMIT_RATE: f64 = 0.15;

const LOCKCF_MIN_MEM: usize = 256 * MIB as usize;
const LOCKCF_MAX_MEM: usize = GIB as usize;
const RAFT_MIN_MEM: usize = 256 * MIB as usize;
const RAFT_MAX_MEM: usize = 2 * GIB as usize;
<<<<<<< HEAD
=======
/// Configs that actually took effect in the last run
>>>>>>> b448214b
pub const LAST_CONFIG_FILE: &str = "last_tikv.toml";
const TMP_CONFIG_FILE: &str = "tmp_tikv.toml";
const MAX_BLOCK_SIZE: usize = 32 * MIB as usize;

fn memory_limit_for_cf(is_raft_db: bool, cf: &str, total_mem: u64) -> ReadableSize {
    let (ratio, min, max) = match (is_raft_db, cf) {
        (true, CF_DEFAULT) => (0.02, 256 * MIB as usize, usize::MAX),
        (false, CF_DEFAULT) => (0.25, 0, 128 * MIB as usize),
        (false, CF_LOCK) => (0.02, 0, 128 * MIB as usize),
        (false, CF_WRITE) => (0.15, 0, 128 * MIB as usize),
        _ => unreachable!(),
    };
    let mut size = (total_mem as f64 * ratio) as usize;
    if size < min {
        size = min;
    } else if size > max {
        size = max;
    }
    ReadableSize::mb(size as u64 / MIB)
}

#[derive(Clone, Serialize, Deserialize, PartialEq, Debug, OnlineConfig)]
#[serde(default)]
#[serde(rename_all = "kebab-case")]
pub struct TitanCfConfig {
    #[online_config(skip)]
    pub min_blob_size: ReadableSize,
    #[online_config(skip)]
    pub blob_file_compression: CompressionType,
    #[online_config(skip)]
    pub blob_cache_size: ReadableSize,
    #[online_config(skip)]
    pub min_gc_batch_size: ReadableSize,
    #[online_config(skip)]
    pub max_gc_batch_size: ReadableSize,
    #[online_config(skip)]
    pub discardable_ratio: f64,
    // deprecated.
    #[online_config(skip)]
    #[doc(hidden)]
    #[serde(skip_serializing)]
    pub sample_ratio: Option<f64>,
    #[online_config(skip)]
    pub merge_small_file_threshold: ReadableSize,
    pub blob_run_mode: BlobRunMode,
    #[online_config(skip)]
    pub level_merge: bool,
    #[online_config(skip)]
    pub range_merge: bool,
    #[online_config(skip)]
    pub max_sorted_runs: i32,
    // deprecated.
    #[online_config(skip)]
    #[doc(hidden)]
    #[serde(skip_serializing)]
    pub gc_merge_rewrite: bool,
}

impl Default for TitanCfConfig {
    fn default() -> Self {
        Self {
            min_blob_size: ReadableSize::kb(1), // disable titan default
            blob_file_compression: CompressionType::Lz4,
            blob_cache_size: ReadableSize::mb(0),
            min_gc_batch_size: ReadableSize::mb(16),
            max_gc_batch_size: ReadableSize::mb(64),
            discardable_ratio: 0.5,
            sample_ratio: None,
            merge_small_file_threshold: ReadableSize::mb(8),
            blob_run_mode: BlobRunMode::Normal,
            level_merge: false,
            range_merge: true,
            max_sorted_runs: 20,
            gc_merge_rewrite: false,
        }
    }
}

impl TitanCfConfig {
    fn build_opts(&self) -> RocksTitanDbOptions {
        let mut opts = RocksTitanDbOptions::new();
        opts.set_min_blob_size(self.min_blob_size.0 as u64);
        opts.set_blob_file_compression(self.blob_file_compression.into());
        opts.set_blob_cache(self.blob_cache_size.0 as usize, -1, false, 0.0);
        opts.set_min_gc_batch_size(self.min_gc_batch_size.0 as u64);
        opts.set_max_gc_batch_size(self.max_gc_batch_size.0 as u64);
        opts.set_discardable_ratio(self.discardable_ratio);
        opts.set_merge_small_file_threshold(self.merge_small_file_threshold.0 as u64);
        opts.set_blob_run_mode(self.blob_run_mode.into());
        opts.set_level_merge(self.level_merge);
        opts.set_range_merge(self.range_merge);
        opts.set_max_sorted_runs(self.max_sorted_runs);
        opts
    }

    fn validate(&self) -> Result<(), Box<dyn Error>> {
        if self.gc_merge_rewrite {
            return Err(
                "gc-merge-rewrite is deprecated. The data produced when this \
                option is enabled cannot be read by this version. Therefore, if \
                this option has been applied to an existing node, you must downgrade \
                it to the previous version and fully clean up the old data. See more \
                details of how to do that in the documentation for the blob-run-mode \
                confuguration."
                    .into(),
            );
        }
        if self.sample_ratio.is_some() {
            warn!("sample-ratio is deprecated. Ignoring the value.");
        }
        Ok(())
    }
}

#[derive(Clone, Copy, Debug, PartialEq)]
struct BackgroundJobLimits {
    max_background_jobs: u32,
    max_background_flushes: u32,
    max_sub_compactions: u32,
    max_titan_background_gc: u32,
}

const KVDB_DEFAULT_BACKGROUND_JOB_LIMITS: BackgroundJobLimits = BackgroundJobLimits {
    max_background_jobs: 9,
    max_background_flushes: 3,
    max_sub_compactions: 3,
    max_titan_background_gc: 4,
};

const RAFTDB_DEFAULT_BACKGROUND_JOB_LIMITS: BackgroundJobLimits = BackgroundJobLimits {
    max_background_jobs: 4,
    max_background_flushes: 1,
    max_sub_compactions: 2,
    max_titan_background_gc: 4,
};

// `defaults` serves as an upper bound for returning limits.
fn get_background_job_limits_impl(
    cpu_num: u32,
    defaults: &BackgroundJobLimits,
) -> BackgroundJobLimits {
    // At the minimum, we should have two background jobs: one for flush and one for
    // compaction. Otherwise, the number of background jobs should not exceed
    // cpu_num - 1.
    let max_background_jobs = cmp::max(2, cmp::min(defaults.max_background_jobs, cpu_num - 1));
    // Scale flush threads proportionally to cpu cores. Also make sure the number of
    // flush threads doesn't exceed total jobs.
    let max_background_flushes = cmp::min(
        (max_background_jobs + 3) / 4,
        defaults.max_background_flushes,
    );
    // Cap max_sub_compactions to allow at least two compactions.
    let max_compactions = max_background_jobs - max_background_flushes;
    let max_sub_compactions: u32 = cmp::max(
        1,
        cmp::min(defaults.max_sub_compactions, (max_compactions - 1) as u32),
    );
    // Maximum background GC threads for Titan
    let max_titan_background_gc = cmp::min(defaults.max_titan_background_gc, cpu_num);

    BackgroundJobLimits {
        max_background_jobs,
        max_background_flushes,
        max_sub_compactions,
        max_titan_background_gc,
    }
}

fn get_background_job_limits(defaults: &BackgroundJobLimits) -> BackgroundJobLimits {
    let cpu_num = cmp::max(SysQuota::cpu_cores_quota() as u32, 1);
    get_background_job_limits_impl(cpu_num, defaults)
}

macro_rules! cf_config {
    ($name:ident) => {
        #[derive(Clone, Serialize, Deserialize, PartialEq, Debug, OnlineConfig)]
        #[serde(default)]
        #[serde(rename_all = "kebab-case")]
        pub struct $name {
            #[online_config(skip)]
            pub block_size: ReadableSize,
            pub block_cache_size: ReadableSize,
            #[online_config(skip)]
            pub disable_block_cache: bool,
            #[online_config(skip)]
            pub cache_index_and_filter_blocks: bool,
            #[online_config(skip)]
            pub pin_l0_filter_and_index_blocks: bool,
            #[online_config(skip)]
            pub use_bloom_filter: bool,
            #[online_config(skip)]
            pub optimize_filters_for_hits: bool,
            #[online_config(skip)]
            pub whole_key_filtering: bool,
            #[online_config(skip)]
            pub bloom_filter_bits_per_key: i32,
            #[online_config(skip)]
            pub block_based_bloom_filter: bool,
            #[online_config(skip)]
            pub read_amp_bytes_per_bit: u32,
            #[serde(with = "rocks_config::compression_type_level_serde")]
            #[online_config(skip)]
            pub compression_per_level: [DBCompressionType; 7],
            pub write_buffer_size: ReadableSize,
            pub max_write_buffer_number: i32,
            #[online_config(skip)]
            pub min_write_buffer_number_to_merge: i32,
            pub max_bytes_for_level_base: ReadableSize,
            pub target_file_size_base: ReadableSize,
            pub level0_file_num_compaction_trigger: i32,
            pub level0_slowdown_writes_trigger: Option<i32>,
            pub level0_stop_writes_trigger: Option<i32>,
            pub max_compaction_bytes: ReadableSize,
            #[serde(with = "rocks_config::compaction_pri_serde")]
            #[online_config(skip)]
            pub compaction_pri: CompactionPriority,
            #[online_config(skip)]
            pub dynamic_level_bytes: bool,
            #[online_config(skip)]
            pub num_levels: i32,
            pub max_bytes_for_level_multiplier: i32,
            #[serde(with = "rocks_config::compaction_style_serde")]
            #[online_config(skip)]
            pub compaction_style: DBCompactionStyle,
            pub disable_auto_compactions: bool,
            pub disable_write_stall: bool,
            pub soft_pending_compaction_bytes_limit: Option<ReadableSize>,
            pub hard_pending_compaction_bytes_limit: Option<ReadableSize>,
            #[online_config(skip)]
            pub force_consistency_checks: bool,
            #[online_config(skip)]
            pub prop_size_index_distance: u64,
            #[online_config(skip)]
            pub prop_keys_index_distance: u64,
            #[online_config(skip)]
            pub enable_doubly_skiplist: bool,
            #[online_config(skip)]
            pub enable_compaction_guard: bool,
            #[online_config(skip)]
            pub compaction_guard_min_output_file_size: ReadableSize,
            #[online_config(skip)]
            pub compaction_guard_max_output_file_size: ReadableSize,
            #[serde(with = "rocks_config::compression_type_serde")]
            #[online_config(skip)]
            pub bottommost_level_compression: DBCompressionType,
            #[online_config(skip)]
            pub bottommost_zstd_compression_dict_size: i32,
            #[online_config(skip)]
            pub bottommost_zstd_compression_sample_size: i32,
            #[serde(with = "rocks_config::prepopulate_block_cache_serde")]
            #[online_config(skip)]
            pub prepopulate_block_cache: PrepopulateBlockCache,
            #[online_config(skip)]
            pub format_version: u32,
            #[serde(with = "rocks_config::checksum_serde")]
            #[online_config(skip)]
            pub checksum: ChecksumType,
            #[online_config(submodule)]
            pub titan: TitanCfConfig,
        }

        impl $name {
            fn validate(&self) -> Result<(), Box<dyn Error>> {
                if self.block_size.0 as usize > MAX_BLOCK_SIZE {
                    return Err(format!(
                        "invalid block-size {} for {}, exceed max size {}",
                        self.block_size.0,
                        stringify!($name),
                        MAX_BLOCK_SIZE
                    )
                    .into());
                }
                if self.format_version > 5 {
                    // TODO: allow version 5 if we have another LTS capable of reading it?
                    return Err("format-version larger than 5 is unsupported".into());
                }
                self.titan.validate()?;
                Ok(())
            }
        }
    };
}

macro_rules! write_into_metrics {
    ($cf:expr, $tag:expr, $metrics:expr) => {{
        $metrics
            .with_label_values(&[$tag, "block_size"])
            .set($cf.block_size.0 as f64);
        $metrics
            .with_label_values(&[$tag, "block_cache_size"])
            .set($cf.block_cache_size.0 as f64);
        $metrics
            .with_label_values(&[$tag, "disable_block_cache"])
            .set(($cf.disable_block_cache as i32).into());

        $metrics
            .with_label_values(&[$tag, "cache_index_and_filter_blocks"])
            .set(($cf.cache_index_and_filter_blocks as i32).into());
        $metrics
            .with_label_values(&[$tag, "pin_l0_filter_and_index_blocks"])
            .set(($cf.pin_l0_filter_and_index_blocks as i32).into());

        $metrics
            .with_label_values(&[$tag, "use_bloom_filter"])
            .set(($cf.use_bloom_filter as i32).into());
        $metrics
            .with_label_values(&[$tag, "optimize_filters_for_hits"])
            .set(($cf.optimize_filters_for_hits as i32).into());
        $metrics
            .with_label_values(&[$tag, "whole_key_filtering"])
            .set(($cf.whole_key_filtering as i32).into());
        $metrics
            .with_label_values(&[$tag, "bloom_filter_bits_per_key"])
            .set($cf.bloom_filter_bits_per_key.into());
        $metrics
            .with_label_values(&[$tag, "block_based_bloom_filter"])
            .set(($cf.block_based_bloom_filter as i32).into());

        $metrics
            .with_label_values(&[$tag, "read_amp_bytes_per_bit"])
            .set($cf.read_amp_bytes_per_bit.into());
        $metrics
            .with_label_values(&[$tag, "write_buffer_size"])
            .set($cf.write_buffer_size.0 as f64);
        $metrics
            .with_label_values(&[$tag, "max_write_buffer_number"])
            .set($cf.max_write_buffer_number.into());
        $metrics
            .with_label_values(&[$tag, "min_write_buffer_number_to_merge"])
            .set($cf.min_write_buffer_number_to_merge.into());
        $metrics
            .with_label_values(&[$tag, "max_bytes_for_level_base"])
            .set($cf.max_bytes_for_level_base.0 as f64);
        $metrics
            .with_label_values(&[$tag, "target_file_size_base"])
            .set($cf.target_file_size_base.0 as f64);
        $metrics
            .with_label_values(&[$tag, "level0_file_num_compaction_trigger"])
            .set($cf.level0_file_num_compaction_trigger.into());
        $metrics
            .with_label_values(&[$tag, "level0_slowdown_writes_trigger"])
            .set(
                $cf.level0_slowdown_writes_trigger
                    .unwrap_or_default()
                    .into(),
            );
        $metrics
            .with_label_values(&[$tag, "level0_stop_writes_trigger"])
            .set($cf.level0_stop_writes_trigger.unwrap_or_default().into());
        $metrics
            .with_label_values(&[$tag, "max_compaction_bytes"])
            .set($cf.max_compaction_bytes.0 as f64);
        $metrics
            .with_label_values(&[$tag, "dynamic_level_bytes"])
            .set(($cf.dynamic_level_bytes as i32).into());
        $metrics
            .with_label_values(&[$tag, "num_levels"])
            .set($cf.num_levels.into());
        $metrics
            .with_label_values(&[$tag, "max_bytes_for_level_multiplier"])
            .set($cf.max_bytes_for_level_multiplier.into());

        $metrics
            .with_label_values(&[$tag, "disable_auto_compactions"])
            .set(($cf.disable_auto_compactions as i32).into());
        $metrics
            .with_label_values(&[$tag, "disable_write_stall"])
            .set(($cf.disable_write_stall as i32).into());
        $metrics
            .with_label_values(&[$tag, "soft_pending_compaction_bytes_limit"])
            .set(
                $cf.soft_pending_compaction_bytes_limit
                    .unwrap_or_default()
                    .0 as f64,
            );
        $metrics
            .with_label_values(&[$tag, "hard_pending_compaction_bytes_limit"])
            .set(
                $cf.hard_pending_compaction_bytes_limit
                    .unwrap_or_default()
                    .0 as f64,
            );
        $metrics
            .with_label_values(&[$tag, "force_consistency_checks"])
            .set(($cf.force_consistency_checks as i32).into());
        $metrics
            .with_label_values(&[$tag, "enable_doubly_skiplist"])
            .set(($cf.enable_doubly_skiplist as i32).into());
        $metrics
            .with_label_values(&[$tag, "titan_min_blob_size"])
            .set($cf.titan.min_blob_size.0 as f64);
        $metrics
            .with_label_values(&[$tag, "titan_blob_cache_size"])
            .set($cf.titan.blob_cache_size.0 as f64);
        $metrics
            .with_label_values(&[$tag, "titan_min_gc_batch_size"])
            .set($cf.titan.min_gc_batch_size.0 as f64);
        $metrics
            .with_label_values(&[$tag, "titan_max_gc_batch_size"])
            .set($cf.titan.max_gc_batch_size.0 as f64);
        $metrics
            .with_label_values(&[$tag, "titan_discardable_ratio"])
            .set($cf.titan.discardable_ratio);
        $metrics
            .with_label_values(&[$tag, "titan_merge_small_file_threshold"])
            .set($cf.titan.merge_small_file_threshold.0 as f64);
    }};
}

macro_rules! build_cf_opt {
    ($opt:ident, $cf_name:ident, $cache:ident, $region_info_provider:ident) => {{
        let mut block_base_opts = BlockBasedOptions::new();
        block_base_opts.set_block_size($opt.block_size.0 as usize);
        block_base_opts.set_no_block_cache($opt.disable_block_cache);
        if let Some(cache) = $cache {
            block_base_opts.set_block_cache(cache);
        } else {
            let mut cache_opts = LRUCacheOptions::new();
            cache_opts.set_capacity($opt.block_cache_size.0 as usize);
            block_base_opts.set_block_cache(&Cache::new_lru_cache(cache_opts));
        }
        block_base_opts.set_cache_index_and_filter_blocks($opt.cache_index_and_filter_blocks);
        block_base_opts
            .set_pin_l0_filter_and_index_blocks_in_cache($opt.pin_l0_filter_and_index_blocks);
        if $opt.use_bloom_filter {
            block_base_opts.set_bloom_filter(
                $opt.bloom_filter_bits_per_key as f64,
                $opt.block_based_bloom_filter,
            );
            block_base_opts.set_whole_key_filtering($opt.whole_key_filtering);
        }
        block_base_opts.set_read_amp_bytes_per_bit($opt.read_amp_bytes_per_bit);
        block_base_opts.set_prepopulate_block_cache($opt.prepopulate_block_cache);
        block_base_opts.set_format_version($opt.format_version);
        block_base_opts.set_checksum($opt.checksum);
        let mut cf_opts = RocksCfOptions::default();
        cf_opts.set_block_based_table_factory(&block_base_opts);
        cf_opts.set_num_levels($opt.num_levels);
        assert!($opt.compression_per_level.len() >= $opt.num_levels as usize);
        let compression_per_level = $opt.compression_per_level[..$opt.num_levels as usize].to_vec();
        cf_opts.compression_per_level(compression_per_level.as_slice());
        cf_opts.bottommost_compression($opt.bottommost_level_compression);
        // To set for bottommost level sst compression. The first 3 parameters refer to
        // the default value in `CompressionOptions` in
        // `rocksdb/include/rocksdb/advanced_options.h`.
        cf_opts.set_bottommost_level_compression_options(
            -14,   // window_bits
            32767, // level
            0,     // strategy
            $opt.bottommost_zstd_compression_dict_size,
            $opt.bottommost_zstd_compression_sample_size,
            1, // parallel_threads
        );
        cf_opts.set_write_buffer_size($opt.write_buffer_size.0);
        cf_opts.set_max_write_buffer_number($opt.max_write_buffer_number);
        cf_opts.set_min_write_buffer_number_to_merge($opt.min_write_buffer_number_to_merge);
        cf_opts.set_max_bytes_for_level_base($opt.max_bytes_for_level_base.0);
        cf_opts.set_target_file_size_base($opt.target_file_size_base.0);
        cf_opts.set_level_zero_file_num_compaction_trigger($opt.level0_file_num_compaction_trigger);
        cf_opts.set_level_zero_slowdown_writes_trigger(
            $opt.level0_slowdown_writes_trigger.unwrap_or_default(),
        );
        cf_opts.set_level_zero_stop_writes_trigger(
            $opt.level0_stop_writes_trigger.unwrap_or_default(),
        );
        cf_opts.set_max_compaction_bytes($opt.max_compaction_bytes.0);
        cf_opts.compaction_priority($opt.compaction_pri);
        cf_opts.set_level_compaction_dynamic_level_bytes($opt.dynamic_level_bytes);
        cf_opts.set_max_bytes_for_level_multiplier($opt.max_bytes_for_level_multiplier);
        cf_opts.set_compaction_style($opt.compaction_style);
        cf_opts.set_disable_auto_compactions($opt.disable_auto_compactions);
        cf_opts.set_disable_write_stall($opt.disable_write_stall);
        cf_opts.set_soft_pending_compaction_bytes_limit(
            $opt.soft_pending_compaction_bytes_limit
                .unwrap_or_default()
                .0,
        );
        cf_opts.set_hard_pending_compaction_bytes_limit(
            $opt.hard_pending_compaction_bytes_limit
                .unwrap_or_default()
                .0,
        );
        cf_opts.set_optimize_filters_for_hits($opt.optimize_filters_for_hits);
        cf_opts.set_force_consistency_checks($opt.force_consistency_checks);
        if $opt.enable_doubly_skiplist {
            cf_opts.set_doubly_skiplist();
        }
        if $opt.enable_compaction_guard {
            if let Some(provider) = $region_info_provider {
                let factory = CompactionGuardGeneratorFactory::new(
                    $cf_name,
                    provider.clone(),
                    $opt.compaction_guard_min_output_file_size.0,
                )
                .unwrap();
                cf_opts.set_sst_partitioner_factory(factory);
                cf_opts.set_target_file_size_base($opt.compaction_guard_max_output_file_size.0);
            } else {
                warn!("compaction guard is disabled due to region info provider not available")
            }
        }
        cf_opts
    }};
}

cf_config!(DefaultCfConfig);

impl Default for DefaultCfConfig {
    fn default() -> DefaultCfConfig {
        let total_mem = SysQuota::memory_limit_in_bytes();

        DefaultCfConfig {
            block_size: ReadableSize::kb(64),
            block_cache_size: memory_limit_for_cf(false, CF_DEFAULT, total_mem),
            disable_block_cache: false,
            cache_index_and_filter_blocks: true,
            pin_l0_filter_and_index_blocks: true,
            use_bloom_filter: true,
            optimize_filters_for_hits: true,
            whole_key_filtering: true,
            bloom_filter_bits_per_key: 10,
            block_based_bloom_filter: false,
            read_amp_bytes_per_bit: 0,
            compression_per_level: [
                DBCompressionType::No,
                DBCompressionType::No,
                DBCompressionType::Lz4,
                DBCompressionType::Lz4,
                DBCompressionType::Lz4,
                DBCompressionType::Zstd,
                DBCompressionType::Zstd,
            ],
            write_buffer_size: ReadableSize::mb(128),
            max_write_buffer_number: 5,
            min_write_buffer_number_to_merge: 1,
            max_bytes_for_level_base: ReadableSize::mb(512),
            target_file_size_base: ReadableSize::mb(8),
            level0_file_num_compaction_trigger: 4,
            level0_slowdown_writes_trigger: None,
            level0_stop_writes_trigger: None,
            max_compaction_bytes: ReadableSize::gb(2),
            compaction_pri: CompactionPriority::MinOverlappingRatio,
            dynamic_level_bytes: true,
            num_levels: 7,
            max_bytes_for_level_multiplier: 10,
            compaction_style: DBCompactionStyle::Level,
            disable_auto_compactions: false,
            disable_write_stall: false,
            soft_pending_compaction_bytes_limit: None,
            hard_pending_compaction_bytes_limit: None,
            force_consistency_checks: false,
            prop_size_index_distance: DEFAULT_PROP_SIZE_INDEX_DISTANCE,
            prop_keys_index_distance: DEFAULT_PROP_KEYS_INDEX_DISTANCE,
            enable_doubly_skiplist: true,
            enable_compaction_guard: true,
            compaction_guard_min_output_file_size: ReadableSize::mb(8),
            compaction_guard_max_output_file_size: ReadableSize::mb(128),
            bottommost_level_compression: DBCompressionType::Zstd,
            bottommost_zstd_compression_dict_size: 0,
            bottommost_zstd_compression_sample_size: 0,
            prepopulate_block_cache: PrepopulateBlockCache::Disabled,
            format_version: 2,
            checksum: ChecksumType::CRC32c,
            titan: TitanCfConfig::default(),
        }
    }
}

impl DefaultCfConfig {
    pub fn build_opt(
        &self,
        cache: &Option<Cache>,
        region_info_accessor: Option<&RegionInfoAccessor>,
        api_version: ApiVersion,
    ) -> RocksCfOptions {
        let mut cf_opts = build_cf_opt!(self, CF_DEFAULT, cache, region_info_accessor);
        let f = RangePropertiesCollectorFactory {
            prop_size_index_distance: self.prop_size_index_distance,
            prop_keys_index_distance: self.prop_keys_index_distance,
        };
        cf_opts.add_table_properties_collector_factory(
            "tikv.rawkv-mvcc-properties-collector",
            RawMvccPropertiesCollectorFactory::default(),
        );
        cf_opts.add_table_properties_collector_factory("tikv.range-properties-collector", f);
        match api_version {
            ApiVersion::V1 => {
                // nothing to do
            }
            ApiVersion::V1ttl => {
                cf_opts.add_table_properties_collector_factory(
                    "tikv.ttl-properties-collector",
                    TtlPropertiesCollectorFactory::<ApiV1Ttl>::default(),
                );
                cf_opts
                    .set_compaction_filter_factory(
                        "ttl_compaction_filter_factory",
                        TtlCompactionFilterFactory::<ApiV1Ttl>::default(),
                    )
                    .unwrap();
            }
            ApiVersion::V2 => {
                cf_opts
                    .set_compaction_filter_factory(
                        "apiv2_gc_compaction_filter_factory",
                        RawCompactionFilterFactory,
                    )
                    .unwrap();
            }
        }
        cf_opts.set_titan_cf_options(&self.titan.build_opts());
        cf_opts
    }
}

cf_config!(WriteCfConfig);

impl Default for WriteCfConfig {
    fn default() -> WriteCfConfig {
        let total_mem = SysQuota::memory_limit_in_bytes();

        // Setting blob_run_mode=read_only effectively disable Titan.
        let titan = TitanCfConfig {
            blob_run_mode: BlobRunMode::ReadOnly,
            ..Default::default()
        };

        WriteCfConfig {
            block_size: ReadableSize::kb(64),
            block_cache_size: memory_limit_for_cf(false, CF_WRITE, total_mem),
            disable_block_cache: false,
            cache_index_and_filter_blocks: true,
            pin_l0_filter_and_index_blocks: true,
            use_bloom_filter: true,
            optimize_filters_for_hits: false,
            whole_key_filtering: false,
            bloom_filter_bits_per_key: 10,
            block_based_bloom_filter: false,
            read_amp_bytes_per_bit: 0,
            compression_per_level: [
                DBCompressionType::No,
                DBCompressionType::No,
                DBCompressionType::Lz4,
                DBCompressionType::Lz4,
                DBCompressionType::Lz4,
                DBCompressionType::Zstd,
                DBCompressionType::Zstd,
            ],
            write_buffer_size: ReadableSize::mb(128),
            max_write_buffer_number: 5,
            min_write_buffer_number_to_merge: 1,
            max_bytes_for_level_base: ReadableSize::mb(512),
            target_file_size_base: ReadableSize::mb(8),
            level0_file_num_compaction_trigger: 4,
            level0_slowdown_writes_trigger: None,
            level0_stop_writes_trigger: None,
            max_compaction_bytes: ReadableSize::gb(2),
            compaction_pri: CompactionPriority::MinOverlappingRatio,
            dynamic_level_bytes: true,
            num_levels: 7,
            max_bytes_for_level_multiplier: 10,
            compaction_style: DBCompactionStyle::Level,
            disable_auto_compactions: false,
            disable_write_stall: false,
            soft_pending_compaction_bytes_limit: None,
            hard_pending_compaction_bytes_limit: None,
            force_consistency_checks: false,
            prop_size_index_distance: DEFAULT_PROP_SIZE_INDEX_DISTANCE,
            prop_keys_index_distance: DEFAULT_PROP_KEYS_INDEX_DISTANCE,
            enable_doubly_skiplist: true,
            enable_compaction_guard: true,
            compaction_guard_min_output_file_size: ReadableSize::mb(8),
            compaction_guard_max_output_file_size: ReadableSize::mb(128),
            bottommost_level_compression: DBCompressionType::Zstd,
            bottommost_zstd_compression_dict_size: 0,
            bottommost_zstd_compression_sample_size: 0,
            prepopulate_block_cache: PrepopulateBlockCache::Disabled,
            format_version: 2,
            checksum: ChecksumType::CRC32c,
            titan,
        }
    }
}

impl WriteCfConfig {
    pub fn build_opt(
        &self,
        cache: &Option<Cache>,
        region_info_accessor: Option<&RegionInfoAccessor>,
    ) -> RocksCfOptions {
        let mut cf_opts = build_cf_opt!(self, CF_WRITE, cache, region_info_accessor);
        // Prefix extractor(trim the timestamp at tail) for write cf.
        cf_opts
            .set_prefix_extractor(
                "FixedSuffixSliceTransform",
                FixedSuffixSliceTransform::new(8),
            )
            .unwrap();
        // Create prefix bloom filter for memtable.
        cf_opts.set_memtable_prefix_bloom_size_ratio(0.1);
        // Collects user defined properties.
        cf_opts.add_table_properties_collector_factory(
            "tikv.mvcc-properties-collector",
            MvccPropertiesCollectorFactory::default(),
        );
        let f = RangePropertiesCollectorFactory {
            prop_size_index_distance: self.prop_size_index_distance,
            prop_keys_index_distance: self.prop_keys_index_distance,
        };
        cf_opts.add_table_properties_collector_factory("tikv.range-properties-collector", f);
        cf_opts
            .set_compaction_filter_factory(
                "write_compaction_filter_factory",
                WriteCompactionFilterFactory,
            )
            .unwrap();
        cf_opts.set_titan_cf_options(&self.titan.build_opts());
        cf_opts
    }
}

cf_config!(LockCfConfig);

impl Default for LockCfConfig {
    fn default() -> LockCfConfig {
        let total_mem = SysQuota::memory_limit_in_bytes();

        // Setting blob_run_mode=read_only effectively disable Titan.
        let titan = TitanCfConfig {
            blob_run_mode: BlobRunMode::ReadOnly,
            ..Default::default()
        };

        LockCfConfig {
            block_size: ReadableSize::kb(16),
            block_cache_size: memory_limit_for_cf(false, CF_LOCK, total_mem),
            disable_block_cache: false,
            cache_index_and_filter_blocks: true,
            pin_l0_filter_and_index_blocks: true,
            use_bloom_filter: true,
            optimize_filters_for_hits: false,
            whole_key_filtering: true,
            bloom_filter_bits_per_key: 10,
            block_based_bloom_filter: false,
            read_amp_bytes_per_bit: 0,
            compression_per_level: [DBCompressionType::No; 7],
            write_buffer_size: ReadableSize::mb(32),
            max_write_buffer_number: 5,
            min_write_buffer_number_to_merge: 1,
            max_bytes_for_level_base: ReadableSize::mb(128),
            target_file_size_base: ReadableSize::mb(8),
            level0_file_num_compaction_trigger: 1,
            level0_slowdown_writes_trigger: None,
            level0_stop_writes_trigger: None,
            max_compaction_bytes: ReadableSize::gb(2),
            compaction_pri: CompactionPriority::ByCompensatedSize,
            dynamic_level_bytes: true,
            num_levels: 7,
            max_bytes_for_level_multiplier: 10,
            compaction_style: DBCompactionStyle::Level,
            disable_auto_compactions: false,
            disable_write_stall: false,
            soft_pending_compaction_bytes_limit: None,
            hard_pending_compaction_bytes_limit: None,
            force_consistency_checks: false,
            prop_size_index_distance: DEFAULT_PROP_SIZE_INDEX_DISTANCE,
            prop_keys_index_distance: DEFAULT_PROP_KEYS_INDEX_DISTANCE,
            enable_doubly_skiplist: true,
            enable_compaction_guard: false,
            compaction_guard_min_output_file_size: ReadableSize::mb(8),
            compaction_guard_max_output_file_size: ReadableSize::mb(128),
            bottommost_level_compression: DBCompressionType::Disable,
            bottommost_zstd_compression_dict_size: 0,
            bottommost_zstd_compression_sample_size: 0,
            prepopulate_block_cache: PrepopulateBlockCache::Disabled,
            format_version: 2,
            checksum: ChecksumType::CRC32c,
            titan,
        }
    }
}

impl LockCfConfig {
    pub fn build_opt(&self, cache: &Option<Cache>) -> RocksCfOptions {
        let no_region_info_accessor: Option<&RegionInfoAccessor> = None;
        let mut cf_opts = build_cf_opt!(self, CF_LOCK, cache, no_region_info_accessor);
        cf_opts
            .set_prefix_extractor("NoopSliceTransform", NoopSliceTransform)
            .unwrap();
        let f = RangePropertiesCollectorFactory {
            prop_size_index_distance: self.prop_size_index_distance,
            prop_keys_index_distance: self.prop_keys_index_distance,
        };
        cf_opts.add_table_properties_collector_factory("tikv.range-properties-collector", f);
        cf_opts.set_memtable_prefix_bloom_size_ratio(0.1);
        cf_opts.set_titan_cf_options(&self.titan.build_opts());
        cf_opts
    }
}

cf_config!(RaftCfConfig);

impl Default for RaftCfConfig {
    fn default() -> RaftCfConfig {
        // Setting blob_run_mode=read_only effectively disable Titan.
        let titan = TitanCfConfig {
            blob_run_mode: BlobRunMode::ReadOnly,
            ..Default::default()
        };
        RaftCfConfig {
            block_size: ReadableSize::kb(16),
            block_cache_size: ReadableSize::mb(128),
            disable_block_cache: false,
            cache_index_and_filter_blocks: true,
            pin_l0_filter_and_index_blocks: true,
            use_bloom_filter: true,
            optimize_filters_for_hits: true,
            whole_key_filtering: true,
            bloom_filter_bits_per_key: 10,
            block_based_bloom_filter: false,
            read_amp_bytes_per_bit: 0,
            compression_per_level: [DBCompressionType::No; 7],
            write_buffer_size: ReadableSize::mb(128),
            max_write_buffer_number: 5,
            min_write_buffer_number_to_merge: 1,
            max_bytes_for_level_base: ReadableSize::mb(128),
            target_file_size_base: ReadableSize::mb(8),
            level0_file_num_compaction_trigger: 1,
            level0_slowdown_writes_trigger: None,
            level0_stop_writes_trigger: None,
            max_compaction_bytes: ReadableSize::gb(2),
            compaction_pri: CompactionPriority::ByCompensatedSize,
            dynamic_level_bytes: true,
            num_levels: 7,
            max_bytes_for_level_multiplier: 10,
            compaction_style: DBCompactionStyle::Level,
            disable_auto_compactions: false,
            disable_write_stall: false,
            soft_pending_compaction_bytes_limit: None,
            hard_pending_compaction_bytes_limit: None,
            force_consistency_checks: false,
            prop_size_index_distance: DEFAULT_PROP_SIZE_INDEX_DISTANCE,
            prop_keys_index_distance: DEFAULT_PROP_KEYS_INDEX_DISTANCE,
            enable_doubly_skiplist: true,
            enable_compaction_guard: false,
            compaction_guard_min_output_file_size: ReadableSize::mb(8),
            compaction_guard_max_output_file_size: ReadableSize::mb(128),
            bottommost_level_compression: DBCompressionType::Disable,
            bottommost_zstd_compression_dict_size: 0,
            bottommost_zstd_compression_sample_size: 0,
            prepopulate_block_cache: PrepopulateBlockCache::Disabled,
            format_version: 2,
            checksum: ChecksumType::CRC32c,
            titan,
        }
    }
}

impl RaftCfConfig {
    pub fn build_opt(&self, cache: &Option<Cache>) -> RocksCfOptions {
        let no_region_info_accessor: Option<&RegionInfoAccessor> = None;
        let mut cf_opts = build_cf_opt!(self, CF_RAFT, cache, no_region_info_accessor);
        cf_opts
            .set_prefix_extractor("NoopSliceTransform", NoopSliceTransform)
            .unwrap();
        cf_opts.set_memtable_prefix_bloom_size_ratio(0.1);
        cf_opts.set_titan_cf_options(&self.titan.build_opts());
        cf_opts
    }
}

#[derive(Clone, Serialize, Deserialize, PartialEq, Debug)]
#[serde(default)]
#[serde(rename_all = "kebab-case")]
// Note that Titan is still an experimental feature. Once enabled, it can't fall
// back. Forced fallback may result in data loss.
pub struct TitanDbConfig {
    pub enabled: bool,
    pub dirname: String,
    pub disable_gc: bool,
    pub max_background_gc: i32,
    // The value of this field will be truncated to seconds.
    pub purge_obsolete_files_period: ReadableDuration,
}

impl Default for TitanDbConfig {
    fn default() -> Self {
        Self {
            enabled: false,
            dirname: "".to_owned(),
            disable_gc: false,
            max_background_gc: 4,
            purge_obsolete_files_period: ReadableDuration::secs(10),
        }
    }
}

impl TitanDbConfig {
    fn build_opts(&self) -> RocksTitanDbOptions {
        let mut opts = RocksTitanDbOptions::new();
        opts.set_dirname(&self.dirname);
        opts.set_disable_background_gc(self.disable_gc);
        opts.set_max_background_gc(self.max_background_gc);
        opts.set_purge_obsolete_files_period(self.purge_obsolete_files_period.as_secs() as usize);
        opts
    }

    fn validate(&self) -> Result<(), Box<dyn Error>> {
        Ok(())
    }
}

#[derive(Clone, Serialize, Deserialize, PartialEq, Debug, OnlineConfig)]
#[serde(default)]
#[serde(rename_all = "kebab-case")]
pub struct DbConfig {
    #[online_config(skip)]
    pub info_log_level: RocksLogLevel,
    #[serde(with = "rocks_config::recovery_mode_serde")]
    #[online_config(skip)]
    pub wal_recovery_mode: DBRecoveryMode,
    #[online_config(skip)]
    pub wal_dir: String,
    #[online_config(skip)]
    pub wal_ttl_seconds: u64,
    #[online_config(skip)]
    pub wal_size_limit: ReadableSize,
    pub max_total_wal_size: ReadableSize,
    pub max_background_jobs: i32,
    pub max_background_flushes: i32,
    #[online_config(skip)]
    pub max_manifest_file_size: ReadableSize,
    #[online_config(skip)]
    pub create_if_missing: bool,
    pub max_open_files: i32,
    #[online_config(skip)]
    pub enable_statistics: bool,
    #[online_config(skip)]
    pub stats_dump_period: ReadableDuration,
    pub compaction_readahead_size: ReadableSize,
    #[online_config(skip)]
    pub info_log_max_size: ReadableSize,
    #[online_config(skip)]
    pub info_log_roll_time: ReadableDuration,
    #[online_config(skip)]
    pub info_log_keep_log_file_num: u64,
    #[online_config(skip)]
    pub info_log_dir: String,
    pub rate_bytes_per_sec: ReadableSize,
    #[online_config(skip)]
    pub rate_limiter_refill_period: ReadableDuration,
    #[serde(with = "rocks_config::rate_limiter_mode_serde")]
    #[online_config(skip)]
    pub rate_limiter_mode: DBRateLimiterMode,
    // deprecated. use rate_limiter_auto_tuned.
    #[online_config(skip)]
    #[doc(hidden)]
    #[serde(skip_serializing)]
    pub auto_tuned: Option<bool>,
    pub rate_limiter_auto_tuned: bool,
    pub bytes_per_sync: ReadableSize,
    pub wal_bytes_per_sync: ReadableSize,
    #[online_config(skip)]
    pub max_sub_compactions: u32,
    pub writable_file_max_buffer_size: ReadableSize,
    #[online_config(skip)]
    pub use_direct_io_for_flush_and_compaction: bool,
    #[online_config(skip)]
    pub enable_pipelined_write: bool,
    // deprecated. TiKV will use a new write mode when set `enable_pipelined_write` false and fall
    // back to write mode in 3.0 when set `enable_pipelined_write` true. The code of
    // multi-batch-write in RocksDB has been removed.
    #[online_config(skip)]
    #[serde(skip_serializing)]
    pub enable_multi_batch_write: bool,
    #[online_config(skip)]
    pub enable_unordered_write: bool,
    #[online_config(submodule)]
    pub defaultcf: DefaultCfConfig,
    #[online_config(submodule)]
    pub writecf: WriteCfConfig,
    #[online_config(submodule)]
    pub lockcf: LockCfConfig,
    #[online_config(submodule)]
    pub raftcf: RaftCfConfig,
    #[online_config(skip)]
    pub titan: TitanDbConfig,
}

impl Default for DbConfig {
    fn default() -> DbConfig {
        let bg_job_limits = get_background_job_limits(&KVDB_DEFAULT_BACKGROUND_JOB_LIMITS);
        let titan_config = TitanDbConfig {
            max_background_gc: bg_job_limits.max_titan_background_gc as i32,
            ..Default::default()
        };
        DbConfig {
            wal_recovery_mode: DBRecoveryMode::PointInTime,
            wal_dir: "".to_owned(),
            wal_ttl_seconds: 0,
            wal_size_limit: ReadableSize::kb(0),
            max_total_wal_size: ReadableSize::gb(4),
            max_background_jobs: bg_job_limits.max_background_jobs as i32,
            max_background_flushes: bg_job_limits.max_background_flushes as i32,
            max_manifest_file_size: ReadableSize::mb(128),
            create_if_missing: true,
            max_open_files: 40960,
            enable_statistics: true,
            stats_dump_period: ReadableDuration::minutes(10),
            compaction_readahead_size: ReadableSize::kb(0),
            info_log_max_size: ReadableSize::gb(1),
            info_log_roll_time: ReadableDuration::secs(0),
            info_log_keep_log_file_num: 10,
            info_log_dir: "".to_owned(),
            info_log_level: RocksLogLevel::Info,
            rate_bytes_per_sec: ReadableSize::gb(10),
            rate_limiter_refill_period: ReadableDuration::millis(100),
            rate_limiter_mode: DBRateLimiterMode::WriteOnly,
            auto_tuned: None, // deprecated
            rate_limiter_auto_tuned: true,
            bytes_per_sync: ReadableSize::mb(1),
            wal_bytes_per_sync: ReadableSize::kb(512),
            max_sub_compactions: bg_job_limits.max_sub_compactions as u32,
            writable_file_max_buffer_size: ReadableSize::mb(1),
            use_direct_io_for_flush_and_compaction: false,
            enable_pipelined_write: false,
            enable_multi_batch_write: true, // deprecated
            enable_unordered_write: false,
            defaultcf: DefaultCfConfig::default(),
            writecf: WriteCfConfig::default(),
            lockcf: LockCfConfig::default(),
            raftcf: RaftCfConfig::default(),
            titan: titan_config,
        }
    }
}

impl DbConfig {
    pub fn build_opt(&self) -> RocksDbOptions {
        let mut opts = RocksDbOptions::default();
        opts.set_wal_recovery_mode(self.wal_recovery_mode);
        if !self.wal_dir.is_empty() {
            opts.set_wal_dir(&self.wal_dir);
        }
        opts.set_wal_ttl_seconds(self.wal_ttl_seconds);
        opts.set_wal_size_limit_mb(self.wal_size_limit.as_mb());
        opts.set_max_total_wal_size(self.max_total_wal_size.0);
        opts.set_max_background_jobs(self.max_background_jobs);
        // RocksDB will cap flush and compaction threads to at least one
        opts.set_max_background_flushes(self.max_background_flushes);
        opts.set_max_background_compactions(self.max_background_jobs - self.max_background_flushes);
        opts.set_max_manifest_file_size(self.max_manifest_file_size.0);
        opts.create_if_missing(self.create_if_missing);
        opts.set_max_open_files(self.max_open_files);
        opts.enable_statistics(self.enable_statistics);
        opts.set_stats_dump_period_sec(self.stats_dump_period.as_secs() as usize);
        opts.set_compaction_readahead_size(self.compaction_readahead_size.0);
        opts.set_max_log_file_size(self.info_log_max_size.0);
        opts.set_log_file_time_to_roll(self.info_log_roll_time.as_secs());
        opts.set_keep_log_file_num(self.info_log_keep_log_file_num);
        if self.rate_bytes_per_sec.0 > 0 {
            if self.rate_limiter_auto_tuned {
                opts.set_writeampbasedratelimiter_with_auto_tuned(
                    self.rate_bytes_per_sec.0 as i64,
                    (self.rate_limiter_refill_period.as_millis() * 1000) as i64,
                    self.rate_limiter_mode,
                    self.rate_limiter_auto_tuned,
                );
            } else {
                opts.set_ratelimiter_with_auto_tuned(
                    self.rate_bytes_per_sec.0 as i64,
                    (self.rate_limiter_refill_period.as_millis() * 1000) as i64,
                    self.rate_limiter_mode,
                    self.rate_limiter_auto_tuned,
                );
            }
        }

        opts.set_bytes_per_sync(self.bytes_per_sync.0 as u64);
        opts.set_wal_bytes_per_sync(self.wal_bytes_per_sync.0 as u64);
        opts.set_max_subcompactions(self.max_sub_compactions);
        opts.set_writable_file_max_buffer_size(self.writable_file_max_buffer_size.0 as i32);
        opts.set_use_direct_io_for_flush_and_compaction(
            self.use_direct_io_for_flush_and_compaction,
        );
        opts.enable_pipelined_write(self.enable_pipelined_write);
        let enable_multi_batch_write = !self.enable_pipelined_write && !self.enable_unordered_write;
        opts.enable_multi_batch_write(enable_multi_batch_write);
        opts.enable_unordered_write(self.enable_unordered_write);
        opts.set_info_log(RocksdbLogger::default());
        opts.set_info_log_level(self.info_log_level.into());
        if self.titan.enabled {
            opts.set_titandb_options(&self.titan.build_opts());
        }
        opts
    }

    pub fn build_cf_opts(
        &self,
        cache: &Option<Cache>,
        region_info_accessor: Option<&RegionInfoAccessor>,
        api_version: ApiVersion,
    ) -> Vec<(&'static str, RocksCfOptions)> {
        vec![
            (
                CF_DEFAULT,
                self.defaultcf
                    .build_opt(cache, region_info_accessor, api_version),
            ),
            (CF_LOCK, self.lockcf.build_opt(cache)),
            (
                CF_WRITE,
                self.writecf.build_opt(cache, region_info_accessor),
            ),
            // TODO: remove CF_RAFT.
            (CF_RAFT, self.raftcf.build_opt(cache)),
        ]
    }

    fn validate(&mut self) -> Result<(), Box<dyn Error>> {
        self.defaultcf.validate()?;
        self.lockcf.validate()?;
        self.writecf.validate()?;
        self.raftcf.validate()?;
        self.titan.validate()?;
        if self.enable_unordered_write {
            if self.titan.enabled {
                return Err("RocksDB.unordered_write does not support Titan".into());
            }
            self.enable_pipelined_write = false;
        }

        // Since the following configuration supports online update, in order to
        // prevent mistakenly inputting too large values, the max limit is made
        // according to the cpu quota * 10. Notice 10 is only an estimate, not an
        // empirical value.
        let limit = SysQuota::cpu_cores_quota() as i32 * 10;
        if self.max_background_jobs <= 0 || self.max_background_jobs > limit {
            return Err(format!(
                "max_background_jobs should be greater than 0 and less than or equal to {:?}",
                limit,
            )
            .into());
        }
        if self.max_sub_compactions == 0
            || self.max_sub_compactions as i32 > self.max_background_jobs
        {
            return Err(format!(
                "max_sub_compactions should be greater than 0 and less than or equal to {:?}",
                self.max_background_jobs,
            )
            .into());
        }
        if self.max_background_flushes <= 0 || self.max_background_flushes > limit {
            return Err(format!(
                "max_background_flushes should be greater than 0 and less than or equal to {:?}",
                limit,
            )
            .into());
        }
        Ok(())
    }

    fn write_into_metrics(&self) {
        write_into_metrics!(self.defaultcf, CF_DEFAULT, CONFIG_ROCKSDB_GAUGE);
        write_into_metrics!(self.lockcf, CF_LOCK, CONFIG_ROCKSDB_GAUGE);
        write_into_metrics!(self.writecf, CF_WRITE, CONFIG_ROCKSDB_GAUGE);
        write_into_metrics!(self.raftcf, CF_RAFT, CONFIG_ROCKSDB_GAUGE);
    }
}

cf_config!(RaftDefaultCfConfig);

impl Default for RaftDefaultCfConfig {
    fn default() -> RaftDefaultCfConfig {
        let total_mem = SysQuota::memory_limit_in_bytes();

        RaftDefaultCfConfig {
            block_size: ReadableSize::kb(64),
            block_cache_size: memory_limit_for_cf(true, CF_DEFAULT, total_mem),
            disable_block_cache: false,
            cache_index_and_filter_blocks: true,
            pin_l0_filter_and_index_blocks: true,
            use_bloom_filter: false,
            optimize_filters_for_hits: true,
            whole_key_filtering: true,
            bloom_filter_bits_per_key: 10,
            block_based_bloom_filter: false,
            read_amp_bytes_per_bit: 0,
            compression_per_level: [
                DBCompressionType::No,
                DBCompressionType::No,
                DBCompressionType::Lz4,
                DBCompressionType::Lz4,
                DBCompressionType::Lz4,
                DBCompressionType::Zstd,
                DBCompressionType::Zstd,
            ],
            write_buffer_size: ReadableSize::mb(128),
            max_write_buffer_number: 5,
            min_write_buffer_number_to_merge: 1,
            max_bytes_for_level_base: ReadableSize::mb(512),
            target_file_size_base: ReadableSize::mb(8),
            level0_file_num_compaction_trigger: 4,
            level0_slowdown_writes_trigger: None,
            level0_stop_writes_trigger: None,
            max_compaction_bytes: ReadableSize::gb(2),
            compaction_pri: CompactionPriority::ByCompensatedSize,
            dynamic_level_bytes: true,
            num_levels: 7,
            max_bytes_for_level_multiplier: 10,
            compaction_style: DBCompactionStyle::Level,
            disable_auto_compactions: false,
            disable_write_stall: false,
            soft_pending_compaction_bytes_limit: None,
            hard_pending_compaction_bytes_limit: None,
            force_consistency_checks: false,
            prop_size_index_distance: DEFAULT_PROP_SIZE_INDEX_DISTANCE,
            prop_keys_index_distance: DEFAULT_PROP_KEYS_INDEX_DISTANCE,
            enable_doubly_skiplist: true,
            enable_compaction_guard: false,
            compaction_guard_min_output_file_size: ReadableSize::mb(8),
            compaction_guard_max_output_file_size: ReadableSize::mb(128),
            bottommost_level_compression: DBCompressionType::Disable,
            bottommost_zstd_compression_dict_size: 0,
            bottommost_zstd_compression_sample_size: 0,
            prepopulate_block_cache: PrepopulateBlockCache::Disabled,
            format_version: 2,
            checksum: ChecksumType::CRC32c,
            titan: TitanCfConfig::default(),
        }
    }
}

impl RaftDefaultCfConfig {
    pub fn build_opt(&self, cache: &Option<Cache>) -> RocksCfOptions {
        let no_region_info_accessor: Option<&RegionInfoAccessor> = None;
        let mut cf_opts = build_cf_opt!(self, CF_DEFAULT, cache, no_region_info_accessor);
        let f = FixedPrefixSliceTransform::new(region_raft_prefix_len());
        cf_opts
            .set_memtable_insert_hint_prefix_extractor("RaftPrefixSliceTransform", f)
            .unwrap();
        cf_opts.set_titan_cf_options(&self.titan.build_opts());
        cf_opts
    }
}

// RocksDB Env associate thread pools of multiple instances from the same
// process. When construct Options, options.env is set to same singleton
// Env::Default() object. So total max_background_jobs =
// max(rocksdb.max_background_jobs, raftdb.max_background_jobs)
// But each instance will limit their background jobs according to their own
// max_background_jobs
#[derive(Clone, Serialize, Deserialize, PartialEq, Debug, OnlineConfig)]
#[serde(default)]
#[serde(rename_all = "kebab-case")]
pub struct RaftDbConfig {
    #[serde(with = "rocks_config::recovery_mode_serde")]
    #[online_config(skip)]
    pub wal_recovery_mode: DBRecoveryMode,
    #[online_config(skip)]
    pub wal_dir: String,
    #[online_config(skip)]
    pub wal_ttl_seconds: u64,
    #[online_config(skip)]
    pub wal_size_limit: ReadableSize,
    pub max_total_wal_size: ReadableSize,
    pub max_background_jobs: i32,
    pub max_background_flushes: i32,
    #[online_config(skip)]
    pub max_manifest_file_size: ReadableSize,
    #[online_config(skip)]
    pub create_if_missing: bool,
    pub max_open_files: i32,
    #[online_config(skip)]
    pub enable_statistics: bool,
    #[online_config(skip)]
    pub stats_dump_period: ReadableDuration,
    pub compaction_readahead_size: ReadableSize,
    #[online_config(skip)]
    pub info_log_max_size: ReadableSize,
    #[online_config(skip)]
    pub info_log_roll_time: ReadableDuration,
    #[online_config(skip)]
    pub info_log_keep_log_file_num: u64,
    #[online_config(skip)]
    pub info_log_dir: String,
    #[online_config(skip)]
    pub info_log_level: RocksLogLevel,
    pub max_sub_compactions: u32,
    pub writable_file_max_buffer_size: ReadableSize,
    #[online_config(skip)]
    pub use_direct_io_for_flush_and_compaction: bool,
    #[online_config(skip)]
    pub enable_pipelined_write: bool,
    #[online_config(skip)]
    pub enable_unordered_write: bool,
    #[online_config(skip)]
    pub allow_concurrent_memtable_write: bool,
    pub bytes_per_sync: ReadableSize,
    pub wal_bytes_per_sync: ReadableSize,
    #[online_config(submodule)]
    pub defaultcf: RaftDefaultCfConfig,
    #[online_config(skip)]
    pub titan: TitanDbConfig,
}

impl Default for RaftDbConfig {
    fn default() -> RaftDbConfig {
        let bg_job_limits = get_background_job_limits(&RAFTDB_DEFAULT_BACKGROUND_JOB_LIMITS);
        let titan_config = TitanDbConfig {
            max_background_gc: bg_job_limits.max_titan_background_gc as i32,
            ..Default::default()
        };
        RaftDbConfig {
            wal_recovery_mode: DBRecoveryMode::PointInTime,
            wal_dir: "".to_owned(),
            wal_ttl_seconds: 0,
            wal_size_limit: ReadableSize::kb(0),
            max_total_wal_size: ReadableSize::gb(4),
            max_background_jobs: bg_job_limits.max_background_jobs as i32,
            max_background_flushes: bg_job_limits.max_background_flushes as i32,
            max_manifest_file_size: ReadableSize::mb(20),
            create_if_missing: true,
            max_open_files: 40960,
            enable_statistics: true,
            stats_dump_period: ReadableDuration::minutes(10),
            compaction_readahead_size: ReadableSize::kb(0),
            info_log_max_size: ReadableSize::gb(1),
            info_log_roll_time: ReadableDuration::secs(0),
            info_log_keep_log_file_num: 10,
            info_log_dir: "".to_owned(),
            info_log_level: RocksLogLevel::Info,
            max_sub_compactions: bg_job_limits.max_sub_compactions as u32,
            writable_file_max_buffer_size: ReadableSize::mb(1),
            use_direct_io_for_flush_and_compaction: false,
            enable_pipelined_write: true,
            enable_unordered_write: false,
            allow_concurrent_memtable_write: true,
            bytes_per_sync: ReadableSize::mb(1),
            wal_bytes_per_sync: ReadableSize::kb(512),
            defaultcf: RaftDefaultCfConfig::default(),
            titan: titan_config,
        }
    }
}

impl RaftDbConfig {
    pub fn build_opt(&self) -> RocksDbOptions {
        let mut opts = RocksDbOptions::default();
        opts.set_wal_recovery_mode(self.wal_recovery_mode);
        if !self.wal_dir.is_empty() {
            opts.set_wal_dir(&self.wal_dir);
        }
        opts.set_wal_ttl_seconds(self.wal_ttl_seconds);
        opts.set_wal_size_limit_mb(self.wal_size_limit.as_mb());
        opts.set_max_background_jobs(self.max_background_jobs);
        opts.set_max_background_flushes(self.max_background_flushes);
        opts.set_max_background_compactions(self.max_background_jobs - self.max_background_flushes);
        opts.set_max_total_wal_size(self.max_total_wal_size.0);
        opts.set_max_manifest_file_size(self.max_manifest_file_size.0);
        opts.create_if_missing(self.create_if_missing);
        opts.set_max_open_files(self.max_open_files);
        opts.enable_statistics(self.enable_statistics);
        opts.set_stats_dump_period_sec(self.stats_dump_period.as_secs() as usize);
        opts.set_compaction_readahead_size(self.compaction_readahead_size.0);
        opts.set_max_log_file_size(self.info_log_max_size.0);
        opts.set_log_file_time_to_roll(self.info_log_roll_time.as_secs());
        opts.set_keep_log_file_num(self.info_log_keep_log_file_num);
        opts.set_info_log(RaftDbLogger::default());
        opts.set_info_log_level(self.info_log_level.into());
        opts.set_max_subcompactions(self.max_sub_compactions);
        opts.set_writable_file_max_buffer_size(self.writable_file_max_buffer_size.0 as i32);
        opts.set_use_direct_io_for_flush_and_compaction(
            self.use_direct_io_for_flush_and_compaction,
        );
        opts.enable_pipelined_write(self.enable_pipelined_write);
        opts.enable_unordered_write(self.enable_unordered_write);
        opts.allow_concurrent_memtable_write(self.allow_concurrent_memtable_write);
        opts.add_event_listener(RocksEventListener::new("raft", None));
        opts.set_bytes_per_sync(self.bytes_per_sync.0 as u64);
        opts.set_wal_bytes_per_sync(self.wal_bytes_per_sync.0 as u64);
        // TODO maybe create a new env for raft engine
        if self.titan.enabled {
            opts.set_titandb_options(&self.titan.build_opts());
        }

        opts
    }

    pub fn build_cf_opts(&self, cache: &Option<Cache>) -> Vec<(&'static str, RocksCfOptions)> {
        vec![(CF_DEFAULT, self.defaultcf.build_opt(cache))]
    }

    fn validate(&mut self) -> Result<(), Box<dyn Error>> {
        self.defaultcf.validate()?;
        if self.enable_unordered_write {
            if self.titan.enabled {
                return Err("raftdb: unordered_write is not compatible with Titan".into());
            }
            if self.enable_pipelined_write {
                return Err(
                    "raftdb: pipelined_write is not compatible with unordered_write".into(),
                );
            }
        }
        Ok(())
    }
}

#[derive(Clone, Serialize, Deserialize, Debug, PartialEq)]
#[serde(default, rename_all = "kebab-case")]
pub struct RaftEngineConfig {
    pub enable: bool,
    #[serde(flatten)]
    config: RawRaftEngineConfig,
}

impl Default for RaftEngineConfig {
    fn default() -> Self {
        Self {
            enable: true,
            config: RawRaftEngineConfig::default(),
        }
    }
}

impl RaftEngineConfig {
    fn validate(&mut self) -> Result<(), Box<dyn Error>> {
        self.config.sanitize().map_err(Box::new)?;
        if self.config.memory_limit.is_none() {
            let total_mem = SysQuota::memory_limit_in_bytes() as f64;
            let memory_limit = total_mem * RAFT_ENGINE_MEMORY_LIMIT_RATE;
            self.config.memory_limit = Some(RaftEngineReadableSize(memory_limit as u64));
        }
        Ok(())
    }

    pub fn config(&self) -> RawRaftEngineConfig {
        self.config.clone()
    }

    pub fn mut_config(&mut self) -> &mut RawRaftEngineConfig {
        &mut self.config
    }
}

#[derive(Clone, Copy, Debug)]
pub enum DbType {
    Kv,
    Raft,
}

pub struct DbConfigManger<T: TabletAccessor<RocksEngine>> {
    tablet_accessor: Arc<T>,
    db_type: DbType,
    shared_block_cache: bool,
}

impl<T: TabletAccessor<RocksEngine>> DbConfigManger<T> {
    pub fn new(tablet_accessor: Arc<T>, db_type: DbType, shared_block_cache: bool) -> Self {
        DbConfigManger {
            tablet_accessor,
            db_type,
            shared_block_cache,
        }
    }

    fn set_db_config(&self, opts: &[(&str, &str)]) -> Result<(), Box<dyn Error>> {
        let mut error_collector = TabletErrorCollector::new();
        self.tablet_accessor
            .for_each_opened_tablet(&mut |region_id, suffix, db: &RocksEngine| {
                error_collector.add_result(region_id, suffix, db.set_db_options(opts));
            });
        error_collector.take_result()
    }

    fn set_cf_config(&self, cf: &str, opts: &[(&str, &str)]) -> Result<(), Box<dyn Error>> {
        let mut error_collector = TabletErrorCollector::new();
        self.validate_cf(cf)?;
        self.tablet_accessor
            .for_each_opened_tablet(&mut |region_id, suffix, db: &RocksEngine| {
                error_collector.add_result(region_id, suffix, db.set_options_cf(cf, opts));
            });
        error_collector.take_result()?;

        // Write config to metric
        for (cfg_name, cfg_value) in opts {
            let cfg_value = match cfg_value {
                v if *v == "true" => Ok(1f64),
                v if *v == "false" => Ok(0f64),
                v => v.parse::<f64>(),
            };
            if let Ok(v) = cfg_value {
                CONFIG_ROCKSDB_GAUGE
                    .with_label_values(&[cf, cfg_name])
                    .set(v);
            }
        }
        Ok(())
    }

    fn set_block_cache_size(&self, cf: &str, size: ReadableSize) -> Result<(), Box<dyn Error>> {
        self.validate_cf(cf)?;
        if self.shared_block_cache {
            return Err("shared block cache is enabled, change cache size through \
                 block-cache.capacity in storage module instead"
                .into());
        }
        // for multi-rocks, shared block cache has to be enabled and thus should
        // shortcut in the above if statement.
        assert!(self.tablet_accessor.is_single_engine());
        let mut error_collector = TabletErrorCollector::new();
        self.tablet_accessor
            .for_each_opened_tablet(&mut |region_id, suffix, db: &RocksEngine| {
                let r = db
                    .get_options_cf(cf)
                    .and_then(|opt| opt.set_block_cache_capacity(size.0));
                if r.is_err() {
                    error_collector.add_result(region_id, suffix, r);
                }
            });
        // Write config to metric
        CONFIG_ROCKSDB_GAUGE
            .with_label_values(&[cf, "block_cache_size"])
            .set(size.0 as f64);
        error_collector.take_result()
    }

    fn set_rate_bytes_per_sec(&self, rate_bytes_per_sec: i64) -> Result<(), Box<dyn Error>> {
        let mut error_collector = TabletErrorCollector::new();
        self.tablet_accessor
            .for_each_opened_tablet(&mut |region_id, suffix, db: &RocksEngine| {
                let mut opt = db.get_db_options();
                let r = opt.set_rate_bytes_per_sec(rate_bytes_per_sec);
                if r.is_err() {
                    error_collector.add_result(region_id, suffix, r);
                }
            });
        error_collector.take_result()
    }

    fn set_rate_limiter_auto_tuned(
        &self,
        rate_limiter_auto_tuned: bool,
    ) -> Result<(), Box<dyn Error>> {
        let mut error_collector = TabletErrorCollector::new();
        self.tablet_accessor
            .for_each_opened_tablet(&mut |region_id, suffix, db: &RocksEngine| {
                let mut opt = db.get_db_options();
                let r = opt.set_rate_limiter_auto_tuned(rate_limiter_auto_tuned);
                if r.is_err() {
                    error_collector.add_result(region_id, suffix, r);
                } else {
                    // double check the new state
                    let new_auto_tuned = opt.get_rate_limiter_auto_tuned();
                    if new_auto_tuned.is_none()
                        || new_auto_tuned.unwrap() != rate_limiter_auto_tuned
                    {
                        error_collector.add_result(
                            region_id,
                            suffix,
                            Err(engine_traits::Status::with_error(
                                engine_traits::Code::IoError,
                                "fail to set rate_limiter_auto_tuned",
                            )
                            .into()),
                        );
                    }
                }
            });

        error_collector.take_result()
    }

    fn set_max_background_jobs(&self, max_background_jobs: i32) -> Result<(), Box<dyn Error>> {
        self.set_db_config(&[("max_background_jobs", &max_background_jobs.to_string())])?;
        Ok(())
    }

    fn set_max_background_flushes(
        &self,
        max_background_flushes: i32,
    ) -> Result<(), Box<dyn Error>> {
        self.set_db_config(&[(
            "max_background_flushes",
            &max_background_flushes.to_string(),
        )])?;
        Ok(())
    }

    fn set_max_subcompactions(&self, max_subcompactions: u32) -> Result<(), Box<dyn Error>> {
        self.set_db_config(&[("max_subcompactions", &max_subcompactions.to_string())])?;
        Ok(())
    }

    fn validate_cf(&self, cf: &str) -> Result<(), Box<dyn Error>> {
        match (self.db_type, cf) {
            (DbType::Kv, CF_DEFAULT)
            | (DbType::Kv, CF_WRITE)
            | (DbType::Kv, CF_LOCK)
            | (DbType::Kv, CF_RAFT)
            | (DbType::Raft, CF_DEFAULT) => Ok(()),
            _ => Err(format!("invalid cf {:?} for db {:?}", cf, self.db_type).into()),
        }
    }
}

impl<T: TabletAccessor<RocksEngine> + Send + Sync> ConfigManager for DbConfigManger<T> {
    fn dispatch(&mut self, change: ConfigChange) -> Result<(), Box<dyn Error>> {
        let change_str = format!("{:?}", change);
        let mut change: Vec<(String, ConfigValue)> = change.into_iter().collect();
        let cf_config = change.drain_filter(|(name, _)| name.ends_with("cf"));
        for (cf_name, cf_change) in cf_config {
            if let ConfigValue::Module(mut cf_change) = cf_change {
                // defaultcf -> default
                let cf_name = &cf_name[..(cf_name.len() - 2)];
                if let Some(v) = cf_change.remove("block_cache_size") {
                    // currently we can't modify block_cache_size via set_options_cf
                    self.set_block_cache_size(cf_name, v.into())?;
                }
                if let Some(ConfigValue::Module(titan_change)) = cf_change.remove("titan") {
                    for (name, value) in titan_change {
                        cf_change.insert(name, value);
                    }
                }
                if !cf_change.is_empty() {
                    let cf_change = config_value_to_string(cf_change.into_iter().collect());
                    let cf_change_slice = config_to_slice(&cf_change);
                    self.set_cf_config(cf_name, &cf_change_slice)?;
                }
            }
        }

        if let Some(rate_bytes_config) = change
            .drain_filter(|(name, _)| name == "rate_bytes_per_sec")
            .next()
        {
            let rate_bytes_per_sec: ReadableSize = rate_bytes_config.1.into();
            self.set_rate_bytes_per_sec(rate_bytes_per_sec.0 as i64)?;
        }

        if let Some(rate_bytes_config) = change
            .drain_filter(|(name, _)| name == "rate_limiter_auto_tuned")
            .next()
        {
            let rate_limiter_auto_tuned: bool = rate_bytes_config.1.into();
            self.set_rate_limiter_auto_tuned(rate_limiter_auto_tuned)?;
        }

        if let Some(background_jobs_config) = change
            .drain_filter(|(name, _)| name == "max_background_jobs")
            .next()
        {
            let max_background_jobs = background_jobs_config.1.into();
            self.set_max_background_jobs(max_background_jobs)?;
        }

        if let Some(background_subcompactions_config) = change
            .drain_filter(|(name, _)| name == "max_sub_compactions")
            .next()
        {
            let max_subcompactions = background_subcompactions_config.1.into();
            self.set_max_subcompactions(max_subcompactions)?;
        }

        if let Some(background_flushes_config) = change
            .drain_filter(|(name, _)| name == "max_background_flushes")
            .next()
        {
            let max_background_flushes = background_flushes_config.1.into();
            self.set_max_background_flushes(max_background_flushes)?;
        }

        if !change.is_empty() {
            let change = config_value_to_string(change);
            let change_slice = config_to_slice(&change);
            self.set_db_config(&change_slice)?;
        }
        info!(
            "rocksdb config changed";
            "db" => ?self.db_type,
            "change" => change_str
        );
        Ok(())
    }
}

fn config_to_slice(config_change: &[(String, String)]) -> Vec<(&str, &str)> {
    config_change
        .iter()
        .map(|(name, value)| (name.as_str(), value.as_str()))
        .collect()
}

// Convert `ConfigValue` to formatted String that can pass to
// `DB::set_db_options`
fn config_value_to_string(config_change: Vec<(String, ConfigValue)>) -> Vec<(String, String)> {
    config_change
        .into_iter()
        .filter_map(|(name, value)| {
            let v = match value {
                d @ ConfigValue::Duration(_) => {
                    let d: ReadableDuration = d.into();
                    Some(d.as_secs().to_string())
                }
                s @ ConfigValue::Size(_) => {
                    let s: ReadableSize = s.into();
                    Some(s.0.to_string())
                }
                ConfigValue::Module(_) => unreachable!(),
                v => Some(format!("{}", v)),
            };
            v.map(|v| (name, v))
        })
        .collect()
}

#[derive(Clone, Serialize, Deserialize, PartialEq, Debug)]
#[serde(default)]
#[serde(rename_all = "kebab-case")]
pub struct MetricConfig {
    pub job: String,

    // Push is deprecated.
    #[doc(hidden)]
    #[serde(skip_serializing)]
    pub interval: ReadableDuration,

    #[doc(hidden)]
    #[serde(skip_serializing)]
    pub address: String,
}

impl Default for MetricConfig {
    fn default() -> MetricConfig {
        MetricConfig {
            interval: ReadableDuration::secs(15),
            address: "".to_owned(),
            job: "tikv".to_owned(),
        }
    }
}
#[derive(Clone, Copy, Serialize, Deserialize, PartialEq, Debug, OnlineConfig)]
#[serde(default)]
#[serde(rename_all = "kebab-case")]
pub struct UnifiedReadPoolConfig {
    #[online_config(skip)]
    pub min_thread_count: usize,
    pub max_thread_count: usize,
    #[online_config(skip)]
    pub stack_size: ReadableSize,
    #[online_config(skip)]
    pub max_tasks_per_worker: usize,
    pub auto_adjust_pool_size: bool,
    // FIXME: Add more configs when they are effective in yatp
}

impl UnifiedReadPoolConfig {
    fn validate(&self) -> Result<(), Box<dyn Error>> {
        if self.min_thread_count == 0 {
            return Err("readpool.unified.min-thread-count should be > 0"
                .to_string()
                .into());
        }
        if self.max_thread_count < self.min_thread_count {
            return Err(
                "readpool.unified.max-thread-count should be >= readpool.unified.min-thread-count"
                    .to_string()
                    .into(),
            );
        }
        let limit = cmp::max(
            UNIFIED_READPOOL_MIN_CONCURRENCY,
            SysQuota::cpu_cores_quota() as usize,
        );
        if self.max_thread_count > limit {
            return Err(format!(
                "readpool.unified.max-thread-count should be smaller than {}",
                limit
            )
            .into());
        }
        if self.stack_size.0 < ReadableSize::mb(2).0 {
            return Err("readpool.unified.stack-size should be >= 2mb"
                .to_string()
                .into());
        }
        if self.max_tasks_per_worker <= 1 {
            return Err("readpool.unified.max-tasks-per-worker should be > 1"
                .to_string()
                .into());
        }
        Ok(())
    }
}

pub const UNIFIED_READPOOL_MIN_CONCURRENCY: usize = 4;

// FIXME: Use macros to generate it if yatp is used elsewhere besides readpool.
impl Default for UnifiedReadPoolConfig {
    fn default() -> UnifiedReadPoolConfig {
        Self {
            min_thread_count: 1,
            max_thread_count: UNIFIED_READPOOL_MIN_CONCURRENCY,
            stack_size: ReadableSize::mb(DEFAULT_READPOOL_STACK_SIZE_MB),
            max_tasks_per_worker: DEFAULT_READPOOL_MAX_TASKS_PER_WORKER,
            auto_adjust_pool_size: false,
        }
    }
}

#[cfg(test)]
mod unified_read_pool_tests {
    use super::*;

    #[test]
    fn test_validate() {
        let cfg = UnifiedReadPoolConfig {
            min_thread_count: 1,
            max_thread_count: 2,
            stack_size: ReadableSize::mb(2),
            max_tasks_per_worker: 2000,
            auto_adjust_pool_size: false,
        };
        cfg.validate().unwrap();
        let cfg = UnifiedReadPoolConfig {
            min_thread_count: 1,
            max_thread_count: cmp::max(
                UNIFIED_READPOOL_MIN_CONCURRENCY,
                SysQuota::cpu_cores_quota() as usize,
            ),
            ..cfg
        };
        cfg.validate().unwrap();

        let invalid_cfg = UnifiedReadPoolConfig {
            min_thread_count: 0,
            ..cfg
        };
        invalid_cfg.validate().unwrap_err();

        let invalid_cfg = UnifiedReadPoolConfig {
            min_thread_count: 2,
            max_thread_count: 1,
            ..cfg
        };
        invalid_cfg.validate().unwrap_err();

        let invalid_cfg = UnifiedReadPoolConfig {
            stack_size: ReadableSize::mb(1),
            ..cfg
        };
        invalid_cfg.validate().unwrap_err();

        let invalid_cfg = UnifiedReadPoolConfig {
            max_tasks_per_worker: 1,
            ..cfg
        };
        invalid_cfg.validate().unwrap_err();
        let invalid_cfg = UnifiedReadPoolConfig {
            min_thread_count: 1,
            max_thread_count: cmp::max(
                UNIFIED_READPOOL_MIN_CONCURRENCY,
                SysQuota::cpu_cores_quota() as usize,
            ) + 1,
            ..cfg
        };
        invalid_cfg.validate().unwrap_err();
    }
}

macro_rules! readpool_config {
    ($struct_name:ident, $test_mod_name:ident, $display_name:expr) => {
        #[derive(Clone, Copy, Serialize, Deserialize, PartialEq, Debug)]
        #[serde(default)]
        #[serde(rename_all = "kebab-case")]
        pub struct $struct_name {
            pub use_unified_pool: Option<bool>,
            pub high_concurrency: usize,
            pub normal_concurrency: usize,
            pub low_concurrency: usize,
            pub max_tasks_per_worker_high: usize,
            pub max_tasks_per_worker_normal: usize,
            pub max_tasks_per_worker_low: usize,
            pub stack_size: ReadableSize,
        }

        impl $struct_name {
            /// Builds configurations for low, normal and high priority pools.
            pub fn to_yatp_pool_configs(self) -> Vec<yatp_pool::Config> {
                vec![
                    yatp_pool::Config {
                        workers: self.low_concurrency,
                        max_tasks_per_worker: self.max_tasks_per_worker_low,
                        stack_size: self.stack_size.0 as usize,
                    },
                    yatp_pool::Config {
                        workers: self.normal_concurrency,
                        max_tasks_per_worker: self.max_tasks_per_worker_normal,
                        stack_size: self.stack_size.0 as usize,
                    },
                    yatp_pool::Config {
                        workers: self.high_concurrency,
                        max_tasks_per_worker: self.max_tasks_per_worker_high,
                        stack_size: self.stack_size.0 as usize,
                    },
                ]
            }

            pub fn default_for_test() -> Self {
                Self {
                    use_unified_pool: None,
                    high_concurrency: 2,
                    normal_concurrency: 2,
                    low_concurrency: 2,
                    max_tasks_per_worker_high: 2000,
                    max_tasks_per_worker_normal: 2000,
                    max_tasks_per_worker_low: 2000,
                    stack_size: ReadableSize::mb(1),
                }
            }

            pub fn use_unified_pool(&self) -> bool {
                // The unified pool is used by default unless the corresponding module has
                // customized configurations.
                self.use_unified_pool
                    .unwrap_or_else(|| *self == Default::default())
            }

            pub fn adjust_use_unified_pool(&mut self) {
                if self.use_unified_pool.is_none() {
                    // The unified pool is used by default unless the corresponding module has customized configurations.
                    if *self == Default::default() {
                        info!("readpool.{}.use-unified-pool is not set, set to true by default", $display_name);
                        self.use_unified_pool = Some(true);
                    } else {
                        info!("readpool.{}.use-unified-pool is not set, set to false because there are other customized configurations", $display_name);
                        self.use_unified_pool = Some(false);
                    }
                }
            }

            pub fn validate(&self) -> Result<(), Box<dyn Error>> {
                if self.use_unified_pool() {
                    return Ok(());
                }
                if self.high_concurrency == 0 {
                    return Err(format!(
                        "readpool.{}.high-concurrency should be > 0",
                        $display_name
                    )
                    .into());
                }
                if self.normal_concurrency == 0 {
                    return Err(format!(
                        "readpool.{}.normal-concurrency should be > 0",
                        $display_name
                    )
                    .into());
                }
                if self.low_concurrency == 0 {
                    return Err(format!(
                        "readpool.{}.low-concurrency should be > 0",
                        $display_name
                    )
                    .into());
                }
                if self.stack_size.0 < ReadableSize::mb(MIN_READPOOL_STACK_SIZE_MB).0 {
                    return Err(format!(
                        "readpool.{}.stack-size should be >= {}mb",
                        $display_name, MIN_READPOOL_STACK_SIZE_MB
                    )
                    .into());
                }
                if self.max_tasks_per_worker_high <= 1 {
                    return Err(format!(
                        "readpool.{}.max-tasks-per-worker-high should be > 1",
                        $display_name
                    )
                    .into());
                }
                if self.max_tasks_per_worker_normal <= 1 {
                    return Err(format!(
                        "readpool.{}.max-tasks-per-worker-normal should be > 1",
                        $display_name
                    )
                    .into());
                }
                if self.max_tasks_per_worker_low <= 1 {
                    return Err(format!(
                        "readpool.{}.max-tasks-per-worker-low should be > 1",
                        $display_name
                    )
                    .into());
                }

                Ok(())
            }
        }

        #[cfg(test)]
        mod $test_mod_name {
            use super::*;

            #[test]
            fn test_validate() {
                let cfg = $struct_name::default();
                cfg.validate().unwrap();

                let mut invalid_cfg = cfg.clone();
                invalid_cfg.high_concurrency = 0;
                assert!(invalid_cfg.validate().is_err());

                let mut invalid_cfg = cfg.clone();
                invalid_cfg.normal_concurrency = 0;
                assert!(invalid_cfg.validate().is_err());

                let mut invalid_cfg = cfg.clone();
                invalid_cfg.low_concurrency = 0;
                assert!(invalid_cfg.validate().is_err());

                let mut invalid_cfg = cfg.clone();
                invalid_cfg.stack_size = ReadableSize::mb(1);
                assert!(invalid_cfg.validate().is_err());

                let mut invalid_cfg = cfg.clone();
                invalid_cfg.max_tasks_per_worker_high = 0;
                assert!(invalid_cfg.validate().is_err());
                invalid_cfg.max_tasks_per_worker_high = 1;
                assert!(invalid_cfg.validate().is_err());
                invalid_cfg.max_tasks_per_worker_high = 100;
                cfg.validate().unwrap();

                let mut invalid_cfg = cfg.clone();
                invalid_cfg.max_tasks_per_worker_normal = 0;
                assert!(invalid_cfg.validate().is_err());
                invalid_cfg.max_tasks_per_worker_normal = 1;
                assert!(invalid_cfg.validate().is_err());
                invalid_cfg.max_tasks_per_worker_normal = 100;
                cfg.validate().unwrap();

                let mut invalid_cfg = cfg.clone();
                invalid_cfg.max_tasks_per_worker_low = 0;
                assert!(invalid_cfg.validate().is_err());
                invalid_cfg.max_tasks_per_worker_low = 1;
                assert!(invalid_cfg.validate().is_err());
                invalid_cfg.max_tasks_per_worker_low = 100;
                cfg.validate().unwrap();

                let mut invalid_but_unified = cfg.clone();
                invalid_but_unified.use_unified_pool = Some(true);
                invalid_but_unified.low_concurrency = 0;
                invalid_but_unified.validate().unwrap();
            }
        }
    };
}

const DEFAULT_STORAGE_READPOOL_MIN_CONCURRENCY: usize = 4;
const DEFAULT_STORAGE_READPOOL_MAX_CONCURRENCY: usize = 8;

// Assume a request can be finished in 1ms, a request at position x will wait
// about 0.001 * x secs to be actual started. A server-is-busy error will
// trigger 2 seconds backoff. So when it needs to wait for more than 2 seconds,
// return error won't causse larger latency.
const DEFAULT_READPOOL_MAX_TASKS_PER_WORKER: usize = 2 * 1000;

const MIN_READPOOL_STACK_SIZE_MB: u64 = 2;
const DEFAULT_READPOOL_STACK_SIZE_MB: u64 = 10;

readpool_config!(StorageReadPoolConfig, storage_read_pool_test, "storage");

impl Default for StorageReadPoolConfig {
    fn default() -> Self {
        let cpu_num = SysQuota::cpu_cores_quota();
        let mut concurrency = (cpu_num * 0.5) as usize;
        concurrency = cmp::max(DEFAULT_STORAGE_READPOOL_MIN_CONCURRENCY, concurrency);
        concurrency = cmp::min(DEFAULT_STORAGE_READPOOL_MAX_CONCURRENCY, concurrency);
        Self {
            use_unified_pool: None,
            high_concurrency: concurrency,
            normal_concurrency: concurrency,
            low_concurrency: concurrency,
            max_tasks_per_worker_high: DEFAULT_READPOOL_MAX_TASKS_PER_WORKER,
            max_tasks_per_worker_normal: DEFAULT_READPOOL_MAX_TASKS_PER_WORKER,
            max_tasks_per_worker_low: DEFAULT_READPOOL_MAX_TASKS_PER_WORKER,
            stack_size: ReadableSize::mb(DEFAULT_READPOOL_STACK_SIZE_MB),
        }
    }
}

const DEFAULT_COPROCESSOR_READPOOL_MIN_CONCURRENCY: usize = 2;

readpool_config!(
    CoprReadPoolConfig,
    coprocessor_read_pool_test,
    "coprocessor"
);

impl Default for CoprReadPoolConfig {
    fn default() -> Self {
        let cpu_num = SysQuota::cpu_cores_quota();
        let mut concurrency = (cpu_num * 0.8) as usize;
        concurrency = cmp::max(DEFAULT_COPROCESSOR_READPOOL_MIN_CONCURRENCY, concurrency);
        Self {
            use_unified_pool: None,
            high_concurrency: concurrency,
            normal_concurrency: concurrency,
            low_concurrency: concurrency,
            max_tasks_per_worker_high: DEFAULT_READPOOL_MAX_TASKS_PER_WORKER,
            max_tasks_per_worker_normal: DEFAULT_READPOOL_MAX_TASKS_PER_WORKER,
            max_tasks_per_worker_low: DEFAULT_READPOOL_MAX_TASKS_PER_WORKER,
            stack_size: ReadableSize::mb(DEFAULT_READPOOL_STACK_SIZE_MB),
        }
    }
}

#[derive(Clone, Serialize, Deserialize, Default, PartialEq, Debug, OnlineConfig)]
#[serde(default)]
#[serde(rename_all = "kebab-case")]
pub struct ReadPoolConfig {
    #[online_config(submodule)]
    pub unified: UnifiedReadPoolConfig,
    #[online_config(skip)]
    pub storage: StorageReadPoolConfig,
    #[online_config(skip)]
    pub coprocessor: CoprReadPoolConfig,
}

impl ReadPoolConfig {
    pub fn is_unified_pool_enabled(&self) -> bool {
        self.storage.use_unified_pool() || self.coprocessor.use_unified_pool()
    }

    pub fn adjust_use_unified_pool(&mut self) {
        self.storage.adjust_use_unified_pool();
        self.coprocessor.adjust_use_unified_pool();
    }

    pub fn validate(&self) -> Result<(), Box<dyn Error>> {
        if self.is_unified_pool_enabled() {
            self.unified.validate()?;
        }
        self.storage.validate()?;
        self.coprocessor.validate()?;
        Ok(())
    }
}

#[cfg(test)]
mod readpool_tests {
    use super::*;

    #[test]
    fn test_unified_disabled() {
        // Allow invalid yatp config when yatp is not used.
        let unified = UnifiedReadPoolConfig {
            min_thread_count: 0,
            max_thread_count: 0,
            stack_size: ReadableSize::mb(0),
            max_tasks_per_worker: 0,
            auto_adjust_pool_size: false,
        };
        unified.validate().unwrap_err();
        let storage = StorageReadPoolConfig {
            use_unified_pool: Some(false),
            ..Default::default()
        };
        storage.validate().unwrap();
        let coprocessor = CoprReadPoolConfig {
            use_unified_pool: Some(false),
            ..Default::default()
        };
        coprocessor.validate().unwrap();
        let cfg = ReadPoolConfig {
            unified,
            storage,
            coprocessor,
        };
        assert!(!cfg.is_unified_pool_enabled());
        cfg.validate().unwrap();

        // Storage and coprocessor config must be valid when yatp is not used.
        let unified = UnifiedReadPoolConfig::default();
        unified.validate().unwrap();
        let storage = StorageReadPoolConfig {
            use_unified_pool: Some(false),
            high_concurrency: 0,
            ..Default::default()
        };
        storage.validate().unwrap_err();
        let coprocessor = CoprReadPoolConfig {
            use_unified_pool: Some(false),
            ..Default::default()
        };
        let invalid_cfg = ReadPoolConfig {
            unified,
            storage,
            coprocessor,
        };
        assert!(!invalid_cfg.is_unified_pool_enabled());
        invalid_cfg.validate().unwrap_err();
    }

    #[test]
    fn test_unified_enabled() {
        // Yatp config must be valid when yatp is used.
        let unified = UnifiedReadPoolConfig {
            min_thread_count: 0,
            max_thread_count: 0,
            ..Default::default()
        };
        unified.validate().unwrap_err();
        let storage = StorageReadPoolConfig {
            use_unified_pool: Some(true),
            ..Default::default()
        };
        storage.validate().unwrap();
        let coprocessor = CoprReadPoolConfig::default();
        coprocessor.validate().unwrap();
        let mut cfg = ReadPoolConfig {
            unified,
            storage,
            coprocessor,
        };
        cfg.adjust_use_unified_pool();
        assert!(cfg.is_unified_pool_enabled());
        cfg.validate().unwrap_err();
    }

    #[test]
    fn test_is_unified() {
        let storage = StorageReadPoolConfig {
            use_unified_pool: Some(false),
            ..Default::default()
        };
        assert!(!storage.use_unified_pool());
        let coprocessor = CoprReadPoolConfig::default();
        assert!(coprocessor.use_unified_pool());

        let mut cfg = ReadPoolConfig {
            storage,
            coprocessor,
            ..Default::default()
        };
        assert!(cfg.is_unified_pool_enabled());

        cfg.storage.use_unified_pool = Some(false);
        cfg.coprocessor.use_unified_pool = Some(false);
        assert!(!cfg.is_unified_pool_enabled());
    }

    #[test]
    fn test_partially_unified() {
        let storage = StorageReadPoolConfig {
            use_unified_pool: Some(false),
            low_concurrency: 0,
            ..Default::default()
        };
        assert!(!storage.use_unified_pool());
        let coprocessor = CoprReadPoolConfig {
            use_unified_pool: Some(true),
            ..Default::default()
        };
        assert!(coprocessor.use_unified_pool());
        let mut cfg = ReadPoolConfig {
            storage,
            coprocessor,
            ..Default::default()
        };
        assert!(cfg.is_unified_pool_enabled());
        cfg.validate().unwrap_err();
        cfg.storage.low_concurrency = 1;
        cfg.validate().unwrap();

        let storage = StorageReadPoolConfig {
            use_unified_pool: Some(true),
            ..Default::default()
        };
        assert!(storage.use_unified_pool());
        let coprocessor = CoprReadPoolConfig {
            use_unified_pool: Some(false),
            low_concurrency: 0,
            ..Default::default()
        };
        assert!(!coprocessor.use_unified_pool());
        let mut cfg = ReadPoolConfig {
            storage,
            coprocessor,
            ..Default::default()
        };
        assert!(cfg.is_unified_pool_enabled());
        cfg.validate().unwrap_err();
        cfg.coprocessor.low_concurrency = 1;
        cfg.validate().unwrap();
    }
}

#[derive(Clone, Default, Serialize, Deserialize, PartialEq, Debug, OnlineConfig)]
#[serde(default)]
#[serde(rename_all = "kebab-case")]
pub struct HadoopConfig {
    pub home: String,
    pub linux_user: String,
}

#[derive(Clone, Serialize, Deserialize, PartialEq, Debug, OnlineConfig)]
#[serde(default)]
#[serde(rename_all = "kebab-case")]
pub struct BackupConfig {
    pub num_threads: usize,
    pub batch_size: usize,
    pub sst_max_size: ReadableSize,
    pub enable_auto_tune: bool,
    pub auto_tune_remain_threads: usize,
    pub auto_tune_refresh_interval: ReadableDuration,
    pub io_thread_size: usize,
    // Do not expose this config to user.
    // It used to debug s3 503 error.
    pub s3_multi_part_size: ReadableSize,
    #[online_config(submodule)]
    pub hadoop: HadoopConfig,
}

impl BackupConfig {
    pub fn validate(&mut self) -> Result<(), Box<dyn Error>> {
        let limit = SysQuota::cpu_cores_quota() as usize;
        let default_cfg = BackupConfig::default();
        if self.num_threads == 0 || self.num_threads > limit {
            warn!(
                "backup.num_threads cannot be 0 or larger than {}, change it to {}",
                limit, default_cfg.num_threads
            );
            self.num_threads = default_cfg.num_threads;
        }
        if self.batch_size == 0 {
            warn!(
                "backup.batch_size cannot be 0, change it to {}",
                default_cfg.batch_size
            );
            self.batch_size = default_cfg.batch_size;
        }
        if self.s3_multi_part_size.0 > ReadableSize::gb(5).0 {
            warn!(
                "backup.s3_multi_part_size cannot larger than 5GB, change it to {:?}",
                default_cfg.s3_multi_part_size
            );
            self.s3_multi_part_size = default_cfg.s3_multi_part_size;
        }

        Ok(())
    }
}

impl Default for BackupConfig {
    fn default() -> Self {
        let default_coprocessor = CopConfig::default();
        let cpu_num = SysQuota::cpu_cores_quota();
        Self {
            // use at most 50% of vCPU by default
            num_threads: (cpu_num * 0.5).clamp(1.0, 8.0) as usize,
            batch_size: 8,
            sst_max_size: default_coprocessor.region_max_size(),
            enable_auto_tune: true,
            auto_tune_remain_threads: (cpu_num * 0.2).round() as usize,
            auto_tune_refresh_interval: ReadableDuration::secs(60),
            io_thread_size: 2,
            // 5MB is the minimum part size that S3 allowed.
            s3_multi_part_size: ReadableSize::mb(5),
            hadoop: Default::default(),
        }
    }
}

#[derive(Clone, Serialize, Deserialize, PartialEq, Debug, OnlineConfig)]
#[serde(default)]
#[serde(rename_all = "kebab-case")]
pub struct BackupStreamConfig {
    #[online_config(skip)]
    pub max_flush_interval: ReadableDuration,
    #[online_config(skip)]
    pub num_threads: usize,
    #[online_config(skip)]
    pub enable: bool,
    #[online_config(skip)]
    pub temp_path: String,
    #[online_config(skip)]
    pub file_size_limit: ReadableSize,
    #[online_config(skip)]
    pub initial_scan_pending_memory_quota: ReadableSize,
    #[online_config(skip)]
    pub initial_scan_rate_limit: ReadableSize,
<<<<<<< HEAD
    #[serde(skip)]
    #[online_config(skip)]
    pub use_checkpoint_v3: bool,
=======
>>>>>>> b448214b
}

impl BackupStreamConfig {
    pub fn validate(&mut self) -> Result<(), Box<dyn Error>> {
        let limit = SysQuota::cpu_cores_quota() as usize;
        let default_cfg = BackupStreamConfig::default();
        if self.num_threads == 0 || self.num_threads > limit {
            warn!(
                "log_backup.num_threads cannot be 0 or larger than {}, change it to {}",
                limit, default_cfg.num_threads
            );
            self.num_threads = default_cfg.num_threads;
        }
        Ok(())
    }
}

impl Default for BackupStreamConfig {
    fn default() -> Self {
        let cpu_num = SysQuota::cpu_cores_quota();
        let total_mem = SysQuota::memory_limit_in_bytes();
        let quota_size = (total_mem as f64 * 0.1).min(ReadableSize::mb(512).0 as _);
        Self {
            max_flush_interval: ReadableDuration::minutes(3),
            // use at most 50% of vCPU by default
            num_threads: (cpu_num * 0.5).clamp(2.0, 12.0) as usize,
            enable: true,
            // TODO: may be use raft store directory
            temp_path: String::new(),
            file_size_limit: ReadableSize::mb(256),
            initial_scan_pending_memory_quota: ReadableSize(quota_size as _),
            initial_scan_rate_limit: ReadableSize::mb(60),
<<<<<<< HEAD
            use_checkpoint_v3: true,
=======
>>>>>>> b448214b
        }
    }
}

#[derive(Clone, Serialize, Deserialize, PartialEq, Debug, OnlineConfig)]
#[serde(default)]
#[serde(rename_all = "kebab-case")]
pub struct CdcConfig {
    pub min_ts_interval: ReadableDuration,
    pub hibernate_regions_compatible: bool,
    // TODO(hi-rustin): Consider resizing the thread pool based on `incremental_scan_threads`.
    #[online_config(skip)]
    pub incremental_scan_threads: usize,
    pub incremental_scan_concurrency: usize,
    pub incremental_scan_speed_limit: ReadableSize,
    /// `TsFilter` can increase speed and decrease resource usage when
    /// incremental content is much less than total content. However in
    /// other cases, `TsFilter` can make performance worse because it needs
    /// to re-fetch old row values if they are required.
    ///
    /// `TsFilter` will be enabled if `incremental/total <=
    /// incremental_scan_ts_filter_ratio`.
    /// Set `incremental_scan_ts_filter_ratio` to 0 will disable it.
    pub incremental_scan_ts_filter_ratio: f64,

    /// Count of threads to confirm Region leadership in TiKV instances, 1 by
    /// default. Please consider to increase it if count of regions on one
    /// TiKV instance is greater than 20k.
    #[online_config(skip)]
    pub tso_worker_threads: usize,

    pub sink_memory_quota: ReadableSize,
    pub old_value_cache_memory_quota: ReadableSize,

<<<<<<< HEAD
    /// Threshold of raw regions' resolved_ts outlier detection. 60s by default.
    #[online_config(skip)]
    #[doc(hidden)]
    pub raw_min_ts_outlier_threshold: ReadableDuration,
=======
>>>>>>> b448214b
    // Deprecated! preserved for compatibility check.
    #[online_config(skip)]
    #[doc(hidden)]
    pub raw_min_ts_outlier_threshold: ReadableDuration,
    #[online_config(skip)]
    #[doc(hidden)]
    #[serde(skip_serializing)]
    pub old_value_cache_size: usize,
}

impl Default for CdcConfig {
    fn default() -> Self {
        Self {
            min_ts_interval: ReadableDuration::secs(1),
            hibernate_regions_compatible: true,
            // 4 threads for incremental scan.
            incremental_scan_threads: 4,
            // At most 6 concurrent running tasks.
            incremental_scan_concurrency: 6,
            // TiCDC requires a SSD, the typical write speed of SSD
            // is more than 500MB/s, so 128MB/s is enough.
            incremental_scan_speed_limit: ReadableSize::mb(128),
            incremental_scan_ts_filter_ratio: 0.2,
            tso_worker_threads: 1,
            // 512MB memory for CDC sink.
            sink_memory_quota: ReadableSize::mb(512),
            // 512MB memory for old value cache.
            old_value_cache_memory_quota: ReadableSize::mb(512),
            // Trigger raw region outlier judgement if resolved_ts's lag is over 60s.
            raw_min_ts_outlier_threshold: ReadableDuration::secs(60),
            // Deprecated! preserved for compatibility check.
            old_value_cache_size: 0,
        }
    }
}

impl CdcConfig {
    pub fn validate(&mut self) -> Result<(), Box<dyn Error>> {
        let default_cfg = CdcConfig::default();
        if self.min_ts_interval.is_zero() {
            warn!(
                "cdc.min-ts-interval can't be 0, change it to {}",
                default_cfg.min_ts_interval
            );
            self.min_ts_interval = default_cfg.min_ts_interval;
        }
        if self.incremental_scan_threads == 0 {
            warn!(
                "cdc.incremental-scan-threads can't be 0, change it to {}",
                default_cfg.incremental_scan_threads
            );
            self.incremental_scan_threads = default_cfg.incremental_scan_threads;
        }
        if self.incremental_scan_concurrency < self.incremental_scan_threads {
            warn!(
                "cdc.incremental-scan-concurrency must be larger than cdc.incremental-scan-threads,
                change it to {}",
                self.incremental_scan_threads
            );
            self.incremental_scan_concurrency = self.incremental_scan_threads
        }
        if self.incremental_scan_ts_filter_ratio < 0.0
            || self.incremental_scan_ts_filter_ratio > 1.0
        {
            warn!(
                "cdc.incremental-scan-ts-filter-ratio should be larger than 0 and less than 1,
                change it to {}",
                default_cfg.incremental_scan_ts_filter_ratio
<<<<<<< HEAD
            );
            self.incremental_scan_ts_filter_ratio = default_cfg.incremental_scan_ts_filter_ratio;
        }
        if self.raw_min_ts_outlier_threshold.is_zero() {
            warn!(
                "cdc.raw_min_ts_outlier_threshold should be larger than 0,
                change it to {}",
                default_cfg.raw_min_ts_outlier_threshold
            );
=======
            );
            self.incremental_scan_ts_filter_ratio = default_cfg.incremental_scan_ts_filter_ratio;
        }
        if self.raw_min_ts_outlier_threshold.is_zero() {
            warn!(
                "cdc.raw_min_ts_outlier_threshold should be larger than 0,
                change it to {}",
                default_cfg.raw_min_ts_outlier_threshold
            );
>>>>>>> b448214b
            self.raw_min_ts_outlier_threshold = default_cfg.raw_min_ts_outlier_threshold;
        }
        Ok(())
    }
}

#[derive(Clone, Serialize, Deserialize, PartialEq, Debug, OnlineConfig)]
#[serde(default)]
#[serde(rename_all = "kebab-case")]
pub struct ResolvedTsConfig {
    #[online_config(skip)]
    pub enable: bool,
    pub advance_ts_interval: ReadableDuration,
    #[online_config(skip)]
    pub scan_lock_pool_size: usize,
}

impl ResolvedTsConfig {
    fn validate(&self) -> Result<(), Box<dyn Error>> {
        if self.advance_ts_interval.is_zero() {
            return Err("resolved-ts.advance-ts-interval can't be zero".into());
        }
        if self.scan_lock_pool_size == 0 {
            return Err("resolved-ts.scan-lock-pool-size can't be zero".into());
        }
        Ok(())
    }
}

impl Default for ResolvedTsConfig {
    fn default() -> Self {
        Self {
            enable: true,
            advance_ts_interval: ReadableDuration::secs(1),
            scan_lock_pool_size: 2,
        }
    }
}

#[derive(Clone, Serialize, Deserialize, PartialEq, Debug)]
#[serde(default)]
#[serde(rename_all = "kebab-case")]
pub struct File {
    pub filename: String,
    // The unit is MB
    pub max_size: u64,
    // The unit is Day
    pub max_days: u64,
    pub max_backups: usize,
}

impl Default for File {
    fn default() -> Self {
        Self {
            filename: "".to_owned(),
            max_size: 300,
            max_days: 0,
            max_backups: 0,
        }
    }
}

#[derive(Clone, Serialize, Deserialize, PartialEq, Debug, OnlineConfig)]
#[serde(default)]
#[serde(rename_all = "kebab-case")]
pub struct LogConfig {
    pub level: LogLevel,
    #[online_config(skip)]
    pub format: LogFormat,
    #[online_config(skip)]
    pub enable_timestamp: bool,
    #[online_config(skip)]
    pub file: File,
}

/// LogLevel is a wrapper type of `slog::Level`
#[derive(Copy, Clone, Debug, PartialEq)]
pub struct LogLevel(slog::Level);

impl From<LogLevel> for slog::Level {
    fn from(l: LogLevel) -> Self {
        l.0
    }
}

impl From<slog::Level> for LogLevel {
    fn from(l: slog::Level) -> Self {
        Self(l)
    }
}

impl Serialize for LogLevel {
    fn serialize<S>(&self, serializer: S) -> Result<S::Ok, S::Error>
    where
        S: Serializer,
    {
        get_string_by_level(self.0).serialize(serializer)
    }
}

impl<'de> Deserialize<'de> for LogLevel {
    fn deserialize<D>(deserializer: D) -> Result<Self, D::Error>
    where
        D: Deserializer<'de>,
    {
        let string = String::deserialize(deserializer)?;
        get_level_by_string(&string)
            .map(LogLevel)
            .ok_or_else(|| D::Error::invalid_value(Unexpected::Str(&string), &"a valid log level"))
    }
}

impl From<LogLevel> for ConfigValue {
    fn from(l: LogLevel) -> Self {
        Self::String(get_string_by_level(l.0).into())
    }
}

impl TryFrom<ConfigValue> for LogLevel {
    type Error = String;
    fn try_from(value: ConfigValue) -> Result<Self, Self::Error> {
        if let ConfigValue::String(s) = value {
            get_level_by_string(&s)
                .map(LogLevel)
                .ok_or_else(|| format!("invalid log level: '{}'", s))
        } else {
            panic!("expect ConfigValue::String, found: {:?}", value)
        }
    }
}

impl TryFrom<&ConfigValue> for LogLevel {
    type Error = String;
    fn try_from(value: &ConfigValue) -> Result<Self, Self::Error> {
        Self::try_from(value.clone())
    }
}

impl Default for LogConfig {
    fn default() -> Self {
        Self {
            level: LogLevel(slog::Level::Info),
            format: LogFormat::Text,
            enable_timestamp: true,
            file: File::default(),
        }
    }
}

impl LogConfig {
    fn validate(&self) -> Result<(), Box<dyn Error>> {
        if self.file.max_size > 4096 {
            return Err("Max log file size upper limit to 4096MB".to_string().into());
        }
        Ok(())
    }
}

pub struct LogConfigManager;

impl ConfigManager for LogConfigManager {
    fn dispatch(&mut self, changes: ConfigChange) -> CfgResult<()> {
        if let Some(v) = changes.get("level") {
            let log_level = LogLevel::try_from(v)?;
            set_log_level(log_level.0);
        }
        info!("update log config"; "config" => ?changes);
        Ok(())
    }
}

#[derive(Clone, Serialize, Deserialize, PartialEq, Debug, OnlineConfig)]
#[serde(default)]
#[serde(rename_all = "kebab-case")]
pub struct QuotaConfig {
    pub foreground_cpu_time: usize,
    pub foreground_write_bandwidth: ReadableSize,
    pub foreground_read_bandwidth: ReadableSize,
    pub max_delay_duration: ReadableDuration,
    pub background_cpu_time: usize,
    pub background_write_bandwidth: ReadableSize,
    pub background_read_bandwidth: ReadableSize,
    pub enable_auto_tune: bool,
}

impl Default for QuotaConfig {
    fn default() -> Self {
        Self {
            foreground_cpu_time: 0,
            foreground_write_bandwidth: ReadableSize(0),
            foreground_read_bandwidth: ReadableSize(0),
            max_delay_duration: ReadableDuration::millis(500),
            background_cpu_time: 0,
            background_write_bandwidth: ReadableSize(0),
            background_read_bandwidth: ReadableSize(0),
            enable_auto_tune: false,
        }
    }
}

impl QuotaConfig {
    pub fn validate(&self) -> Result<(), Box<dyn Error>> {
        const MAX_DELAY_DURATION: ReadableDuration = ReadableDuration::micros(u64::MAX / 1000);

        if self.max_delay_duration > MAX_DELAY_DURATION {
            return Err(format!("quota.max-delay-duration must <= {}", MAX_DELAY_DURATION).into());
        }

        Ok(())
    }
}

#[derive(Clone, Serialize, Deserialize, PartialEq, Debug, OnlineConfig)]
#[serde(default)]
#[serde(rename_all = "kebab-case")]
pub struct TikvConfig {
    #[doc(hidden)]
    #[serde(skip_serializing)]
    #[online_config(hidden)]
    pub cfg_path: String,

    // Deprecated! These configuration has been moved to LogConfig.
    // They are preserved for compatibility check.
    #[doc(hidden)]
    #[online_config(skip)]
    pub log_level: LogLevel,
    #[doc(hidden)]
    #[online_config(skip)]
    pub log_file: String,
    #[doc(hidden)]
    #[online_config(skip)]
    pub log_format: LogFormat,
    #[online_config(skip)]
    pub log_rotation_timespan: ReadableDuration,
    #[doc(hidden)]
    #[online_config(skip)]
    pub log_rotation_size: ReadableSize,

    #[online_config(skip)]
    pub slow_log_file: String,

    #[online_config(skip)]
    pub slow_log_threshold: ReadableDuration,

    #[online_config(hidden)]
    pub panic_when_unexpected_key_or_data: bool,

    #[doc(hidden)]
    #[serde(skip_serializing)]
    #[online_config(skip)]
    pub enable_io_snoop: bool,

    #[online_config(skip)]
    pub abort_on_panic: bool,

    #[doc(hidden)]
    #[online_config(skip)]
    pub memory_usage_limit: Option<ReadableSize>,

    #[doc(hidden)]
    #[online_config(skip)]
    pub memory_usage_high_water: f64,

    #[online_config(submodule)]
    pub log: LogConfig,

    #[online_config(submodule)]
    pub quota: QuotaConfig,

    #[online_config(submodule)]
    pub readpool: ReadPoolConfig,

    #[online_config(submodule)]
    pub server: ServerConfig,

    #[online_config(submodule)]
    pub storage: StorageConfig,

    #[online_config(skip)]
    pub pd: PdConfig,

    #[online_config(hidden)]
    pub metric: MetricConfig,

    #[online_config(submodule)]
    #[serde(rename = "raftstore")]
    pub raft_store: RaftstoreConfig,

    #[online_config(submodule)]
    pub coprocessor: CopConfig,

    #[online_config(skip)]
    pub coprocessor_v2: CoprocessorV2Config,

    #[online_config(submodule)]
    pub rocksdb: DbConfig,

    #[online_config(submodule)]
    pub raftdb: RaftDbConfig,

    #[online_config(skip)]
    pub raft_engine: RaftEngineConfig,

    #[online_config(skip)]
    pub security: SecurityConfig,

    #[online_config(skip)]
    pub import: ImportConfig,

    #[online_config(submodule)]
    pub backup: BackupConfig,

    #[online_config(submodule)]
    // The term "log backup" and "backup stream" are identity.
    // The "log backup" should be the only product name exposed to the user.
    #[serde(rename = "log-backup")]
    pub backup_stream: BackupStreamConfig,

    #[online_config(submodule)]
    pub pessimistic_txn: PessimisticTxnConfig,

    #[online_config(submodule)]
    pub gc: GcConfig,

    #[online_config(submodule)]
    pub split: SplitConfig,

    #[online_config(submodule)]
    pub cdc: CdcConfig,

    #[online_config(submodule)]
    pub resolved_ts: ResolvedTsConfig,

    #[online_config(submodule)]
    pub resource_metering: ResourceMeteringConfig,

    #[online_config(skip)]
    pub causal_ts: CausalTsConfig,
}

impl Default for TikvConfig {
    fn default() -> TikvConfig {
        TikvConfig {
            cfg_path: "".to_owned(),
            log_level: slog::Level::Info.into(),
            log_file: "".to_owned(),
            log_format: LogFormat::Text,
            log_rotation_timespan: ReadableDuration::hours(0),
            log_rotation_size: ReadableSize::mb(300),
            slow_log_file: "".to_owned(),
            slow_log_threshold: ReadableDuration::secs(1),
            panic_when_unexpected_key_or_data: false,
            enable_io_snoop: false,
            abort_on_panic: false,
            memory_usage_limit: None,
            memory_usage_high_water: 0.9,
            log: LogConfig::default(),
            quota: QuotaConfig::default(),
            readpool: ReadPoolConfig::default(),
            server: ServerConfig::default(),
            metric: MetricConfig::default(),
            raft_store: RaftstoreConfig::default(),
            coprocessor: CopConfig::default(),
            coprocessor_v2: CoprocessorV2Config::default(),
            pd: PdConfig::default(),
            rocksdb: DbConfig::default(),
            raftdb: RaftDbConfig::default(),
            raft_engine: RaftEngineConfig::default(),
            storage: StorageConfig::default(),
            security: SecurityConfig::default(),
            import: ImportConfig::default(),
            backup: BackupConfig::default(),
            pessimistic_txn: PessimisticTxnConfig::default(),
            gc: GcConfig::default(),
            split: SplitConfig::default(),
            cdc: CdcConfig::default(),
            resolved_ts: ResolvedTsConfig::default(),
            resource_metering: ResourceMeteringConfig::default(),
            backup_stream: BackupStreamConfig::default(),
            causal_ts: CausalTsConfig::default(),
        }
    }
}

impl TikvConfig {
    pub fn infer_raft_db_path(&self, data_dir: Option<&str>) -> Result<String, Box<dyn Error>> {
        if self.raft_store.raftdb_path.is_empty() {
            let data_dir = data_dir.unwrap_or(&self.storage.data_dir);
            config::canonicalize_sub_path(data_dir, "raft")
        } else {
            config::canonicalize_path(&self.raft_store.raftdb_path)
        }
    }

    pub fn infer_raft_engine_path(&self, data_dir: Option<&str>) -> Result<String, Box<dyn Error>> {
        if self.raft_engine.config.dir.is_empty() {
            let data_dir = data_dir.unwrap_or(&self.storage.data_dir);
            config::canonicalize_sub_path(data_dir, "raft-engine")
        } else {
            config::canonicalize_path(&self.raft_engine.config.dir)
        }
    }

    pub fn infer_kv_engine_path(&self, data_dir: Option<&str>) -> Result<String, Box<dyn Error>> {
        let data_dir = data_dir.unwrap_or(&self.storage.data_dir);
        config::canonicalize_sub_path(data_dir, DEFAULT_ROCKSDB_SUB_DIR)
    }

    pub fn validate(&mut self) -> Result<(), Box<dyn Error>> {
        self.log.validate()?;
        self.readpool.validate()?;
        self.storage.validate()?;

        if self.cfg_path.is_empty() {
            self.cfg_path = Path::new(&self.storage.data_dir)
                .join(LAST_CONFIG_FILE)
                .to_str()
                .unwrap()
                .to_owned();
        }

        self.raft_store.raftdb_path = self.infer_raft_db_path(None)?;
        self.raft_engine.config.dir = self.infer_raft_engine_path(None)?;

        if self.raft_engine.config.dir == self.raft_store.raftdb_path {
            return Err("raft_engine.config.dir can't be same as raft_store.raftdb_path".into());
        }

        let kv_db_path = self.infer_kv_engine_path(None)?;
        if kv_db_path == self.raft_store.raftdb_path {
            return Err("raft_store.raftdb_path can't be same as storage.data_dir/db".into());
        }

        let kv_db_wal_path = if self.rocksdb.wal_dir.is_empty() {
            config::canonicalize_path(&kv_db_path)?
        } else {
            config::canonicalize_path(&self.rocksdb.wal_dir)?
        };
        let raft_db_wal_path = if self.raftdb.wal_dir.is_empty() {
            config::canonicalize_path(&self.raft_store.raftdb_path)?
        } else {
            config::canonicalize_path(&self.raftdb.wal_dir)?
        };
        if kv_db_wal_path == raft_db_wal_path {
            return Err("raftdb.wal_dir can't be same as rocksdb.wal_dir".into());
        }

        RaftDataStateMachine::new(
            &self.storage.data_dir,
            &self.raft_store.raftdb_path,
            &self.raft_engine.config.dir,
        )
        .validate(RocksEngine::exists(&kv_db_path))?;

        // Check blob file dir is empty when titan is disabled
        if !self.rocksdb.titan.enabled {
            let titandb_path = if self.rocksdb.titan.dirname.is_empty() {
                Path::new(&kv_db_path).join("titandb")
            } else {
                Path::new(&self.rocksdb.titan.dirname).to_path_buf()
            };
            if let Err(e) =
                tikv_util::config::check_data_dir_empty(titandb_path.to_str().unwrap(), "blob")
            {
                return Err(format!(
                    "check: titandb-data-dir-empty; err: \"{}\"; \
                     hint: You have disabled titan when its data directory is not empty. \
                     To properly shutdown titan, please enter fallback blob-run-mode and \
                     wait till titandb files are all safely ingested.",
                    e
                )
                .into());
            }
        }

        let expect_keepalive = self.raft_store.raft_heartbeat_interval() * 2;
        if expect_keepalive > self.server.grpc_keepalive_time.0 {
            return Err(format!(
                "grpc_keepalive_time is too small, it should not less than the double of \
                 raft tick interval (>= {})",
                duration_to_sec(expect_keepalive)
            )
            .into());
        }

        if self.raft_store.hibernate_regions && !self.cdc.hibernate_regions_compatible {
            warn!(
                "raftstore.hibernate-regions was enabled but cdc.hibernate-regions-compatible \
                was disabled, hibernate regions may be broken up if you want to deploy a cdc cluster"
            );
        }

        if self.backup_stream.temp_path.is_empty() {
            self.backup_stream.temp_path =
                config::canonicalize_sub_path(&self.storage.data_dir, "log-backup-temp")?;
        }

        self.rocksdb.validate()?;
        self.raftdb.validate()?;
        self.raft_engine.validate()?;
        self.server.validate()?;
        self.pd.validate()?;
        self.coprocessor.validate()?;
        self.raft_store.validate(
            self.coprocessor.region_split_size,
            self.coprocessor.enable_region_bucket,
            self.coprocessor.region_bucket_size,
        )?;
        self.security.validate()?;
        self.import.validate()?;
        self.backup.validate()?;
        self.backup_stream.validate()?;
        self.cdc.validate()?;
        self.pessimistic_txn.validate()?;
        self.gc.validate()?;
        self.resolved_ts.validate()?;
        self.resource_metering.validate()?;
        self.quota.validate()?;
        self.causal_ts.validate()?;

        if self.storage.flow_control.enable {
            self.rocksdb.defaultcf.disable_write_stall = true;
            self.rocksdb.writecf.disable_write_stall = true;
            self.rocksdb.lockcf.disable_write_stall = true;
            self.rocksdb.raftcf.disable_write_stall = true;
        }
        // Fill in values for unspecified write stall configurations.
        macro_rules! fill_cf_opts {
            ($cf_opts:expr, $cfg:expr) => {
                if let Some(v) = &mut $cf_opts.level0_slowdown_writes_trigger {
                    if $cfg.enable && *v > $cfg.l0_files_threshold as i32 {
                        warn!(
                            "{}.level0-slowdown-writes-trigger is too large. Setting it to \
                            storage.flow-control.l0-files-threshold ({})",
                            stringify!($cf_opts), $cfg.l0_files_threshold
                        );
                        *v = $cfg.l0_files_threshold as i32;
                    }
                } else {
                    $cf_opts.level0_slowdown_writes_trigger =
                        Some($cfg.l0_files_threshold as i32);
                }
                if let Some(v) = &mut $cf_opts.level0_stop_writes_trigger {
                    if $cfg.enable && *v > $cfg.l0_files_threshold as i32 {
                        warn!(
                            "{}.level0-stop-writes-trigger is too large. Setting it to \
                            storage.flow-control.l0-files-threshold ({})",
                            stringify!($cf_opts), $cfg.l0_files_threshold
                        );
                        *v = $cfg.l0_files_threshold as i32;
                    }
                } else {
                    $cf_opts.level0_stop_writes_trigger =
                        Some($cfg.l0_files_threshold as i32);
                }
                if let Some(v) = &mut $cf_opts.soft_pending_compaction_bytes_limit {
                    if $cfg.enable && v.0 > $cfg.soft_pending_compaction_bytes_limit.0 {
                        warn!(
                            "{}.soft-pending-compaction-bytes-limit is too large. Setting it to \
                            storage.flow-control.soft-pending-compaction-bytes-limit ({})",
                            stringify!($cf_opts), $cfg.soft_pending_compaction_bytes_limit.0
                        );
                        *v = $cfg.soft_pending_compaction_bytes_limit;
                    }
                } else {
                    $cf_opts.soft_pending_compaction_bytes_limit =
                        Some($cfg.soft_pending_compaction_bytes_limit);
                }
                if let Some(v) = &mut $cf_opts.hard_pending_compaction_bytes_limit {
                    if $cfg.enable && v.0 > $cfg.hard_pending_compaction_bytes_limit.0 {
                        warn!(
                            "{}.hard-pending-compaction-bytes-limit is too large. Setting it to \
                            storage.flow-control.hard-pending-compaction-bytes-limit ({})",
                            stringify!($cf_opts), $cfg.hard_pending_compaction_bytes_limit.0
                        );
                        *v = $cfg.hard_pending_compaction_bytes_limit;
                    }
                } else {
                    $cf_opts.hard_pending_compaction_bytes_limit =
                        Some($cfg.hard_pending_compaction_bytes_limit);
                }
            };
        }
        let flow_control_cfg = if self.storage.flow_control.enable {
            self.storage.flow_control.clone()
        } else {
            crate::storage::config::FlowControlConfig {
                enable: false,
                ..Default::default()
            }
        };
        fill_cf_opts!(self.raftdb.defaultcf, flow_control_cfg);
        fill_cf_opts!(self.rocksdb.defaultcf, flow_control_cfg);
        fill_cf_opts!(self.rocksdb.writecf, flow_control_cfg);
        fill_cf_opts!(self.rocksdb.lockcf, flow_control_cfg);
        fill_cf_opts!(self.rocksdb.raftcf, flow_control_cfg);

        if let Some(memory_usage_limit) = self.memory_usage_limit {
            let total = SysQuota::memory_limit_in_bytes();
            if memory_usage_limit.0 > total {
                // Explicitly exceeds system memory capacity is not allowed.
                return Err(format!(
                    "memory_usage_limit is greater than system memory capacity {}",
                    total
                )
                .into());
            }
        } else {
            // Adjust `memory_usage_limit` if necessary.
            if self.storage.block_cache.shared {
                if let Some(cap) = self.storage.block_cache.capacity {
                    let limit = (cap.0 as f64 / BLOCK_CACHE_RATE * MEMORY_USAGE_LIMIT_RATE) as u64;
                    self.memory_usage_limit = Some(ReadableSize(limit));
                } else {
                    self.memory_usage_limit = Some(Self::suggested_memory_usage_limit());
                }
            } else {
                let cap = self.rocksdb.defaultcf.block_cache_size.0
                    + self.rocksdb.writecf.block_cache_size.0
                    + self.rocksdb.lockcf.block_cache_size.0
                    + self.raftdb.defaultcf.block_cache_size.0;
                let limit = (cap as f64 / BLOCK_CACHE_RATE * MEMORY_USAGE_LIMIT_RATE) as u64;
                self.memory_usage_limit = Some(ReadableSize(limit));
            }
        }

        let mut limit = self.memory_usage_limit.unwrap();
        let total = ReadableSize(SysQuota::memory_limit_in_bytes());
        if limit.0 > total.0 {
            warn!(
                "memory_usage_limit:{:?} > total:{:?}, fallback to total",
                limit, total,
            );
            self.memory_usage_limit = Some(total);
            limit = total;
        }

        let default = Self::suggested_memory_usage_limit();
        if limit.0 > default.0 {
            warn!(
                "memory_usage_limit:{:?} > recommanded:{:?}, maybe page cache isn't enough",
                limit, default,
            );
        }

        Ok(())
    }

    // As the init of `logger` is very early, this adjust needs to be separated and
    // called immediately after parsing the command line.
    pub fn logger_compatible_adjust(&mut self) {
        let default_tikv_cfg = TikvConfig::default();
        let default_log_cfg = LogConfig::default();
        if self.log_level != default_tikv_cfg.log_level {
            eprintln!("deprecated configuration, log-level has been moved to log.level");
            if self.log.level == default_log_cfg.level {
                eprintln!("override log.level with log-level, {:?}", self.log_level);
                self.log.level = self.log_level;
            }
            self.log_level = default_tikv_cfg.log_level;
        }
        if self.log_file != default_tikv_cfg.log_file {
            eprintln!("deprecated configuration, log-file has been moved to log.file.filename");
            if self.log.file.filename == default_log_cfg.file.filename {
                eprintln!(
                    "override log.file.filename with log-file, {:?}",
                    self.log_file
                );
                self.log.file.filename = self.log_file.clone();
            }
            self.log_file = default_tikv_cfg.log_file;
        }
        if self.log_format != default_tikv_cfg.log_format {
            eprintln!("deprecated configuration, log-format has been moved to log.format");
            if self.log.format == default_log_cfg.format {
                eprintln!("override log.format with log-format, {:?}", self.log_format);
                self.log.format = self.log_format;
            }
            self.log_format = default_tikv_cfg.log_format;
        }
        if self.log_rotation_timespan.as_secs() > 0 {
            eprintln!(
                "deprecated configuration, log-rotation-timespan is no longer used and ignored."
            );
        }
        if self.log_rotation_size != default_tikv_cfg.log_rotation_size {
            eprintln!(
                "deprecated configuration, \
                 log-ratation-size has been moved to log.file.max-size"
            );
            if self.log.file.max_size == default_log_cfg.file.max_size {
                eprintln!(
                    "override log.file.max_size with log-rotation-size, {:?}",
                    self.log_rotation_size
                );
                self.log.file.max_size = self.log_rotation_size.as_mb();
            }
            self.log_rotation_size = default_tikv_cfg.log_rotation_size;
        }
    }

    pub fn compatible_adjust(&mut self) {
        let default_raft_store = RaftstoreConfig::default();
        let default_coprocessor = CopConfig::default();
        if self.raft_store.region_max_size != default_raft_store.region_max_size {
            warn!(
                "deprecated configuration, \
                 raftstore.region-max-size has been moved to coprocessor"
            );
            if self.coprocessor.region_max_size == default_coprocessor.region_max_size {
                warn!(
                    "override coprocessor.region-max-size with raftstore.region-max-size, {:?}",
                    self.raft_store.region_max_size
                );
                self.coprocessor.region_max_size = Some(self.raft_store.region_max_size);
            }
            self.raft_store.region_max_size = default_raft_store.region_max_size;
        }
        if self.raft_store.region_split_size != default_raft_store.region_split_size {
            warn!(
                "deprecated configuration, \
                 raftstore.region-split-size has been moved to coprocessor",
            );
            if self.coprocessor.region_split_size == default_coprocessor.region_split_size {
                warn!(
                    "override coprocessor.region-split-size with raftstore.region-split-size, {:?}",
                    self.raft_store.region_split_size
                );
                self.coprocessor.region_split_size = self.raft_store.region_split_size;
            }
            self.raft_store.region_split_size = default_raft_store.region_split_size;
        }
        if self.server.end_point_concurrency.is_some() {
            warn!(
                "deprecated configuration, {} has been moved to {}",
                "server.end-point-concurrency", "readpool.coprocessor.xxx-concurrency",
            );
            warn!(
                "override {} with {}, {:?}",
                "readpool.coprocessor.xxx-concurrency",
                "server.end-point-concurrency",
                self.server.end_point_concurrency
            );
            let concurrency = self.server.end_point_concurrency.take().unwrap();
            self.readpool.coprocessor.high_concurrency = concurrency;
            self.readpool.coprocessor.normal_concurrency = concurrency;
            self.readpool.coprocessor.low_concurrency = concurrency;
        }
        if self.server.end_point_stack_size.is_some() {
            warn!(
                "deprecated configuration, {} has been moved to {}",
                "server.end-point-stack-size", "readpool.coprocessor.stack-size",
            );
            warn!(
                "override {} with {}, {:?}",
                "readpool.coprocessor.stack-size",
                "server.end-point-stack-size",
                self.server.end_point_stack_size
            );
            self.readpool.coprocessor.stack_size = self.server.end_point_stack_size.take().unwrap();
        }
        if self.server.end_point_max_tasks.is_some() {
            warn!(
                "deprecated configuration, {} is no longer used and ignored, please use {}.",
                "server.end-point-max-tasks", "readpool.coprocessor.max-tasks-per-worker-xxx",
            );
            // Note:
            // Our `end_point_max_tasks` is mostly mistakenly configured, so we don't
            // override new configuration using old values.
            self.server.end_point_max_tasks = None;
        }
        if self.raft_store.clean_stale_peer_delay.as_secs() > 0 {
            warn!(
                "deprecated configuration, {} is no longer used and ignored.",
                "raft_store.clean_stale_peer_delay",
            );
        }
        if self.rocksdb.auto_tuned.is_some() {
            warn!(
                "deprecated configuration, {} is no longer used and ignored, please use {}.",
                "rocksdb.auto_tuned", "rocksdb.rate_limiter_auto_tuned",
            );
            self.rocksdb.auto_tuned = None;
        }
        // When shared block cache is enabled, if its capacity is set, it overrides
        // individual block cache sizes. Otherwise use the sum of block cache
        // size of all column families as the shared cache size.
        let cache_cfg = &mut self.storage.block_cache;
        if cache_cfg.shared && cache_cfg.capacity.is_none() {
            cache_cfg.capacity = Some(ReadableSize(
                self.rocksdb.defaultcf.block_cache_size.0
                    + self.rocksdb.writecf.block_cache_size.0
                    + self.rocksdb.lockcf.block_cache_size.0
                    + self.raftdb.defaultcf.block_cache_size.0,
            ));
        }
        if self.backup.sst_max_size.0 < default_coprocessor.region_max_size().0 / 10 {
            warn!(
                "override backup.sst-max-size with min sst-max-size, {:?}",
                default_coprocessor.region_max_size() / 10
            );
            self.backup.sst_max_size = default_coprocessor.region_max_size() / 10;
        } else if self.backup.sst_max_size.0 > default_coprocessor.region_max_size().0 * 2 {
            warn!(
                "override backup.sst-max-size with max sst-max-size, {:?}",
                default_coprocessor.region_max_size() * 2
            );
            self.backup.sst_max_size = default_coprocessor.region_max_size() * 2;
        }

        self.readpool.adjust_use_unified_pool();
    }

    pub fn check_critical_cfg_with(&self, last_cfg: &Self) -> Result<(), String> {
        if last_cfg.storage.data_dir != self.storage.data_dir {
            // In tikv 3.0 the default value of storage.data-dir changed
            // from "" to "./"
            let using_default_after_upgrade =
                last_cfg.storage.data_dir.is_empty() && self.storage.data_dir == DEFAULT_DATA_DIR;

            if !using_default_after_upgrade {
                return Err(format!(
                    "storage data dir have been changed, former data dir is {}, \
                     current data dir is {}, please check if it is expected.",
                    last_cfg.storage.data_dir, self.storage.data_dir
                ));
            }
        }
        if last_cfg.rocksdb.wal_dir != self.rocksdb.wal_dir {
            return Err(format!(
                "db wal dir have been changed, former is '{}', \
                 current db wal_dir is '{}', please guarantee all data wal logs \
                 have been moved to destination directory.",
                last_cfg.rocksdb.wal_dir, self.rocksdb.wal_dir
            ));
        }

        // It's possible that `last_cfg` is not fully validated.
        let last_raftdb_dir = last_cfg
            .infer_raft_db_path(None)
            .map_err(|e| e.to_string())?;
        let last_raft_engine_dir = last_cfg
            .infer_raft_engine_path(None)
            .map_err(|e| e.to_string())?;

        // FIXME: We cannot reliably determine the actual value of
        // `last_cfg.raft_engine.enable`, because some old versions don't have
        // this field (so it is automatically interpreted as the current
        // default value). To be safe, we will check both engines regardless
        // of whether raft engine is enabled.
        if last_raftdb_dir != self.raft_store.raftdb_path {
            return Err(format!(
                "raft db dir have been changed, former is '{}', \
                current is '{}', please check if it is expected.",
                last_raftdb_dir, self.raft_store.raftdb_path
            ));
        }
        if last_cfg.raftdb.wal_dir != self.raftdb.wal_dir {
            return Err(format!(
                "raft db wal dir have been changed, former is '{}', \
                current is '{}', please check if it is expected.",
                last_cfg.raftdb.wal_dir, self.raftdb.wal_dir
            ));
        }
        if last_raft_engine_dir != self.raft_engine.config.dir {
            return Err(format!(
                "raft engine dir have been changed, former is '{}', \
                 current is '{}', please check if it is expected.",
                last_raft_engine_dir, self.raft_engine.config.dir
            ));
        }

        // Check validation of api version change between API V1 and V1ttl only.
        // Validation between V1/V1ttl and V2 is checked in `Node::check_api_version`.
        if last_cfg.storage.api_version == 1 && self.storage.api_version == 1 {
            if last_cfg.storage.enable_ttl && !self.storage.enable_ttl {
                return Err("can't disable ttl on a ttl instance".to_owned());
            } else if !last_cfg.storage.enable_ttl && self.storage.enable_ttl {
                return Err("can't enable ttl on a non-ttl instance".to_owned());
            }
        }

        if last_cfg.raftdb.defaultcf.format_version > 5
            || last_cfg.rocksdb.defaultcf.format_version > 5
            || last_cfg.rocksdb.writecf.format_version > 5
            || last_cfg.rocksdb.lockcf.format_version > 5
            || last_cfg.rocksdb.raftcf.format_version > 5
        {
            return Err("format_version larger than 5 is unsupported".into());
        }

        Ok(())
    }

    pub fn from_file(
        path: &Path,
        unrecognized_keys: Option<&mut Vec<String>>,
    ) -> Result<Self, Box<dyn Error>> {
        let s = fs::read_to_string(path)?;
        let mut deserializer = toml::Deserializer::new(&s);
        let mut cfg = if let Some(keys) = unrecognized_keys {
            serde_ignored::deserialize(&mut deserializer, |key| keys.push(key.to_string()))
        } else {
            <TikvConfig as serde::Deserialize>::deserialize(&mut deserializer)
        }?;
        deserializer.end()?;
        cfg.cfg_path = path.display().to_string();
        Ok(cfg)
    }

    pub fn write_to_file<P: AsRef<Path>>(&self, path: P) -> Result<(), IoError> {
        let content = ::toml::to_string(&self).unwrap();
        let mut f = fs::File::create(&path)?;
        f.write_all(content.as_bytes())?;
        f.sync_all()?;

        Ok(())
    }

    pub fn write_into_metrics(&self) {
        self.raft_store.write_into_metrics();
        self.rocksdb.write_into_metrics();
    }

    pub fn with_tmp() -> Result<(TikvConfig, tempfile::TempDir), IoError> {
        let tmp = tempfile::tempdir()?;
        let mut cfg = TikvConfig::default();
        cfg.storage.data_dir = tmp.path().display().to_string();
        cfg.cfg_path = tmp.path().join(LAST_CONFIG_FILE).display().to_string();
        Ok((cfg, tmp))
    }

    fn suggested_memory_usage_limit() -> ReadableSize {
        let total = SysQuota::memory_limit_in_bytes();
        // Reserve some space for page cache. The
        ReadableSize((total as f64 * MEMORY_USAGE_LIMIT_RATE) as u64)
    }

    pub fn build_shared_rocks_env(
        &self,
        key_manager: Option<Arc<DataKeyManager>>,
        limiter: Option<Arc<IoRateLimiter>>,
    ) -> Result<Arc<Env>, String> {
        let env = get_env(key_manager, limiter)?;
        if !self.raft_engine.enable {
            // RocksDB makes sure there are at least `max_background_flushes`
            // high-priority workers in env. That is not enough when multiple
            // RocksDB instances share the same env. We manually configure the
            // worker count in this case.
            env.set_high_priority_background_threads(
                self.raftdb.max_background_flushes + self.rocksdb.max_background_flushes,
            );
        }
        Ok(env)
    }
}

/// Prevents launching with an incompatible configuration
///
/// Loads the previously-loaded configuration from `last_tikv.toml`,
/// compares key configuration items and fails if they are not
/// identical.
pub fn check_critical_config(config: &TikvConfig) -> Result<(), String> {
    // Check current critical configurations with last time, if there are some
    // changes, user must guarantee relevant works have been done.
    if let Some(mut cfg) = get_last_config(&config.storage.data_dir) {
        cfg.compatible_adjust();
        if let Err(e) = cfg.validate() {
            warn!("last_tikv.toml is invalid but ignored: {:?}", e);
        }
        config.check_critical_cfg_with(&cfg)?;
    }
    Ok(())
}

fn get_last_config(data_dir: &str) -> Option<TikvConfig> {
    let store_path = Path::new(data_dir);
    let last_cfg_path = store_path.join(LAST_CONFIG_FILE);
    if last_cfg_path.exists() {
        return Some(
            TikvConfig::from_file(&last_cfg_path, None).unwrap_or_else(|e| {
                panic!(
                    "invalid auto generated configuration file {}, err {}",
                    last_cfg_path.display(),
                    e
                );
            }),
        );
    }
    None
}

/// Persists config to `last_tikv.toml`
pub fn persist_config(config: &TikvConfig) -> Result<(), String> {
    let store_path = Path::new(&config.storage.data_dir);
    let last_cfg_path = store_path.join(LAST_CONFIG_FILE);
    let tmp_cfg_path = store_path.join(TMP_CONFIG_FILE);

    let same_as_last_cfg = fs::read_to_string(&last_cfg_path).map_or(false, |last_cfg| {
        toml::to_string(&config).unwrap() == last_cfg
    });
    if same_as_last_cfg {
        return Ok(());
    }

    // Create parent directory if missing.
    if let Err(e) = fs::create_dir_all(&store_path) {
        return Err(format!(
            "create parent directory '{}' failed: {}",
            store_path.to_str().unwrap(),
            e
        ));
    }

    // Persist current configurations to temporary file.
    if let Err(e) = config.write_to_file(&tmp_cfg_path) {
        return Err(format!(
            "persist config to '{}' failed: {}",
            tmp_cfg_path.to_str().unwrap(),
            e
        ));
    }

    // Rename temporary file to last config file.
    if let Err(e) = fs::rename(&tmp_cfg_path, &last_cfg_path) {
        return Err(format!(
            "rename config file from '{}' to '{}' failed: {}",
            tmp_cfg_path.to_str().unwrap(),
            last_cfg_path.to_str().unwrap(),
            e
        ));
    }

    Ok(())
}

pub fn write_config<P: AsRef<Path>>(path: P, content: &[u8]) -> CfgResult<()> {
    let tmp_cfg_path = match path.as_ref().parent() {
        Some(p) => p.join(TMP_CONFIG_FILE),
        None => {
            return Err(Box::new(IoError::new(
                ErrorKind::Other,
                format!(
                    "failed to get parent path of config file: {}",
                    path.as_ref().display()
                ),
            )));
        }
    };
    {
        let mut f = fs::File::create(&tmp_cfg_path)?;
        f.write_all(content)?;
        f.sync_all()?;
    }
    fs::rename(&tmp_cfg_path, &path)?;
    Ok(())
}

// convert tikv config to a flatten array.
pub fn to_flatten_config_info(cfg: &TikvConfig) -> Vec<Value> {
    fn to_cfg_value(default_value: &Value, cfg_value: Option<&Value>, key: &str) -> Value {
        let mut res = Map::with_capacity(2);
        res.insert("Name".into(), Value::String(key.into()));
        res.insert("DefaultValue".into(), default_value.clone());
        if let Some(cfg_val) = cfg_value {
            if default_value != cfg_val {
                res.insert("ValueInFile".into(), cfg_val.clone());
            }
        }

        Value::Object(res)
    }

    // configs that should not be flatten because the config type is HashMap instead
    // of submodule.
    lazy_static! {
        static ref NO_FLATTEN_CFGS: HashSet<&'static str> = {
            let mut set = HashSet::new();
            set.insert("server.labels");
            set
        };
    }

    fn flatten_value(
        default_obj: &Map<String, Value>,
        value_obj: &Map<String, Value>,
        key_buf: &mut String,
        res: &mut Vec<Value>,
    ) {
        for (k, v) in default_obj.iter() {
            let cfg_val = value_obj.get(k);
            let prev_len = key_buf.len();
            if !key_buf.is_empty() {
                key_buf.push('.');
            }
            key_buf.push_str(k);
            if v.is_object() && !NO_FLATTEN_CFGS.contains(key_buf.as_str()) {
                flatten_value(
                    v.as_object().unwrap(),
                    cfg_val.unwrap().as_object().unwrap(),
                    key_buf,
                    res,
                );
            } else {
                res.push(to_cfg_value(v, cfg_val, key_buf));
            }
            key_buf.truncate(prev_len);
        }
    }

    let cfg_value = to_value(cfg).unwrap();
    let default_value = to_value(TikvConfig::default()).unwrap();

    let mut key_buf = String::new();
    let mut res = Vec::new();
    flatten_value(
        default_value.as_object().unwrap(),
        cfg_value.as_object().unwrap(),
        &mut key_buf,
        &mut res,
    );
    res
}

lazy_static! {
    pub static ref TIKVCONFIG_TYPED: ConfigChange = TikvConfig::default().typed();
}

fn serde_to_online_config(name: String) -> String {
    let res = name.replace("raftstore", "raft_store").replace('-', "_");
    match res.as_ref() {
        "raft_store.store_pool_size" | "raft_store.store_max_batch_size" => {
            res.replace("store_", "store_batch_system.")
        }
        "raft_store.apply_pool_size" | "raft_store.apply_max_batch_size" => {
            res.replace("apply_", "apply_batch_system.")
        }
        _ => res,
    }
}

fn to_config_change(change: HashMap<String, String>) -> CfgResult<ConfigChange> {
    fn helper(
        mut fields: Vec<String>,
        dst: &mut ConfigChange,
        typed: &ConfigChange,
        value: String,
    ) -> CfgResult<()> {
        if let Some(field) = fields.pop() {
            return match typed.get(&field) {
                None => Err(format!("unexpect fields: {}", field).into()),
                Some(ConfigValue::Skip) => {
                    Err(format!("config {} can not be changed", field).into())
                }
                Some(ConfigValue::Module(m)) => {
                    if let ConfigValue::Module(n_dst) = dst
                        .entry(field)
                        .or_insert_with(|| ConfigValue::Module(HashMap::new()))
                    {
                        return helper(fields, n_dst, m, value);
                    }
                    panic!("unexpect config value");
                }
                Some(v) => {
                    if fields.is_empty() {
                        return match to_change_value(&value, v) {
                            Err(_) => Err(format!("failed to parse: {}", value).into()),
                            Ok(v) => {
                                dst.insert(field, v);
                                Ok(())
                            }
                        };
                    }
                    let c: Vec<_> = fields.into_iter().rev().collect();
                    Err(format!("unexpect fields: {}", c[..].join(".")).into())
                }
            };
        }
        Ok(())
    }
    let mut res = HashMap::new();
    for (mut name, value) in change {
        name = serde_to_online_config(name);
        let fields: Vec<_> = name
            .as_str()
            .split('.')
            .map(|s| s.to_owned())
            .rev()
            .collect();
        helper(fields, &mut res, &TIKVCONFIG_TYPED, value)?;
    }
    Ok(res)
}

fn to_change_value(v: &str, typed: &ConfigValue) -> CfgResult<ConfigValue> {
    let v = v.trim_matches('\"');
    let res = match typed {
        ConfigValue::Duration(_) => ConfigValue::from(v.parse::<ReadableDuration>()?),
        ConfigValue::Size(_) => ConfigValue::from(v.parse::<ReadableSize>()?),
        ConfigValue::U64(_) => ConfigValue::from(v.parse::<u64>()?),
        ConfigValue::F64(_) => ConfigValue::from(v.parse::<f64>()?),
        ConfigValue::U32(_) => ConfigValue::from(v.parse::<u32>()?),
        ConfigValue::I32(_) => ConfigValue::from(v.parse::<i32>()?),
        ConfigValue::Usize(_) => ConfigValue::from(v.parse::<usize>()?),
        ConfigValue::Bool(_) => ConfigValue::from(v.parse::<bool>()?),
        ConfigValue::String(_) => ConfigValue::String(v.to_owned()),
        _ => unreachable!(),
    };
    Ok(res)
}

fn to_toml_encode(change: HashMap<String, String>) -> CfgResult<HashMap<String, String>> {
    fn helper(mut fields: Vec<String>, typed: &ConfigChange) -> CfgResult<bool> {
        if let Some(field) = fields.pop() {
            match typed.get(&field) {
                None | Some(ConfigValue::Skip) => Err(Box::new(IoError::new(
                    ErrorKind::Other,
                    format!("failed to get field: {}", field),
                ))),
                Some(ConfigValue::Module(m)) => helper(fields, m),
                Some(c) => {
                    if !fields.is_empty() {
                        return Err(Box::new(IoError::new(
                            ErrorKind::Other,
                            format!("unexpect fields: {:?}", fields),
                        )));
                    }
                    match c {
                        ConfigValue::Duration(_)
                        | ConfigValue::Size(_)
                        | ConfigValue::String(_) => Ok(true),
                        ConfigValue::None => Err(Box::new(IoError::new(
                            ErrorKind::Other,
                            format!("unexpect none field: {:?}", c),
                        ))),
                        _ => Ok(false),
                    }
                }
            }
        } else {
            Err(Box::new(IoError::new(
                ErrorKind::Other,
                "failed to get field",
            )))
        }
    }
    let mut dst = HashMap::new();
    for (name, value) in change {
        let online_config_name = serde_to_online_config(name.clone());
        let fields: Vec<_> = online_config_name
            .as_str()
            .split('.')
            .map(|s| s.to_owned())
            .rev()
            .collect();
        if helper(fields, &TIKVCONFIG_TYPED)? {
            dst.insert(name.replace('_', "-"), format!("\"{}\"", value));
        } else {
            dst.insert(name.replace('_', "-"), value);
        }
    }
    Ok(dst)
}

#[derive(PartialEq, Eq, Hash, Debug, Clone)]
pub enum Module {
    Readpool,
    Server,
    Metric,
    Raftstore,
    Coprocessor,
    Pd,
    Rocksdb,
    Raftdb,
    RaftEngine,
    Storage,
    Security,
    Encryption,
    Import,
    Backup,
    PessimisticTxn,
    Gc,
    Split,
    Cdc,
    ResolvedTs,
    ResourceMetering,
    BackupStream,
    Quota,
    Log,
    Unknown(String),
}

impl From<&str> for Module {
    fn from(m: &str) -> Module {
        match m {
            "readpool" => Module::Readpool,
            "server" => Module::Server,
            "metric" => Module::Metric,
            "raft_store" => Module::Raftstore,
            "coprocessor" => Module::Coprocessor,
            "pd" => Module::Pd,
            "split" => Module::Split,
            "rocksdb" => Module::Rocksdb,
            "raftdb" => Module::Raftdb,
            "raft_engine" => Module::RaftEngine,
            "storage" => Module::Storage,
            "security" => Module::Security,
            "import" => Module::Import,
            "backup" => Module::Backup,
            "backup_stream" => Module::BackupStream,
            "pessimistic_txn" => Module::PessimisticTxn,
            "gc" => Module::Gc,
            "cdc" => Module::Cdc,
            "resolved_ts" => Module::ResolvedTs,
            "resource_metering" => Module::ResourceMetering,
            "quota" => Module::Quota,
            "log" => Module::Log,
            n => Module::Unknown(n.to_owned()),
        }
    }
}

/// ConfigController use to register each module's config manager,
/// and dispatch the change of config to corresponding managers or
/// return the change if the incoming change is invalid.
#[derive(Default, Clone)]
pub struct ConfigController {
    inner: Arc<RwLock<ConfigInner>>,
}

#[derive(Default)]
struct ConfigInner {
    current: TikvConfig,
    config_mgrs: HashMap<Module, Box<dyn ConfigManager>>,
}

impl ConfigController {
    pub fn new(current: TikvConfig) -> Self {
        ConfigController {
            inner: Arc::new(RwLock::new(ConfigInner {
                current,
                config_mgrs: HashMap::new(),
            })),
        }
    }

    pub fn update(&self, change: HashMap<String, String>) -> CfgResult<()> {
        let diff = to_config_change(change.clone())?;
        self.update_impl(diff, Some(change))
    }

    pub fn update_from_toml_file(&self) -> CfgResult<()> {
        let current = self.get_current();
        match TikvConfig::from_file(Path::new(&current.cfg_path), None) {
            Ok(incoming) => {
                let diff = current.diff(&incoming);
                self.update_impl(diff, None)
            }
            Err(e) => Err(e),
        }
    }

    fn update_impl(
        &self,
        mut diff: HashMap<String, ConfigValue>,
        change: Option<HashMap<String, String>>,
    ) -> CfgResult<()> {
        diff = {
            let incoming = self.get_current();
            let mut updated = incoming.clone();
            updated.update(diff)?;
            // Config might be adjusted in `validate`.
            updated.validate()?;
            incoming.diff(&updated)
        };
        let mut inner = self.inner.write().unwrap();
        let mut to_update = HashMap::with_capacity(diff.len());
        for (name, change) in diff.into_iter() {
            match change {
                ConfigValue::Module(change) => {
                    // update a submodule's config only if changes had been successfully
                    // dispatched to corresponding config manager, to avoid dispatch change twice
                    if let Some(mgr) = inner.config_mgrs.get_mut(&Module::from(name.as_str())) {
                        if let Err(e) = mgr.dispatch(change.clone()) {
                            // we already verified the correctness at the beginning of this
                            // function.
                            inner.current.update(to_update).unwrap();
                            return Err(e);
                        }
                    }
                    to_update.insert(name, ConfigValue::Module(change));
                }
                _ => {
                    let _ = to_update.insert(name, change);
                }
            }
        }
        debug!("all config change had been dispatched"; "change" => ?to_update);
        // we already verified the correctness at the beginning of this function.
        inner.current.update(to_update).unwrap();
        // Write change to the config file
        if let Some(change) = change {
            let content = {
                let change = to_toml_encode(change)?;
                let src = if Path::new(&inner.current.cfg_path).exists() {
                    fs::read_to_string(&inner.current.cfg_path)?
                } else {
                    String::new()
                };
                let mut t = TomlWriter::new();
                t.write_change(src, change);
                t.finish()
            };
            write_config(&inner.current.cfg_path, &content)?;
        }
        Ok(())
    }

    pub fn update_config(&self, name: &str, value: &str) -> CfgResult<()> {
        let mut m = HashMap::new();
        m.insert(name.to_owned(), value.to_owned());
        self.update(m)
    }

    pub fn register(&self, module: Module, cfg_mgr: Box<dyn ConfigManager>) {
        let mut inner = self.inner.write().unwrap();
        if inner.config_mgrs.insert(module.clone(), cfg_mgr).is_some() {
            warn!("config manager for module {:?} already registered", module)
        }
    }

    pub fn get_current(&self) -> TikvConfig {
        self.inner.read().unwrap().current.clone()
    }
}

#[cfg(test)]
mod tests {
    use std::{sync::Arc, time::Duration};

    use api_version::{ApiV1, KvFormat};
    use case_macros::*;
    use engine_traits::{CfOptions as _, DbOptions as _, DummyFactory};
    use futures::executor::block_on;
    use grpcio::ResourceQuota;
    use itertools::Itertools;
    use kvproto::kvrpcpb::CommandPri;
    use raftstore::coprocessor::region_info_accessor::MockRegionInfoProvider;
    use slog::Level;
    use tempfile::Builder;
    use tikv_kv::RocksEngine as RocksDBEngine;
    use tikv_util::{
        config::VersionTrack,
        logger::get_log_level,
        quota_limiter::{QuotaLimitConfigManager, QuotaLimiter},
        sys::SysQuota,
        worker::{dummy_scheduler, ReceiverWrapper},
    };

    use super::*;
    use crate::{
        server::{config::ServerConfigManager, ttl::TtlCheckerTask},
        storage::{
            config_manager::StorageConfigManger,
            lock_manager::DummyLockManager,
            txn::flow_controller::{EngineFlowController, FlowController},
            Storage, TestStorageBuilder,
        },
    };

    #[test]
    fn test_case_macro() {
        let h = kebab_case!(HelloWorld);
        assert_eq!(h, "hello-world");

        let h = kebab_case!(WelcomeToMyHouse);
        assert_eq!(h, "welcome-to-my-house");

        let h = snake_case!(HelloWorld);
        assert_eq!(h, "hello_world");

        let h = snake_case!(WelcomeToMyHouse);
        assert_eq!(h, "welcome_to_my_house");
    }

    #[test]
    fn test_check_critical_cfg_with() {
        let mut tikv_cfg = TikvConfig::default();
        let last_cfg = TikvConfig::default();
        tikv_cfg.validate().unwrap();
        tikv_cfg.check_critical_cfg_with(&last_cfg).unwrap();

        let mut tikv_cfg = TikvConfig::default();
        let mut last_cfg = TikvConfig::default();
        tikv_cfg.rocksdb.wal_dir = "/data/wal_dir".to_owned();
        tikv_cfg.validate().unwrap();
        tikv_cfg.check_critical_cfg_with(&last_cfg).unwrap_err();

        last_cfg.rocksdb.wal_dir = "/data/wal_dir".to_owned();
        tikv_cfg.validate().unwrap();
        tikv_cfg.check_critical_cfg_with(&last_cfg).unwrap();

        let mut tikv_cfg = TikvConfig::default();
        let mut last_cfg = TikvConfig::default();
        tikv_cfg.storage.data_dir = "/data1".to_owned();
        tikv_cfg.validate().unwrap();
        tikv_cfg.check_critical_cfg_with(&last_cfg).unwrap_err();

        last_cfg.storage.data_dir = "/data1".to_owned();
        tikv_cfg.validate().unwrap();
        tikv_cfg.check_critical_cfg_with(&last_cfg).unwrap();

        // Enable Raft Engine.
        let mut tikv_cfg = TikvConfig::default();
        let mut last_cfg = TikvConfig::default();
        tikv_cfg.raft_engine.enable = true;
        last_cfg.raft_engine.enable = true;

        tikv_cfg.raft_engine.mut_config().dir = "/raft/wal_dir".to_owned();
        tikv_cfg.validate().unwrap();
        tikv_cfg.check_critical_cfg_with(&last_cfg).unwrap_err();

        last_cfg.raft_engine.mut_config().dir = "/raft/wal_dir".to_owned();
        tikv_cfg.validate().unwrap();
        tikv_cfg.check_critical_cfg_with(&last_cfg).unwrap();

        // Disable Raft Engine and uses RocksDB.
        let mut tikv_cfg = TikvConfig::default();
        let mut last_cfg = TikvConfig::default();
        tikv_cfg.raft_engine.enable = false;
        last_cfg.raft_engine.enable = false;

        tikv_cfg.raftdb.wal_dir = "/raft/wal_dir".to_owned();
        tikv_cfg.validate().unwrap();
        tikv_cfg.check_critical_cfg_with(&last_cfg).unwrap_err();

        last_cfg.raftdb.wal_dir = "/raft/wal_dir".to_owned();
        tikv_cfg.validate().unwrap();
        tikv_cfg.check_critical_cfg_with(&last_cfg).unwrap();

        tikv_cfg.raft_store.raftdb_path = "/raft_path".to_owned();
        tikv_cfg.validate().unwrap();
        tikv_cfg.check_critical_cfg_with(&last_cfg).unwrap_err();

        last_cfg.raft_store.raftdb_path = "/raft_path".to_owned();
        tikv_cfg.validate().unwrap();
        tikv_cfg.check_critical_cfg_with(&last_cfg).unwrap();

        // Check api version.
        {
            let cases = [
                (ApiVersion::V1, ApiVersion::V1, true),
                (ApiVersion::V1, ApiVersion::V1ttl, false),
                (ApiVersion::V1, ApiVersion::V2, true),
                (ApiVersion::V1ttl, ApiVersion::V1, false),
                (ApiVersion::V1ttl, ApiVersion::V1ttl, true),
                (ApiVersion::V1ttl, ApiVersion::V2, true),
                (ApiVersion::V2, ApiVersion::V1, true),
                (ApiVersion::V2, ApiVersion::V1ttl, true),
                (ApiVersion::V2, ApiVersion::V2, true),
            ];
            for (from_api, to_api, expected) in cases {
                last_cfg.storage.set_api_version(from_api);
                tikv_cfg.storage.set_api_version(to_api);
                tikv_cfg.validate().unwrap();
                assert_eq!(
                    tikv_cfg.check_critical_cfg_with(&last_cfg).is_ok(),
                    expected
                );
            }
        }
    }

    #[test]
    fn test_last_cfg_modified() {
        let (mut cfg, _dir) = TikvConfig::with_tmp().unwrap();
        let store_path = Path::new(&cfg.storage.data_dir);
        let last_cfg_path = store_path.join(LAST_CONFIG_FILE);

        cfg.write_to_file(&last_cfg_path).unwrap();

        let mut last_cfg_metadata = last_cfg_path.metadata().unwrap();
        let first_modified = last_cfg_metadata.modified().unwrap();

        // not write to file when config is the equivalent of last one.
        persist_config(&cfg).unwrap();
        last_cfg_metadata = last_cfg_path.metadata().unwrap();
        assert_eq!(last_cfg_metadata.modified().unwrap(), first_modified);

        // write to file when config is the inequivalent of last one.
        cfg.log_level = slog::Level::Warning.into();
        persist_config(&cfg).unwrap();
        last_cfg_metadata = last_cfg_path.metadata().unwrap();
        assert_ne!(last_cfg_metadata.modified().unwrap(), first_modified);
    }

    #[test]
    fn test_persist_cfg() {
        let dir = Builder::new().prefix("test_persist_cfg").tempdir().unwrap();
        let path_buf = dir.path().join(LAST_CONFIG_FILE);
        let file = path_buf.as_path();
        let (s1, s2) = ("/xxx/wal_dir".to_owned(), "/yyy/wal_dir".to_owned());

        let mut tikv_cfg = TikvConfig::default();

        tikv_cfg.rocksdb.wal_dir = s1.clone();
        tikv_cfg.raftdb.wal_dir = s2.clone();
        tikv_cfg.write_to_file(file).unwrap();
        let cfg_from_file = TikvConfig::from_file(file, None).unwrap_or_else(|e| {
            panic!(
                "invalid auto generated configuration file {}, err {}",
                file.display(),
                e
            );
        });
        assert_eq!(cfg_from_file.rocksdb.wal_dir, s1);
        assert_eq!(cfg_from_file.raftdb.wal_dir, s2);

        // write critical config when exist.
        tikv_cfg.rocksdb.wal_dir = s2.clone();
        tikv_cfg.raftdb.wal_dir = s1.clone();
        tikv_cfg.write_to_file(file).unwrap();
        let cfg_from_file = TikvConfig::from_file(file, None).unwrap_or_else(|e| {
            panic!(
                "invalid auto generated configuration file {}, err {}",
                file.display(),
                e
            );
        });
        assert_eq!(cfg_from_file.rocksdb.wal_dir, s2);
        assert_eq!(cfg_from_file.raftdb.wal_dir, s1);
    }

    #[test]
    fn test_flatten_cfg() {
        let mut cfg = TikvConfig::default();
        cfg.server.labels.insert("zone".into(), "test".into());
        cfg.raft_store.raft_log_gc_count_limit = Some(123);

        let flattened = to_flatten_config_info(&cfg);

        let mut expected = HashMap::new();
        let mut labels = Map::new();
        labels.insert("zone".into(), Value::String("test".into()));
        expected.insert("server.labels", Value::Object(labels));
        expected.insert(
            "raftstore.raft-log-gc-count-limit",
            Value::Number(123.into()),
        );

        for v in &flattened {
            let obj = v.as_object().unwrap();
            if let Some(v) = expected.get(&obj["Name"].as_str().unwrap()) {
                assert_eq!(v, &obj["ValueInFile"]);
            } else {
                assert!(!obj.contains_key("ValueInFile"));
            }
        }
    }

    #[test]
    fn test_create_parent_dir_if_missing() {
        let root_path = Builder::new()
            .prefix("test_create_parent_dir_if_missing")
            .tempdir()
            .unwrap();
        let path = root_path.path().join("not_exist_dir");

        let mut tikv_cfg = TikvConfig::default();
        tikv_cfg.storage.data_dir = path.as_path().to_str().unwrap().to_owned();
        persist_config(&tikv_cfg).unwrap();
    }

    #[test]
    fn test_keepalive_check() {
        let mut tikv_cfg = TikvConfig::default();
        tikv_cfg.pd.endpoints = vec!["".to_owned()];
        let dur = tikv_cfg.raft_store.raft_heartbeat_interval();
        tikv_cfg.server.grpc_keepalive_time = ReadableDuration(dur);
        tikv_cfg.validate().unwrap_err();
        tikv_cfg.server.grpc_keepalive_time = ReadableDuration(dur * 2);
        tikv_cfg.validate().unwrap();
    }

    #[test]
    fn test_block_size() {
        let mut tikv_cfg = TikvConfig::default();
        tikv_cfg.pd.endpoints = vec!["".to_owned()];
        tikv_cfg.rocksdb.defaultcf.block_size = ReadableSize::gb(10);
        tikv_cfg.rocksdb.lockcf.block_size = ReadableSize::gb(10);
        tikv_cfg.rocksdb.writecf.block_size = ReadableSize::gb(10);
        tikv_cfg.rocksdb.raftcf.block_size = ReadableSize::gb(10);
        tikv_cfg.raftdb.defaultcf.block_size = ReadableSize::gb(10);
        tikv_cfg.validate().unwrap_err();
        tikv_cfg.rocksdb.defaultcf.block_size = ReadableSize::kb(10);
        tikv_cfg.rocksdb.lockcf.block_size = ReadableSize::kb(10);
        tikv_cfg.rocksdb.writecf.block_size = ReadableSize::kb(10);
        tikv_cfg.rocksdb.raftcf.block_size = ReadableSize::kb(10);
        tikv_cfg.raftdb.defaultcf.block_size = ReadableSize::kb(10);
        tikv_cfg.validate().unwrap();
    }

    #[test]
    fn test_parse_log_level() {
        #[derive(Serialize, Deserialize, Debug)]
        struct LevelHolder {
            v: LogLevel,
        }

        let legal_cases = vec![
            ("fatal", Level::Critical),
            ("error", Level::Error),
            ("warn", Level::Warning),
            ("debug", Level::Debug),
            ("trace", Level::Trace),
            ("info", Level::Info),
        ];
        for (serialized, deserialized) in legal_cases {
            let holder = LevelHolder {
                v: deserialized.into(),
            };
            let res_string = toml::to_string(&holder).unwrap();
            let exp_string = format!("v = \"{}\"\n", serialized);
            assert_eq!(res_string, exp_string);
            let res_value: LevelHolder = toml::from_str(&exp_string).unwrap();
            assert_eq!(res_value.v, deserialized.into());
        }

        let compatibility_cases = vec![("warning", Level::Warning), ("critical", Level::Critical)];
        for (serialized, deserialized) in compatibility_cases {
            let variant_string = format!("v = \"{}\"\n", serialized);
            let res_value: LevelHolder = toml::from_str(&variant_string).unwrap();
            assert_eq!(res_value.v, deserialized.into());
        }

        let illegal_cases = vec!["foobar", ""];
        for case in illegal_cases {
            let string = format!("v = \"{}\"\n", case);
            toml::from_str::<LevelHolder>(&string).unwrap_err();
        }
    }

    #[test]
    fn test_to_config_change() {
        assert_eq!(
            to_change_value("10h", &ConfigValue::Duration(0)).unwrap(),
            ConfigValue::from(ReadableDuration::hours(10))
        );
        assert_eq!(
            to_change_value("100MB", &ConfigValue::Size(0)).unwrap(),
            ConfigValue::from(ReadableSize::mb(100))
        );
        assert_eq!(
            to_change_value("10000", &ConfigValue::U64(0)).unwrap(),
            ConfigValue::from(10000u64)
        );

        let old = TikvConfig::default();
        let mut incoming = TikvConfig::default();
        incoming.coprocessor.region_split_keys = Some(10000);
        incoming.gc.max_write_bytes_per_sec = ReadableSize::mb(100);
        incoming.rocksdb.defaultcf.block_cache_size = ReadableSize::mb(500);
        incoming.storage.io_rate_limit.import_priority = file_system::IoPriority::High;
        let diff = old.diff(&incoming);
        let mut change = HashMap::new();
        change.insert(
            "coprocessor.region-split-keys".to_owned(),
            "10000".to_owned(),
        );
        change.insert("gc.max-write-bytes-per-sec".to_owned(), "100MB".to_owned());
        change.insert(
            "rocksdb.defaultcf.block-cache-size".to_owned(),
            "500MB".to_owned(),
        );
        change.insert(
            "storage.io-rate-limit.import-priority".to_owned(),
            "high".to_owned(),
        );
        let res = to_config_change(change).unwrap();
        assert_eq!(diff, res);

        // illegal cases
        let cases = vec![
            // wrong value type
            ("gc.max-write-bytes-per-sec".to_owned(), "10s".to_owned()),
            (
                "pessimistic-txn.wait-for-lock-timeout".to_owned(),
                "1MB".to_owned(),
            ),
            // missing or unknown config fields
            ("xxx.yyy".to_owned(), "12".to_owned()),
            (
                "rocksdb.defaultcf.block-cache-size.xxx".to_owned(),
                "50MB".to_owned(),
            ),
            ("rocksdb.xxx.block-cache-size".to_owned(), "50MB".to_owned()),
            ("rocksdb.block-cache-size".to_owned(), "50MB".to_owned()),
            // not support change config
            (
                "raftstore.raft-heartbeat-ticks".to_owned(),
                "100".to_owned(),
            ),
            ("raftstore.prevote".to_owned(), "false".to_owned()),
        ];
        for (name, value) in cases {
            let mut change = HashMap::new();
            change.insert(name, value);
            to_config_change(change).unwrap_err();
        }
    }

    #[test]
    fn test_to_toml_encode() {
        let mut change = HashMap::new();
        change.insert(
            "raftstore.pd-heartbeat-tick-interval".to_owned(),
            "1h".to_owned(),
        );
        change.insert(
            "coprocessor.region-split-keys".to_owned(),
            "10000".to_owned(),
        );
        change.insert("gc.max-write-bytes-per-sec".to_owned(), "100MB".to_owned());
        change.insert(
            "rocksdb.defaultcf.titan.blob-run-mode".to_owned(),
            "read-only".to_owned(),
        );
        change.insert("raftstore.apply_pool_size".to_owned(), "7".to_owned());
        change.insert("raftstore.store-pool-size".to_owned(), "17".to_owned());
        let res = to_toml_encode(change).unwrap();
        assert_eq!(
            res.get("raftstore.pd-heartbeat-tick-interval"),
            Some(&"\"1h\"".to_owned())
        );
        assert_eq!(
            res.get("coprocessor.region-split-keys"),
            Some(&"10000".to_owned())
        );
        assert_eq!(
            res.get("gc.max-write-bytes-per-sec"),
            Some(&"\"100MB\"".to_owned())
        );
        assert_eq!(
            res.get("rocksdb.defaultcf.titan.blob-run-mode"),
            Some(&"\"read-only\"".to_owned())
        );
        assert_eq!(res.get("raftstore.apply-pool-size"), Some(&"7".to_owned()));
        assert_eq!(res.get("raftstore.store-pool-size"), Some(&"17".to_owned()));
    }

    #[allow(clippy::type_complexity)]
    fn new_engines<F: KvFormat>(
        cfg: TikvConfig,
    ) -> (
        Storage<RocksDBEngine, DummyLockManager, F>,
        ConfigController,
        ReceiverWrapper<TtlCheckerTask>,
        Arc<FlowController>,
    ) {
        assert_eq!(F::TAG, cfg.storage.api_version());
        let engine = RocksDBEngine::new(
            &cfg.storage.data_dir,
            Some(cfg.rocksdb.build_opt()),
            cfg.rocksdb.build_cf_opts(
                &cfg.storage.block_cache.build_shared_cache(),
                None,
                cfg.storage.api_version(),
            ),
            true,
            None,
        )
        .unwrap();
        let storage =
            TestStorageBuilder::<_, _, F>::from_engine_and_lock_mgr(engine, DummyLockManager)
                .config(cfg.storage.clone())
                .build()
                .unwrap();
        let engine = storage.get_engine().get_rocksdb();
        let (_tx, rx) = std::sync::mpsc::channel();
        let flow_controller = Arc::new(FlowController::Singleton(EngineFlowController::new(
            &cfg.storage.flow_control,
            engine.clone(),
            rx,
        )));

        let (shared, cfg_controller) = (cfg.storage.block_cache.shared, ConfigController::new(cfg));
        cfg_controller.register(
            Module::Rocksdb,
            Box::new(DbConfigManger::new(
                Arc::new(engine.clone()),
                DbType::Kv,
                shared,
            )),
        );
        let (scheduler, receiver) = dummy_scheduler();
        cfg_controller.register(
            Module::Storage,
            Box::new(StorageConfigManger::new(
                Arc::new(DummyFactory::new(Some(engine), "".to_string())),
                shared,
                scheduler,
                flow_controller.clone(),
                storage.get_scheduler(),
            )),
        );
        (storage, cfg_controller, receiver, flow_controller)
    }

    #[test]
    fn test_flow_control() {
        let (mut cfg, _dir) = TikvConfig::with_tmp().unwrap();
        cfg.storage.flow_control.l0_files_threshold = 50;
        cfg.validate().unwrap();
        let (storage, cfg_controller, _, flow_controller) = new_engines::<ApiV1>(cfg);
        let db = storage.get_engine().get_rocksdb();
        assert_eq!(
            db.get_options_cf(CF_DEFAULT)
                .unwrap()
                .get_level_zero_slowdown_writes_trigger(),
            50
        );
        assert_eq!(
            db.get_options_cf(CF_DEFAULT)
                .unwrap()
                .get_level_zero_stop_writes_trigger(),
            50
        );

        assert_eq!(
            db.get_options_cf(CF_DEFAULT)
                .unwrap()
                .get_disable_write_stall(),
            true
        );
        assert_eq!(flow_controller.enabled(), true);
        cfg_controller
            .update_config("storage.flow-control.enable", "false")
            .unwrap();
        assert_eq!(
            db.get_options_cf(CF_DEFAULT)
                .unwrap()
                .get_disable_write_stall(),
            false
        );
        assert_eq!(flow_controller.enabled(), false);
        cfg_controller
            .update_config("storage.flow-control.enable", "true")
            .unwrap();
        assert_eq!(
            db.get_options_cf(CF_DEFAULT)
                .unwrap()
                .get_disable_write_stall(),
            true
        );
        assert_eq!(flow_controller.enabled(), true);
    }

    #[test]
    fn test_change_resolved_ts_config() {
        use crossbeam::channel;

        pub struct TestConfigManager(channel::Sender<ConfigChange>);
        impl ConfigManager for TestConfigManager {
            fn dispatch(&mut self, change: ConfigChange) -> online_config::Result<()> {
                self.0.send(change).unwrap();
                Ok(())
            }
        }

        let (cfg, _dir) = TikvConfig::with_tmp().unwrap();
        let cfg_controller = ConfigController::new(cfg);
        let (tx, rx) = channel::unbounded();
        cfg_controller.register(Module::ResolvedTs, Box::new(TestConfigManager(tx)));

        // Return error if try to update not support config or unknow config
        cfg_controller
            .update_config("resolved-ts.enable", "false")
            .unwrap_err();
        cfg_controller
            .update_config("resolved-ts.scan-lock-pool-size", "10")
            .unwrap_err();
        cfg_controller
            .update_config("resolved-ts.xxx", "false")
            .unwrap_err();

        let mut resolved_ts_cfg = cfg_controller.get_current().resolved_ts;
        // Default value
        assert_eq!(
            resolved_ts_cfg.advance_ts_interval,
            ReadableDuration::secs(1)
        );

        // Update `advance-ts-interval` to 100ms
        cfg_controller
            .update_config("resolved-ts.advance-ts-interval", "100ms")
            .unwrap();
        resolved_ts_cfg.update(rx.recv().unwrap()).unwrap();
        assert_eq!(
            resolved_ts_cfg.advance_ts_interval,
            ReadableDuration::millis(100)
        );

        // Return error if try to update `advance-ts-interval` to an invalid value
        cfg_controller
            .update_config("resolved-ts.advance-ts-interval", "0m")
            .unwrap_err();
        assert_eq!(
            resolved_ts_cfg.advance_ts_interval,
            ReadableDuration::millis(100)
        );

        // Update `advance-ts-interval` to 3s
        cfg_controller
            .update_config("resolved-ts.advance-ts-interval", "3s")
            .unwrap();
        resolved_ts_cfg.update(rx.recv().unwrap()).unwrap();
        assert_eq!(
            resolved_ts_cfg.advance_ts_interval,
            ReadableDuration::secs(3)
        );
    }

    #[test]
    fn test_change_rocksdb_config() {
        let (mut cfg, _dir) = TikvConfig::with_tmp().unwrap();
        cfg.rocksdb.max_background_jobs = 4;
        cfg.rocksdb.max_background_flushes = 2;
        cfg.rocksdb.defaultcf.disable_auto_compactions = false;
        cfg.rocksdb.defaultcf.target_file_size_base = ReadableSize::mb(64);
        cfg.rocksdb.defaultcf.block_cache_size = ReadableSize::mb(8);
        cfg.rocksdb.rate_bytes_per_sec = ReadableSize::mb(64);
        cfg.rocksdb.rate_limiter_auto_tuned = false;
        cfg.storage.block_cache.shared = false;
        cfg.validate().unwrap();
        let (storage, cfg_controller, ..) = new_engines::<ApiV1>(cfg);
        let db = storage.get_engine().get_rocksdb();

        // update max_background_jobs
        assert_eq!(db.get_db_options().get_max_background_jobs(), 4);

        cfg_controller
            .update_config("rocksdb.max-background-jobs", "8")
            .unwrap();
        assert_eq!(db.get_db_options().get_max_background_jobs(), 8);

        // update max_background_flushes, set to a bigger value
        assert_eq!(db.get_db_options().get_max_background_flushes(), 2);

        cfg_controller
            .update_config("rocksdb.max-background-flushes", "5")
            .unwrap();
        assert_eq!(db.get_db_options().get_max_background_flushes(), 5);

        // update rate_bytes_per_sec
        assert_eq!(
            db.get_db_options().get_rate_bytes_per_sec().unwrap(),
            ReadableSize::mb(64).0 as i64
        );

        cfg_controller
            .update_config("rocksdb.rate-bytes-per-sec", "128MB")
            .unwrap();
        assert_eq!(
            db.get_db_options().get_rate_bytes_per_sec().unwrap(),
            ReadableSize::mb(128).0 as i64
        );

        // update some configs on default cf
        let cf_opts = db.get_options_cf(CF_DEFAULT).unwrap();
        assert_eq!(cf_opts.get_disable_auto_compactions(), false);
        assert_eq!(cf_opts.get_target_file_size_base(), ReadableSize::mb(64).0);
        assert_eq!(cf_opts.get_block_cache_capacity(), ReadableSize::mb(8).0);

        let mut change = HashMap::new();
        change.insert(
            "rocksdb.defaultcf.disable-auto-compactions".to_owned(),
            "true".to_owned(),
        );
        change.insert(
            "rocksdb.defaultcf.target-file-size-base".to_owned(),
            "32MB".to_owned(),
        );
        change.insert(
            "rocksdb.defaultcf.block-cache-size".to_owned(),
            "256MB".to_owned(),
        );
        cfg_controller.update(change).unwrap();

        let cf_opts = db.get_options_cf(CF_DEFAULT).unwrap();
        assert_eq!(cf_opts.get_disable_auto_compactions(), true);
        assert_eq!(cf_opts.get_target_file_size_base(), ReadableSize::mb(32).0);
        assert_eq!(cf_opts.get_block_cache_capacity(), ReadableSize::mb(256).0);

        // Can not update block cache through storage module
        // when shared block cache is disabled
        cfg_controller
            .update_config("storage.block-cache.capacity", "512MB")
            .unwrap_err();
    }

    #[test]
    fn test_change_rate_limiter_auto_tuned() {
        let (mut cfg, _dir) = TikvConfig::with_tmp().unwrap();
        // vanilla limiter does not support dynamically changing auto-tuned mode.
        cfg.rocksdb.rate_limiter_auto_tuned = true;
        cfg.validate().unwrap();
        let (storage, cfg_controller, ..) = new_engines::<ApiV1>(cfg);
        let db = storage.get_engine().get_rocksdb();

        // update rate_limiter_auto_tuned
        assert_eq!(
            db.get_db_options().get_rate_limiter_auto_tuned().unwrap(),
            true
        );

        cfg_controller
            .update_config("rocksdb.rate_limiter_auto_tuned", "false")
            .unwrap();
        assert_eq!(
            db.get_db_options().get_rate_limiter_auto_tuned().unwrap(),
            false
        );
    }

    #[test]
    fn test_change_shared_block_cache() {
        let (mut cfg, _dir) = TikvConfig::with_tmp().unwrap();
        cfg.storage.block_cache.shared = true;
        cfg.validate().unwrap();
        let (storage, cfg_controller, ..) = new_engines::<ApiV1>(cfg);
        let db = storage.get_engine().get_rocksdb();

        // Can not update shared block cache through rocksdb module
        cfg_controller
            .update_config("rocksdb.defaultcf.block-cache-size", "256MB")
            .unwrap_err();

        cfg_controller
            .update_config("storage.block-cache.capacity", "256MB")
            .unwrap();

        let defaultcf_opts = db.get_options_cf(CF_DEFAULT).unwrap();
        assert_eq!(
            defaultcf_opts.get_block_cache_capacity(),
            ReadableSize::mb(256).0
        );
    }

    #[test]
    fn test_change_logconfig() {
        let (cfg, _dir) = TikvConfig::with_tmp().unwrap();
        let cfg_controller = ConfigController::new(cfg);

        cfg_controller.register(Module::Log, Box::new(LogConfigManager));

        cfg_controller.update_config("log.level", "warn").unwrap();
        assert_eq!(get_log_level().unwrap(), Level::Warning);
        assert_eq!(
            cfg_controller.get_current().log.level,
            LogLevel(Level::Warning)
        );

        cfg_controller
            .update_config("log.level", "invalid")
            .unwrap_err();
        assert_eq!(
            cfg_controller.get_current().log.level,
            LogLevel(Level::Warning)
        );
    }

    #[test]
    fn test_dispatch_titan_blob_run_mode_config() {
        let mut cfg = TikvConfig::default();
        let mut incoming = cfg.clone();
        cfg.rocksdb.defaultcf.titan.blob_run_mode = BlobRunMode::Normal;
        incoming.rocksdb.defaultcf.titan.blob_run_mode = BlobRunMode::Fallback;

        let diff = cfg
            .rocksdb
            .defaultcf
            .titan
            .diff(&incoming.rocksdb.defaultcf.titan);
        assert_eq!(diff.len(), 1);

        let diff = config_value_to_string(diff.into_iter().collect());
        assert_eq!(diff.len(), 1);
        assert_eq!(diff[0].0.as_str(), "blob_run_mode");
        assert_eq!(diff[0].1.as_str(), "fallback");
    }

    #[test]
    fn test_change_ttl_check_poll_interval() {
        let (mut cfg, _dir) = TikvConfig::with_tmp().unwrap();
        cfg.storage.block_cache.shared = true;
        cfg.validate().unwrap();
        let (_, cfg_controller, mut rx, _) = new_engines::<ApiV1>(cfg);

        // Can not update shared block cache through rocksdb module
        cfg_controller
            .update_config("storage.ttl_check_poll_interval", "10s")
            .unwrap();
        match rx.recv() {
            None => unreachable!(),
            Some(TtlCheckerTask::UpdatePollInterval(d)) => assert_eq!(d, Duration::from_secs(10)),
        }
    }

    #[test]
    fn test_change_store_scheduler_worker_pool_size() {
        let (mut cfg, _dir) = TikvConfig::with_tmp().unwrap();
        cfg.storage.scheduler_worker_pool_size = 4;
        cfg.validate().unwrap();
        let (storage, cfg_controller, ..) = new_engines::<ApiV1>(cfg);
        let scheduler = storage.get_scheduler();

        let max_pool_size = std::cmp::max(4, SysQuota::cpu_cores_quota() as usize);

        let check_scale_pool_size = |size: usize, ok: bool| {
            let origin_pool_size = scheduler
                .get_sched_pool(CommandPri::Normal)
                .pool
                .get_pool_size();
            let origin_pool_size_high = scheduler
                .get_sched_pool(CommandPri::High)
                .pool
                .get_pool_size();
            let res = cfg_controller
                .update_config("storage.scheduler-worker-pool-size", &format!("{}", size));
            let (expected_size, expected_size_high) = if ok {
                res.unwrap();
                (size, std::cmp::max(size / 2, 1))
            } else {
                res.unwrap_err();
                (origin_pool_size, origin_pool_size_high)
            };
            assert_eq!(
                scheduler
                    .get_sched_pool(CommandPri::Normal)
                    .pool
                    .get_pool_size(),
                expected_size
            );
            assert_eq!(
                scheduler
                    .get_sched_pool(CommandPri::High)
                    .pool
                    .get_pool_size(),
                expected_size_high
            );
        };

        check_scale_pool_size(0, false);
        check_scale_pool_size(max_pool_size + 1, false);
        check_scale_pool_size(1, true);
        check_scale_pool_size(max_pool_size, true);
    }

    #[test]
    fn test_change_quota_config() {
        let (mut cfg, _dir) = TikvConfig::with_tmp().unwrap();
        cfg.quota.foreground_cpu_time = 1000;
        cfg.quota.foreground_write_bandwidth = ReadableSize::mb(128);
        cfg.quota.foreground_read_bandwidth = ReadableSize::mb(256);
        cfg.quota.background_cpu_time = 1000;
        cfg.quota.background_write_bandwidth = ReadableSize::mb(128);
        cfg.quota.background_read_bandwidth = ReadableSize::mb(256);
        cfg.quota.max_delay_duration = ReadableDuration::secs(1);
        cfg.validate().unwrap();

        let quota_limiter = Arc::new(QuotaLimiter::new(
            cfg.quota.foreground_cpu_time,
            cfg.quota.foreground_write_bandwidth,
            cfg.quota.foreground_read_bandwidth,
            cfg.quota.background_cpu_time,
            cfg.quota.background_write_bandwidth,
            cfg.quota.background_read_bandwidth,
            cfg.quota.max_delay_duration,
            false,
        ));

        let cfg_controller = ConfigController::new(cfg.clone());
        cfg_controller.register(
            Module::Quota,
            Box::new(QuotaLimitConfigManager::new(Arc::clone(&quota_limiter))),
        );
        assert_eq!(cfg_controller.get_current(), cfg);

        // u64::MAX ns casts to 213503d.
        cfg_controller
            .update_config("quota.max-delay-duration", "213504d")
            .unwrap_err();
        assert_eq!(cfg_controller.get_current(), cfg);

        cfg_controller
            .update_config("quota.foreground-cpu-time", "2000")
            .unwrap();
        cfg.quota.foreground_cpu_time = 2000;
        assert_eq!(cfg_controller.get_current(), cfg);

        cfg_controller
            .update_config("quota.foreground-write-bandwidth", "256MB")
            .unwrap();
        cfg.quota.foreground_write_bandwidth = ReadableSize::mb(256);
        assert_eq!(cfg_controller.get_current(), cfg);

        let mut sample = quota_limiter.new_sample(true);
        sample.add_read_bytes(ReadableSize::mb(32).0 as usize);
        let should_delay = block_on(quota_limiter.consume_sample(sample, true));
        assert_eq!(should_delay, Duration::from_millis(125));

        cfg_controller
            .update_config("quota.foreground-read-bandwidth", "512MB")
            .unwrap();
        cfg.quota.foreground_read_bandwidth = ReadableSize::mb(512);
        assert_eq!(cfg_controller.get_current(), cfg);
        let mut sample = quota_limiter.new_sample(true);
        sample.add_write_bytes(ReadableSize::mb(128).0 as usize);
        let should_delay = block_on(quota_limiter.consume_sample(sample, true));
        assert_eq!(should_delay, Duration::from_millis(500));

        cfg_controller
            .update_config("quota.background-cpu-time", "2000")
            .unwrap();
        cfg.quota.background_cpu_time = 2000;
        assert_eq!(cfg_controller.get_current(), cfg);

        cfg_controller
            .update_config("quota.background-write-bandwidth", "256MB")
            .unwrap();
        cfg.quota.background_write_bandwidth = ReadableSize::mb(256);
        assert_eq!(cfg_controller.get_current(), cfg);

        let mut sample = quota_limiter.new_sample(false);
        sample.add_read_bytes(ReadableSize::mb(32).0 as usize);
        let should_delay = block_on(quota_limiter.consume_sample(sample, false));
        assert_eq!(should_delay, Duration::from_millis(125));

        cfg_controller
            .update_config("quota.background-read-bandwidth", "512MB")
            .unwrap();
        cfg.quota.background_read_bandwidth = ReadableSize::mb(512);
        assert_eq!(cfg_controller.get_current(), cfg);
        let mut sample = quota_limiter.new_sample(false);
        sample.add_write_bytes(ReadableSize::mb(128).0 as usize);
        let should_delay = block_on(quota_limiter.consume_sample(sample, false));
        assert_eq!(should_delay, Duration::from_millis(500));

        cfg_controller
            .update_config("quota.max-delay-duration", "50ms")
            .unwrap();
        cfg.quota.max_delay_duration = ReadableDuration::millis(50);
        assert_eq!(cfg_controller.get_current(), cfg);
        let mut sample = quota_limiter.new_sample(true);
<<<<<<< HEAD
        sample.add_write_bytes(ReadableSize::mb(128).0 as usize);
        let should_delay = block_on(quota_limiter.consume_sample(sample, true));
        assert_eq!(should_delay, Duration::from_millis(50));

        let mut sample = quota_limiter.new_sample(false);
        sample.add_write_bytes(ReadableSize::mb(128).0 as usize);
        let should_delay = block_on(quota_limiter.consume_sample(sample, false));
        assert_eq!(should_delay, Duration::from_millis(50));

=======
        sample.add_write_bytes(ReadableSize::mb(128).0 as usize);
        let should_delay = block_on(quota_limiter.consume_sample(sample, true));
        assert_eq!(should_delay, Duration::from_millis(50));

        let mut sample = quota_limiter.new_sample(false);
        sample.add_write_bytes(ReadableSize::mb(128).0 as usize);
        let should_delay = block_on(quota_limiter.consume_sample(sample, false));
        assert_eq!(should_delay, Duration::from_millis(50));

>>>>>>> b448214b
        assert_eq!(cfg.quota.enable_auto_tune, false);
        cfg_controller
            .update_config("quota.enable-auto-tune", "true")
            .unwrap();
        cfg.quota.enable_auto_tune = true;
        assert_eq!(cfg_controller.get_current(), cfg);
    }

    #[test]
    fn test_change_server_config() {
        let (mut cfg, _dir) = TikvConfig::with_tmp().unwrap();
        cfg.validate().unwrap();
        let cfg_controller = ConfigController::new(cfg.clone());
        let (scheduler, _receiver) = dummy_scheduler();
        let version_tracker = Arc::new(VersionTrack::new(cfg.server.clone()));
        cfg_controller.register(
            Module::Server,
            Box::new(ServerConfigManager::new(
                scheduler,
                version_tracker.clone(),
                ResourceQuota::new(None),
            )),
        );

        let check_cfg = |cfg: &TikvConfig| {
            assert_eq!(&cfg_controller.get_current(), cfg);
            assert_eq!(&*version_tracker.value(), &cfg.server);
        };

        cfg_controller
            .update_config("server.max-grpc-send-msg-len", "10000")
            .unwrap();
        cfg.server.max_grpc_send_msg_len = 10000;
        check_cfg(&cfg);

        cfg_controller
            .update_config("server.raft-msg-max-batch-size", "32")
            .unwrap();
        cfg.server.raft_msg_max_batch_size = 32;
        assert_eq!(cfg_controller.get_current(), cfg);
        check_cfg(&cfg);
    }

    #[test]
    fn test_compatible_adjust_validate_equal() {
        // After calling many time of `compatible_adjust` and `validate` should has
        // the same effect as calling `compatible_adjust` and `validate` one time
        let mut c = TikvConfig::default();
        let mut cfg = c.clone();
        c.compatible_adjust();
        c.validate().unwrap();

        for _ in 0..10 {
            cfg.compatible_adjust();
            cfg.validate().unwrap();
            assert_eq!(c, cfg);
        }
    }

    #[test]
    fn test_readpool_compatible_adjust_config() {
        let content = r#"
        [readpool.storage]
        [readpool.coprocessor]
        "#;
        let mut cfg: TikvConfig = toml::from_str(content).unwrap();
        cfg.compatible_adjust();
        assert_eq!(cfg.readpool.storage.use_unified_pool, Some(true));
        assert_eq!(cfg.readpool.coprocessor.use_unified_pool, Some(true));

        let content = r#"
        [readpool.storage]
        stack-size = "1MB"
        [readpool.coprocessor]
        normal-concurrency = 1
        "#;
        let mut cfg: TikvConfig = toml::from_str(content).unwrap();
        cfg.compatible_adjust();
        assert_eq!(cfg.readpool.storage.use_unified_pool, Some(false));
        assert_eq!(cfg.readpool.coprocessor.use_unified_pool, Some(false));
    }

    #[test]
    fn test_unrecognized_config_keys() {
        let mut temp_config_file = tempfile::NamedTempFile::new().unwrap();
        let temp_config_writer = temp_config_file.as_file_mut();
        temp_config_writer
            .write_all(
                br#"
                    log-level = "debug"
                    log-fmt = "json"
                    [readpool.unified]
                    min-threads-count = 5
                    stack-size = "20MB"
                    [import]
                    num_threads = 4
                    [gcc]
                    batch-keys = 1024
                    [[security.encryption.master-keys]]
                    type = "file"
                "#,
            )
            .unwrap();
        temp_config_writer.sync_data().unwrap();

        let mut unrecognized_keys = Vec::new();
        let _ = TikvConfig::from_file(temp_config_file.path(), Some(&mut unrecognized_keys));

        assert_eq!(
            unrecognized_keys,
            vec![
                "log-fmt".to_owned(),
                "readpool.unified.min-threads-count".to_owned(),
                "import.num_threads".to_owned(),
                "gcc".to_owned(),
                "security.encryption.master-keys".to_owned(),
            ],
        );
    }

    #[test]
    fn test_raft_engine_dir() {
        let content = r#"
            [raft-engine]
            enable = true
        "#;
        let mut cfg: TikvConfig = toml::from_str(content).unwrap();
        cfg.validate().unwrap();
        assert_eq!(
            cfg.raft_engine.config.dir,
            config::canonicalize_sub_path(&cfg.storage.data_dir, "raft-engine").unwrap()
        );
    }

    #[test]
    fn test_compaction_guard() {
        // Test comopaction guard disabled.
        {
            let config = DefaultCfConfig {
                target_file_size_base: ReadableSize::mb(16),
                enable_compaction_guard: false,
                ..Default::default()
            };
            let provider = Some(MockRegionInfoProvider::new(vec![]));
            let cf_opts = build_cf_opt!(config, CF_DEFAULT, None /* cache */, provider);
            assert_eq!(
                config.target_file_size_base.0,
                cf_opts.get_target_file_size_base()
            );
        }
        // Test compaction guard enabled but region info provider is missing.
        {
            let config = DefaultCfConfig {
                target_file_size_base: ReadableSize::mb(16),
                enable_compaction_guard: true,
                ..Default::default()
            };
            let provider: Option<MockRegionInfoProvider> = None;
            let cf_opts = build_cf_opt!(config, CF_DEFAULT, None /* cache */, provider);
            assert_eq!(
                config.target_file_size_base.0,
                cf_opts.get_target_file_size_base()
            );
        }
        // Test compaction guard enabled.
        {
            let config = DefaultCfConfig {
                target_file_size_base: ReadableSize::mb(16),
                enable_compaction_guard: true,
                compaction_guard_min_output_file_size: ReadableSize::mb(4),
                compaction_guard_max_output_file_size: ReadableSize::mb(64),
                ..Default::default()
            };
            let provider = Some(MockRegionInfoProvider::new(vec![]));
            let cf_opts = build_cf_opt!(config, CF_DEFAULT, None /* cache */, provider);
            assert_eq!(
                config.compaction_guard_max_output_file_size.0,
                cf_opts.get_target_file_size_base()
            );
        }
    }

    #[test]
    fn test_validate_tikv_config() {
        let mut cfg = TikvConfig::default();
        cfg.validate().unwrap();
        let default_region_split_check_diff = cfg.raft_store.region_split_check_diff().0;
        cfg.raft_store.region_split_check_diff =
            Some(ReadableSize(cfg.raft_store.region_split_check_diff().0 + 1));
        cfg.validate().unwrap();
        assert_eq!(
            cfg.raft_store.region_split_check_diff().0,
            default_region_split_check_diff + 1
        );

        // Test validating memory_usage_limit when it's greater than max.
        cfg.memory_usage_limit = Some(ReadableSize(SysQuota::memory_limit_in_bytes() * 2));
        cfg.validate().unwrap_err();

        // Test memory_usage_limit is based on block cache size if it's not configured.
        cfg.memory_usage_limit = None;
        cfg.storage.block_cache.capacity = Some(ReadableSize(3 * GIB));
        cfg.validate().unwrap();
        assert_eq!(cfg.memory_usage_limit.unwrap(), ReadableSize(5 * GIB));

        // Test memory_usage_limit will fallback to system memory capacity with huge
        // block cache.
        cfg.memory_usage_limit = None;
        let system = SysQuota::memory_limit_in_bytes();
        cfg.storage.block_cache.capacity = Some(ReadableSize(system * 3 / 4));
        cfg.validate().unwrap();
        assert_eq!(cfg.memory_usage_limit.unwrap(), ReadableSize(system));
    }

    #[test]
    fn test_validate_tikv_wal_config() {
        let tmp_path = tempfile::Builder::new().tempdir().unwrap().into_path();
        macro_rules! tmp_path_string_generate {
            ($base:expr, $($sub:expr),+) => {{
                let mut path: ::std::path::PathBuf = $base.clone();
                $(
                    path.push($sub);
                )*
                String::from(path.to_str().unwrap())
            }}
        }

        {
            let mut cfg = TikvConfig::default();
            cfg.validate().unwrap();
        }

        {
            let mut cfg = TikvConfig::default();
            cfg.storage.data_dir = tmp_path_string_generate!(tmp_path, "data");
            cfg.raft_store.raftdb_path = tmp_path_string_generate!(tmp_path, "data", "db");
            cfg.validate().unwrap_err();
        }

        {
            let mut cfg = TikvConfig::default();
            cfg.storage.data_dir = tmp_path_string_generate!(tmp_path, "data", "kvdb");
            cfg.raft_store.raftdb_path =
                tmp_path_string_generate!(tmp_path, "data", "raftdb", "db");
            cfg.rocksdb.wal_dir = tmp_path_string_generate!(tmp_path, "data", "raftdb", "db");
            cfg.validate().unwrap_err();
        }

        {
            let mut cfg = TikvConfig::default();
            cfg.storage.data_dir = tmp_path_string_generate!(tmp_path, "data", "kvdb");
            cfg.raft_store.raftdb_path =
                tmp_path_string_generate!(tmp_path, "data", "raftdb", "db");
            cfg.raftdb.wal_dir = tmp_path_string_generate!(tmp_path, "data", "kvdb", "db");
            cfg.validate().unwrap_err();
        }

        {
            let mut cfg = TikvConfig::default();
            cfg.rocksdb.wal_dir = tmp_path_string_generate!(tmp_path, "data", "wal");
            cfg.raftdb.wal_dir = tmp_path_string_generate!(tmp_path, "data", "wal");
            cfg.validate().unwrap_err();
        }

        {
            let mut cfg = TikvConfig::default();
            cfg.storage.data_dir = tmp_path_string_generate!(tmp_path, "data", "kvdb");
            cfg.raft_store.raftdb_path =
                tmp_path_string_generate!(tmp_path, "data", "raftdb", "db");
            cfg.rocksdb.wal_dir = tmp_path_string_generate!(tmp_path, "data", "kvdb", "db");
            cfg.raftdb.wal_dir = tmp_path_string_generate!(tmp_path, "data", "raftdb", "db");
            cfg.validate().unwrap();
        }
    }

    #[test]
    fn test_background_job_limits() {
        // cpu num = 1
        assert_eq!(
            get_background_job_limits_impl(
                1, // cpu_num
                &KVDB_DEFAULT_BACKGROUND_JOB_LIMITS
            ),
            BackgroundJobLimits {
                max_background_jobs: 2,
                max_background_flushes: 1,
                max_sub_compactions: 1,
                max_titan_background_gc: 1,
            }
        );
        assert_eq!(
            get_background_job_limits_impl(
                1, // cpu_num
                &RAFTDB_DEFAULT_BACKGROUND_JOB_LIMITS
            ),
            BackgroundJobLimits {
                max_background_jobs: 2,
                max_background_flushes: 1,
                max_sub_compactions: 1,
                max_titan_background_gc: 1,
            }
        );
        // cpu num = 2
        assert_eq!(
            get_background_job_limits_impl(
                2, // cpu_num
                &KVDB_DEFAULT_BACKGROUND_JOB_LIMITS
            ),
            BackgroundJobLimits {
                max_background_jobs: 2,
                max_background_flushes: 1,
                max_sub_compactions: 1,
                max_titan_background_gc: 2,
            }
        );
        assert_eq!(
            get_background_job_limits_impl(
                2, // cpu_num
                &RAFTDB_DEFAULT_BACKGROUND_JOB_LIMITS
            ),
            BackgroundJobLimits {
                max_background_jobs: 2,
                max_background_flushes: 1,
                max_sub_compactions: 1,
                max_titan_background_gc: 2,
            }
        );
        // cpu num = 4
        assert_eq!(
            get_background_job_limits_impl(
                4, // cpu_num
                &KVDB_DEFAULT_BACKGROUND_JOB_LIMITS
            ),
            BackgroundJobLimits {
                max_background_jobs: 3,
                max_background_flushes: 1,
                max_sub_compactions: 1,
                max_titan_background_gc: 4,
            }
        );
        assert_eq!(
            get_background_job_limits_impl(
                4, // cpu_num
                &RAFTDB_DEFAULT_BACKGROUND_JOB_LIMITS
            ),
            BackgroundJobLimits {
                max_background_jobs: 3,
                max_background_flushes: 1,
                max_sub_compactions: 1,
                max_titan_background_gc: 4,
            }
        );
        // cpu num = 8
        assert_eq!(
            get_background_job_limits_impl(
                8, // cpu_num
                &KVDB_DEFAULT_BACKGROUND_JOB_LIMITS
            ),
            BackgroundJobLimits {
                max_background_jobs: 7,
                max_background_flushes: 2,
                max_sub_compactions: 3,
                max_titan_background_gc: 4,
            }
        );
        assert_eq!(
            get_background_job_limits_impl(
                8, // cpu_num
                &RAFTDB_DEFAULT_BACKGROUND_JOB_LIMITS
            ),
            RAFTDB_DEFAULT_BACKGROUND_JOB_LIMITS,
        );
        // cpu num = 16
        assert_eq!(
            get_background_job_limits_impl(
                16, // cpu_num
                &KVDB_DEFAULT_BACKGROUND_JOB_LIMITS
            ),
            KVDB_DEFAULT_BACKGROUND_JOB_LIMITS,
        );
        assert_eq!(
            get_background_job_limits_impl(
                16, // cpu_num
                &RAFTDB_DEFAULT_BACKGROUND_JOB_LIMITS
            ),
            RAFTDB_DEFAULT_BACKGROUND_JOB_LIMITS,
        );
    }

    #[test]
    fn test_config_template_is_valid() {
        let template_config = std::include_str!("../etc/config-template.toml")
            .lines()
            .map(|l| l.strip_prefix('#').unwrap_or(l))
            .join("\n");

        let mut cfg: TikvConfig = toml::from_str(&template_config).unwrap();
        cfg.validate().unwrap();
    }

    #[test]
    fn test_config_template_no_superfluous_keys() {
        let template_config = std::include_str!("../etc/config-template.toml")
            .lines()
            .map(|l| l.strip_prefix('#').unwrap_or(l))
            .join("\n");

        let mut deserializer = toml::Deserializer::new(&template_config);
        let mut unrecognized_keys = Vec::new();
        let _: TikvConfig = serde_ignored::deserialize(&mut deserializer, |key| {
            unrecognized_keys.push(key.to_string())
        })
        .unwrap();

        // Don't use `is_empty()` so we see which keys are superfluous on failure.
        assert_eq!(unrecognized_keys, Vec::<String>::new());
    }

    #[test]
    fn test_config_template_matches_default() {
        let template_config = std::include_str!("../etc/config-template.toml")
            .lines()
            .map(|l| l.strip_prefix('#').unwrap_or(l))
            .join("\n");

        let mut cfg: TikvConfig = toml::from_str(&template_config).unwrap();
        let mut default_cfg = TikvConfig::default();

        // Some default values are computed based on the environment.
        // Because we can't set config values for these in `config-template.toml`, we
        // will handle them manually.
        cfg.readpool.unified.max_thread_count = default_cfg.readpool.unified.max_thread_count;
        cfg.readpool.storage.high_concurrency = default_cfg.readpool.storage.high_concurrency;
        cfg.readpool.storage.normal_concurrency = default_cfg.readpool.storage.normal_concurrency;
        cfg.readpool.storage.low_concurrency = default_cfg.readpool.storage.low_concurrency;
        cfg.readpool.coprocessor.high_concurrency =
            default_cfg.readpool.coprocessor.high_concurrency;
        cfg.readpool.coprocessor.normal_concurrency =
            default_cfg.readpool.coprocessor.normal_concurrency;
        cfg.readpool.coprocessor.low_concurrency = default_cfg.readpool.coprocessor.low_concurrency;
        cfg.server.grpc_memory_pool_quota = default_cfg.server.grpc_memory_pool_quota;
        cfg.server.background_thread_count = default_cfg.server.background_thread_count;
        cfg.server.end_point_max_concurrency = default_cfg.server.end_point_max_concurrency;
        cfg.storage.scheduler_worker_pool_size = default_cfg.storage.scheduler_worker_pool_size;
        cfg.rocksdb.max_background_jobs = default_cfg.rocksdb.max_background_jobs;
        cfg.rocksdb.max_background_flushes = default_cfg.rocksdb.max_background_flushes;
        cfg.rocksdb.max_sub_compactions = default_cfg.rocksdb.max_sub_compactions;
        cfg.rocksdb.titan.max_background_gc = default_cfg.rocksdb.titan.max_background_gc;
        cfg.raftdb.max_background_jobs = default_cfg.raftdb.max_background_jobs;
        cfg.raftdb.max_background_flushes = default_cfg.raftdb.max_background_flushes;
        cfg.raftdb.max_sub_compactions = default_cfg.raftdb.max_sub_compactions;
        cfg.raftdb.titan.max_background_gc = default_cfg.raftdb.titan.max_background_gc;
        cfg.backup.num_threads = default_cfg.backup.num_threads;
        cfg.backup_stream.num_threads = default_cfg.backup_stream.num_threads;

        // There is another set of config values that we can't directly compare:
        // When the default values are `None`, but are then resolved to `Some(_)` later
        // on.
        default_cfg.readpool.storage.adjust_use_unified_pool();
        default_cfg.readpool.coprocessor.adjust_use_unified_pool();
        default_cfg.security.redact_info_log = Some(false);
        default_cfg.coprocessor.region_max_size = Some(default_cfg.coprocessor.region_max_size());
        default_cfg.coprocessor.region_max_keys = Some(default_cfg.coprocessor.region_max_keys());
        default_cfg.coprocessor.region_split_keys =
            Some(default_cfg.coprocessor.region_split_keys());
        default_cfg.raft_store.raft_log_gc_size_limit =
            Some(default_cfg.coprocessor.region_split_size * 3 / 4);
        default_cfg.raft_store.raft_log_gc_count_limit =
            Some(default_cfg.coprocessor.region_split_size * 3 / 4 / ReadableSize::kb(1));
        default_cfg.raft_store.region_split_check_diff =
            Some(default_cfg.coprocessor.region_split_size / 16);

        // Other special cases.
        cfg.pd.retry_max_count = default_cfg.pd.retry_max_count; // Both -1 and isize::MAX are the same.
        cfg.storage.block_cache.capacity = None; // Either `None` and a value is computed or `Some(_)` fixed value.
        cfg.memory_usage_limit = None;
        cfg.raft_engine.mut_config().memory_limit = None;
        cfg.coprocessor_v2.coprocessor_plugin_directory = None; // Default is `None`, which is represented by not setting the key.
        cfg.rocksdb.defaultcf.level0_slowdown_writes_trigger = None;
        cfg.rocksdb.defaultcf.level0_stop_writes_trigger = None;
        cfg.rocksdb.defaultcf.soft_pending_compaction_bytes_limit = None;
        cfg.rocksdb.defaultcf.hard_pending_compaction_bytes_limit = None;
        cfg.rocksdb.writecf.level0_slowdown_writes_trigger = None;
        cfg.rocksdb.writecf.level0_stop_writes_trigger = None;
        cfg.rocksdb.writecf.soft_pending_compaction_bytes_limit = None;
        cfg.rocksdb.writecf.hard_pending_compaction_bytes_limit = None;
        cfg.rocksdb.lockcf.level0_slowdown_writes_trigger = None;
        cfg.rocksdb.lockcf.level0_stop_writes_trigger = None;
        cfg.rocksdb.lockcf.soft_pending_compaction_bytes_limit = None;
        cfg.rocksdb.lockcf.hard_pending_compaction_bytes_limit = None;
        cfg.rocksdb.raftcf.level0_slowdown_writes_trigger = None;
        cfg.rocksdb.raftcf.level0_stop_writes_trigger = None;
        cfg.rocksdb.raftcf.soft_pending_compaction_bytes_limit = None;
        cfg.rocksdb.raftcf.hard_pending_compaction_bytes_limit = None;
        cfg.raftdb.defaultcf.level0_slowdown_writes_trigger = None;
        cfg.raftdb.defaultcf.level0_stop_writes_trigger = None;
        cfg.raftdb.defaultcf.soft_pending_compaction_bytes_limit = None;
        cfg.raftdb.defaultcf.hard_pending_compaction_bytes_limit = None;

        assert_eq!(cfg, default_cfg);
    }

    #[test]
    fn test_compatibility_with_old_config_template() {
        let mut buf = Vec::new();
        let resp = reqwest::blocking::get(
            "https://raw.githubusercontent.com/tikv/tikv/master/etc/config-template.toml",
        );
        match resp {
            Ok(mut resp) => {
                std::io::copy(&mut resp, &mut buf).expect("failed to copy content");
                let template_config = std::str::from_utf8(&buf)
                    .unwrap()
                    .lines()
                    .map(|l| l.strip_prefix('#').unwrap_or(l))
                    .join("\n");
                let _: TikvConfig = toml::from_str(&template_config).unwrap();
            }
            Err(e) => {
                if e.is_timeout() {
                    println!("warn: fail to download latest config template due to timeout");
                } else {
                    panic!("fail to download latest config template");
                }
            }
        }
    }

    #[test]
    fn test_cdc() {
        let content = r#"
            [cdc]
        "#;
        let mut cfg: TikvConfig = toml::from_str(content).unwrap();
        cfg.validate().unwrap();

        // old-value-cache-size is deprecated, 0 must not report error.
        let content = r#"
            [cdc]
            old-value-cache-size = 0
        "#;
        let mut cfg: TikvConfig = toml::from_str(content).unwrap();
        cfg.validate().unwrap();

        let content = r#"
            [cdc]
            min-ts-interval = "0s"
        "#;
        let mut cfg: TikvConfig = toml::from_str(content).unwrap();
        cfg.validate().unwrap();

        let content = r#"
            [cdc]
            incremental-scan-threads = 0
        "#;
        let mut cfg: TikvConfig = toml::from_str(content).unwrap();
        cfg.validate().unwrap();

        let content = r#"
            [cdc]
            incremental-scan-concurrency = 0
        "#;
        let mut cfg: TikvConfig = toml::from_str(content).unwrap();
        cfg.validate().unwrap();

        let content = r#"
            [cdc]
            incremental-scan-concurrency = 1
            incremental-scan-threads = 2
        "#;
        let mut cfg: TikvConfig = toml::from_str(content).unwrap();
        cfg.validate().unwrap();
    }

    #[test]
    fn test_module_from_str() {
        let cases = vec![
            ("readpool", Module::Readpool),
            ("server", Module::Server),
            ("metric", Module::Metric),
            ("raft_store", Module::Raftstore),
            ("coprocessor", Module::Coprocessor),
            ("pd", Module::Pd),
            ("split", Module::Split),
            ("rocksdb", Module::Rocksdb),
            ("raft_engine", Module::RaftEngine),
            ("storage", Module::Storage),
            ("security", Module::Security),
            ("import", Module::Import),
            ("backup", Module::Backup),
            ("backup_stream", Module::BackupStream),
            ("pessimistic_txn", Module::PessimisticTxn),
            ("gc", Module::Gc),
            ("cdc", Module::Cdc),
            ("resolved_ts", Module::ResolvedTs),
            ("resource_metering", Module::ResourceMetering),
            ("unknown", Module::Unknown("unknown".to_string())),
        ];
        for (name, module) in cases {
            assert_eq!(Module::from(name), module);
        }
    }

    #[test]
    fn test_numeric_enum_serializing() {
        let normal_string_config = r#"
            compaction-style = 1
        "#;
        let config: DefaultCfConfig = toml::from_str(normal_string_config).unwrap();
        assert_eq!(config.compaction_style, DBCompactionStyle::Universal);

        // Test if we support string value
        let normal_string_config = r#"
            compaction-style = "universal"
        "#;
        let config: DefaultCfConfig = toml::from_str(normal_string_config).unwrap();
        assert_eq!(config.compaction_style, DBCompactionStyle::Universal);
        assert!(
            toml::to_string(&config)
                .unwrap()
                .contains("compaction-style = 1")
        );

        let bad_string_config = r#"
            compaction-style = "level1"
        "#;
        let r = panic_hook::recover_safe(|| {
            let _: DefaultCfConfig = toml::from_str(bad_string_config).unwrap();
        });
        r.unwrap_err();

        let bad_string_config = r#"
            compaction-style = 4
        "#;
        let r = panic_hook::recover_safe(|| {
            let _: DefaultCfConfig = toml::from_str(bad_string_config).unwrap();
        });
        r.unwrap_err();

        // rate-limiter-mode default values is 2
        let config_str = r#"
            rate-limiter-mode = 1
        "#;

        let config: DbConfig = toml::from_str(config_str).unwrap();
        assert_eq!(config.rate_limiter_mode, DBRateLimiterMode::ReadOnly);

        assert!(
            toml::to_string(&config)
                .unwrap()
                .contains("rate-limiter-mode = 1")
        );
    }

    #[test]
    fn test_serde_to_online_config() {
        let cases = vec![
            (
                "raftstore.store_pool_size",
                "raft_store.store_batch_system.pool_size",
            ),
            (
                "raftstore.store-pool-size",
                "raft_store.store_batch_system.pool_size",
            ),
            (
                "raftstore.store_max_batch_size",
                "raft_store.store_batch_system.max_batch_size",
            ),
            (
                "raftstore.store-max-batch-size",
                "raft_store.store_batch_system.max_batch_size",
            ),
            (
                "raftstore.apply_pool_size",
                "raft_store.apply_batch_system.pool_size",
            ),
            (
                "raftstore.apply-pool-size",
                "raft_store.apply_batch_system.pool_size",
            ),
            (
                "raftstore.apply_max_batch_size",
                "raft_store.apply_batch_system.max_batch_size",
            ),
            (
                "raftstore.apply-max-batch-size",
                "raft_store.apply_batch_system.max_batch_size",
            ),
            (
                "raftstore.store_io_pool_size",
                "raft_store.store_io_pool_size",
            ),
            (
                "raftstore.store-io-pool-size",
                "raft_store.store_io_pool_size",
            ),
            (
                "raftstore.apply_yield_duration",
                "raft_store.apply_yield_duration",
            ),
            (
                "raftstore.apply-yield-duration",
                "raft_store.apply_yield_duration",
            ),
            (
                "raftstore.raft_store_max_leader_lease",
                "raft_store.raft_store_max_leader_lease",
            ),
        ];

        for (name, res) in cases {
            assert_eq!(serde_to_online_config(name.into()).as_str(), res);
        }
    }

    #[test]
    fn test_flow_control_override() {
        let content = r#"
            [storage.flow-control]
            enable = true
            l0-files-threshold = 77
            soft-pending-compaction-bytes-limit = "777GB"
        "#;
        let mut cfg: TikvConfig = toml::from_str(content).unwrap();
        cfg.validate().unwrap();
        assert_eq!(
            cfg.rocksdb.defaultcf.level0_slowdown_writes_trigger,
            Some(77)
        );
        assert_eq!(
            cfg.rocksdb.defaultcf.soft_pending_compaction_bytes_limit,
            Some(ReadableSize::gb(777))
        );

        // Override with default values if flow control is disabled.
        let content = r#"
            [storage.flow-control]
            enable = false
            l0-files-threshold = 77
            soft-pending-compaction-bytes-limit = "777GB"
            [rocksdb.defaultcf]
            level0-slowdown-writes-trigger = 888
            soft-pending-compaction-bytes-limit = "888GB"
            [rocksdb.writecf]
        "#;
        let mut cfg: TikvConfig = toml::from_str(content).unwrap();
        cfg.validate().unwrap();
        assert_eq!(
            cfg.rocksdb.defaultcf.level0_slowdown_writes_trigger,
            Some(888)
        );
        assert_eq!(
            cfg.rocksdb.defaultcf.soft_pending_compaction_bytes_limit,
            Some(ReadableSize::gb(888))
        );
        matches!(cfg.rocksdb.writecf.level0_slowdown_writes_trigger, Some(v) if v != 77);
        matches!(cfg.rocksdb.writecf.soft_pending_compaction_bytes_limit, Some(v) if v != ReadableSize::gb(777));

        // Do not override when RocksDB configurations are specified.
        let content = r#"
            [storage.flow-control]
            enable = true
            l0-files-threshold = 77
            soft-pending-compaction-bytes-limit = "777GB"
            [rocksdb.defaultcf]
            level0-slowdown-writes-trigger = 66
            soft-pending-compaction-bytes-limit = "666GB"
        "#;
        let mut cfg: TikvConfig = toml::from_str(content).unwrap();
        cfg.validate().unwrap();
        assert_eq!(
            cfg.rocksdb.defaultcf.level0_slowdown_writes_trigger,
            Some(66)
        );
        assert_eq!(
            cfg.rocksdb.defaultcf.soft_pending_compaction_bytes_limit,
            Some(ReadableSize::gb(666))
        );

        // Cannot specify larger configurations for RocksDB.
        let content = r#"
            [storage.flow-control]
            enable = true
            l0-files-threshold = 1
            soft-pending-compaction-bytes-limit = "1GB"
            [rocksdb.defaultcf]
            level0-slowdown-writes-trigger = 88
            soft-pending-compaction-bytes-limit = "888GB"
        "#;
        let mut cfg: TikvConfig = toml::from_str(content).unwrap();
        cfg.validate().unwrap();
        assert_eq!(
            cfg.rocksdb.defaultcf.level0_slowdown_writes_trigger,
            Some(1)
        );
        assert_eq!(
            cfg.rocksdb.defaultcf.soft_pending_compaction_bytes_limit,
            Some(ReadableSize::gb(1))
        );
    }
}<|MERGE_RESOLUTION|>--- conflicted
+++ resolved
@@ -31,16 +31,10 @@
         PrepopulateBlockCache,
     },
     util::{FixedPrefixSliceTransform, FixedSuffixSliceTransform, NoopSliceTransform},
-<<<<<<< HEAD
-    RaftDbLogger, RangePropertiesCollectorFactory, RocksCfOptions, RocksDbOptions, RocksEngine,
-    RocksEventListener, RocksTitanDbOptions, RocksdbLogger, TtlPropertiesCollectorFactory,
-    DEFAULT_PROP_KEYS_INDEX_DISTANCE, DEFAULT_PROP_SIZE_INDEX_DISTANCE,
-=======
     RaftDbLogger, RangePropertiesCollectorFactory, RawMvccPropertiesCollectorFactory,
     RocksCfOptions, RocksDbOptions, RocksEngine, RocksEventListener, RocksTitanDbOptions,
     RocksdbLogger, TtlPropertiesCollectorFactory, DEFAULT_PROP_KEYS_INDEX_DISTANCE,
     DEFAULT_PROP_SIZE_INDEX_DISTANCE,
->>>>>>> b448214b
 };
 use engine_traits::{
     CfOptions as _, CfOptionsExt, DbOptions as _, DbOptionsExt, TabletAccessor,
@@ -106,10 +100,6 @@
 const LOCKCF_MAX_MEM: usize = GIB as usize;
 const RAFT_MIN_MEM: usize = 256 * MIB as usize;
 const RAFT_MAX_MEM: usize = 2 * GIB as usize;
-<<<<<<< HEAD
-=======
-/// Configs that actually took effect in the last run
->>>>>>> b448214b
 pub const LAST_CONFIG_FILE: &str = "last_tikv.toml";
 const TMP_CONFIG_FILE: &str = "tmp_tikv.toml";
 const MAX_BLOCK_SIZE: usize = 32 * MIB as usize;
@@ -2503,12 +2493,6 @@
     pub initial_scan_pending_memory_quota: ReadableSize,
     #[online_config(skip)]
     pub initial_scan_rate_limit: ReadableSize,
-<<<<<<< HEAD
-    #[serde(skip)]
-    #[online_config(skip)]
-    pub use_checkpoint_v3: bool,
-=======
->>>>>>> b448214b
 }
 
 impl BackupStreamConfig {
@@ -2541,10 +2525,6 @@
             file_size_limit: ReadableSize::mb(256),
             initial_scan_pending_memory_quota: ReadableSize(quota_size as _),
             initial_scan_rate_limit: ReadableSize::mb(60),
-<<<<<<< HEAD
-            use_checkpoint_v3: true,
-=======
->>>>>>> b448214b
         }
     }
 }
@@ -2579,13 +2559,6 @@
     pub sink_memory_quota: ReadableSize,
     pub old_value_cache_memory_quota: ReadableSize,
 
-<<<<<<< HEAD
-    /// Threshold of raw regions' resolved_ts outlier detection. 60s by default.
-    #[online_config(skip)]
-    #[doc(hidden)]
-    pub raw_min_ts_outlier_threshold: ReadableDuration,
-=======
->>>>>>> b448214b
     // Deprecated! preserved for compatibility check.
     #[online_config(skip)]
     #[doc(hidden)]
@@ -2654,7 +2627,6 @@
                 "cdc.incremental-scan-ts-filter-ratio should be larger than 0 and less than 1,
                 change it to {}",
                 default_cfg.incremental_scan_ts_filter_ratio
-<<<<<<< HEAD
             );
             self.incremental_scan_ts_filter_ratio = default_cfg.incremental_scan_ts_filter_ratio;
         }
@@ -2664,17 +2636,6 @@
                 change it to {}",
                 default_cfg.raw_min_ts_outlier_threshold
             );
-=======
-            );
-            self.incremental_scan_ts_filter_ratio = default_cfg.incremental_scan_ts_filter_ratio;
-        }
-        if self.raw_min_ts_outlier_threshold.is_zero() {
-            warn!(
-                "cdc.raw_min_ts_outlier_threshold should be larger than 0,
-                change it to {}",
-                default_cfg.raw_min_ts_outlier_threshold
-            );
->>>>>>> b448214b
             self.raw_min_ts_outlier_threshold = default_cfg.raw_min_ts_outlier_threshold;
         }
         Ok(())
@@ -5029,7 +4990,7 @@
         cfg.quota.max_delay_duration = ReadableDuration::millis(50);
         assert_eq!(cfg_controller.get_current(), cfg);
         let mut sample = quota_limiter.new_sample(true);
-<<<<<<< HEAD
+
         sample.add_write_bytes(ReadableSize::mb(128).0 as usize);
         let should_delay = block_on(quota_limiter.consume_sample(sample, true));
         assert_eq!(should_delay, Duration::from_millis(50));
@@ -5039,17 +5000,6 @@
         let should_delay = block_on(quota_limiter.consume_sample(sample, false));
         assert_eq!(should_delay, Duration::from_millis(50));
 
-=======
-        sample.add_write_bytes(ReadableSize::mb(128).0 as usize);
-        let should_delay = block_on(quota_limiter.consume_sample(sample, true));
-        assert_eq!(should_delay, Duration::from_millis(50));
-
-        let mut sample = quota_limiter.new_sample(false);
-        sample.add_write_bytes(ReadableSize::mb(128).0 as usize);
-        let should_delay = block_on(quota_limiter.consume_sample(sample, false));
-        assert_eq!(should_delay, Duration::from_millis(50));
-
->>>>>>> b448214b
         assert_eq!(cfg.quota.enable_auto_tune, false);
         cfg_controller
             .update_config("quota.enable-auto-tune", "true")
