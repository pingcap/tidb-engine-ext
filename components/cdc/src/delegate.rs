--- conflicted
+++ resolved
@@ -24,11 +24,11 @@
     },
 };
 use raftstore::{
-    coprocessor::{Cmd, CmdBatch, ObserveHandle, ObserveId},
+    coprocessor::{Cmd, CmdBatch, ObserveHandle},
     store::util::compare_region_epoch,
     Error as RaftStoreError,
 };
-use resolved_ts::{ResolvedTs, Resolver};
+use resolved_ts::Resolver;
 use tikv::storage::{txn::TxnEntry, Statistics};
 use tikv_util::{debug, info, warn};
 use txn_types::{Key, Lock, LockType, TimeStamp, WriteBatchFlags, WriteRef, WriteType};
@@ -228,8 +228,6 @@
 enum PendingLock {
     Track { key: Vec<u8>, start_ts: TimeStamp },
     Untrack { key: Vec<u8> },
-    RawTrack { ts: TimeStamp },
-    RawUntrack { ts: TimeStamp },
 }
 
 /// A CDC delegate of a raftstore region peer.
@@ -399,8 +397,6 @@
             match lock {
                 PendingLock::Track { key, start_ts } => resolver.track_lock(start_ts, key, None),
                 PendingLock::Untrack { key } => resolver.untrack_lock(&key, None),
-                PendingLock::RawTrack { ts } => resolver.raw_track_lock(ts),
-                PendingLock::RawUntrack { ts } => resolver.raw_untrack_lock(ts),
             }
         }
         self.resolver = Some(resolver);
@@ -416,7 +412,7 @@
     }
 
     /// Try advance and broadcast resolved ts.
-    pub fn on_min_ts(&mut self, min_ts: TimeStamp) -> Option<ResolvedTs> {
+    pub fn on_min_ts(&mut self, min_ts: TimeStamp) -> Option<TimeStamp> {
         if self.resolver.is_none() {
             debug!("cdc region resolver not ready";
                 "region_id" => self.region_id, "min_ts" => min_ts);
@@ -426,9 +422,9 @@
         let resolver = self.resolver.as_mut().unwrap();
         let resolved_ts = resolver.resolve(min_ts);
         debug!("cdc resolved ts updated";
-            "region_id" => self.region_id, "resolved_ts" => ?resolved_ts);
+            "region_id" => self.region_id, "resolved_ts" => resolved_ts);
         CDC_RESOLVED_TS_GAP_HISTOGRAM
-            .observe((min_ts.physical() - resolved_ts.min().physical()) as f64 / 1000f64);
+            .observe((min_ts.physical() - resolved_ts.physical()) as f64 / 1000f64);
         Some(resolved_ts)
     }
 
@@ -615,44 +611,6 @@
         }
         self.sink_downstream(rows, index, ChangeDataRequestKvApi::TiDb)?;
         self.sink_downstream(raw_rows, index, ChangeDataRequestKvApi::RawKv)
-<<<<<<< HEAD
-    }
-
-    pub fn raw_untrack_ts(&mut self, cdc_id: ObserveId, max_ts: TimeStamp) {
-        // Stale CmdBatch, drop it silently.
-        if cdc_id != self.handle.id {
-            return;
-        }
-        // the entry's timestamp is non-decreasing, the last has the max ts.
-        // use prev ts, see reason at CausalObserver::pre_propose_query
-        let max_raw_ts = max_ts.prev();
-        match self.resolver {
-            Some(ref mut resolver) => {
-                resolver.raw_untrack_lock(max_raw_ts);
-            }
-            None => {
-                assert!(self.pending.is_some(), "region resolver not ready");
-                let pending = self.pending.as_mut().unwrap();
-                pending
-                    .locks
-                    .push(PendingLock::RawUntrack { ts: max_raw_ts });
-            }
-        }
-    }
-
-    pub fn raw_track_ts(&mut self, ts: TimeStamp) {
-        match self.resolver {
-            Some(ref mut resolver) => {
-                resolver.raw_track_lock(ts);
-            }
-            None => {
-                assert!(self.pending.is_some(), "region resolver not ready");
-                let pending = self.pending.as_mut().unwrap();
-                pending.locks.push(PendingLock::RawTrack { ts });
-            }
-        }
-=======
->>>>>>> b448214b
     }
 
     fn sink_downstream(
@@ -911,16 +869,6 @@
         // To inform transaction layer no more old values are required for the region.
         self.txn_extra_op.store(TxnExtraOp::Noop);
     }
-
-    // if raw data and tidb data both exist in this region, it will return false.
-    pub fn is_raw_region(&self) -> bool {
-        if let Some(region) = &self.region {
-            ApiV2::parse_range_mode((Some(&region.start_key), Some(&region.end_key)))
-                == KeyMode::Raw
-        } else {
-            false
-        }
-    }
 }
 
 fn set_event_row_type(row: &mut EventRow, ty: EventLogType) {
@@ -1278,33 +1226,4 @@
             }
         }
     }
-
-    #[test]
-    fn test_is_raw_region() {
-        let region_id = 10;
-        let mut region = Region::default();
-        region.set_id(region_id);
-
-        // start-key, end-key, is_raw
-        let test_cases = vec![
-            (vec![b'r', 0, 0, 0, b'a'], vec![b'r', 0, 0, 0, b'z'], true),
-            (vec![b'a', 0, 0, 0, b'a'], vec![b'r', 0, 0, 0, b'z'], false),
-            (vec![b'r', 0, 0, 0, b'a'], vec![b'z', 0, 0, 0, b'z'], false),
-            (vec![b'r', 0, 0, 0, b'a'], vec![b's'], true),
-            (vec![b'r', 0, 0, 0, b'a'], vec![], false),
-            (vec![], vec![], false),
-        ];
-        for (start_key, end_key, is_raw) in &test_cases {
-            region.set_start_key(start_key.clone());
-            region.set_end_key(end_key.clone());
-            let resolver = Resolver::new(region_id);
-            let mut delegate = Delegate::new(region_id, Default::default());
-            assert!(
-                delegate
-                    .on_region_ready(resolver, region.clone())
-                    .is_empty()
-            );
-            assert_eq!(delegate.is_raw_region(), *is_raw);
-        }
-    }
 }