// Copyright 2016 TiKV Project Authors. Licensed under Apache-2.0.

use std::{
    cmp,
    cmp::Ordering as CmpOrdering,
    fmt::{self, Display, Formatter},
    io, mem,
    sync::{
        atomic::Ordering,
        mpsc::{self, Receiver, Sender},
        Arc,
    },
    thread::{Builder, JoinHandle},
    time::{Duration, Instant},
};

use causal_ts::{CausalTsProvider, CausalTsProviderImpl};
use collections::{HashMap, HashSet};
use concurrency_manager::ConcurrencyManager;
use engine_traits::{KvEngine, RaftEngine};
use fail::fail_point;
use futures::{compat::Future01CompatExt, FutureExt};
use grpcio_health::{HealthService, ServingStatus};
use kvproto::{
    kvrpcpb::DiskFullOpt,
    metapb, pdpb,
    raft_cmdpb::{
        AdminCmdType, AdminRequest, ChangePeerRequest, ChangePeerV2Request, RaftCmdRequest,
        SplitRequest,
    },
    raft_serverpb::RaftMessage,
    replication_modepb::{RegionReplicationStatus, StoreDrAutoSyncStatus},
};
use ordered_float::OrderedFloat;
use pd_client::{merge_bucket_stats, metrics::*, BucketStat, Error, PdClient, RegionStat};
use prometheus::local::LocalHistogram;
use raft::eraftpb::ConfChangeType;
use resource_metering::{Collector, CollectorGuard, CollectorRegHandle, RawRecords};
use tikv_util::{
    box_err, debug, error, info,
    metrics::ThreadInfoStatistics,
<<<<<<< HEAD
=======
    store::QueryStats,
>>>>>>> b448214b
    sys::thread::StdThreadBuildWrapper,
    thd_name,
    time::{Instant as TiInstant, UnixSecs},
    timer::GLOBAL_TIMER_HANDLE,
    topn::TopN,
    warn,
    worker::{Runnable, RunnableWithTimer, ScheduleError, Scheduler},
};
use txn_types::TimeStamp;
use yatp::Remote;

use crate::{
    coprocessor::CoprocessorHost,
    store::{
        cmd_resp::new_error,
        metrics::*,
        peer::{UnsafeRecoveryExecutePlanSyncer, UnsafeRecoveryForceLeaderSyncer},
        transport::SignificantRouter,
        util::{is_epoch_stale, KeysInfoFormatter, LatencyInspector, RaftstoreDuration},
        worker::{
<<<<<<< HEAD
            query_stats::QueryStats,
=======
>>>>>>> b448214b
            split_controller::{SplitInfo, TOP_N},
            AutoSplitController, ReadStats, SplitConfigChange, WriteStats,
        },
        Callback, CasualMessage, Config, PeerMsg, RaftCmdExtraOpts, RaftCommand, RaftRouter,
        RegionReadProgressRegistry, SignificantMsg, SnapManager, StoreInfo, StoreMsg, TxnExt,
    },
};

type RecordPairVec = Vec<pdpb::RecordPair>;

#[derive(Default, Debug, Clone)]
pub struct FlowStatistics {
    pub read_keys: usize,
    pub read_bytes: usize,
}

impl FlowStatistics {
    pub fn add(&mut self, other: &Self) {
        self.read_bytes = self.read_bytes.saturating_add(other.read_bytes);
        self.read_keys = self.read_keys.saturating_add(other.read_keys);
    }
}

// Reports flow statistics to outside.
pub trait FlowStatsReporter: Send + Clone + Sync + 'static {
    // TODO: maybe we need to return a Result later?
    fn report_read_stats(&self, read_stats: ReadStats);

    fn report_write_stats(&self, write_stats: WriteStats);
}

impl<EK, ER> FlowStatsReporter for Scheduler<Task<EK, ER>>
where
    EK: KvEngine,
    ER: RaftEngine,
{
    fn report_read_stats(&self, read_stats: ReadStats) {
        if let Err(e) = self.schedule(Task::ReadStats { read_stats }) {
            error!("Failed to send read flow statistics"; "err" => ?e);
        }
    }

    fn report_write_stats(&self, write_stats: WriteStats) {
        if let Err(e) = self.schedule(Task::WriteStats { write_stats }) {
            error!("Failed to send write flow statistics"; "err" => ?e);
        }
    }
}

pub struct HeartbeatTask {
    pub term: u64,
    pub region: metapb::Region,
    pub peer: metapb::Peer,
    pub down_peers: Vec<pdpb::PeerStats>,
    pub pending_peers: Vec<metapb::Peer>,
    pub written_bytes: u64,
    pub written_keys: u64,
    pub approximate_size: Option<u64>,
    pub approximate_keys: Option<u64>,
    pub replication_status: Option<RegionReplicationStatus>,
    pub wait_data_peers: Vec<u64>,
}

/// Uses an asynchronous thread to tell PD something.
pub enum Task<EK, ER>
where
    EK: KvEngine,
    ER: RaftEngine,
{
    AskSplit {
        region: metapb::Region,
        split_key: Vec<u8>,
        peer: metapb::Peer,
        // If true, right Region derives origin region_id.
        right_derive: bool,
        callback: Callback<EK::Snapshot>,
    },
    AskBatchSplit {
        region: metapb::Region,
        split_keys: Vec<Vec<u8>>,
        peer: metapb::Peer,
        // If true, right Region derives origin region_id.
        right_derive: bool,
        callback: Callback<EK::Snapshot>,
    },
    AutoSplit {
        split_infos: Vec<SplitInfo>,
    },
    Heartbeat(HeartbeatTask),
    StoreHeartbeat {
        stats: pdpb::StoreStats,
        store_info: StoreInfo<EK, ER>,
        report: Option<pdpb::StoreReport>,
        dr_autosync_status: Option<StoreDrAutoSyncStatus>,
    },
    ReportBatchSplit {
        regions: Vec<metapb::Region>,
    },
    ValidatePeer {
        region: metapb::Region,
        peer: metapb::Peer,
    },
    ReadStats {
        read_stats: ReadStats,
    },
    WriteStats {
        write_stats: WriteStats,
    },
    DestroyPeer {
        region_id: u64,
    },
    StoreInfos {
        cpu_usages: RecordPairVec,
        read_io_rates: RecordPairVec,
        write_io_rates: RecordPairVec,
    },
    UpdateMaxTimestamp {
        region_id: u64,
        initial_status: u64,
        txn_ext: Arc<TxnExt>,
    },
    QueryRegionLeader {
        region_id: u64,
    },
    UpdateSlowScore {
        id: u64,
        duration: RaftstoreDuration,
    },
    UpdateRegionCpuCollector(bool),
    RegionCpuRecords(Arc<RawRecords>),
    ReportMinResolvedTs {
        store_id: u64,
        min_resolved_ts: u64,
    },
    ReportBuckets(BucketStat),
}

pub struct StoreStat {
    pub engine_total_bytes_read: u64,
    pub engine_total_keys_read: u64,
    pub engine_total_query_num: QueryStats,
    pub engine_last_total_bytes_read: u64,
    pub engine_last_total_keys_read: u64,
    pub engine_last_query_num: QueryStats,
    pub last_report_ts: UnixSecs,

    pub region_bytes_read: LocalHistogram,
    pub region_keys_read: LocalHistogram,
    pub region_bytes_written: LocalHistogram,
    pub region_keys_written: LocalHistogram,

    pub store_cpu_usages: RecordPairVec,
    pub store_read_io_rates: RecordPairVec,
    pub store_write_io_rates: RecordPairVec,
}

impl Default for StoreStat {
    fn default() -> StoreStat {
        StoreStat {
            region_bytes_read: REGION_READ_BYTES_HISTOGRAM.local(),
            region_keys_read: REGION_READ_KEYS_HISTOGRAM.local(),
            region_bytes_written: REGION_WRITTEN_BYTES_HISTOGRAM.local(),
            region_keys_written: REGION_WRITTEN_KEYS_HISTOGRAM.local(),

            last_report_ts: UnixSecs::zero(),
            engine_total_bytes_read: 0,
            engine_total_keys_read: 0,
            engine_last_total_bytes_read: 0,
            engine_last_total_keys_read: 0,
            engine_total_query_num: QueryStats::default(),
            engine_last_query_num: QueryStats::default(),

            store_cpu_usages: RecordPairVec::default(),
            store_read_io_rates: RecordPairVec::default(),
            store_write_io_rates: RecordPairVec::default(),
        }
    }
}

#[derive(Default)]
pub struct PeerStat {
    pub read_bytes: u64,
    pub read_keys: u64,
    pub query_stats: QueryStats,
    // last_region_report_attributes records the state of the last region heartbeat
    pub last_region_report_read_bytes: u64,
    pub last_region_report_read_keys: u64,
    pub last_region_report_query_stats: QueryStats,
    pub last_region_report_written_bytes: u64,
    pub last_region_report_written_keys: u64,
    pub last_region_report_ts: UnixSecs,
    // last_store_report_attributes records the state of the last store heartbeat
    pub last_store_report_read_bytes: u64,
    pub last_store_report_read_keys: u64,
    pub last_store_report_query_stats: QueryStats,
    pub approximate_keys: u64,
    pub approximate_size: u64,
}

#[derive(Default)]
pub struct ReportBucket {
    current_stat: BucketStat,
    last_report_stat: Option<BucketStat>,
    last_report_ts: UnixSecs,
}

impl ReportBucket {
    fn new(current_stat: BucketStat) -> Self {
        Self {
            current_stat,
            ..Default::default()
        }
    }

    fn new_report(&mut self, report_ts: UnixSecs) -> BucketStat {
        self.last_report_ts = report_ts;
        match self.last_report_stat.replace(self.current_stat.clone()) {
            Some(last) => {
                let mut delta = BucketStat::new(
                    self.current_stat.meta.clone(),
                    pd_client::new_bucket_stats(&self.current_stat.meta),
                );
                // Buckets may be changed, recalculate last stats according to current meta.
                merge_bucket_stats(
                    &delta.meta.keys,
                    &mut delta.stats,
                    &last.meta.keys,
                    &last.stats,
                );
                for i in 0..delta.meta.keys.len() - 1 {
                    delta.stats.write_bytes[i] =
                        self.current_stat.stats.write_bytes[i] - delta.stats.write_bytes[i];
                    delta.stats.write_keys[i] =
                        self.current_stat.stats.write_keys[i] - delta.stats.write_keys[i];
                    delta.stats.write_qps[i] =
                        self.current_stat.stats.write_qps[i] - delta.stats.write_qps[i];

                    delta.stats.read_bytes[i] =
                        self.current_stat.stats.read_bytes[i] - delta.stats.read_bytes[i];
                    delta.stats.read_keys[i] =
                        self.current_stat.stats.read_keys[i] - delta.stats.read_keys[i];
                    delta.stats.read_qps[i] =
                        self.current_stat.stats.read_qps[i] - delta.stats.read_qps[i];
                }
                delta
            }
            None => self.current_stat.clone(),
        }
    }
}

#[derive(Default, Clone)]
struct PeerCmpReadStat {
    pub region_id: u64,
    pub report_stat: u64,
}

impl Ord for PeerCmpReadStat {
    fn cmp(&self, other: &Self) -> CmpOrdering {
        self.report_stat.cmp(&other.report_stat)
    }
}

impl Eq for PeerCmpReadStat {}

impl PartialEq for PeerCmpReadStat {
    fn eq(&self, other: &Self) -> bool {
        self.report_stat == other.report_stat
    }
}

impl PartialOrd for PeerCmpReadStat {
    fn partial_cmp(&self, other: &Self) -> Option<CmpOrdering> {
        Some(self.report_stat.cmp(&other.report_stat))
    }
}

impl<EK, ER> Display for Task<EK, ER>
where
    EK: KvEngine,
    ER: RaftEngine,
{
    fn fmt(&self, f: &mut Formatter<'_>) -> fmt::Result {
        match *self {
            Task::AskSplit {
                ref region,
                ref split_key,
                ..
            } => write!(
                f,
                "ask split region {} with key {}",
                region.get_id(),
                log_wrappers::Value::key(split_key),
            ),
            Task::AutoSplit { ref split_infos } => {
                write!(f, "auto split split regions, num is {}", split_infos.len())
            }
            Task::AskBatchSplit {
                ref region,
                ref split_keys,
                ..
            } => write!(
                f,
                "ask split region {} with {}",
                region.get_id(),
                KeysInfoFormatter(split_keys.iter())
            ),
            Task::Heartbeat(ref hb_task) => write!(
                f,
                "heartbeat for region {:?}, leader {}, replication status {:?}",
                hb_task.region,
                hb_task.peer.get_id(),
                hb_task.replication_status
            ),
            Task::StoreHeartbeat { ref stats, .. } => {
                write!(f, "store heartbeat stats: {:?}", stats)
            }
            Task::ReportBatchSplit { ref regions } => write!(f, "report split {:?}", regions),
            Task::ValidatePeer {
                ref region,
                ref peer,
            } => write!(f, "validate peer {:?} with region {:?}", peer, region),
            Task::ReadStats { ref read_stats } => {
                write!(f, "get the read statistics {:?}", read_stats)
            }
            Task::WriteStats { ref write_stats } => {
                write!(f, "get the write statistics {:?}", write_stats)
            }
            Task::DestroyPeer { ref region_id } => {
                write!(f, "destroy peer of region {}", region_id)
            }
            Task::StoreInfos {
                ref cpu_usages,
                ref read_io_rates,
                ref write_io_rates,
            } => write!(
                f,
                "get store's information: cpu_usages {:?}, read_io_rates {:?}, write_io_rates {:?}",
                cpu_usages, read_io_rates, write_io_rates,
            ),
            Task::UpdateMaxTimestamp { region_id, .. } => write!(
                f,
                "update the max timestamp for region {} in the concurrency manager",
                region_id
            ),
            Task::QueryRegionLeader { region_id } => {
                write!(f, "query the leader of region {}", region_id)
            }
            Task::UpdateSlowScore { id, ref duration } => {
                write!(f, "compute slow score: id {}, duration {:?}", id, duration)
            }
            Task::UpdateRegionCpuCollector(is_register) => {
                if is_register {
                    return write!(f, "register region cpu collector");
                }
                write!(f, "deregister region cpu collector")
            }
            Task::RegionCpuRecords(ref cpu_records) => {
                write!(f, "get region cpu records: {:?}", cpu_records)
            }
            Task::ReportMinResolvedTs {
                store_id,
                min_resolved_ts,
            } => {
                write!(
                    f,
                    "report min resolved ts: store {}, resolved ts {}",
                    store_id, min_resolved_ts
                )
            }
            Task::ReportBuckets(ref buckets) => {
                write!(f, "report buckets: {:?}", buckets)
            }
        }
    }
}

const DEFAULT_LOAD_BASE_SPLIT_CHECK_INTERVAL: Duration = Duration::from_secs(1);
const DEFAULT_COLLECT_TICK_INTERVAL: Duration = Duration::from_secs(1);

fn default_collect_tick_interval() -> Duration {
    fail_point!("mock_collect_tick_interval", |_| {
        Duration::from_millis(1)
    });
    DEFAULT_COLLECT_TICK_INTERVAL
}

fn config(interval: Duration) -> Duration {
    fail_point!("mock_min_resolved_ts_interval", |_| {
        Duration::from_millis(50)
    });
    fail_point!("mock_min_resolved_ts_interval_disable", |_| {
        Duration::from_millis(0)
    });
    interval
}

#[inline]
fn convert_record_pairs(m: HashMap<String, u64>) -> RecordPairVec {
    m.into_iter()
        .map(|(k, v)| {
            let mut pair = pdpb::RecordPair::default();
            pair.set_key(k);
            pair.set_value(v);
            pair
        })
        .collect()
}

struct StatsMonitor<EK, ER>
where
    EK: KvEngine,
    ER: RaftEngine,
{
    scheduler: Scheduler<Task<EK, ER>>,
    handle: Option<JoinHandle<()>>,
    timer: Option<Sender<bool>>,
    read_stats_sender: Option<Sender<ReadStats>>,
    cpu_stats_sender: Option<Sender<Arc<RawRecords>>>,
    collect_store_infos_interval: Duration,
    load_base_split_check_interval: Duration,
    collect_tick_interval: Duration,
    report_min_resolved_ts_interval: Duration,
}

impl<EK, ER> StatsMonitor<EK, ER>
where
    EK: KvEngine,
    ER: RaftEngine,
{
    pub fn new(
        interval: Duration,
        report_min_resolved_ts_interval: Duration,
        scheduler: Scheduler<Task<EK, ER>>,
    ) -> Self {
        StatsMonitor {
            scheduler,
            handle: None,
            timer: None,
            read_stats_sender: None,
            cpu_stats_sender: None,
            collect_store_infos_interval: interval,
            load_base_split_check_interval: cmp::min(
                DEFAULT_LOAD_BASE_SPLIT_CHECK_INTERVAL,
                interval,
            ),
            report_min_resolved_ts_interval: config(report_min_resolved_ts_interval),
            collect_tick_interval: cmp::min(default_collect_tick_interval(), interval),
        }
    }

    // Collecting thread information and obtaining qps information for auto split.
    // They run together in the same thread by taking modulo at different intervals.
    pub fn start(
        &mut self,
        mut auto_split_controller: AutoSplitController,
        region_read_progress: RegionReadProgressRegistry,
        store_id: u64,
    ) -> Result<(), io::Error> {
        if self.collect_tick_interval < default_collect_tick_interval()
            || self.collect_store_infos_interval < self.collect_tick_interval
        {
            info!(
                "interval is too small, skip stats monitoring. If we are running tests, it is normal, otherwise a check is needed."
            );
            return Ok(());
        }
        let mut timer_cnt = 0; // to run functions with different intervals in a loop
        let tick_interval = self.collect_tick_interval;
        let collect_store_infos_interval = self
            .collect_store_infos_interval
            .div_duration_f64(tick_interval) as u64;
        let load_base_split_check_interval = self
            .load_base_split_check_interval
            .div_duration_f64(tick_interval) as u64;
        let report_min_resolved_ts_interval = self
            .report_min_resolved_ts_interval
            .div_duration_f64(tick_interval) as u64;

        let (timer_tx, timer_rx) = mpsc::channel();
        self.timer = Some(timer_tx);

        let (read_stats_sender, read_stats_receiver) = mpsc::channel();
        self.read_stats_sender = Some(read_stats_sender);

        let (cpu_stats_sender, cpu_stats_receiver) = mpsc::channel();
        self.cpu_stats_sender = Some(cpu_stats_sender);

        let scheduler = self.scheduler.clone();
        let props = tikv_util::thread_group::current_properties();

        fn is_enable_tick(timer_cnt: u64, interval: u64) -> bool {
            interval != 0 && timer_cnt % interval == 0
        }
        let h = Builder::new()
            .name(thd_name!("stats-monitor"))
            .spawn_wrapper(move || {
                tikv_util::thread_group::set_properties(props);
                tikv_alloc::add_thread_memory_accessor();
                // Create different `ThreadInfoStatistics` for different purposes to
                // make sure the record won't be disturbed.
                let mut collect_store_infos_thread_stats = ThreadInfoStatistics::new();
                let mut load_base_split_thread_stats = ThreadInfoStatistics::new();
                while let Err(mpsc::RecvTimeoutError::Timeout) =
                    timer_rx.recv_timeout(tick_interval)
                {
                    if is_enable_tick(timer_cnt, collect_store_infos_interval) {
                        StatsMonitor::collect_store_infos(
                            &mut collect_store_infos_thread_stats,
                            &scheduler,
                        );
                    }
                    if is_enable_tick(timer_cnt, load_base_split_check_interval) {
                        StatsMonitor::load_base_split(
                            &mut auto_split_controller,
                            &read_stats_receiver,
                            &cpu_stats_receiver,
                            &mut load_base_split_thread_stats,
                            &scheduler,
                        );
                    }
                    if is_enable_tick(timer_cnt, report_min_resolved_ts_interval) {
                        StatsMonitor::report_min_resolved_ts(
                            &region_read_progress,
                            store_id,
                            &scheduler,
                        );
                    }
                    timer_cnt += 1;
                }
                tikv_alloc::remove_thread_memory_accessor();
            })?;

        self.handle = Some(h);
        Ok(())
    }

    pub fn collect_store_infos(
        thread_stats: &mut ThreadInfoStatistics,
        scheduler: &Scheduler<Task<EK, ER>>,
    ) {
        thread_stats.record();
        let cpu_usages = convert_record_pairs(thread_stats.get_cpu_usages());
        let read_io_rates = convert_record_pairs(thread_stats.get_read_io_rates());
        let write_io_rates = convert_record_pairs(thread_stats.get_write_io_rates());

        let task = Task::StoreInfos {
            cpu_usages,
            read_io_rates,
            write_io_rates,
        };
        if let Err(e) = scheduler.schedule(task) {
            error!(
                "failed to send store infos to pd worker";
                "err" => ?e,
            );
        }
    }

    pub fn load_base_split(
        auto_split_controller: &mut AutoSplitController,
        read_stats_receiver: &Receiver<ReadStats>,
        cpu_stats_receiver: &Receiver<Arc<RawRecords>>,
        thread_stats: &mut ThreadInfoStatistics,
        scheduler: &Scheduler<Task<EK, ER>>,
    ) {
        let start_time = TiInstant::now();
        match auto_split_controller.refresh_and_check_cfg() {
            SplitConfigChange::UpdateRegionCpuCollector(is_register) => {
                if let Err(e) = scheduler.schedule(Task::UpdateRegionCpuCollector(is_register)) {
                    error!(
                        "failed to register or deregister the region cpu collector";
                        "is_register" => is_register,
                        "err" => ?e,
                    );
                }
            }
            SplitConfigChange::Noop => {}
        }
        let mut read_stats_vec = vec![];
        while let Ok(read_stats) = read_stats_receiver.try_recv() {
            read_stats_vec.push(read_stats);
        }
        let mut cpu_stats_vec = vec![];
        while let Ok(cpu_stats) = cpu_stats_receiver.try_recv() {
            cpu_stats_vec.push(cpu_stats);
        }
        thread_stats.record();
        let (top_qps, split_infos) =
            auto_split_controller.flush(read_stats_vec, cpu_stats_vec, thread_stats);
        auto_split_controller.clear();
        let task = Task::AutoSplit { split_infos };
        if let Err(e) = scheduler.schedule(task) {
            error!(
                "failed to send split infos to pd worker";
                "err" => ?e,
            );
        }
        for i in 0..TOP_N {
            if i < top_qps.len() {
                READ_QPS_TOPN
                    .with_label_values(&[&i.to_string()])
                    .set(top_qps[i] as f64);
            } else {
                READ_QPS_TOPN.with_label_values(&[&i.to_string()]).set(0.0);
            }
        }
        LOAD_BASE_SPLIT_DURATION_HISTOGRAM.observe(start_time.saturating_elapsed_secs());
    }

    pub fn report_min_resolved_ts(
        region_read_progress: &RegionReadProgressRegistry,
        store_id: u64,
        scheduler: &Scheduler<Task<EK, ER>>,
    ) {
<<<<<<< HEAD
        let min_resolved_ts = region_read_progress.with(|registry| {
            registry
            .iter()
            .map(|(_, rrp)| rrp.safe_ts())
            .filter(|ts| *ts != 0) // ts == 0 means the peer is uninitialized
            .min()
            .unwrap_or(0)
        });
=======
>>>>>>> b448214b
        let task = Task::ReportMinResolvedTs {
            store_id,
            min_resolved_ts: region_read_progress.get_min_resolved_ts(),
        };
        if let Err(e) = scheduler.schedule(task) {
            error!(
                "failed to send min resolved ts to pd worker";
                "err" => ?e,
            );
        }
    }

    pub fn stop(&mut self) {
        if let Some(h) = self.handle.take() {
            drop(self.timer.take());
            drop(self.read_stats_sender.take());
            drop(self.cpu_stats_sender.take());
            if let Err(e) = h.join() {
                error!("join stats collector failed"; "err" => ?e);
            }
        }
    }

    #[inline(always)]
    fn get_read_stats_sender(&self) -> &Option<Sender<ReadStats>> {
        &self.read_stats_sender
    }

    #[inline(always)]
    fn get_cpu_stats_sender(&self) -> &Option<Sender<Arc<RawRecords>>> {
        &self.cpu_stats_sender
    }
}

const HOTSPOT_KEY_RATE_THRESHOLD: u64 = 128;
const HOTSPOT_QUERY_RATE_THRESHOLD: u64 = 128;
const HOTSPOT_BYTE_RATE_THRESHOLD: u64 = 8 * 1024;
const HOTSPOT_REPORT_CAPACITY: usize = 1000;

// TODO: support dynamic configure threshold in future.
fn hotspot_key_report_threshold() -> u64 {
    fail_point!("mock_hotspot_threshold", |_| { 0 });

    HOTSPOT_KEY_RATE_THRESHOLD * 10
}

fn hotspot_byte_report_threshold() -> u64 {
    fail_point!("mock_hotspot_threshold", |_| { 0 });

    HOTSPOT_BYTE_RATE_THRESHOLD * 10
}

fn hotspot_query_num_report_threshold() -> u64 {
    fail_point!("mock_hotspot_threshold", |_| { 0 });

    HOTSPOT_QUERY_RATE_THRESHOLD * 10
}

// Slow score is a value that represents the speed of a store and ranges in [1,
// 100]. It is maintained in the AIMD way.
// If there are some inspecting requests timeout during a round, by default the
// score will be increased at most 1x when above 10% inspecting requests
// timeout. If there is not any timeout inspecting requests, the score will go
// back to 1 in at least 5min.
struct SlowScore {
    value: OrderedFloat<f64>,
    last_record_time: Instant,
    last_update_time: Instant,

    timeout_requests: usize,
    total_requests: usize,

    inspect_interval: Duration,
    // The maximal tolerated timeout ratio.
    ratio_thresh: OrderedFloat<f64>,
    // Minimal time that the score could be decreased from 100 to 1.
    min_ttr: Duration,

    // After how many ticks the value need to be updated.
    round_ticks: u64,
    // Identify every ticks.
    last_tick_id: u64,
    // If the last tick does not finished, it would be recorded as a timeout.
    last_tick_finished: bool,
}

impl SlowScore {
    fn new(inspect_interval: Duration) -> SlowScore {
        SlowScore {
            value: OrderedFloat(1.0),

            timeout_requests: 0,
            total_requests: 0,

            inspect_interval,
            ratio_thresh: OrderedFloat(0.1),
            min_ttr: Duration::from_secs(5 * 60),
            last_record_time: Instant::now(),
            last_update_time: Instant::now(),
            round_ticks: 30,
            last_tick_id: 0,
            last_tick_finished: true,
        }
    }

    fn record(&mut self, id: u64, duration: Duration) {
        self.last_record_time = Instant::now();
        if id != self.last_tick_id {
            return;
        }
        self.last_tick_finished = true;
        self.total_requests += 1;
        if duration >= self.inspect_interval {
            self.timeout_requests += 1;
        }
    }

    fn record_timeout(&mut self) {
        self.last_tick_finished = true;
        self.total_requests += 1;
        self.timeout_requests += 1;
    }

    fn update(&mut self) -> f64 {
        let elapsed = self.last_update_time.elapsed();
        self.update_impl(elapsed).into()
    }

    fn get(&self) -> f64 {
        self.value.into()
    }

    // Update the score in a AIMD way.
    fn update_impl(&mut self, elapsed: Duration) -> OrderedFloat<f64> {
        if self.timeout_requests == 0 {
            let desc = 100.0 * (elapsed.as_millis() as f64 / self.min_ttr.as_millis() as f64);
            if OrderedFloat(desc) > self.value - OrderedFloat(1.0) {
                self.value = 1.0.into();
            } else {
                self.value -= desc;
            }
        } else {
            let timeout_ratio = self.timeout_requests as f64 / self.total_requests as f64;
            let near_thresh =
                cmp::min(OrderedFloat(timeout_ratio), self.ratio_thresh) / self.ratio_thresh;
            let value = self.value * (OrderedFloat(1.0) + near_thresh);
            self.value = cmp::min(OrderedFloat(100.0), value);
        }

        self.total_requests = 0;
        self.timeout_requests = 0;
        self.last_update_time = Instant::now();
        self.value
    }
}

// RegionCpuMeteringCollector is used to collect the region-related CPU info.
struct RegionCpuMeteringCollector<EK, ER>
where
    EK: KvEngine,
    ER: RaftEngine,
{
    scheduler: Scheduler<Task<EK, ER>>,
}

impl<EK, ER> RegionCpuMeteringCollector<EK, ER>
where
    EK: KvEngine,
    ER: RaftEngine,
{
    fn new(scheduler: Scheduler<Task<EK, ER>>) -> RegionCpuMeteringCollector<EK, ER> {
        RegionCpuMeteringCollector { scheduler }
    }
}

impl<EK, ER> Collector for RegionCpuMeteringCollector<EK, ER>
where
    EK: KvEngine,
    ER: RaftEngine,
{
    fn collect(&self, records: Arc<RawRecords>) {
        self.scheduler
            .schedule(Task::RegionCpuRecords(records))
            .ok();
    }
}

pub struct Runner<EK, ER, T>
where
    EK: KvEngine,
    ER: RaftEngine,
    T: PdClient + 'static,
{
    store_id: u64,
    pd_client: Arc<T>,
    router: RaftRouter<EK, ER>,
    region_peers: HashMap<u64, PeerStat>,
    region_buckets: HashMap<u64, ReportBucket>,
    store_stat: StoreStat,
    is_hb_receiver_scheduled: bool,
    // Records the boot time.
    start_ts: UnixSecs,

    // use for Runner inner handle function to send Task to itself
    // actually it is the sender connected to Runner's Worker which
    // calls Runner's run() on Task received.
    scheduler: Scheduler<Task<EK, ER>>,
    stats_monitor: StatsMonitor<EK, ER>,

    collector_reg_handle: CollectorRegHandle,
    region_cpu_records_collector: Option<CollectorGuard>,
    // region_id -> total_cpu_time_ms (since last region heartbeat)
    region_cpu_records: HashMap<u64, u32>,

    concurrency_manager: ConcurrencyManager,
    snap_mgr: SnapManager,
    remote: Remote<yatp::task::future::TaskCell>,
    slow_score: SlowScore,

    // The health status of the store is updated by the slow score mechanism.
    health_service: Option<HealthService>,
    curr_health_status: ServingStatus,
    coprocessor_host: CoprocessorHost<EK>,
<<<<<<< HEAD
=======
    causal_ts_provider: Option<Arc<CausalTsProviderImpl>>, // used for rawkv apiv2
>>>>>>> b448214b
}

impl<EK, ER, T> Runner<EK, ER, T>
where
    EK: KvEngine,
    ER: RaftEngine,
    T: PdClient + 'static,
{
    const INTERVAL_DIVISOR: u32 = 2;

    pub fn new(
        cfg: &Config,
        store_id: u64,
        pd_client: Arc<T>,
        router: RaftRouter<EK, ER>,
        scheduler: Scheduler<Task<EK, ER>>,
        store_heartbeat_interval: Duration,
        auto_split_controller: AutoSplitController,
        concurrency_manager: ConcurrencyManager,
        snap_mgr: SnapManager,
        remote: Remote<yatp::task::future::TaskCell>,
        collector_reg_handle: CollectorRegHandle,
        region_read_progress: RegionReadProgressRegistry,
        health_service: Option<HealthService>,
        coprocessor_host: CoprocessorHost<EK>,
<<<<<<< HEAD
=======
        causal_ts_provider: Option<Arc<CausalTsProviderImpl>>, // used for rawkv apiv2
>>>>>>> b448214b
    ) -> Runner<EK, ER, T> {
        // Register the region CPU records collector.
        let mut region_cpu_records_collector = None;
        if auto_split_controller
            .cfg
            .region_cpu_overload_threshold_ratio
            > 0.0
        {
            region_cpu_records_collector = Some(collector_reg_handle.register(
                Box::new(RegionCpuMeteringCollector::new(scheduler.clone())),
                false,
            ));
        }
        let interval = store_heartbeat_interval / Self::INTERVAL_DIVISOR;
        let mut stats_monitor = StatsMonitor::new(
            interval,
            cfg.report_min_resolved_ts_interval.0,
            scheduler.clone(),
        );
        if let Err(e) = stats_monitor.start(auto_split_controller, region_read_progress, store_id) {
            error!("failed to start stats collector, error = {:?}", e);
        }

        Runner {
            store_id,
            pd_client,
            router,
            is_hb_receiver_scheduled: false,
            region_peers: HashMap::default(),
            region_buckets: HashMap::default(),
            store_stat: StoreStat::default(),
            start_ts: UnixSecs::now(),
            scheduler,
            stats_monitor,
            collector_reg_handle,
            region_cpu_records_collector,
            region_cpu_records: HashMap::default(),
            concurrency_manager,
            snap_mgr,
            remote,
            slow_score: SlowScore::new(cfg.inspect_interval.0),
            health_service,
            curr_health_status: ServingStatus::Serving,
            coprocessor_host,
<<<<<<< HEAD
=======
            causal_ts_provider,
>>>>>>> b448214b
        }
    }

    // Deprecate
    fn handle_ask_split(
        &self,
        mut region: metapb::Region,
        split_key: Vec<u8>,
        peer: metapb::Peer,
        right_derive: bool,
        callback: Callback<EK::Snapshot>,
        task: String,
    ) {
        let router = self.router.clone();
        let resp = self.pd_client.ask_split(region.clone());
        let f = async move {
            match resp.await {
                Ok(mut resp) => {
                    info!(
                        "try to split region";
                        "region_id" => region.get_id(),
                        "new_region_id" => resp.get_new_region_id(),
                        "region" => ?region,
                        "task"=>task,
                    );

                    let req = new_split_region_request(
                        split_key,
                        resp.get_new_region_id(),
                        resp.take_new_peer_ids(),
                        right_derive,
                    );
                    let region_id = region.get_id();
                    let epoch = region.take_region_epoch();
                    send_admin_request(
                        &router,
                        region_id,
                        epoch,
                        peer,
                        req,
                        callback,
                        Default::default(),
                    );
                }
                Err(e) => {
                    warn!("failed to ask split";
                    "region_id" => region.get_id(),
                    "err" => ?e,
                    "task"=>task);
                }
            }
        };
        self.remote.spawn(f);
    }

    fn handle_update_region_cpu_collector(&mut self, is_register: bool) {
        // If it's a deregister task, just take and drop the original collector.
        if !is_register {
            self.region_cpu_records_collector.take();
            return;
        }
        if self.region_cpu_records_collector.is_some() {
            return;
        }
        self.region_cpu_records_collector = Some(self.collector_reg_handle.register(
            Box::new(RegionCpuMeteringCollector::new(self.scheduler.clone())),
            false,
        ));
    }

    // Note: The parameter doesn't contain `self` because this function may
    // be called in an asynchronous context.
    fn handle_ask_batch_split(
        router: RaftRouter<EK, ER>,
        scheduler: Scheduler<Task<EK, ER>>,
        pd_client: Arc<T>,
        mut region: metapb::Region,
        mut split_keys: Vec<Vec<u8>>,
        peer: metapb::Peer,
        right_derive: bool,
        callback: Callback<EK::Snapshot>,
        task: String,
        remote: Remote<yatp::task::future::TaskCell>,
    ) {
        if split_keys.is_empty() {
            info!("empty split key, skip ask batch split";
                "region_id" => region.get_id());
            return;
        }
        let resp = pd_client.ask_batch_split(region.clone(), split_keys.len());
        let f = async move {
            match resp.await {
                Ok(mut resp) => {
                    info!(
                        "try to batch split region";
                        "region_id" => region.get_id(),
                        "new_region_ids" => ?resp.get_ids(),
                        "region" => ?region,
                        "task" => task,
                    );

                    let req = new_batch_split_region_request(
                        split_keys,
                        resp.take_ids().into(),
                        right_derive,
                    );
                    let region_id = region.get_id();
                    let epoch = region.take_region_epoch();
                    send_admin_request(
                        &router,
                        region_id,
                        epoch,
                        peer,
                        req,
                        callback,
                        Default::default(),
                    );
                }
                // When rolling update, there might be some old version tikvs that don't support
                // batch split in cluster. In this situation, PD version check would refuse
                // `ask_batch_split`. But if update time is long, it may cause large Regions, so
                // call `ask_split` instead.
                Err(Error::Incompatible) => {
                    let (region_id, peer_id) = (region.id, peer.id);
                    info!(
                        "ask_batch_split is incompatible, use ask_split instead";
                        "region_id" => region_id
                    );
                    let task = Task::AskSplit {
                        region,
                        split_key: split_keys.pop().unwrap(),
                        peer,
                        right_derive,
                        callback,
                    };
                    if let Err(ScheduleError::Stopped(t)) = scheduler.schedule(task) {
                        error!(
                            "failed to notify pd to split: Stopped";
                            "region_id" => region_id,
                            "peer_id" =>  peer_id
                        );
                        match t {
                            Task::AskSplit { callback, .. } => {
                                callback.invoke_with_response(new_error(box_err!(
                                    "failed to split: Stopped"
                                )));
                            }
                            _ => unreachable!(),
                        }
                    }
                }
                Err(e) => {
                    warn!(
                        "ask batch split failed";
                        "region_id" => region.get_id(),
                        "err" => ?e,
                    );
                }
            }
        };
        remote.spawn(f);
    }

    fn handle_heartbeat(
        &self,
        term: u64,
        region: metapb::Region,
        peer: metapb::Peer,
        region_stat: RegionStat,
        replication_status: Option<RegionReplicationStatus>,
    ) {
        self.store_stat
            .region_bytes_written
            .observe(region_stat.written_bytes as f64);
        self.store_stat
            .region_keys_written
            .observe(region_stat.written_keys as f64);
        self.store_stat
            .region_bytes_read
            .observe(region_stat.read_bytes as f64);
        self.store_stat
            .region_keys_read
            .observe(region_stat.read_keys as f64);

        let resp = self.pd_client.region_heartbeat(
            term,
            region.clone(),
            peer,
            region_stat,
            replication_status,
        );
        let f = async move {
            if let Err(e) = resp.await {
                debug!(
                    "failed to send heartbeat";
                    "region_id" => region.get_id(),
                    "err" => ?e
                );
            }
        };
        self.remote.spawn(f);
    }

    fn handle_store_heartbeat(
        &mut self,
        mut stats: pdpb::StoreStats,
        store_info: StoreInfo<EK, ER>,
        store_report: Option<pdpb::StoreReport>,
        dr_autosync_status: Option<StoreDrAutoSyncStatus>,
    ) {
        let mut report_peers = HashMap::default();
        for (region_id, region_peer) in &mut self.region_peers {
            let read_bytes = region_peer.read_bytes - region_peer.last_store_report_read_bytes;
            let read_keys = region_peer.read_keys - region_peer.last_store_report_read_keys;
            let query_stats = region_peer
                .query_stats
                .sub_query_stats(&region_peer.last_store_report_query_stats);
            region_peer.last_store_report_read_bytes = region_peer.read_bytes;
            region_peer.last_store_report_read_keys = region_peer.read_keys;
            region_peer
                .last_store_report_query_stats
                .fill_query_stats(&region_peer.query_stats);
            if read_bytes < hotspot_byte_report_threshold()
                && read_keys < hotspot_key_report_threshold()
                && query_stats.get_read_query_num() < hotspot_query_num_report_threshold()
            {
                continue;
            }
            let mut read_stat = pdpb::PeerStat::default();
            read_stat.set_region_id(*region_id);
            read_stat.set_read_keys(read_keys);
            read_stat.set_read_bytes(read_bytes);
            read_stat.set_query_stats(query_stats.0);
            report_peers.insert(*region_id, read_stat);
        }

        stats = collect_report_read_peer_stats(HOTSPOT_REPORT_CAPACITY, report_peers, stats);
        let (capacity, used_size, available) = match collect_engine_size(
            &self.coprocessor_host,
            Some(&store_info),
            self.snap_mgr.get_total_snap_size().unwrap(),
        ) {
            Some((capacity, used_size, available)) => (capacity, used_size, available),
            None => return,
        };

        stats.set_capacity(capacity);
        stats.set_used_size(used_size);

        if available == 0 {
            warn!("no available space");
        }
        stats.set_available(available);

        // Don't support on TiFlash side
        // stats.set_bytes_written(store_stats.engine_bytes_written);
        // stats.set_keys_written(store_stats.engine_keys_written);
        // stats.set_bytes_read(store_stats.engine_bytes_read);
        // stats.set_keys_read(store_stats.engine_keys_read);

        let mut interval = pdpb::TimeInterval::default();
        interval.set_start_timestamp(self.store_stat.last_report_ts.into_inner());
        stats.set_interval(interval);
        self.store_stat.last_report_ts = UnixSecs::now();
        self.store_stat.region_bytes_written.flush();
        self.store_stat.region_keys_written.flush();
        self.store_stat.region_bytes_read.flush();
        self.store_stat.region_keys_read.flush();

        STORE_SIZE_GAUGE_VEC
            .with_label_values(&["capacity"])
            .set(capacity as i64);
        STORE_SIZE_GAUGE_VEC
            .with_label_values(&["available"])
            .set(available as i64);
        STORE_SIZE_GAUGE_VEC
            .with_label_values(&["used"])
            .set(used_size as i64);

        let slow_score = self.slow_score.get();
        stats.set_slow_score(slow_score as u64);

        let router = self.router.clone();
        let resp = self
            .pd_client
            .store_heartbeat(stats, store_report, dr_autosync_status);
        let f = async move {
            match resp.await {
                Ok(mut resp) => {
                    if let Some(status) = resp.replication_status.take() {
                        let _ = router.send_control(StoreMsg::UpdateReplicationMode(status));
                    }
                    if let Some(mut plan) = resp.recovery_plan.take() {
                        info!("Unsafe recovery, received a recovery plan");
                        if plan.has_force_leader() {
                            let mut failed_stores = HashSet::default();
                            for failed_store in plan.get_force_leader().get_failed_stores() {
                                failed_stores.insert(*failed_store);
                            }
                            let syncer = UnsafeRecoveryForceLeaderSyncer::new(
                                plan.get_step(),
                                router.clone(),
                            );
                            for region in plan.get_force_leader().get_enter_force_leaders() {
                                if let Err(e) = router.significant_send(
                                    *region,
                                    SignificantMsg::EnterForceLeaderState {
                                        syncer: syncer.clone(),
                                        failed_stores: failed_stores.clone(),
                                    },
                                ) {
                                    error!("fail to send force leader message for recovery"; "err" => ?e);
                                }
                            }
                        } else {
                            let syncer = UnsafeRecoveryExecutePlanSyncer::new(
                                plan.get_step(),
                                router.clone(),
                            );
                            for create in plan.take_creates().into_iter() {
                                if let Err(e) =
                                    router.send_control(StoreMsg::UnsafeRecoveryCreatePeer {
                                        syncer: syncer.clone(),
                                        create,
                                    })
                                {
                                    error!("fail to send create peer message for recovery"; "err" => ?e);
                                }
                            }
                            for delete in plan.take_tombstones().into_iter() {
                                if let Err(e) = router.significant_send(
                                    delete,
                                    SignificantMsg::UnsafeRecoveryDestroy(syncer.clone()),
                                ) {
                                    error!("fail to send delete peer message for recovery"; "err" => ?e);
                                }
                            }
                            for mut demote in plan.take_demotes().into_iter() {
                                if let Err(e) = router.significant_send(
                                    demote.get_region_id(),
                                    SignificantMsg::UnsafeRecoveryDemoteFailedVoters {
                                        syncer: syncer.clone(),
                                        failed_voters: demote.take_failed_voters().into_vec(),
                                    },
                                ) {
                                    error!("fail to send update peer list message for recovery"; "err" => ?e);
                                }
                            }
                        }
                    }
                }
                Err(e) => {
                    error!("store heartbeat failed"; "err" => ?e);
                }
            }
        };
        self.remote.spawn(f);
    }

    fn handle_report_batch_split(&self, regions: Vec<metapb::Region>) {
        let resp = self.pd_client.report_batch_split(regions);
        let f = async move {
            if let Err(e) = resp.await {
                warn!("report split failed"; "err" => ?e);
            }
        };
        self.remote.spawn(f);
    }

    fn handle_validate_peer(&self, local_region: metapb::Region, peer: metapb::Peer) {
        let router = self.router.clone();
        let resp = self.pd_client.get_region_by_id(local_region.get_id());
        let f = async move {
            match resp.await {
                Ok(Some(pd_region)) => {
                    if is_epoch_stale(
                        pd_region.get_region_epoch(),
                        local_region.get_region_epoch(),
                    ) {
                        // The local Region epoch is fresher than Region epoch in PD
                        // This means the Region info in PD is not updated to the latest even
                        // after `max_leader_missing_duration`. Something is wrong in the system.
                        // Just add a log here for this situation.
                        info!(
                            "local region epoch is greater the \
                             region epoch in PD ignore validate peer";
                            "region_id" => local_region.get_id(),
                            "peer_id" => peer.get_id(),
                            "local_region_epoch" => ?local_region.get_region_epoch(),
                            "pd_region_epoch" => ?pd_region.get_region_epoch()
                        );
                        PD_VALIDATE_PEER_COUNTER_VEC
                            .with_label_values(&["region epoch error"])
                            .inc();
                        return;
                    }

                    if pd_region
                        .get_peers()
                        .iter()
                        .all(|p| p.get_id() != peer.get_id())
                    {
                        // Peer is not a member of this Region anymore. Probably it's removed out.
                        // Send it a raft massage to destroy it since it's obsolete.
                        info!(
                            "peer is not a valid member of region, to be \
                             destroyed soon";
                            "region_id" => local_region.get_id(),
                            "peer_id" => peer.get_id(),
                            "pd_region" => ?pd_region
                        );
                        PD_VALIDATE_PEER_COUNTER_VEC
                            .with_label_values(&["peer stale"])
                            .inc();
                        send_destroy_peer_message(&router, local_region, peer, pd_region);
                    } else {
                        info!(
                            "peer is still a valid member of region";
                            "region_id" => local_region.get_id(),
                            "peer_id" => peer.get_id(),
                            "pd_region" => ?pd_region
                        );
                        PD_VALIDATE_PEER_COUNTER_VEC
                            .with_label_values(&["peer valid"])
                            .inc();
                    }
                }
                Ok(None) => {
                    // splitted Region has not yet reported to PD.
                    // TODO: handle merge
                }
                Err(e) => {
                    error!("get region failed"; "err" => ?e);
                }
            }
        };
        self.remote.spawn(f);
    }

    fn schedule_heartbeat_receiver(&mut self) {
        let router = self.router.clone();
        let store_id = self.store_id;

        let fut = self.pd_client
            .handle_region_heartbeat_response(self.store_id, move |mut resp| {
                let region_id = resp.get_region_id();
                let epoch = resp.take_region_epoch();
                let peer = resp.take_target_peer();

                if resp.has_change_peer() {
                    PD_HEARTBEAT_COUNTER_VEC
                        .with_label_values(&["change peer"])
                        .inc();

                    let mut change_peer = resp.take_change_peer();
                    info!(
                        "try to change peer";
                        "region_id" => region_id,
                        "change_type" => ?change_peer.get_change_type(),
                        "peer" => ?change_peer.get_peer()
                    );
                    let req = new_change_peer_request(
                        change_peer.get_change_type(),
                        change_peer.take_peer(),
                    );
                    send_admin_request(&router, region_id, epoch, peer, req, Callback::None, Default::default());
                } else if resp.has_change_peer_v2() {
                    PD_HEARTBEAT_COUNTER_VEC
                        .with_label_values(&["change peer"])
                        .inc();

                    let mut change_peer_v2 = resp.take_change_peer_v2();
                    info!(
                        "try to change peer";
                        "region_id" => region_id,
                        "changes" => ?change_peer_v2.get_changes(),
                    );
                    let req = new_change_peer_v2_request(change_peer_v2.take_changes().into());
                    send_admin_request(&router, region_id, epoch, peer, req, Callback::None, Default::default());
                } else if resp.has_transfer_leader() {
                    PD_HEARTBEAT_COUNTER_VEC
                        .with_label_values(&["transfer leader"])
                        .inc();

                    let mut transfer_leader = resp.take_transfer_leader();
                    info!(
                        "try to transfer leader";
                        "region_id" => region_id,
                        "from_peer" => ?peer,
                        "to_peer" => ?transfer_leader.get_peer(),
                        "to_peers" => ?transfer_leader.get_peers(),
                    );
                    let req = new_transfer_leader_request(transfer_leader.take_peer(), transfer_leader.take_peers().into());
                    send_admin_request(&router, region_id, epoch, peer, req, Callback::None, Default::default());
                } else if resp.has_split_region() {
                    PD_HEARTBEAT_COUNTER_VEC
                        .with_label_values(&["split region"])
                        .inc();

                    let mut split_region = resp.take_split_region();
                    info!("try to split"; "region_id" => region_id, "region_epoch" => ?epoch);
                    let msg = if split_region.get_policy() == pdpb::CheckPolicy::Usekey {
                        CasualMessage::SplitRegion {
                            region_epoch: epoch,
                            split_keys: split_region.take_keys().into(),
                            callback: Callback::None,
                            source: "pd".into(),
                        }
                    } else {
                        CasualMessage::HalfSplitRegion {
                            region_epoch: epoch,
                            start_key: None,
                            end_key: None,
                            policy: split_region.get_policy(),
                            source: "pd",
                            cb: Callback::None,
                        }
                    };
                    if let Err(e) = router.send(region_id, PeerMsg::CasualMessage(msg)) {
                        error!("send halfsplit request failed"; "region_id" => region_id, "err" => ?e);
                    }
                } else if resp.has_merge() {
                    PD_HEARTBEAT_COUNTER_VEC.with_label_values(&["merge"]).inc();

                    let merge = resp.take_merge();
                    info!("try to merge"; "region_id" => region_id, "merge" => ?merge);
                    let req = new_merge_request(merge);
                    send_admin_request(&router, region_id, epoch, peer, req, Callback::None, RaftCmdExtraOpts{
                        deadline:None,
                        disk_full_opt:DiskFullOpt::AllowedOnAlmostFull,
                    });
                } else {
                    PD_HEARTBEAT_COUNTER_VEC.with_label_values(&["noop"]).inc();
                }
            });
        let f = async move {
            match fut.await {
                Ok(_) => {
                    info!(
                        "region heartbeat response handler exit";
                        "store_id" => store_id,
                    );
                }
                Err(e) => panic!("unexpected error: {:?}", e),
            }
        };
        self.remote.spawn(f);
        self.is_hb_receiver_scheduled = true;
    }

    fn handle_read_stats(&mut self, mut read_stats: ReadStats) {
        for (region_id, region_info) in read_stats.region_infos.iter_mut() {
            let peer_stat = self
                .region_peers
                .entry(*region_id)
                .or_insert_with(PeerStat::default);
            peer_stat.read_bytes += region_info.flow.read_bytes as u64;
            peer_stat.read_keys += region_info.flow.read_keys as u64;
            self.store_stat.engine_total_bytes_read += region_info.flow.read_bytes as u64;
            self.store_stat.engine_total_keys_read += region_info.flow.read_keys as u64;
            peer_stat
                .query_stats
                .add_query_stats(&region_info.query_stats.0);
            self.store_stat
                .engine_total_query_num
                .add_query_stats(&region_info.query_stats.0);
        }
        for (_, region_buckets) in mem::take(&mut read_stats.region_buckets) {
            self.merge_buckets(region_buckets);
        }
        if !read_stats.region_infos.is_empty() {
            if let Some(sender) = self.stats_monitor.get_read_stats_sender() {
                if sender.send(read_stats).is_err() {
                    warn!("send read_stats failed, are we shutting down?")
                }
            }
        }
    }

    fn handle_write_stats(&mut self, mut write_stats: WriteStats) {
        for (region_id, region_info) in write_stats.region_infos.iter_mut() {
            let peer_stat = self
                .region_peers
                .entry(*region_id)
                .or_insert_with(PeerStat::default);
            peer_stat.query_stats.add_query_stats(&region_info.0);
            self.store_stat
                .engine_total_query_num
                .add_query_stats(&region_info.0);
        }
    }

    fn handle_destroy_peer(&mut self, region_id: u64) {
        match self.region_peers.remove(&region_id) {
            None => {}
            Some(_) => info!("remove peer statistic record in pd"; "region_id" => region_id),
        }
    }

    fn handle_store_infos(
        &mut self,
        cpu_usages: RecordPairVec,
        read_io_rates: RecordPairVec,
        write_io_rates: RecordPairVec,
    ) {
        self.store_stat.store_cpu_usages = cpu_usages;
        self.store_stat.store_read_io_rates = read_io_rates;
        self.store_stat.store_write_io_rates = write_io_rates;
    }

    fn handle_update_max_timestamp(
        &mut self,
        region_id: u64,
        initial_status: u64,
        txn_ext: Arc<TxnExt>,
    ) {
        let pd_client = self.pd_client.clone();
        let concurrency_manager = self.concurrency_manager.clone();
        let causal_ts_provider = self.causal_ts_provider.clone();

        let f = async move {
            let mut success = false;
            while txn_ext.max_ts_sync_status.load(Ordering::SeqCst) == initial_status {
                // On leader transfer / region merge, RawKV API v2 need to invoke
                // causal_ts_provider.flush() to renew cached TSO, to ensure that
                // the next TSO returned by causal_ts_provider.get_ts() on current
                // store must be larger than the store where the leader is on before.
                //
                // And it won't break correctness of transaction commands, as
                // causal_ts_provider.flush() is implemented as pd_client.get_tso() + renew TSO
                // cached.
                let res: crate::Result<TimeStamp> =
                    if let Some(causal_ts_provider) = &causal_ts_provider {
                        causal_ts_provider
                            .async_flush()
                            .await
                            .map_err(|e| box_err!(e))
                    } else {
                        pd_client.get_tso().await.map_err(Into::into)
                    };

                match res {
                    Ok(ts) => {
                        concurrency_manager.update_max_ts(ts);
                        // Set the least significant bit to 1 to mark it as synced.
                        success = txn_ext
                            .max_ts_sync_status
                            .compare_exchange(
                                initial_status,
                                initial_status | 1,
                                Ordering::SeqCst,
                                Ordering::SeqCst,
                            )
                            .is_ok();
                        break;
                    }
                    Err(e) => {
                        warn!(
                            "failed to update max timestamp for region {}: {:?}",
                            region_id, e
                        );
                    }
                }
            }
            if success {
                info!("succeed to update max timestamp"; "region_id" => region_id);
            } else {
                info!(
                    "updating max timestamp is stale";
                    "region_id" => region_id,
                    "initial_status" => initial_status,
                );
            }
        };

        #[cfg(feature = "failpoints")]
        let delay = (|| {
            fail_point!("delay_update_max_ts", |_| true);
            false
        })();
        #[cfg(not(feature = "failpoints"))]
        let delay = false;

        if delay {
            info!("[failpoint] delay update max ts for 1s"; "region_id" => region_id);
            let deadline = Instant::now() + Duration::from_secs(1);
            self.remote
                .spawn(GLOBAL_TIMER_HANDLE.delay(deadline).compat().then(|_| f));
        } else {
            self.remote.spawn(f);
        }
    }

    fn handle_query_region_leader(&self, region_id: u64) {
        let router = self.router.clone();
        let resp = self.pd_client.get_region_leader_by_id(region_id);
        let f = async move {
            match resp.await {
                Ok(Some((region, leader))) => {
                    if leader.get_store_id() != 0 {
                        let msg = CasualMessage::QueryRegionLeaderResp { region, leader };
                        if let Err(e) = router.send(region_id, PeerMsg::CasualMessage(msg)) {
                            error!("send region info message failed"; "region_id" => region_id, "err" => ?e);
                        }
                    }
                }
                Ok(None) => {}
                Err(e) => {
                    error!("get region failed"; "err" => ?e);
                }
            }
        };
        self.remote.spawn(f);
    }

    // Notice: CPU records here we collect are all from the outside RPC workloads,
    // CPU consumption from internal TiKV are not included. Also, since the write
    // path CPU consumption is not large but the logging is complex, the current
    // CPU time for the write path only takes into account the lock checking,
    // which is the read load portion of the write path.
    // TODO: more accurate CPU consumption of a specified region.
    fn handle_region_cpu_records(&mut self, records: Arc<RawRecords>) {
        // Send Region CPU info to AutoSplitController inside the stats_monitor.
        if let Some(cpu_stats_sender) = self.stats_monitor.get_cpu_stats_sender() {
            if cpu_stats_sender.send(records.clone()).is_err() {
                warn!("send region cpu info failed, are we shutting down?")
            }
        }
        calculate_region_cpu_records(self.store_id, records, &mut self.region_cpu_records);
    }

    fn handle_report_min_resolved_ts(&self, store_id: u64, min_resolved_ts: u64) {
        let resp = self
            .pd_client
            .report_min_resolved_ts(store_id, min_resolved_ts);
        let f = async move {
            if let Err(e) = resp.await {
                warn!("report min resolved_ts failed"; "err" => ?e);
            }
        };
        self.remote.spawn(f);
    }

    fn handle_report_region_buckets(&mut self, region_buckets: BucketStat) {
        let region_id = region_buckets.meta.region_id;
        self.merge_buckets(region_buckets);
        let report_buckets = self.region_buckets.get_mut(&region_id).unwrap();
        let last_report_ts = if report_buckets.last_report_ts.is_zero() {
            self.start_ts
        } else {
            report_buckets.last_report_ts
        };
        let now = UnixSecs::now();
        let interval_second = now.into_inner() - last_report_ts.into_inner();
        let delta = report_buckets.new_report(now);
        let resp = self
            .pd_client
            .report_region_buckets(&delta, Duration::from_secs(interval_second));
        let f = async move {
            if let Err(e) = resp.await {
                debug!(
                    "failed to send buckets";
                    "region_id" => region_id,
                    "version" => delta.meta.version,
                    "region_epoch" => ?delta.meta.region_epoch,
                    "err" => ?e
                );
            }
        };
        self.remote.spawn(f);
    }

    fn merge_buckets(&mut self, mut buckets: BucketStat) {
        let region_id = buckets.meta.region_id;
        self.region_buckets
            .entry(region_id)
            .and_modify(|report_bucket| {
                let current = &mut report_bucket.current_stat;
                if current.meta < buckets.meta {
                    mem::swap(current, &mut buckets);
                }

                merge_bucket_stats(
                    &current.meta.keys,
                    &mut current.stats,
                    &buckets.meta.keys,
                    &buckets.stats,
                );
            })
            .or_insert_with(|| ReportBucket::new(buckets));
    }

    fn update_health_status(&mut self, status: ServingStatus) {
        self.curr_health_status = status;
        if let Some(health_service) = &self.health_service {
            health_service.set_serving_status("", status);
        }
    }
}

fn calculate_region_cpu_records(
    store_id: u64,
    records: Arc<RawRecords>,
    region_cpu_records: &mut HashMap<u64, u32>,
) {
    for (tag, record) in &records.records {
        let record_store_id = tag.store_id;
        if record_store_id != store_id {
            continue;
        }
        // Reporting a region heartbeat later will clear the corresponding record.
        *region_cpu_records.entry(tag.region_id).or_insert(0) += record.cpu_time;
    }
}

impl<EK, ER, T> Runnable for Runner<EK, ER, T>
where
    EK: KvEngine,
    ER: RaftEngine,
    T: PdClient,
{
    type Task = Task<EK, ER>;

    fn run(&mut self, task: Task<EK, ER>) {
        debug!("executing task"; "task" => %task);

        if !self.is_hb_receiver_scheduled {
            self.schedule_heartbeat_receiver();
        }

        match task {
            // AskSplit has deprecated, use AskBatchSplit
            Task::AskSplit {
                region,
                split_key,
                peer,
                right_derive,
                callback,
            } => self.handle_ask_split(
                region,
                split_key,
                peer,
                right_derive,
                callback,
                String::from("ask_split"),
            ),
            Task::AskBatchSplit {
                region,
                split_keys,
                peer,
                right_derive,
                callback,
            } => Self::handle_ask_batch_split(
                self.router.clone(),
                self.scheduler.clone(),
                self.pd_client.clone(),
                region,
                split_keys,
                peer,
                right_derive,
                callback,
                String::from("batch_split"),
                self.remote.clone(),
            ),
            Task::AutoSplit { split_infos } => {
                let pd_client = self.pd_client.clone();
                let router = self.router.clone();
                let scheduler = self.scheduler.clone();
                let remote = self.remote.clone();

                let f = async move {
                    for split_info in split_infos {
                        if let Ok(Some(region)) =
                            pd_client.get_region_by_id(split_info.region_id).await
                        {
                            // Try to split the region with the given split key.
                            if let Some(split_key) = split_info.split_key {
                                Self::handle_ask_batch_split(
                                    router.clone(),
                                    scheduler.clone(),
                                    pd_client.clone(),
                                    region,
                                    vec![split_key],
                                    split_info.peer,
                                    true,
                                    Callback::None,
                                    String::from("auto_split"),
                                    remote.clone(),
                                );
                                return;
                            }
                            // Try to split the region on half within the given key range
                            // if there is no `split_key` been given.
                            if split_info.start_key.is_some() && split_info.end_key.is_some() {
                                let start_key = split_info.start_key.unwrap();
                                let end_key = split_info.end_key.unwrap();
                                let region_id = region.get_id();
                                let msg = CasualMessage::HalfSplitRegion {
                                    region_epoch: region.get_region_epoch().clone(),
                                    start_key: Some(start_key.clone()),
                                    end_key: Some(end_key.clone()),
                                    policy: pdpb::CheckPolicy::Scan,
                                    source: "auto_split",
                                    cb: Callback::None,
                                };
                                if let Err(e) = router.send(region_id, PeerMsg::CasualMessage(msg))
                                {
                                    error!("send auto half split request failed";
                                        "region_id" => region_id,
                                        "start_key" => log_wrappers::Value::key(&start_key),
                                        "end_key" => log_wrappers::Value::key(&end_key),
                                        "err" => ?e,
                                    );
                                }
                            }
                        }
                    }
                };
                self.remote.spawn(f);
            }

            Task::Heartbeat(hb_task) => {
                // HACK! In order to keep the compatible of protos, we use 0 to identify
                // the size uninitialized regions, and use 1 to identify the empty regions.
                //
                // See tikv/tikv#11114 for details.
                let approximate_size = match hb_task.approximate_size {
                    Some(0) => 1,
                    Some(v) => v,
                    None => 0, // size uninitialized
                };
                let approximate_keys = hb_task.approximate_keys.unwrap_or_default();
                let (
                    read_bytes_delta,
                    read_keys_delta,
                    written_bytes_delta,
                    written_keys_delta,
                    last_report_ts,
                    query_stats,
                    cpu_usage,
                ) = {
                    let region_id = hb_task.region.get_id();
                    let peer_stat = self
                        .region_peers
                        .entry(region_id)
                        .or_insert_with(PeerStat::default);
                    peer_stat.approximate_size = approximate_size;
                    peer_stat.approximate_keys = approximate_keys;

                    let read_bytes_delta =
                        peer_stat.read_bytes - peer_stat.last_region_report_read_bytes;
                    let read_keys_delta =
                        peer_stat.read_keys - peer_stat.last_region_report_read_keys;
                    let written_bytes_delta =
                        hb_task.written_bytes - peer_stat.last_region_report_written_bytes;
                    let written_keys_delta =
                        hb_task.written_keys - peer_stat.last_region_report_written_keys;
                    let query_stats = peer_stat
                        .query_stats
                        .sub_query_stats(&peer_stat.last_region_report_query_stats);
                    let mut last_report_ts = peer_stat.last_region_report_ts;
                    peer_stat.last_region_report_written_bytes = hb_task.written_bytes;
                    peer_stat.last_region_report_written_keys = hb_task.written_keys;
                    peer_stat.last_region_report_read_bytes = peer_stat.read_bytes;
                    peer_stat.last_region_report_read_keys = peer_stat.read_keys;
                    peer_stat.last_region_report_query_stats = peer_stat.query_stats.clone();
                    let unix_secs_now = UnixSecs::now();
                    peer_stat.last_region_report_ts = unix_secs_now;

                    if last_report_ts.is_zero() {
                        last_report_ts = self.start_ts;
                    }
                    // Calculate the CPU usage since the last region heartbeat.
                    let cpu_usage = {
                        // Take out the region CPU record.
                        let cpu_time_duration = Duration::from_millis(
                            self.region_cpu_records.remove(&region_id).unwrap_or(0) as u64,
                        );
                        let interval_second =
                            unix_secs_now.into_inner() - last_report_ts.into_inner();
                        // Keep consistent with the calculation of cpu_usages in a store heartbeat.
                        // See components/tikv_util/src/metrics/threads_linux.rs for more details.
                        if interval_second > 0 {
                            ((cpu_time_duration.as_secs_f64() * 100.0) / interval_second as f64)
                                as u64
                        } else {
                            0
                        }
                    };
                    (
                        read_bytes_delta,
                        read_keys_delta,
                        written_bytes_delta,
                        written_keys_delta,
                        last_report_ts,
                        query_stats.0,
                        cpu_usage,
                    )
                };
                self.handle_heartbeat(
                    hb_task.term,
                    hb_task.region,
                    hb_task.peer,
                    RegionStat {
                        down_peers: hb_task.down_peers,
                        pending_peers: hb_task.pending_peers,
                        written_bytes: written_bytes_delta,
                        written_keys: written_keys_delta,
                        read_bytes: read_bytes_delta,
                        read_keys: read_keys_delta,
                        query_stats,
                        approximate_size,
                        approximate_keys,
                        last_report_ts,
                        cpu_usage,
                    },
                    hb_task.replication_status,
                )
            }
            Task::StoreHeartbeat {
                stats,
                store_info,
                report,
                dr_autosync_status,
            } => self.handle_store_heartbeat(stats, store_info, report, dr_autosync_status),
            Task::ReportBatchSplit { regions } => self.handle_report_batch_split(regions),
            Task::ValidatePeer { region, peer } => self.handle_validate_peer(region, peer),
            Task::ReadStats { read_stats } => self.handle_read_stats(read_stats),
            Task::WriteStats { write_stats } => self.handle_write_stats(write_stats),
            Task::DestroyPeer { region_id } => self.handle_destroy_peer(region_id),
            Task::StoreInfos {
                cpu_usages,
                read_io_rates,
                write_io_rates,
            } => self.handle_store_infos(cpu_usages, read_io_rates, write_io_rates),
            Task::UpdateMaxTimestamp {
                region_id,
                initial_status,
                txn_ext,
            } => self.handle_update_max_timestamp(region_id, initial_status, txn_ext),
            Task::QueryRegionLeader { region_id } => self.handle_query_region_leader(region_id),
            Task::UpdateSlowScore { id, duration } => self.slow_score.record(id, duration.sum()),
            Task::UpdateRegionCpuCollector(is_register) => {
                self.handle_update_region_cpu_collector(is_register)
            }
            Task::RegionCpuRecords(records) => self.handle_region_cpu_records(records),
            Task::ReportMinResolvedTs {
                store_id,
                min_resolved_ts,
            } => self.handle_report_min_resolved_ts(store_id, min_resolved_ts),
            Task::ReportBuckets(buckets) => {
                self.handle_report_region_buckets(buckets);
            }
        };
    }

    fn shutdown(&mut self) {
        self.stats_monitor.stop();
    }
}

impl<EK, ER, T> RunnableWithTimer for Runner<EK, ER, T>
where
    EK: KvEngine,
    ER: RaftEngine,
    T: PdClient + 'static,
{
    fn on_timeout(&mut self) {
        // The health status is recovered to serving as long as any tick
        // does not timeout.
        if self.curr_health_status == ServingStatus::ServiceUnknown
            && self.slow_score.last_tick_finished
        {
            self.update_health_status(ServingStatus::Serving);
        }
        if !self.slow_score.last_tick_finished {
            self.slow_score.record_timeout();
        }
        let scheduler = self.scheduler.clone();
        let id = self.slow_score.last_tick_id + 1;
        self.slow_score.last_tick_id += 1;
        self.slow_score.last_tick_finished = false;

        if self.slow_score.last_tick_id % self.slow_score.round_ticks == 0 {
            // `last_update_time` is refreshed every round. If no update happens in a whole
            // round, we set the status to unknown.
            if self.curr_health_status == ServingStatus::Serving
                && self.slow_score.last_record_time < self.slow_score.last_update_time
            {
                self.update_health_status(ServingStatus::ServiceUnknown);
            }
            let slow_score = self.slow_score.update();
            STORE_SLOW_SCORE_GAUGE.set(slow_score);
        }

        let inspector = LatencyInspector::new(
            id,
            Box::new(move |id, duration| {
                let dur = duration.sum();

                STORE_INSPECT_DURTION_HISTOGRAM
                    .with_label_values(&["store_process"])
                    .observe(tikv_util::time::duration_to_sec(
                        duration.store_process_duration.unwrap(),
                    ));
                STORE_INSPECT_DURTION_HISTOGRAM
                    .with_label_values(&["store_wait"])
                    .observe(tikv_util::time::duration_to_sec(
                        duration.store_wait_duration.unwrap(),
                    ));
                STORE_INSPECT_DURTION_HISTOGRAM
                    .with_label_values(&["all"])
                    .observe(tikv_util::time::duration_to_sec(dur));
                if let Err(e) = scheduler.schedule(Task::UpdateSlowScore { id, duration }) {
                    warn!("schedule pd task failed"; "err" => ?e);
                }
            }),
        );
        let msg = StoreMsg::LatencyInspect {
            send_time: TiInstant::now(),
            inspector,
        };
        if let Err(e) = self.router.send_control(msg) {
            warn!("pd worker send latency inspecter failed"; "err" => ?e);
        }
    }

    fn get_interval(&self) -> Duration {
        self.slow_score.inspect_interval
    }
}

fn new_change_peer_request(change_type: ConfChangeType, peer: metapb::Peer) -> AdminRequest {
    let mut req = AdminRequest::default();
    req.set_cmd_type(AdminCmdType::ChangePeer);
    req.mut_change_peer().set_change_type(change_type);
    req.mut_change_peer().set_peer(peer);
    req
}

pub fn new_change_peer_v2_request(changes: Vec<pdpb::ChangePeer>) -> AdminRequest {
    let mut req = AdminRequest::default();
    req.set_cmd_type(AdminCmdType::ChangePeerV2);
    let change_peer_reqs = changes
        .into_iter()
        .map(|mut c| {
            let mut cp = ChangePeerRequest::default();
            cp.set_change_type(c.get_change_type());
            cp.set_peer(c.take_peer());
            cp
        })
        .collect();
    let mut cp = ChangePeerV2Request::default();
    cp.set_changes(change_peer_reqs);
    req.set_change_peer_v2(cp);
    req
}

fn new_split_region_request(
    split_key: Vec<u8>,
    new_region_id: u64,
    peer_ids: Vec<u64>,
    right_derive: bool,
) -> AdminRequest {
    let mut req = AdminRequest::default();
    req.set_cmd_type(AdminCmdType::Split);
    req.mut_split().set_split_key(split_key);
    req.mut_split().set_new_region_id(new_region_id);
    req.mut_split().set_new_peer_ids(peer_ids);
    req.mut_split().set_right_derive(right_derive);
    req
}

fn new_batch_split_region_request(
    split_keys: Vec<Vec<u8>>,
    ids: Vec<pdpb::SplitId>,
    right_derive: bool,
) -> AdminRequest {
    let mut req = AdminRequest::default();
    req.set_cmd_type(AdminCmdType::BatchSplit);
    req.mut_splits().set_right_derive(right_derive);
    let mut requests = Vec::with_capacity(ids.len());
    for (mut id, key) in ids.into_iter().zip(split_keys) {
        let mut split = SplitRequest::default();
        split.set_split_key(key);
        split.set_new_region_id(id.get_new_region_id());
        split.set_new_peer_ids(id.take_new_peer_ids());
        requests.push(split);
    }
    req.mut_splits().set_requests(requests.into());
    req
}

fn new_transfer_leader_request(peer: metapb::Peer, peers: Vec<metapb::Peer>) -> AdminRequest {
    let mut req = AdminRequest::default();
    req.set_cmd_type(AdminCmdType::TransferLeader);
    req.mut_transfer_leader().set_peer(peer);
    req.mut_transfer_leader().set_peers(peers.into());
    req
}

fn new_merge_request(merge: pdpb::Merge) -> AdminRequest {
    let mut req = AdminRequest::default();
    req.set_cmd_type(AdminCmdType::PrepareMerge);
    req.mut_prepare_merge()
        .set_target(merge.get_target().to_owned());
    req
}

fn send_admin_request<EK, ER>(
    router: &RaftRouter<EK, ER>,
    region_id: u64,
    epoch: metapb::RegionEpoch,
    peer: metapb::Peer,
    request: AdminRequest,
    callback: Callback<EK::Snapshot>,
    extra_opts: RaftCmdExtraOpts,
) where
    EK: KvEngine,
    ER: RaftEngine,
{
    let cmd_type = request.get_cmd_type();

    let mut req = RaftCmdRequest::default();
    req.mut_header().set_region_id(region_id);
    req.mut_header().set_region_epoch(epoch);
    req.mut_header().set_peer(peer);
    req.set_admin_request(request);

    let cmd = RaftCommand::new_ext(req, callback, extra_opts);
    if let Err(e) = router.send_raft_command(cmd) {
        error!(
            "send request failed";
            "region_id" => region_id, "cmd_type" => ?cmd_type, "err" => ?e,
        );
    }
}

/// Sends a raft message to destroy the specified stale Peer
fn send_destroy_peer_message<EK, ER>(
    router: &RaftRouter<EK, ER>,
    local_region: metapb::Region,
    peer: metapb::Peer,
    pd_region: metapb::Region,
) where
    EK: KvEngine,
    ER: RaftEngine,
{
    let mut message = RaftMessage::default();
    message.set_region_id(local_region.get_id());
    message.set_from_peer(peer.clone());
    message.set_to_peer(peer);
    message.set_region_epoch(pd_region.get_region_epoch().clone());
    message.set_is_tombstone(true);
    if let Err(e) = router.send_raft_message(message) {
        error!(
            "send gc peer request failed";
            "region_id" => local_region.get_id(),
            "err" => ?e
        )
    }
}

fn collect_report_read_peer_stats(
    capacity: usize,
    mut report_read_stats: HashMap<u64, pdpb::PeerStat>,
    mut stats: pdpb::StoreStats,
) -> pdpb::StoreStats {
    if report_read_stats.len() < capacity * 3 {
        for (_, read_stat) in report_read_stats {
            stats.peer_stats.push(read_stat);
        }
        return stats;
    }
    let mut keys_topn_report = TopN::new(capacity);
    let mut bytes_topn_report = TopN::new(capacity);
    let mut stats_topn_report = TopN::new(capacity);
    for read_stat in report_read_stats.values() {
        let mut cmp_stat = PeerCmpReadStat::default();
        cmp_stat.region_id = read_stat.region_id;
        let mut key_cmp_stat = cmp_stat.clone();
        key_cmp_stat.report_stat = read_stat.read_keys;
        keys_topn_report.push(key_cmp_stat);
        let mut byte_cmp_stat = cmp_stat.clone();
        byte_cmp_stat.report_stat = read_stat.read_bytes;
        bytes_topn_report.push(byte_cmp_stat);
        let mut query_cmp_stat = cmp_stat.clone();
        query_cmp_stat.report_stat = get_read_query_num(read_stat.get_query_stats());
        stats_topn_report.push(query_cmp_stat);
    }

    for x in keys_topn_report {
        if let Some(report_stat) = report_read_stats.remove(&x.region_id) {
            stats.peer_stats.push(report_stat);
        }
    }

    for x in bytes_topn_report {
        if let Some(report_stat) = report_read_stats.remove(&x.region_id) {
            stats.peer_stats.push(report_stat);
        }
    }

    for x in stats_topn_report {
        if let Some(report_stat) = report_read_stats.remove(&x.region_id) {
            stats.peer_stats.push(report_stat);
        }
    }
    stats
}

fn collect_engine_size<EK: KvEngine, ER: RaftEngine>(
    coprocessor_host: &CoprocessorHost<EK>,
    store_info: Option<&StoreInfo<EK, ER>>,
    snap_mgr_size: u64,
) -> Option<(u64, u64, u64)> {
    if let Some(engine_size) = coprocessor_host.on_compute_engine_size() {
        return Some((engine_size.capacity, engine_size.used, engine_size.avail));
    }
    let store_info = store_info.unwrap();
    let disk_stats = match fs2::statvfs(store_info.kv_engine.path()) {
        Err(e) => {
            error!(
                "get disk stat for rocksdb failed";
                "engine_path" => store_info.kv_engine.path(),
                "err" => ?e
            );
            return None;
        }
        Ok(stats) => stats,
    };
    let disk_cap = disk_stats.total_space();
    let capacity = if store_info.capacity == 0 || disk_cap < store_info.capacity {
        disk_cap
    } else {
        store_info.capacity
    };
    let used_size = snap_mgr_size
        + store_info
            .kv_engine
            .get_engine_used_size()
            .expect("kv engine used size")
        + store_info
            .raft_engine
            .get_engine_size()
            .expect("raft engine used size");
    let mut available = capacity.checked_sub(used_size).unwrap_or_default();
    // We only care about rocksdb SST file size, so we should check disk available
    // here.
    available = cmp::min(available, disk_stats.available_space());
    Some((capacity, used_size, available))
}

fn get_read_query_num(stat: &pdpb::QueryStats) -> u64 {
    stat.get_get() + stat.get_coprocessor() + stat.get_scan()
}

#[cfg(test)]
mod tests {
    use std::thread::sleep;

    use kvproto::{kvrpcpb, pdpb::QueryKind};
    use pd_client::{new_bucket_stats, BucketMeta};

    use super::*;

    const DEFAULT_TEST_STORE_ID: u64 = 1;

    #[cfg(not(target_os = "macos"))]
    #[test]
    fn test_collect_stats() {
        use std::{sync::Mutex, time::Instant};

        use engine_test::{kv::KvTestEngine, raft::RaftTestEngine};
        use tikv_util::worker::LazyWorker;

        use crate::store::fsm::StoreMeta;

        struct RunnerTest {
            store_stat: Arc<Mutex<StoreStat>>,
            stats_monitor: StatsMonitor<KvTestEngine, RaftTestEngine>,
        }

        impl RunnerTest {
            fn new(
                interval: u64,
                scheduler: Scheduler<Task<KvTestEngine, RaftTestEngine>>,
                store_stat: Arc<Mutex<StoreStat>>,
            ) -> RunnerTest {
                let mut stats_monitor = StatsMonitor::new(
                    Duration::from_secs(interval),
                    Duration::from_secs(0),
                    scheduler,
                );
                let store_meta = Arc::new(Mutex::new(StoreMeta::new(0)));
                let region_read_progress = store_meta.lock().unwrap().region_read_progress.clone();
                if let Err(e) =
                    stats_monitor.start(AutoSplitController::default(), region_read_progress, 1)
                {
                    error!("failed to start stats collector, error = {:?}", e);
                }

                RunnerTest {
                    store_stat,
                    stats_monitor,
                }
            }

            fn handle_store_infos(
                &mut self,
                cpu_usages: RecordPairVec,
                read_io_rates: RecordPairVec,
                write_io_rates: RecordPairVec,
            ) {
                let mut store_stat = self.store_stat.lock().unwrap();
                store_stat.store_cpu_usages = cpu_usages;
                store_stat.store_read_io_rates = read_io_rates;
                store_stat.store_write_io_rates = write_io_rates;
            }
        }

        impl Runnable for RunnerTest {
            type Task = Task<KvTestEngine, RaftTestEngine>;

            fn run(&mut self, task: Task<KvTestEngine, RaftTestEngine>) {
                if let Task::StoreInfos {
                    cpu_usages,
                    read_io_rates,
                    write_io_rates,
                } = task
                {
                    self.handle_store_infos(cpu_usages, read_io_rates, write_io_rates)
                };
            }

            fn shutdown(&mut self) {
                self.stats_monitor.stop();
            }
        }

        fn sum_record_pairs(pairs: &[pdpb::RecordPair]) -> u64 {
            let mut sum = 0;
            for record in pairs.iter() {
                sum += record.get_value();
            }
            sum
        }

        let mut pd_worker = LazyWorker::new("test-pd-worker");
        let store_stat = Arc::new(Mutex::new(StoreStat::default()));
        let runner = RunnerTest::new(1, pd_worker.scheduler(), Arc::clone(&store_stat));
        assert!(pd_worker.start(runner));

        let start = Instant::now();
        loop {
            if (Instant::now() - start).as_secs() > 2 {
                break;
            }
        }

        let total_cpu_usages = sum_record_pairs(&store_stat.lock().unwrap().store_cpu_usages);
        assert!(total_cpu_usages > 90);

        pd_worker.stop();
    }

    #[test]
    fn test_collect_report_peers() {
        let mut report_stats = HashMap::default();
        for i in 1..5 {
            let mut stat = pdpb::PeerStat::default();
            stat.set_region_id(i);
            stat.set_read_keys(i);
            stat.set_read_bytes(6 - i);
            stat.read_keys = i;
            stat.read_bytes = 6 - i;
            let mut query_stat = QueryStats::default();
            if i == 3 {
                query_stat.add_query_num(QueryKind::Get, 6);
            } else {
                query_stat.add_query_num(QueryKind::Get, 0);
            }
            stat.set_query_stats(query_stat.0);
            report_stats.insert(i, stat);
        }
        let mut store_stats = pdpb::StoreStats::default();
        store_stats = collect_report_read_peer_stats(1, report_stats, store_stats);
        assert_eq!(store_stats.peer_stats.len(), 3)
    }

    #[test]
    fn test_slow_score() {
        let mut slow_score = SlowScore::new(Duration::from_millis(500));
        slow_score.timeout_requests = 5;
        slow_score.total_requests = 100;
        assert_eq!(
            OrderedFloat(1.5),
            slow_score.update_impl(Duration::from_secs(10))
        );

        slow_score.timeout_requests = 10;
        slow_score.total_requests = 100;
        assert_eq!(
            OrderedFloat(3.0),
            slow_score.update_impl(Duration::from_secs(10))
        );

        slow_score.timeout_requests = 20;
        slow_score.total_requests = 100;
        assert_eq!(
            OrderedFloat(6.0),
            slow_score.update_impl(Duration::from_secs(10))
        );

        slow_score.timeout_requests = 100;
        slow_score.total_requests = 100;
        assert_eq!(
            OrderedFloat(12.0),
            slow_score.update_impl(Duration::from_secs(10))
        );

        slow_score.timeout_requests = 11;
        slow_score.total_requests = 100;
        assert_eq!(
            OrderedFloat(24.0),
            slow_score.update_impl(Duration::from_secs(10))
        );

        slow_score.timeout_requests = 0;
        slow_score.total_requests = 100;
        assert_eq!(
            OrderedFloat(19.0),
            slow_score.update_impl(Duration::from_secs(15))
        );

        slow_score.timeout_requests = 0;
        slow_score.total_requests = 100;
        assert_eq!(
            OrderedFloat(1.0),
            slow_score.update_impl(Duration::from_secs(57))
        );
    }

    use engine_test::{kv::KvTestEngine, raft::RaftTestEngine};
    use metapb::Peer;
    use resource_metering::{RawRecord, TagInfos};

    use crate::coprocessor::{BoxPdTaskObserver, Coprocessor, PdTaskObserver, StoreSizeInfo};

    #[test]
    fn test_calculate_region_cpu_records() {
        // region_id -> total_cpu_time_ms
        let mut region_cpu_records: HashMap<u64, u32> = HashMap::default();

        let region_num = 3;
        for i in 0..region_num * 10 {
            let cpu_records = Arc::new(RawRecords {
                begin_unix_time_secs: UnixSecs::now().into_inner(),
                duration: Duration::default(),
                records: {
                    let region_id = i % region_num + 1_u64;
                    let peer_id = region_id + region_num;
                    let resource_group_tag = "test-resource-group".as_bytes().to_vec();
                    let mut peer = Peer::default();
                    peer.set_id(peer_id);
                    peer.set_store_id(DEFAULT_TEST_STORE_ID);
                    let mut context = kvrpcpb::Context::default();
                    context.set_peer(peer);
                    context.set_region_id(region_id);
                    context.set_resource_group_tag(resource_group_tag);
                    let resource_tag = Arc::new(TagInfos::from_rpc_context(&context));

                    let mut records = HashMap::default();
                    records.insert(
                        resource_tag,
                        RawRecord {
                            cpu_time: 10,
                            read_keys: 0,
                            write_keys: 0,
                        },
                    );
                    records
                },
            });

            calculate_region_cpu_records(
                DEFAULT_TEST_STORE_ID,
                cpu_records,
                &mut region_cpu_records,
            );

            sleep(Duration::from_millis(50));
        }

        for region_id in 1..region_num + 1 {
            assert!(*region_cpu_records.get(&region_id).unwrap_or(&0) > 0)
        }
    }

    #[test]
    fn test_report_bucket_stats() {
        #[allow(clippy::type_complexity)]
        let cases: &[((Vec<&[_]>, _), (Vec<&[_]>, _), _)] = &[
            (
                (vec![b"k1", b"k3", b"k5", b"k7", b"k9"], vec![2, 2, 2, 2]),
                (vec![b"k1", b"k3", b"k5", b"k7", b"k9"], vec![1, 1, 1, 1]),
                vec![1, 1, 1, 1],
            ),
            (
                (vec![b"k1", b"k3", b"k5", b"k7", b"k9"], vec![2, 2, 2, 2]),
                (vec![b"k0", b"k6", b"k8"], vec![1, 1]),
                vec![1, 1, 0, 1],
            ),
            (
                (vec![b"k4", b"k6", b"kb"], vec![5, 5]),
                (
                    vec![b"k1", b"k3", b"k5", b"k7", b"k9", b"ka"],
                    vec![1, 1, 1, 1, 1],
                ),
                vec![3, 2],
            ),
        ];
        for (current, last, expected) in cases {
            let cur_keys = &current.0;
            let last_keys = &last.0;

            let mut cur_meta = BucketMeta::default();
            cur_meta.keys = cur_keys.iter().map(|k| k.to_vec()).collect();
            let mut cur_stats = new_bucket_stats(&cur_meta);
            cur_stats.set_read_qps(current.1.to_vec());

            let mut last_meta = BucketMeta::default();
            last_meta.keys = last_keys.iter().map(|k| k.to_vec()).collect();
            let mut last_stats = new_bucket_stats(&last_meta);
            last_stats.set_read_qps(last.1.to_vec());
            let mut bucket = ReportBucket {
                current_stat: BucketStat {
                    meta: Arc::new(cur_meta),
                    stats: cur_stats,
                    create_time: TiInstant::now(),
                },
                last_report_stat: Some(BucketStat {
                    meta: Arc::new(last_meta),
                    stats: last_stats,
                    create_time: TiInstant::now(),
                }),
                last_report_ts: UnixSecs::now(),
            };
            let report = bucket.new_report(UnixSecs::now());
            assert_eq!(report.stats.get_read_qps(), expected);
        }
    }

    #[derive(Debug, Clone, Default)]
    struct PdObserver {}

    impl Coprocessor for PdObserver {}

    impl PdTaskObserver for PdObserver {
        fn on_compute_engine_size(&self, s: &mut Option<StoreSizeInfo>) {
            let _ = s.insert(StoreSizeInfo {
                capacity: 444,
                used: 111,
                avail: 333,
            });
        }
    }

    #[test]
    fn test_pd_task_observer() {
        let mut host = CoprocessorHost::<KvTestEngine>::default();
        let obs = PdObserver::default();
        host.registry
            .register_pd_task_observer(1, BoxPdTaskObserver::new(obs));
        let store_size = collect_engine_size::<KvTestEngine, RaftTestEngine>(&host, None, 0);
        let (cap, used, avail) = if let Some((cap, used, avail)) = store_size {
            (cap, used, avail)
        } else {
            panic!("store_size should not be none");
        };
        assert_eq!(cap, 444);
        assert_eq!(used, 111);
        assert_eq!(avail, 333);
    }
}<|MERGE_RESOLUTION|>--- conflicted
+++ resolved
@@ -39,10 +39,7 @@
 use tikv_util::{
     box_err, debug, error, info,
     metrics::ThreadInfoStatistics,
-<<<<<<< HEAD
-=======
     store::QueryStats,
->>>>>>> b448214b
     sys::thread::StdThreadBuildWrapper,
     thd_name,
     time::{Instant as TiInstant, UnixSecs},
@@ -63,10 +60,6 @@
         transport::SignificantRouter,
         util::{is_epoch_stale, KeysInfoFormatter, LatencyInspector, RaftstoreDuration},
         worker::{
-<<<<<<< HEAD
-            query_stats::QueryStats,
-=======
->>>>>>> b448214b
             split_controller::{SplitInfo, TOP_N},
             AutoSplitController, ReadStats, SplitConfigChange, WriteStats,
         },
@@ -682,17 +675,6 @@
         store_id: u64,
         scheduler: &Scheduler<Task<EK, ER>>,
     ) {
-<<<<<<< HEAD
-        let min_resolved_ts = region_read_progress.with(|registry| {
-            registry
-            .iter()
-            .map(|(_, rrp)| rrp.safe_ts())
-            .filter(|ts| *ts != 0) // ts == 0 means the peer is uninitialized
-            .min()
-            .unwrap_or(0)
-        });
-=======
->>>>>>> b448214b
         let task = Task::ReportMinResolvedTs {
             store_id,
             min_resolved_ts: region_read_progress.get_min_resolved_ts(),
@@ -916,10 +898,7 @@
     health_service: Option<HealthService>,
     curr_health_status: ServingStatus,
     coprocessor_host: CoprocessorHost<EK>,
-<<<<<<< HEAD
-=======
     causal_ts_provider: Option<Arc<CausalTsProviderImpl>>, // used for rawkv apiv2
->>>>>>> b448214b
 }
 
 impl<EK, ER, T> Runner<EK, ER, T>
@@ -945,10 +924,7 @@
         region_read_progress: RegionReadProgressRegistry,
         health_service: Option<HealthService>,
         coprocessor_host: CoprocessorHost<EK>,
-<<<<<<< HEAD
-=======
         causal_ts_provider: Option<Arc<CausalTsProviderImpl>>, // used for rawkv apiv2
->>>>>>> b448214b
     ) -> Runner<EK, ER, T> {
         // Register the region CPU records collector.
         let mut region_cpu_records_collector = None;
@@ -993,10 +969,7 @@
             health_service,
             curr_health_status: ServingStatus::Serving,
             coprocessor_host,
-<<<<<<< HEAD
-=======
             causal_ts_provider,
->>>>>>> b448214b
         }
     }
 
@@ -1250,16 +1223,34 @@
             warn!("no available space");
         }
         stats.set_available(available);
-
-        // Don't support on TiFlash side
-        // stats.set_bytes_written(store_stats.engine_bytes_written);
-        // stats.set_keys_written(store_stats.engine_keys_written);
-        // stats.set_bytes_read(store_stats.engine_bytes_read);
-        // stats.set_keys_read(store_stats.engine_keys_read);
+        stats.set_bytes_read(
+            self.store_stat.engine_total_bytes_read - self.store_stat.engine_last_total_bytes_read,
+        );
+        stats.set_keys_read(
+            self.store_stat.engine_total_keys_read - self.store_stat.engine_last_total_keys_read,
+        );
+
+        self.store_stat
+            .engine_total_query_num
+            .add_query_stats(stats.get_query_stats()); // add write query stat
+        let res = self
+            .store_stat
+            .engine_total_query_num
+            .sub_query_stats(&self.store_stat.engine_last_query_num);
+        stats.set_query_stats(res.0);
+
+        stats.set_cpu_usages(self.store_stat.store_cpu_usages.clone().into());
+        stats.set_read_io_rates(self.store_stat.store_read_io_rates.clone().into());
+        stats.set_write_io_rates(self.store_stat.store_write_io_rates.clone().into());
 
         let mut interval = pdpb::TimeInterval::default();
         interval.set_start_timestamp(self.store_stat.last_report_ts.into_inner());
         stats.set_interval(interval);
+        self.store_stat.engine_last_total_bytes_read = self.store_stat.engine_total_bytes_read;
+        self.store_stat.engine_last_total_keys_read = self.store_stat.engine_total_keys_read;
+        self.store_stat
+            .engine_last_query_num
+            .fill_query_stats(&self.store_stat.engine_total_query_num);
         self.store_stat.last_report_ts = UnixSecs::now();
         self.store_stat.region_bytes_written.flush();
         self.store_stat.region_keys_written.flush();
