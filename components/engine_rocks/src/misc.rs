--- conflicted
+++ resolved
@@ -3,10 +3,7 @@
 use engine_traits::{
     CfNamesExt, DeleteStrategy, ImportExt, IterOptions, Iterable, Iterator, MiscExt, Mutable,
     Range, RangeStats, Result, SstWriter, SstWriterBuilder, WriteBatch, WriteBatchExt,
-<<<<<<< HEAD
-=======
     WriteOptions,
->>>>>>> 993eb2f6
 };
 use rocksdb::{FlushOptions, Range as RocksRange};
 use tikv_util::{box_try, keybuilder::KeyBuilder};
