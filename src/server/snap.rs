--- conflicted
+++ resolved
@@ -151,13 +151,9 @@
         return Err(box_err!("missing snap file: {:?}", s.path()));
     }
     let total_size = s.total_size();
-<<<<<<< HEAD
-
-=======
     SNAP_LIMIT_TRANSPORT_BYTES_COUNTER_STATIC
         .send
         .inc_by(total_size);
->>>>>>> b448214b
     let mut chunks = {
         let mut first_chunk = SnapshotChunk::default();
         first_chunk.set_message(msg);
@@ -213,10 +209,7 @@
     file: Option<Box<Snapshot>>,
     raft_msg: RaftMessage,
     io_type: IoType,
-<<<<<<< HEAD
-=======
     start: Instant,
->>>>>>> b448214b
 }
 
 impl RecvSnapContext {
