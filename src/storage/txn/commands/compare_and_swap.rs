// Copyright 2021 TiKV Project Authors. Licensed under Apache-2.0.

// #[PerformanceCriticalPath]
use api_version::{match_template_api_version, KvFormat, RawValue};
use engine_traits::{raw_ttl::ttl_to_expire_ts, CfName};
use kvproto::kvrpcpb::ApiVersion;
use raw::RawStore;
use tikv_kv::Statistics;
use txn_types::{Key, Value};

use crate::storage::{
    kv::{Modify, WriteData},
    lock_manager::LockManager,
    raw,
    txn::{
        commands::{
            Command, CommandExt, ReleasedLocks, ResponsePolicy, TypedCommand, WriteCommand,
            WriteContext, WriteResult,
        },
        Result,
    },
    ProcessResult, Snapshot,
};

// TODO: consider add `KvFormat` generic parameter.
command! {
    /// RawCompareAndSwap checks whether the previous value of the key equals to the given value.
    /// If they are equal, write the new value. The bool indicates whether they are equal.
    /// The previous value is always returned regardless of whether the new value is set.
    RawCompareAndSwap:
        cmd_ty => (Option<Value>, bool),
        display => "kv::command::raw_compare_and_swap {:?}", (ctx),
        content => {
            cf: CfName,
            key: Key,
            previous_value: Option<Value>,
            value: Value,
            ttl: u64,
            api_version: ApiVersion,
        }
}

impl CommandExt for RawCompareAndSwap {
    ctx!();
    tag!(raw_compare_and_swap);
    gen_lock!(key);

    fn write_bytes(&self) -> usize {
        self.key.as_encoded().len() + self.value.len()
    }
}

impl<S: Snapshot, L: LockManager> WriteCommand<S, L> for RawCompareAndSwap {
    fn process_write(self, snapshot: S, wctx: WriteContext<'_, L>) -> Result<WriteResult> {
        let (cf, mut key, value, previous_value, ctx, raw_ext) = (
            self.cf,
            self.key,
            self.value,
            self.previous_value,
            self.ctx,
            wctx.raw_ext,
        );

        let mut data = vec![];
        let old_value = RawStore::new(snapshot, self.api_version).raw_get_key_value(
            cf,
            &key,
            &mut Statistics::default(),
        )?;

        let (pr, lock_guards) = if old_value == previous_value {
            let raw_value = RawValue {
                user_value: value,
                expire_ts: ttl_to_expire_ts(self.ttl),
                is_delete: false,
            };
            let encoded_raw_value = match_template_api_version!(
                API,
                match self.api_version {
                    ApiVersion::API => API::encode_raw_value_owned(raw_value),
                }
            );

            if let Some(ref raw_ext) = raw_ext {
                key = key.append_ts(raw_ext.ts);
            }

            let m = Modify::Put(cf, key, encoded_raw_value);
            data.push(m);
            (
                ProcessResult::RawCompareAndSwapRes {
                    previous_value: old_value,
                    succeed: true,
                },
                raw_ext.into_iter().map(|r| r.key_guard).collect(),
            )
        } else {
            (
                ProcessResult::RawCompareAndSwapRes {
                    previous_value: old_value,
                    succeed: false,
                },
                vec![],
            )
        };
        fail_point!("txn_commands_compare_and_swap");
        let rows = data.len();
        let mut to_be_write = WriteData::from_modifies(data);
        to_be_write.set_allowed_on_disk_almost_full();
        Ok(WriteResult {
            ctx,
            to_be_write,
            rows,
            pr,
<<<<<<< HEAD
            lock_info: None,
=======
            lock_info: vec![],
>>>>>>> 616b4402
            released_locks: ReleasedLocks::new(),
            lock_guards,
            response_policy: ResponsePolicy::OnApplied,
        })
    }
}

#[cfg(test)]
mod tests {
    use std::sync::Arc;

    use api_version::{test_kv_format_impl, ApiV2};
    use causal_ts::CausalTsProviderImpl;
    use concurrency_manager::ConcurrencyManager;
    use engine_traits::CF_DEFAULT;
    use futures::executor::block_on;
    use kvproto::kvrpcpb::Context;

    use super::*;
    use crate::storage::{
        lock_manager::MockLockManager, txn::scheduler::get_raw_ext, Engine, Statistics,
        TestEngineBuilder,
    };

    #[test]
    fn test_cas_basic() {
        test_kv_format_impl!(test_cas_basic_impl);
    }

    /// Note: for API V2, TestEngine don't support MVCC reading, so
    /// `pre_propose` observer is ignored, and no timestamp will be append
    /// to key. The full test of `RawCompareAndSwap` is in
    /// `src/storage/mod.rs`.
    fn test_cas_basic_impl<F: KvFormat>() {
        let mut engine = TestEngineBuilder::new().build().unwrap();
        let ts_provider = super::super::test_util::gen_ts_provider(F::TAG);
        let cm = concurrency_manager::ConcurrencyManager::new(1.into());
        let key = b"rk";

        let encoded_key = F::encode_raw_key(key, None);

        let cmd = RawCompareAndSwap::new(
            CF_DEFAULT,
            encoded_key.clone(),
            None,
            b"v1".to_vec(),
            0,
            F::TAG,
            Context::default(),
        );
        let (prev_val, succeed) =
            sched_command(&mut engine, cm.clone(), cmd, ts_provider.clone()).unwrap();
        assert!(prev_val.is_none());
        assert!(succeed);

        let cmd = RawCompareAndSwap::new(
            CF_DEFAULT,
            encoded_key.clone(),
            None,
            b"v2".to_vec(),
            1,
            F::TAG,
            Context::default(),
        );
        let (prev_val, succeed) =
            sched_command(&mut engine, cm.clone(), cmd, ts_provider.clone()).unwrap();
        assert_eq!(prev_val, Some(b"v1".to_vec()));
        assert!(!succeed);

        let cmd = RawCompareAndSwap::new(
            CF_DEFAULT,
            encoded_key,
            Some(b"v1".to_vec()),
            b"v3".to_vec(),
            2,
            F::TAG,
            Context::default(),
        );
        let (prev_val, succeed) = sched_command(&mut engine, cm, cmd, ts_provider).unwrap();
        assert_eq!(prev_val, Some(b"v1".to_vec()));
        assert!(succeed);
    }

    pub fn sched_command<E: Engine>(
        engine: &mut E,
        cm: ConcurrencyManager,
        cmd: TypedCommand<(Option<Value>, bool)>,
        ts_provider: Option<Arc<CausalTsProviderImpl>>,
    ) -> Result<(Option<Value>, bool)> {
        let snap = engine.snapshot(Default::default())?;
        use kvproto::kvrpcpb::ExtraOp;
        let mut statistic = Statistics::default();

        let raw_ext = block_on(get_raw_ext(ts_provider, cm.clone(), true, &cmd.cmd)).unwrap();
        let context = WriteContext {
            lock_mgr: &MockLockManager::new(),
            concurrency_manager: cm,
            extra_op: ExtraOp::Noop,
            statistics: &mut statistic,
            async_apply_prewrite: false,
            raw_ext,
        };
        let ret = cmd.cmd.process_write(snap, context)?;
        match ret.pr {
            ProcessResult::RawCompareAndSwapRes {
                previous_value,
                succeed,
            } => {
                if succeed {
                    let ctx = Context::default();
                    engine.write(&ctx, ret.to_be_write).unwrap();
                }
                Ok((previous_value, succeed))
            }
            _ => unreachable!(),
        }
    }

    #[test]
    fn test_cas_process_write() {
        test_kv_format_impl!(test_cas_process_write_impl);
    }

    fn test_cas_process_write_impl<F: KvFormat>() {
        let mut engine = TestEngineBuilder::new().build().unwrap();
        let ts_provider = super::super::test_util::gen_ts_provider(F::TAG);

        let cm = concurrency_manager::ConcurrencyManager::new(1.into());
        let raw_key = b"rk";
        let raw_value = b"valuek";
        let ttl = 30;
        let encode_value = RawValue {
            user_value: raw_value.to_vec(),
            expire_ts: ttl_to_expire_ts(ttl),
            is_delete: false,
        };
        let cmd = RawCompareAndSwap::new(
            CF_DEFAULT,
            F::encode_raw_key(raw_key, None),
            None,
            raw_value.to_vec(),
            ttl,
            F::TAG,
            Context::default(),
        );
        let mut statistic = Statistics::default();
        let snap = engine.snapshot(Default::default()).unwrap();
        let raw_ext = block_on(get_raw_ext(ts_provider, cm.clone(), true, &cmd.cmd)).unwrap();
        let context = WriteContext {
            lock_mgr: &MockLockManager::new(),
            concurrency_manager: cm,
            extra_op: kvproto::kvrpcpb::ExtraOp::Noop,
            statistics: &mut statistic,
            async_apply_prewrite: false,
            raw_ext,
        };
        let cmd: Command = cmd.into();
        let write_result = cmd.process_write(snap, context).unwrap();
        let modifies_with_ts = vec![Modify::Put(
            CF_DEFAULT,
            F::encode_raw_key(raw_key, Some(101.into())),
            F::encode_raw_value_owned(encode_value),
        )];
        assert_eq!(write_result.to_be_write.modifies, modifies_with_ts);
        if F::TAG == ApiVersion::V2 {
            assert_eq!(write_result.lock_guards.len(), 1);
            let raw_key = vec![api_version::api_v2::RAW_KEY_PREFIX];
            let encoded_key = ApiV2::encode_raw_key(&raw_key, Some(100.into()));
            assert_eq!(
                write_result.lock_guards.first().unwrap().key(),
                &encoded_key
            );
        }
    }
}<|MERGE_RESOLUTION|>--- conflicted
+++ resolved
@@ -112,11 +112,7 @@
             to_be_write,
             rows,
             pr,
-<<<<<<< HEAD
-            lock_info: None,
-=======
             lock_info: vec![],
->>>>>>> 616b4402
             released_locks: ReleasedLocks::new(),
             lock_guards,
             response_policy: ResponsePolicy::OnApplied,
