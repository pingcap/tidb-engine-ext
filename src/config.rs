// Copyright 2017 TiKV Project Authors. Licensed under Apache-2.0.

//! Configuration for the entire server.
//!
//! TiKV is configured through the `TiKvConfig` type, which is in turn
//! made up of many other configuration types.

use std::{
    cmp,
    collections::HashMap,
    error::Error,
    fs, i32,
    io::{Error as IoError, ErrorKind, Write},
    path::Path,
    sync::{Arc, RwLock},
    usize,
};

use api_version::ApiV1Ttl;
use causal_ts::Config as CausalTsConfig;
use encryption_export::DataKeyManager;
use engine_rocks::{
    config::{self as rocks_config, BlobRunMode, CompressionType, LogLevel},
    get_env,
    properties::MvccPropertiesCollectorFactory,
    raw::{
        BlockBasedOptions, Cache, ColumnFamilyOptions, CompactionPriority, DBCompactionStyle,
        DBCompressionType, DBOptions, DBRateLimiterMode, DBRecoveryMode, Env, LRUCacheOptions,
        TitanDBOptions,
    },
    raw_util::CFOptions,
    util::{FixedPrefixSliceTransform, FixedSuffixSliceTransform, NoopSliceTransform},
    RaftDBLogger, RangePropertiesCollectorFactory, RocksEngine, RocksEventListener,
    RocksSstPartitionerFactory, RocksdbLogger, TtlPropertiesCollectorFactory,
    DEFAULT_PROP_KEYS_INDEX_DISTANCE, DEFAULT_PROP_SIZE_INDEX_DISTANCE,
};
use engine_traits::{
    CFOptionsExt, ColumnFamilyOptions as ColumnFamilyOptionsTrait, DBOptionsExt, CF_DEFAULT,
    CF_LOCK, CF_RAFT, CF_WRITE,
};
use file_system::{IOPriority, IORateLimiter};
use keys::region_raft_prefix_len;
use kvproto::kvrpcpb::ApiVersion;
use online_config::{ConfigChange, ConfigManager, ConfigValue, OnlineConfig, Result as CfgResult};
use pd_client::Config as PdConfig;
use raft_log_engine::{
    RaftEngineConfig as RawRaftEngineConfig, ReadableSize as RaftEngineReadableSize,
};
use raftstore::{
    coprocessor::{Config as CopConfig, RegionInfoAccessor},
    store::{CompactionGuardGeneratorFactory, Config as RaftstoreConfig, SplitConfig},
};
use resource_metering::Config as ResourceMeteringConfig;
use security::SecurityConfig;
use tikv_util::{
    config::{
        self, LogFormat, RaftDataStateMachine, ReadableDuration, ReadableSize, TomlWriter, GIB, MIB,
    },
    sys::SysQuota,
    time::duration_to_sec,
    yatp_pool,
};

use crate::{
    coprocessor_v2::Config as CoprocessorV2Config,
    import::Config as ImportConfig,
    server::{
        gc_worker::{GcConfig, RawCompactionFilterFactory, WriteCompactionFilterFactory},
        lock_manager::Config as PessimisticTxnConfig,
        ttl::TtlCompactionFilterFactory,
        Config as ServerConfig, CONFIG_ROCKSDB_GAUGE,
    },
    storage::config::{Config as StorageConfig, DEFAULT_DATA_DIR},
};

pub const DEFAULT_ROCKSDB_SUB_DIR: &str = "db";

/// By default, block cache size will be set to 45% of system memory.
pub const BLOCK_CACHE_RATE: f64 = 0.45;
/// By default, TiKV will try to limit memory usage to 75% of system memory.
pub const MEMORY_USAGE_LIMIT_RATE: f64 = 0.75;

/// Min block cache shard's size. If a shard is too small, the index/filter data may not fit one shard
pub const MIN_BLOCK_CACHE_SHARD_SIZE: usize = 128 * MIB as usize;

/// Maximum of 15% of system memory can be used by Raft Engine. Normally its
/// memory usage is much smaller than that.
const RAFT_ENGINE_MEMORY_LIMIT_RATE: f64 = 0.15;

const LOCKCF_MIN_MEM: usize = 256 * MIB as usize;
const LOCKCF_MAX_MEM: usize = GIB as usize;
const RAFT_MIN_MEM: usize = 256 * MIB as usize;
const RAFT_MAX_MEM: usize = 2 * GIB as usize;
const LAST_CONFIG_FILE: &str = "last_tikv.toml";
const TMP_CONFIG_FILE: &str = "tmp_tikv.toml";
const MAX_BLOCK_SIZE: usize = 32 * MIB as usize;

fn memory_limit_for_cf(is_raft_db: bool, cf: &str, total_mem: u64) -> ReadableSize {
    let (ratio, min, max) = match (is_raft_db, cf) {
        (true, CF_DEFAULT) => (0.05, 256 * MIB as usize, usize::MAX),
        (false, CF_DEFAULT) => (0.25, 0, 128 * MIB as usize),
        (false, CF_LOCK) => (0.02, 0, 128 * MIB as usize),
        (false, CF_WRITE) => (0.15, 0, 128 * MIB as usize),
        _ => unreachable!(),
    };
    let mut size = (total_mem as f64 * ratio) as usize;
    if size < min {
        size = min;
    } else if size > max {
        size = max;
    }
    ReadableSize::mb(size as u64 / MIB)
}

#[derive(Clone, Serialize, Deserialize, PartialEq, Debug, OnlineConfig)]
#[serde(default)]
#[serde(rename_all = "kebab-case")]
pub struct TitanCfConfig {
    #[online_config(skip)]
    pub min_blob_size: ReadableSize,
    #[online_config(skip)]
    pub blob_file_compression: CompressionType,
    #[online_config(skip)]
    pub blob_cache_size: ReadableSize,
    #[online_config(skip)]
    pub min_gc_batch_size: ReadableSize,
    #[online_config(skip)]
    pub max_gc_batch_size: ReadableSize,
    #[online_config(skip)]
    pub discardable_ratio: f64,
    #[online_config(skip)]
    pub sample_ratio: f64,
    #[online_config(skip)]
    pub merge_small_file_threshold: ReadableSize,
    pub blob_run_mode: BlobRunMode,
    #[online_config(skip)]
    pub level_merge: bool,
    #[online_config(skip)]
    pub range_merge: bool,
    #[online_config(skip)]
    pub max_sorted_runs: i32,
    #[online_config(skip)]
    pub gc_merge_rewrite: bool,
}

impl Default for TitanCfConfig {
    fn default() -> Self {
        Self {
            min_blob_size: ReadableSize::kb(1), // disable titan default
            blob_file_compression: CompressionType::Lz4,
            blob_cache_size: ReadableSize::mb(0),
            min_gc_batch_size: ReadableSize::mb(16),
            max_gc_batch_size: ReadableSize::mb(64),
            discardable_ratio: 0.5,
            sample_ratio: 0.1,
            merge_small_file_threshold: ReadableSize::mb(8),
            blob_run_mode: BlobRunMode::Normal,
            level_merge: false,
            range_merge: true,
            max_sorted_runs: 20,
            gc_merge_rewrite: false,
        }
    }
}

impl TitanCfConfig {
    fn build_opts(&self) -> TitanDBOptions {
        let mut opts = TitanDBOptions::new();
        opts.set_min_blob_size(self.min_blob_size.0 as u64);
        opts.set_blob_file_compression(self.blob_file_compression.into());
        opts.set_blob_cache(self.blob_cache_size.0 as usize, -1, false, 0.0);
        opts.set_min_gc_batch_size(self.min_gc_batch_size.0 as u64);
        opts.set_max_gc_batch_size(self.max_gc_batch_size.0 as u64);
        opts.set_discardable_ratio(self.discardable_ratio);
        opts.set_sample_ratio(self.sample_ratio);
        opts.set_merge_small_file_threshold(self.merge_small_file_threshold.0 as u64);
        opts.set_blob_run_mode(self.blob_run_mode.into());
        opts.set_level_merge(self.level_merge);
        opts.set_range_merge(self.range_merge);
        opts.set_max_sorted_runs(self.max_sorted_runs);
        opts.set_gc_merge_rewrite(self.gc_merge_rewrite);
        opts
    }
}

#[derive(Clone, Copy, Debug, Eq, PartialEq)]
struct BackgroundJobLimits {
    max_background_jobs: u32,
    max_background_flushes: u32,
    max_sub_compactions: u32,
    max_titan_background_gc: u32,
}

const KVDB_DEFAULT_BACKGROUND_JOB_LIMITS: BackgroundJobLimits = BackgroundJobLimits {
    max_background_jobs: 9,
    max_background_flushes: 3,
    max_sub_compactions: 3,
    max_titan_background_gc: 4,
};

const RAFTDB_DEFAULT_BACKGROUND_JOB_LIMITS: BackgroundJobLimits = BackgroundJobLimits {
    max_background_jobs: 4,
    max_background_flushes: 1,
    max_sub_compactions: 2,
    max_titan_background_gc: 4,
};

// `defaults` serves as an upper bound for returning limits.
fn get_background_job_limits_impl(
    cpu_num: u32,
    defaults: &BackgroundJobLimits,
) -> BackgroundJobLimits {
    // At the minimum, we should have two background jobs: one for flush and one for compaction.
    // Otherwise, the number of background jobs should not exceed cpu_num - 1.
    let max_background_jobs = cmp::max(2, cmp::min(defaults.max_background_jobs, cpu_num - 1));
    // Scale flush threads proportionally to cpu cores. Also make sure the number of flush
    // threads doesn't exceed total jobs.
    let max_background_flushes = cmp::min(
        (max_background_jobs + 3) / 4,
        defaults.max_background_flushes,
    );
    // Cap max_sub_compactions to allow at least two compactions.
    let max_compactions = max_background_jobs - max_background_flushes;
    let max_sub_compactions: u32 = cmp::max(
        1,
        cmp::min(defaults.max_sub_compactions, (max_compactions - 1) as u32),
    );
    // Maximum background GC threads for Titan
    let max_titan_background_gc = cmp::min(defaults.max_titan_background_gc, cpu_num);

    BackgroundJobLimits {
        max_background_jobs,
        max_background_flushes,
        max_sub_compactions,
        max_titan_background_gc,
    }
}

fn get_background_job_limits(defaults: &BackgroundJobLimits) -> BackgroundJobLimits {
    let cpu_num = cmp::max(SysQuota::cpu_cores_quota() as u32, 1);
    get_background_job_limits_impl(cpu_num, defaults)
}

macro_rules! cf_config {
    ($name:ident) => {
        #[derive(Clone, Serialize, Deserialize, PartialEq, Debug, OnlineConfig)]
        #[serde(default)]
        #[serde(rename_all = "kebab-case")]
        pub struct $name {
            #[online_config(skip)]
            pub block_size: ReadableSize,
            pub block_cache_size: ReadableSize,
            #[online_config(skip)]
            pub disable_block_cache: bool,
            #[online_config(skip)]
            pub cache_index_and_filter_blocks: bool,
            #[online_config(skip)]
            pub pin_l0_filter_and_index_blocks: bool,
            #[online_config(skip)]
            pub use_bloom_filter: bool,
            #[online_config(skip)]
            pub optimize_filters_for_hits: bool,
            #[online_config(skip)]
            pub whole_key_filtering: bool,
            #[online_config(skip)]
            pub bloom_filter_bits_per_key: i32,
            #[online_config(skip)]
            pub block_based_bloom_filter: bool,
            #[online_config(skip)]
            pub read_amp_bytes_per_bit: u32,
            #[serde(with = "rocks_config::compression_type_level_serde")]
            #[online_config(skip)]
            pub compression_per_level: [DBCompressionType; 7],
            pub write_buffer_size: ReadableSize,
            pub max_write_buffer_number: i32,
            #[online_config(skip)]
            pub min_write_buffer_number_to_merge: i32,
            pub max_bytes_for_level_base: ReadableSize,
            pub target_file_size_base: ReadableSize,
            pub level0_file_num_compaction_trigger: i32,
            pub level0_slowdown_writes_trigger: i32,
            pub level0_stop_writes_trigger: i32,
            pub max_compaction_bytes: ReadableSize,
            #[serde(with = "rocks_config::compaction_pri_serde")]
            #[online_config(skip)]
            pub compaction_pri: CompactionPriority,
            #[online_config(skip)]
            pub dynamic_level_bytes: bool,
            #[online_config(skip)]
            pub num_levels: i32,
            pub max_bytes_for_level_multiplier: i32,
            #[serde(with = "rocks_config::compaction_style_serde")]
            #[online_config(skip)]
            pub compaction_style: DBCompactionStyle,
            pub disable_auto_compactions: bool,
            pub disable_write_stall: bool,
            pub soft_pending_compaction_bytes_limit: ReadableSize,
            pub hard_pending_compaction_bytes_limit: ReadableSize,
            #[online_config(skip)]
            pub force_consistency_checks: bool,
            #[online_config(skip)]
            pub prop_size_index_distance: u64,
            #[online_config(skip)]
            pub prop_keys_index_distance: u64,
            #[online_config(skip)]
            pub enable_doubly_skiplist: bool,
            #[online_config(skip)]
            pub enable_compaction_guard: bool,
            #[online_config(skip)]
            pub compaction_guard_min_output_file_size: ReadableSize,
            #[online_config(skip)]
            pub compaction_guard_max_output_file_size: ReadableSize,
            #[serde(with = "rocks_config::compression_type_serde")]
            #[online_config(skip)]
            pub bottommost_level_compression: DBCompressionType,
            #[online_config(skip)]
            pub bottommost_zstd_compression_dict_size: i32,
            #[online_config(skip)]
            pub bottommost_zstd_compression_sample_size: i32,
            #[online_config(submodule)]
            pub titan: TitanCfConfig,
        }

        impl $name {
            fn validate(&self) -> Result<(), Box<dyn Error>> {
                if self.block_size.0 as usize > MAX_BLOCK_SIZE {
                    return Err(format!(
                        "invalid block-size {} for {}, exceed max size {}",
                        self.block_size.0,
                        stringify!($name),
                        MAX_BLOCK_SIZE
                    )
                    .into());
                }
                Ok(())
            }
        }
    };
}

macro_rules! write_into_metrics {
    ($cf:expr, $tag:expr, $metrics:expr) => {{
        $metrics
            .with_label_values(&[$tag, "block_size"])
            .set($cf.block_size.0 as f64);
        $metrics
            .with_label_values(&[$tag, "block_cache_size"])
            .set($cf.block_cache_size.0 as f64);
        $metrics
            .with_label_values(&[$tag, "disable_block_cache"])
            .set(($cf.disable_block_cache as i32).into());

        $metrics
            .with_label_values(&[$tag, "cache_index_and_filter_blocks"])
            .set(($cf.cache_index_and_filter_blocks as i32).into());
        $metrics
            .with_label_values(&[$tag, "pin_l0_filter_and_index_blocks"])
            .set(($cf.pin_l0_filter_and_index_blocks as i32).into());

        $metrics
            .with_label_values(&[$tag, "use_bloom_filter"])
            .set(($cf.use_bloom_filter as i32).into());
        $metrics
            .with_label_values(&[$tag, "optimize_filters_for_hits"])
            .set(($cf.optimize_filters_for_hits as i32).into());
        $metrics
            .with_label_values(&[$tag, "whole_key_filtering"])
            .set(($cf.whole_key_filtering as i32).into());
        $metrics
            .with_label_values(&[$tag, "bloom_filter_bits_per_key"])
            .set($cf.bloom_filter_bits_per_key.into());
        $metrics
            .with_label_values(&[$tag, "block_based_bloom_filter"])
            .set(($cf.block_based_bloom_filter as i32).into());

        $metrics
            .with_label_values(&[$tag, "read_amp_bytes_per_bit"])
            .set($cf.read_amp_bytes_per_bit.into());
        $metrics
            .with_label_values(&[$tag, "write_buffer_size"])
            .set($cf.write_buffer_size.0 as f64);
        $metrics
            .with_label_values(&[$tag, "max_write_buffer_number"])
            .set($cf.max_write_buffer_number.into());
        $metrics
            .with_label_values(&[$tag, "min_write_buffer_number_to_merge"])
            .set($cf.min_write_buffer_number_to_merge.into());
        $metrics
            .with_label_values(&[$tag, "max_bytes_for_level_base"])
            .set($cf.max_bytes_for_level_base.0 as f64);
        $metrics
            .with_label_values(&[$tag, "target_file_size_base"])
            .set($cf.target_file_size_base.0 as f64);
        $metrics
            .with_label_values(&[$tag, "level0_file_num_compaction_trigger"])
            .set($cf.level0_file_num_compaction_trigger.into());
        $metrics
            .with_label_values(&[$tag, "level0_slowdown_writes_trigger"])
            .set($cf.level0_slowdown_writes_trigger.into());
        $metrics
            .with_label_values(&[$tag, "level0_stop_writes_trigger"])
            .set($cf.level0_stop_writes_trigger.into());
        $metrics
            .with_label_values(&[$tag, "max_compaction_bytes"])
            .set($cf.max_compaction_bytes.0 as f64);
        $metrics
            .with_label_values(&[$tag, "dynamic_level_bytes"])
            .set(($cf.dynamic_level_bytes as i32).into());
        $metrics
            .with_label_values(&[$tag, "num_levels"])
            .set($cf.num_levels.into());
        $metrics
            .with_label_values(&[$tag, "max_bytes_for_level_multiplier"])
            .set($cf.max_bytes_for_level_multiplier.into());

        $metrics
            .with_label_values(&[$tag, "disable_auto_compactions"])
            .set(($cf.disable_auto_compactions as i32).into());
        $metrics
            .with_label_values(&[$tag, "disable_write_stall"])
            .set(($cf.disable_write_stall as i32).into());
        $metrics
            .with_label_values(&[$tag, "soft_pending_compaction_bytes_limit"])
            .set($cf.soft_pending_compaction_bytes_limit.0 as f64);
        $metrics
            .with_label_values(&[$tag, "hard_pending_compaction_bytes_limit"])
            .set($cf.hard_pending_compaction_bytes_limit.0 as f64);
        $metrics
            .with_label_values(&[$tag, "force_consistency_checks"])
            .set(($cf.force_consistency_checks as i32).into());
        $metrics
            .with_label_values(&[$tag, "enable_doubly_skiplist"])
            .set(($cf.enable_doubly_skiplist as i32).into());
        $metrics
            .with_label_values(&[$tag, "titan_min_blob_size"])
            .set($cf.titan.min_blob_size.0 as f64);
        $metrics
            .with_label_values(&[$tag, "titan_blob_cache_size"])
            .set($cf.titan.blob_cache_size.0 as f64);
        $metrics
            .with_label_values(&[$tag, "titan_min_gc_batch_size"])
            .set($cf.titan.min_gc_batch_size.0 as f64);
        $metrics
            .with_label_values(&[$tag, "titan_max_gc_batch_size"])
            .set($cf.titan.max_gc_batch_size.0 as f64);
        $metrics
            .with_label_values(&[$tag, "titan_discardable_ratio"])
            .set($cf.titan.discardable_ratio);
        $metrics
            .with_label_values(&[$tag, "titan_sample_ratio"])
            .set($cf.titan.sample_ratio);
        $metrics
            .with_label_values(&[$tag, "titan_merge_small_file_threshold"])
            .set($cf.titan.merge_small_file_threshold.0 as f64);
    }};
}

macro_rules! build_cf_opt {
    ($opt:ident, $cf_name:ident, $cache:ident, $region_info_provider:ident) => {{
        let mut block_base_opts = BlockBasedOptions::new();
        block_base_opts.set_block_size($opt.block_size.0 as usize);
        block_base_opts.set_no_block_cache($opt.disable_block_cache);
        if let Some(cache) = $cache {
            block_base_opts.set_block_cache(cache);
        } else {
            let mut cache_opts = LRUCacheOptions::new();
            cache_opts.set_capacity($opt.block_cache_size.0 as usize);
            block_base_opts.set_block_cache(&Cache::new_lru_cache(cache_opts));
        }
        block_base_opts.set_cache_index_and_filter_blocks($opt.cache_index_and_filter_blocks);
        block_base_opts
            .set_pin_l0_filter_and_index_blocks_in_cache($opt.pin_l0_filter_and_index_blocks);
        if $opt.use_bloom_filter {
            block_base_opts.set_bloom_filter(
                $opt.bloom_filter_bits_per_key,
                $opt.block_based_bloom_filter,
            );
            block_base_opts.set_whole_key_filtering($opt.whole_key_filtering);
        }
        block_base_opts.set_read_amp_bytes_per_bit($opt.read_amp_bytes_per_bit);
        let mut cf_opts = ColumnFamilyOptions::new();
        cf_opts.set_block_based_table_factory(&block_base_opts);
        cf_opts.set_num_levels($opt.num_levels);
        assert!($opt.compression_per_level.len() >= $opt.num_levels as usize);
        let compression_per_level = $opt.compression_per_level[..$opt.num_levels as usize].to_vec();
        cf_opts.compression_per_level(compression_per_level.as_slice());
        cf_opts.bottommost_compression($opt.bottommost_level_compression);
        // To set for bottommost level sst compression. The first 3 parameters refer to the
        // default value in `CompressionOptions` in `rocksdb/include/rocksdb/advanced_options.h`.
        cf_opts.set_bottommost_level_compression_options(
            -14,   /* window_bits */
            32767, /* level */
            0,     /* strategy */
            $opt.bottommost_zstd_compression_dict_size,
            $opt.bottommost_zstd_compression_sample_size,
        );
        cf_opts.set_write_buffer_size($opt.write_buffer_size.0);
        cf_opts.set_max_write_buffer_number($opt.max_write_buffer_number);
        cf_opts.set_min_write_buffer_number_to_merge($opt.min_write_buffer_number_to_merge);
        cf_opts.set_max_bytes_for_level_base($opt.max_bytes_for_level_base.0);
        cf_opts.set_target_file_size_base($opt.target_file_size_base.0);
        cf_opts.set_level_zero_file_num_compaction_trigger($opt.level0_file_num_compaction_trigger);
        cf_opts.set_level_zero_slowdown_writes_trigger($opt.level0_slowdown_writes_trigger);
        cf_opts.set_level_zero_stop_writes_trigger($opt.level0_stop_writes_trigger);
        cf_opts.set_max_compaction_bytes($opt.max_compaction_bytes.0);
        cf_opts.compaction_priority($opt.compaction_pri);
        cf_opts.set_level_compaction_dynamic_level_bytes($opt.dynamic_level_bytes);
        cf_opts.set_max_bytes_for_level_multiplier($opt.max_bytes_for_level_multiplier);
        cf_opts.set_compaction_style($opt.compaction_style);
        cf_opts.set_disable_auto_compactions($opt.disable_auto_compactions);
        cf_opts.set_disable_write_stall($opt.disable_write_stall);
        cf_opts.set_soft_pending_compaction_bytes_limit($opt.soft_pending_compaction_bytes_limit.0);
        cf_opts.set_hard_pending_compaction_bytes_limit($opt.hard_pending_compaction_bytes_limit.0);
        cf_opts.set_optimize_filters_for_hits($opt.optimize_filters_for_hits);
        cf_opts.set_force_consistency_checks($opt.force_consistency_checks);
        if $opt.enable_doubly_skiplist {
            cf_opts.set_doubly_skiplist();
        }
        if $opt.enable_compaction_guard {
            if let Some(provider) = $region_info_provider {
                let factory = CompactionGuardGeneratorFactory::new(
                    $cf_name,
                    provider.clone(),
                    $opt.compaction_guard_min_output_file_size.0,
                )
                .unwrap();
                cf_opts.set_sst_partitioner_factory(RocksSstPartitionerFactory(factory));
                cf_opts.set_target_file_size_base($opt.compaction_guard_max_output_file_size.0);
            } else {
                warn!("compaction guard is disabled due to region info provider not available")
            }
        }
        cf_opts
    }};
}

cf_config!(DefaultCfConfig);

impl Default for DefaultCfConfig {
    fn default() -> DefaultCfConfig {
        let total_mem = SysQuota::memory_limit_in_bytes();

        DefaultCfConfig {
            block_size: ReadableSize::kb(64),
            block_cache_size: memory_limit_for_cf(false, CF_DEFAULT, total_mem),
            disable_block_cache: false,
            cache_index_and_filter_blocks: true,
            pin_l0_filter_and_index_blocks: true,
            use_bloom_filter: true,
            optimize_filters_for_hits: true,
            whole_key_filtering: true,
            bloom_filter_bits_per_key: 10,
            block_based_bloom_filter: false,
            read_amp_bytes_per_bit: 0,
            compression_per_level: [
                DBCompressionType::No,
                DBCompressionType::No,
                DBCompressionType::Lz4,
                DBCompressionType::Lz4,
                DBCompressionType::Lz4,
                DBCompressionType::Zstd,
                DBCompressionType::Zstd,
            ],
            write_buffer_size: ReadableSize::mb(128),
            max_write_buffer_number: 5,
            min_write_buffer_number_to_merge: 1,
            max_bytes_for_level_base: ReadableSize::mb(512),
            target_file_size_base: ReadableSize::mb(8),
            level0_file_num_compaction_trigger: 4,
            level0_slowdown_writes_trigger: 20,
            level0_stop_writes_trigger: 36,
            max_compaction_bytes: ReadableSize::gb(2),
            compaction_pri: CompactionPriority::MinOverlappingRatio,
            dynamic_level_bytes: true,
            num_levels: 7,
            max_bytes_for_level_multiplier: 10,
            compaction_style: DBCompactionStyle::Level,
            disable_auto_compactions: false,
            disable_write_stall: false,
            soft_pending_compaction_bytes_limit: ReadableSize::gb(192),
            hard_pending_compaction_bytes_limit: ReadableSize::gb(256),
            force_consistency_checks: false,
            prop_size_index_distance: DEFAULT_PROP_SIZE_INDEX_DISTANCE,
            prop_keys_index_distance: DEFAULT_PROP_KEYS_INDEX_DISTANCE,
            enable_doubly_skiplist: true,
            enable_compaction_guard: true,
            compaction_guard_min_output_file_size: ReadableSize::mb(8),
            compaction_guard_max_output_file_size: ReadableSize::mb(128),
            titan: TitanCfConfig::default(),
            bottommost_level_compression: DBCompressionType::Zstd,
            bottommost_zstd_compression_dict_size: 0,
            bottommost_zstd_compression_sample_size: 0,
        }
    }
}

impl DefaultCfConfig {
    pub fn build_opt(
        &self,
        cache: &Option<Cache>,
        region_info_accessor: Option<&RegionInfoAccessor>,
        api_version: ApiVersion,
    ) -> ColumnFamilyOptions {
        let mut cf_opts = build_cf_opt!(self, CF_DEFAULT, cache, region_info_accessor);
        let f = RangePropertiesCollectorFactory {
            prop_size_index_distance: self.prop_size_index_distance,
            prop_keys_index_distance: self.prop_keys_index_distance,
        };
        cf_opts.add_table_properties_collector_factory("tikv.range-properties-collector", f);
        match api_version {
            ApiVersion::V1 => {
                // nothing to do
            }
            ApiVersion::V1ttl => {
                cf_opts.add_table_properties_collector_factory(
                    "tikv.ttl-properties-collector",
                    TtlPropertiesCollectorFactory::<ApiV1Ttl>::default(),
                );
                cf_opts
                    .set_compaction_filter_factory(
                        "ttl_compaction_filter_factory",
                        TtlCompactionFilterFactory::<ApiV1Ttl>::default(),
                    )
                    .unwrap();
            }
            ApiVersion::V2 => {
                cf_opts
                    .set_compaction_filter_factory(
                        "apiv2_gc_compaction_filter_factory",
                        RawCompactionFilterFactory,
                    )
                    .unwrap();
            }
        }
        cf_opts.set_titandb_options(&self.titan.build_opts());
        cf_opts
    }
}

cf_config!(WriteCfConfig);

impl Default for WriteCfConfig {
    fn default() -> WriteCfConfig {
        let total_mem = SysQuota::memory_limit_in_bytes();

        // Setting blob_run_mode=read_only effectively disable Titan.
        let titan = TitanCfConfig {
            blob_run_mode: BlobRunMode::ReadOnly,
            ..Default::default()
        };

        WriteCfConfig {
            block_size: ReadableSize::kb(64),
            block_cache_size: memory_limit_for_cf(false, CF_WRITE, total_mem),
            disable_block_cache: false,
            cache_index_and_filter_blocks: true,
            pin_l0_filter_and_index_blocks: true,
            use_bloom_filter: true,
            optimize_filters_for_hits: false,
            whole_key_filtering: false,
            bloom_filter_bits_per_key: 10,
            block_based_bloom_filter: false,
            read_amp_bytes_per_bit: 0,
            compression_per_level: [
                DBCompressionType::No,
                DBCompressionType::No,
                DBCompressionType::Lz4,
                DBCompressionType::Lz4,
                DBCompressionType::Lz4,
                DBCompressionType::Zstd,
                DBCompressionType::Zstd,
            ],
            write_buffer_size: ReadableSize::mb(128),
            max_write_buffer_number: 5,
            min_write_buffer_number_to_merge: 1,
            max_bytes_for_level_base: ReadableSize::mb(512),
            target_file_size_base: ReadableSize::mb(8),
            level0_file_num_compaction_trigger: 4,
            level0_slowdown_writes_trigger: 20,
            level0_stop_writes_trigger: 36,
            max_compaction_bytes: ReadableSize::gb(2),
            compaction_pri: CompactionPriority::MinOverlappingRatio,
            dynamic_level_bytes: true,
            num_levels: 7,
            max_bytes_for_level_multiplier: 10,
            compaction_style: DBCompactionStyle::Level,
            disable_auto_compactions: false,
            disable_write_stall: false,
            soft_pending_compaction_bytes_limit: ReadableSize::gb(192),
            hard_pending_compaction_bytes_limit: ReadableSize::gb(256),
            force_consistency_checks: false,
            prop_size_index_distance: DEFAULT_PROP_SIZE_INDEX_DISTANCE,
            prop_keys_index_distance: DEFAULT_PROP_KEYS_INDEX_DISTANCE,
            enable_doubly_skiplist: true,
            enable_compaction_guard: true,
            compaction_guard_min_output_file_size: ReadableSize::mb(8),
            compaction_guard_max_output_file_size: ReadableSize::mb(128),
            titan,
            bottommost_level_compression: DBCompressionType::Zstd,
            bottommost_zstd_compression_dict_size: 0,
            bottommost_zstd_compression_sample_size: 0,
        }
    }
}

impl WriteCfConfig {
    pub fn build_opt(
        &self,
        cache: &Option<Cache>,
        region_info_accessor: Option<&RegionInfoAccessor>,
    ) -> ColumnFamilyOptions {
        let mut cf_opts = build_cf_opt!(self, CF_WRITE, cache, region_info_accessor);
        // Prefix extractor(trim the timestamp at tail) for write cf.
        cf_opts
            .set_prefix_extractor(
                "FixedSuffixSliceTransform",
                FixedSuffixSliceTransform::new(8),
            )
            .unwrap();
        // Create prefix bloom filter for memtable.
        cf_opts.set_memtable_prefix_bloom_size_ratio(0.1);
        // Collects user defined properties.
        cf_opts.add_table_properties_collector_factory(
            "tikv.mvcc-properties-collector",
            MvccPropertiesCollectorFactory::default(),
        );
        let f = RangePropertiesCollectorFactory {
            prop_size_index_distance: self.prop_size_index_distance,
            prop_keys_index_distance: self.prop_keys_index_distance,
        };
        cf_opts.add_table_properties_collector_factory("tikv.range-properties-collector", f);
        cf_opts
            .set_compaction_filter_factory(
                "write_compaction_filter_factory",
                WriteCompactionFilterFactory,
            )
            .unwrap();
        cf_opts.set_titandb_options(&self.titan.build_opts());
        cf_opts
    }
}

cf_config!(LockCfConfig);

impl Default for LockCfConfig {
    fn default() -> LockCfConfig {
        let total_mem = SysQuota::memory_limit_in_bytes();

        // Setting blob_run_mode=read_only effectively disable Titan.
        let titan = TitanCfConfig {
            blob_run_mode: BlobRunMode::ReadOnly,
            ..Default::default()
        };

        LockCfConfig {
            block_size: ReadableSize::kb(16),
            block_cache_size: memory_limit_for_cf(false, CF_LOCK, total_mem),
            disable_block_cache: false,
            cache_index_and_filter_blocks: true,
            pin_l0_filter_and_index_blocks: true,
            use_bloom_filter: true,
            optimize_filters_for_hits: false,
            whole_key_filtering: true,
            bloom_filter_bits_per_key: 10,
            block_based_bloom_filter: false,
            read_amp_bytes_per_bit: 0,
            compression_per_level: [DBCompressionType::No; 7],
            write_buffer_size: ReadableSize::mb(32),
            max_write_buffer_number: 5,
            min_write_buffer_number_to_merge: 1,
            max_bytes_for_level_base: ReadableSize::mb(128),
            target_file_size_base: ReadableSize::mb(8),
            level0_file_num_compaction_trigger: 1,
            level0_slowdown_writes_trigger: 20,
            level0_stop_writes_trigger: 36,
            max_compaction_bytes: ReadableSize::gb(2),
            compaction_pri: CompactionPriority::ByCompensatedSize,
            dynamic_level_bytes: true,
            num_levels: 7,
            max_bytes_for_level_multiplier: 10,
            compaction_style: DBCompactionStyle::Level,
            disable_auto_compactions: false,
            disable_write_stall: false,
            soft_pending_compaction_bytes_limit: ReadableSize::gb(192),
            hard_pending_compaction_bytes_limit: ReadableSize::gb(256),
            force_consistency_checks: false,
            prop_size_index_distance: DEFAULT_PROP_SIZE_INDEX_DISTANCE,
            prop_keys_index_distance: DEFAULT_PROP_KEYS_INDEX_DISTANCE,
            enable_doubly_skiplist: true,
            enable_compaction_guard: false,
            compaction_guard_min_output_file_size: ReadableSize::mb(8),
            compaction_guard_max_output_file_size: ReadableSize::mb(128),
            titan,
            bottommost_level_compression: DBCompressionType::Disable,
            bottommost_zstd_compression_dict_size: 0,
            bottommost_zstd_compression_sample_size: 0,
        }
    }
}

impl LockCfConfig {
    pub fn build_opt(&self, cache: &Option<Cache>) -> ColumnFamilyOptions {
        let no_region_info_accessor: Option<&RegionInfoAccessor> = None;
        let mut cf_opts = build_cf_opt!(self, CF_LOCK, cache, no_region_info_accessor);
        cf_opts
            .set_prefix_extractor("NoopSliceTransform", NoopSliceTransform)
            .unwrap();
        let f = RangePropertiesCollectorFactory {
            prop_size_index_distance: self.prop_size_index_distance,
            prop_keys_index_distance: self.prop_keys_index_distance,
        };
        cf_opts.add_table_properties_collector_factory("tikv.range-properties-collector", f);
        cf_opts.set_memtable_prefix_bloom_size_ratio(0.1);
        cf_opts.set_titandb_options(&self.titan.build_opts());
        cf_opts
    }
}

cf_config!(RaftCfConfig);

impl Default for RaftCfConfig {
    fn default() -> RaftCfConfig {
        // Setting blob_run_mode=read_only effectively disable Titan.
        let titan = TitanCfConfig {
            blob_run_mode: BlobRunMode::ReadOnly,
            ..Default::default()
        };
        RaftCfConfig {
            block_size: ReadableSize::kb(16),
            block_cache_size: ReadableSize::mb(128),
            disable_block_cache: false,
            cache_index_and_filter_blocks: true,
            pin_l0_filter_and_index_blocks: true,
            use_bloom_filter: true,
            optimize_filters_for_hits: true,
            whole_key_filtering: true,
            bloom_filter_bits_per_key: 10,
            block_based_bloom_filter: false,
            read_amp_bytes_per_bit: 0,
            compression_per_level: [DBCompressionType::No; 7],
            write_buffer_size: ReadableSize::mb(128),
            max_write_buffer_number: 5,
            min_write_buffer_number_to_merge: 1,
            max_bytes_for_level_base: ReadableSize::mb(128),
            target_file_size_base: ReadableSize::mb(8),
            level0_file_num_compaction_trigger: 1,
            level0_slowdown_writes_trigger: 20,
            level0_stop_writes_trigger: 36,
            max_compaction_bytes: ReadableSize::gb(2),
            compaction_pri: CompactionPriority::ByCompensatedSize,
            dynamic_level_bytes: true,
            num_levels: 7,
            max_bytes_for_level_multiplier: 10,
            compaction_style: DBCompactionStyle::Level,
            disable_auto_compactions: false,
            disable_write_stall: false,
            soft_pending_compaction_bytes_limit: ReadableSize::gb(192),
            hard_pending_compaction_bytes_limit: ReadableSize::gb(256),
            force_consistency_checks: false,
            prop_size_index_distance: DEFAULT_PROP_SIZE_INDEX_DISTANCE,
            prop_keys_index_distance: DEFAULT_PROP_KEYS_INDEX_DISTANCE,
            enable_doubly_skiplist: true,
            enable_compaction_guard: false,
            compaction_guard_min_output_file_size: ReadableSize::mb(8),
            compaction_guard_max_output_file_size: ReadableSize::mb(128),
            titan,
            bottommost_level_compression: DBCompressionType::Disable,
            bottommost_zstd_compression_dict_size: 0,
            bottommost_zstd_compression_sample_size: 0,
        }
    }
}

impl RaftCfConfig {
    pub fn build_opt(&self, cache: &Option<Cache>) -> ColumnFamilyOptions {
        let no_region_info_accessor: Option<&RegionInfoAccessor> = None;
        let mut cf_opts = build_cf_opt!(self, CF_RAFT, cache, no_region_info_accessor);
        cf_opts
            .set_prefix_extractor("NoopSliceTransform", NoopSliceTransform)
            .unwrap();
        cf_opts.set_memtable_prefix_bloom_size_ratio(0.1);
        cf_opts.set_titandb_options(&self.titan.build_opts());
        cf_opts
    }
}

#[derive(Clone, Serialize, Deserialize, PartialEq, Debug)]
#[serde(default)]
#[serde(rename_all = "kebab-case")]
// Note that Titan is still an experimental feature. Once enabled, it can't fall back.
// Forced fallback may result in data loss.
pub struct TitanDBConfig {
    pub enabled: bool,
    pub dirname: String,
    pub disable_gc: bool,
    pub max_background_gc: i32,
    // The value of this field will be truncated to seconds.
    pub purge_obsolete_files_period: ReadableDuration,
}

impl Default for TitanDBConfig {
    fn default() -> Self {
        Self {
            enabled: false,
            dirname: "".to_owned(),
            disable_gc: false,
            max_background_gc: 4,
            purge_obsolete_files_period: ReadableDuration::secs(10),
        }
    }
}

impl TitanDBConfig {
    fn build_opts(&self) -> TitanDBOptions {
        let mut opts = TitanDBOptions::new();
        opts.set_dirname(&self.dirname);
        opts.set_disable_background_gc(self.disable_gc);
        opts.set_max_background_gc(self.max_background_gc);
        opts.set_purge_obsolete_files_period(self.purge_obsolete_files_period.as_secs() as usize);
        opts
    }

    fn validate(&self) -> Result<(), Box<dyn Error>> {
        Ok(())
    }
}

#[derive(Clone, Serialize, Deserialize, PartialEq, Debug, OnlineConfig)]
#[serde(default)]
#[serde(rename_all = "kebab-case")]
pub struct DbConfig {
    #[online_config(skip)]
    pub info_log_level: LogLevel,
    #[serde(with = "rocks_config::recovery_mode_serde")]
    #[online_config(skip)]
    pub wal_recovery_mode: DBRecoveryMode,
    #[online_config(skip)]
    pub wal_dir: String,
    #[online_config(skip)]
    pub wal_ttl_seconds: u64,
    #[online_config(skip)]
    pub wal_size_limit: ReadableSize,
    pub max_total_wal_size: ReadableSize,
    pub max_background_jobs: i32,
    pub max_background_flushes: i32,
    #[online_config(skip)]
    pub max_manifest_file_size: ReadableSize,
    #[online_config(skip)]
    pub create_if_missing: bool,
    pub max_open_files: i32,
    #[online_config(skip)]
    pub enable_statistics: bool,
    #[online_config(skip)]
    pub stats_dump_period: ReadableDuration,
    pub compaction_readahead_size: ReadableSize,
    #[online_config(skip)]
    pub info_log_max_size: ReadableSize,
    #[online_config(skip)]
    pub info_log_roll_time: ReadableDuration,
    #[online_config(skip)]
    pub info_log_keep_log_file_num: u64,
    #[online_config(skip)]
    pub info_log_dir: String,
    pub rate_bytes_per_sec: ReadableSize,
    #[online_config(skip)]
    pub rate_limiter_refill_period: ReadableDuration,
    #[serde(with = "rocks_config::rate_limiter_mode_serde")]
    #[online_config(skip)]
    pub rate_limiter_mode: DBRateLimiterMode,
    // deprecated. use rate_limiter_auto_tuned.
    #[online_config(skip)]
    #[doc(hidden)]
    #[serde(skip_serializing)]
    pub auto_tuned: Option<bool>,
    pub rate_limiter_auto_tuned: bool,
    pub bytes_per_sync: ReadableSize,
    pub wal_bytes_per_sync: ReadableSize,
    #[online_config(skip)]
    pub max_sub_compactions: u32,
    pub writable_file_max_buffer_size: ReadableSize,
    #[online_config(skip)]
    pub use_direct_io_for_flush_and_compaction: bool,
    #[online_config(skip)]
    pub enable_pipelined_write: bool,
    // deprecated. TiKV will use a new write mode when set `enable_pipelined_write` false and fall
    // back to write mode in 3.0 when set `enable_pipelined_write` true. The code of multi-batch-write
    // in RocksDB has been removed.
    #[online_config(skip)]
    pub enable_multi_batch_write: bool,
    #[online_config(skip)]
    pub enable_unordered_write: bool,
    #[online_config(submodule)]
    pub defaultcf: DefaultCfConfig,
    #[online_config(submodule)]
    pub writecf: WriteCfConfig,
    #[online_config(submodule)]
    pub lockcf: LockCfConfig,
    #[online_config(submodule)]
    pub raftcf: RaftCfConfig,
    #[online_config(skip)]
    pub titan: TitanDBConfig,
}

impl Default for DbConfig {
    fn default() -> DbConfig {
        let bg_job_limits = get_background_job_limits(&KVDB_DEFAULT_BACKGROUND_JOB_LIMITS);
        let titan_config = TitanDBConfig {
            max_background_gc: bg_job_limits.max_titan_background_gc as i32,
            ..Default::default()
        };
        DbConfig {
            wal_recovery_mode: DBRecoveryMode::PointInTime,
            wal_dir: "".to_owned(),
            wal_ttl_seconds: 0,
            wal_size_limit: ReadableSize::kb(0),
            max_total_wal_size: ReadableSize::gb(4),
            max_background_jobs: bg_job_limits.max_background_jobs as i32,
            max_background_flushes: bg_job_limits.max_background_flushes as i32,
            max_manifest_file_size: ReadableSize::mb(128),
            create_if_missing: true,
            max_open_files: 40960,
            enable_statistics: true,
            stats_dump_period: ReadableDuration::minutes(10),
            compaction_readahead_size: ReadableSize::kb(0),
            info_log_max_size: ReadableSize::gb(1),
            info_log_roll_time: ReadableDuration::secs(0),
            info_log_keep_log_file_num: 10,
            info_log_dir: "".to_owned(),
            info_log_level: LogLevel::Info,
            rate_bytes_per_sec: ReadableSize::gb(10),
            rate_limiter_refill_period: ReadableDuration::millis(100),
            rate_limiter_mode: DBRateLimiterMode::WriteOnly,
            auto_tuned: None, // deprecated
            rate_limiter_auto_tuned: true,
            bytes_per_sync: ReadableSize::mb(1),
            wal_bytes_per_sync: ReadableSize::kb(512),
            max_sub_compactions: bg_job_limits.max_sub_compactions as u32,
            writable_file_max_buffer_size: ReadableSize::mb(1),
            use_direct_io_for_flush_and_compaction: false,
            enable_pipelined_write: false,
            enable_multi_batch_write: true, // deprecated
            enable_unordered_write: false,
            defaultcf: DefaultCfConfig::default(),
            writecf: WriteCfConfig::default(),
            lockcf: LockCfConfig::default(),
            raftcf: RaftCfConfig::default(),
            titan: titan_config,
        }
    }
}

impl DbConfig {
    pub fn build_opt(&self) -> DBOptions {
        let mut opts = DBOptions::new();
        opts.set_wal_recovery_mode(self.wal_recovery_mode);
        if !self.wal_dir.is_empty() {
            opts.set_wal_dir(&self.wal_dir);
        }
        opts.set_wal_ttl_seconds(self.wal_ttl_seconds);
        opts.set_wal_size_limit_mb(self.wal_size_limit.as_mb());
        opts.set_max_total_wal_size(self.max_total_wal_size.0);
        opts.set_max_background_jobs(self.max_background_jobs);
        // RocksDB will cap flush and compaction threads to at least one
        opts.set_max_background_flushes(self.max_background_flushes);
        opts.set_max_background_compactions(self.max_background_jobs - self.max_background_flushes);
        opts.set_max_manifest_file_size(self.max_manifest_file_size.0);
        opts.create_if_missing(self.create_if_missing);
        opts.set_max_open_files(self.max_open_files);
        opts.enable_statistics(self.enable_statistics);
        opts.set_stats_dump_period_sec(self.stats_dump_period.as_secs() as usize);
        opts.set_compaction_readahead_size(self.compaction_readahead_size.0);
        opts.set_max_log_file_size(self.info_log_max_size.0);
        opts.set_log_file_time_to_roll(self.info_log_roll_time.as_secs());
        opts.set_keep_log_file_num(self.info_log_keep_log_file_num);
        if self.rate_bytes_per_sec.0 > 0 {
            if self.rate_limiter_auto_tuned {
                opts.set_writeampbasedratelimiter_with_auto_tuned(
                    self.rate_bytes_per_sec.0 as i64,
                    (self.rate_limiter_refill_period.as_millis() * 1000) as i64,
                    self.rate_limiter_mode,
                    self.rate_limiter_auto_tuned,
                );
            } else {
                opts.set_ratelimiter_with_auto_tuned(
                    self.rate_bytes_per_sec.0 as i64,
                    (self.rate_limiter_refill_period.as_millis() * 1000) as i64,
                    self.rate_limiter_mode,
                    self.rate_limiter_auto_tuned,
                );
            }
        }

        opts.set_bytes_per_sync(self.bytes_per_sync.0 as u64);
        opts.set_wal_bytes_per_sync(self.wal_bytes_per_sync.0 as u64);
        opts.set_max_subcompactions(self.max_sub_compactions);
        opts.set_writable_file_max_buffer_size(self.writable_file_max_buffer_size.0 as i32);
        opts.set_use_direct_io_for_flush_and_compaction(
            self.use_direct_io_for_flush_and_compaction,
        );
        opts.enable_pipelined_write(self.enable_pipelined_write);
        let enable_pipelined_commit = !self.enable_pipelined_write && !self.enable_unordered_write;
        opts.enable_pipelined_commit(enable_pipelined_commit);
        opts.enable_unordered_write(self.enable_unordered_write);
        opts.set_info_log(RocksdbLogger::default());
        opts.set_info_log_level(self.info_log_level.into());
        if self.titan.enabled {
            opts.set_titandb_options(&self.titan.build_opts());
        }
        opts
    }

    pub fn build_cf_opts(
        &self,
        cache: &Option<Cache>,
        region_info_accessor: Option<&RegionInfoAccessor>,
        api_version: ApiVersion,
    ) -> Vec<CFOptions<'_>> {
        vec![
            CFOptions::new(
                CF_DEFAULT,
                self.defaultcf
                    .build_opt(cache, region_info_accessor, api_version),
            ),
            CFOptions::new(CF_LOCK, self.lockcf.build_opt(cache)),
            CFOptions::new(
                CF_WRITE,
                self.writecf.build_opt(cache, region_info_accessor),
            ),
            // TODO: remove CF_RAFT.
            CFOptions::new(CF_RAFT, self.raftcf.build_opt(cache)),
        ]
    }

    fn validate(&mut self) -> Result<(), Box<dyn Error>> {
        self.defaultcf.validate()?;
        self.lockcf.validate()?;
        self.writecf.validate()?;
        self.raftcf.validate()?;
        self.titan.validate()?;
        if self.enable_unordered_write {
            if self.titan.enabled {
                return Err("RocksDB.unordered_write does not support Titan".into());
            }
            self.enable_pipelined_write = false;
        }

        // Since the following configuration supports online update, in order to
        // prevent mistakenly inputting too large values, the max limit is made
        // according to the cpu quota * 10. Notice 10 is only an estimate, not an
        // empirical value.
        let limit = SysQuota::cpu_cores_quota() as i32 * 10;
        if self.max_background_jobs <= 0 || self.max_background_jobs > limit {
            return Err(format!(
                "max_background_jobs should be greater than 0 and less than or equal to {:?}",
                limit,
            )
            .into());
        }
        if self.max_background_flushes <= 0 || self.max_background_flushes > limit {
            return Err(format!(
                "max_background_flushes should be greater than 0 and less than or equal to {:?}",
                limit,
            )
            .into());
        }
        Ok(())
    }

    fn write_into_metrics(&self) {
        write_into_metrics!(self.defaultcf, CF_DEFAULT, CONFIG_ROCKSDB_GAUGE);
        write_into_metrics!(self.lockcf, CF_LOCK, CONFIG_ROCKSDB_GAUGE);
        write_into_metrics!(self.writecf, CF_WRITE, CONFIG_ROCKSDB_GAUGE);
        write_into_metrics!(self.raftcf, CF_RAFT, CONFIG_ROCKSDB_GAUGE);
    }
}

cf_config!(RaftDefaultCfConfig);

impl Default for RaftDefaultCfConfig {
    fn default() -> RaftDefaultCfConfig {
        let total_mem = SysQuota::memory_limit_in_bytes();

        RaftDefaultCfConfig {
            block_size: ReadableSize::kb(64),
            block_cache_size: memory_limit_for_cf(true, CF_DEFAULT, total_mem),
            disable_block_cache: false,
            cache_index_and_filter_blocks: true,
            pin_l0_filter_and_index_blocks: true,
            use_bloom_filter: false,
            optimize_filters_for_hits: true,
            whole_key_filtering: true,
            bloom_filter_bits_per_key: 10,
            block_based_bloom_filter: false,
            read_amp_bytes_per_bit: 0,
            compression_per_level: [
                DBCompressionType::No,
                DBCompressionType::No,
                DBCompressionType::Lz4,
                DBCompressionType::Lz4,
                DBCompressionType::Lz4,
                DBCompressionType::Zstd,
                DBCompressionType::Zstd,
            ],
            write_buffer_size: ReadableSize::mb(128),
            max_write_buffer_number: 5,
            min_write_buffer_number_to_merge: 1,
            max_bytes_for_level_base: ReadableSize::mb(512),
            target_file_size_base: ReadableSize::mb(8),
            level0_file_num_compaction_trigger: 4,
            level0_slowdown_writes_trigger: 20,
            level0_stop_writes_trigger: 36,
            max_compaction_bytes: ReadableSize::gb(2),
            compaction_pri: CompactionPriority::ByCompensatedSize,
            dynamic_level_bytes: true,
            num_levels: 7,
            max_bytes_for_level_multiplier: 10,
            compaction_style: DBCompactionStyle::Level,
            disable_auto_compactions: false,
            disable_write_stall: false,
            soft_pending_compaction_bytes_limit: ReadableSize::gb(192),
            hard_pending_compaction_bytes_limit: ReadableSize::gb(256),
            force_consistency_checks: false,
            prop_size_index_distance: DEFAULT_PROP_SIZE_INDEX_DISTANCE,
            prop_keys_index_distance: DEFAULT_PROP_KEYS_INDEX_DISTANCE,
            enable_doubly_skiplist: true,
            enable_compaction_guard: false,
            compaction_guard_min_output_file_size: ReadableSize::mb(8),
            compaction_guard_max_output_file_size: ReadableSize::mb(128),
            titan: TitanCfConfig::default(),
            bottommost_level_compression: DBCompressionType::Disable,
            bottommost_zstd_compression_dict_size: 0,
            bottommost_zstd_compression_sample_size: 0,
        }
    }
}

impl RaftDefaultCfConfig {
    pub fn build_opt(&self, cache: &Option<Cache>) -> ColumnFamilyOptions {
        let no_region_info_accessor: Option<&RegionInfoAccessor> = None;
        let mut cf_opts = build_cf_opt!(self, CF_DEFAULT, cache, no_region_info_accessor);
        let f = FixedPrefixSliceTransform::new(region_raft_prefix_len());
        cf_opts
            .set_memtable_insert_hint_prefix_extractor("RaftPrefixSliceTransform", f)
            .unwrap();
        cf_opts.set_titandb_options(&self.titan.build_opts());
        cf_opts
    }
}

// RocksDB Env associate thread pools of multiple instances from the same process.
// When construct Options, options.env is set to same singleton Env::Default() object.
// So total max_background_jobs = max(rocksdb.max_background_jobs, raftdb.max_background_jobs)
// But each instance will limit their background jobs according to their own max_background_jobs
#[derive(Clone, Serialize, Deserialize, PartialEq, Debug, OnlineConfig)]
#[serde(default)]
#[serde(rename_all = "kebab-case")]
pub struct RaftDbConfig {
    #[serde(with = "rocks_config::recovery_mode_serde")]
    #[online_config(skip)]
    pub wal_recovery_mode: DBRecoveryMode,
    #[online_config(skip)]
    pub wal_dir: String,
    #[online_config(skip)]
    pub wal_ttl_seconds: u64,
    #[online_config(skip)]
    pub wal_size_limit: ReadableSize,
    pub max_total_wal_size: ReadableSize,
    pub max_background_jobs: i32,
    pub max_background_flushes: i32,
    #[online_config(skip)]
    pub max_manifest_file_size: ReadableSize,
    #[online_config(skip)]
    pub create_if_missing: bool,
    pub max_open_files: i32,
    #[online_config(skip)]
    pub enable_statistics: bool,
    #[online_config(skip)]
    pub stats_dump_period: ReadableDuration,
    pub compaction_readahead_size: ReadableSize,
    #[online_config(skip)]
    pub info_log_max_size: ReadableSize,
    #[online_config(skip)]
    pub info_log_roll_time: ReadableDuration,
    #[online_config(skip)]
    pub info_log_keep_log_file_num: u64,
    #[online_config(skip)]
    pub info_log_dir: String,
    #[online_config(skip)]
    pub info_log_level: LogLevel,
    #[online_config(skip)]
    pub max_sub_compactions: u32,
    pub writable_file_max_buffer_size: ReadableSize,
    #[online_config(skip)]
    pub use_direct_io_for_flush_and_compaction: bool,
    #[online_config(skip)]
    pub enable_pipelined_write: bool,
    #[online_config(skip)]
    pub enable_unordered_write: bool,
    #[online_config(skip)]
    pub allow_concurrent_memtable_write: bool,
    pub bytes_per_sync: ReadableSize,
    pub wal_bytes_per_sync: ReadableSize,
    #[online_config(submodule)]
    pub defaultcf: RaftDefaultCfConfig,
    #[online_config(skip)]
    pub titan: TitanDBConfig,
}

impl Default for RaftDbConfig {
    fn default() -> RaftDbConfig {
        let bg_job_limits = get_background_job_limits(&RAFTDB_DEFAULT_BACKGROUND_JOB_LIMITS);
        let titan_config = TitanDBConfig {
            max_background_gc: bg_job_limits.max_titan_background_gc as i32,
            ..Default::default()
        };
        RaftDbConfig {
            wal_recovery_mode: DBRecoveryMode::PointInTime,
            wal_dir: "".to_owned(),
            wal_ttl_seconds: 0,
            wal_size_limit: ReadableSize::kb(0),
            max_total_wal_size: ReadableSize::gb(4),
            max_background_jobs: bg_job_limits.max_background_jobs as i32,
            max_background_flushes: bg_job_limits.max_background_flushes as i32,
            max_manifest_file_size: ReadableSize::mb(20),
            create_if_missing: true,
            max_open_files: 40960,
            enable_statistics: true,
            stats_dump_period: ReadableDuration::minutes(10),
            compaction_readahead_size: ReadableSize::kb(0),
            info_log_max_size: ReadableSize::gb(1),
            info_log_roll_time: ReadableDuration::secs(0),
            info_log_keep_log_file_num: 10,
            info_log_dir: "".to_owned(),
            info_log_level: LogLevel::Info,
            max_sub_compactions: bg_job_limits.max_sub_compactions as u32,
            writable_file_max_buffer_size: ReadableSize::mb(1),
            use_direct_io_for_flush_and_compaction: false,
            enable_pipelined_write: true,
            enable_unordered_write: false,
            allow_concurrent_memtable_write: true,
            bytes_per_sync: ReadableSize::mb(1),
            wal_bytes_per_sync: ReadableSize::kb(512),
            defaultcf: RaftDefaultCfConfig::default(),
            titan: titan_config,
        }
    }
}

impl RaftDbConfig {
    pub fn build_opt(&self) -> DBOptions {
        let mut opts = DBOptions::new();
        opts.set_wal_recovery_mode(self.wal_recovery_mode);
        if !self.wal_dir.is_empty() {
            opts.set_wal_dir(&self.wal_dir);
        }
        opts.set_wal_ttl_seconds(self.wal_ttl_seconds);
        opts.set_wal_size_limit_mb(self.wal_size_limit.as_mb());
        opts.set_max_background_jobs(self.max_background_jobs);
        opts.set_max_background_flushes(self.max_background_flushes);
        opts.set_max_background_compactions(self.max_background_jobs - self.max_background_flushes);
        opts.set_max_total_wal_size(self.max_total_wal_size.0);
        opts.set_max_manifest_file_size(self.max_manifest_file_size.0);
        opts.create_if_missing(self.create_if_missing);
        opts.set_max_open_files(self.max_open_files);
        opts.enable_statistics(self.enable_statistics);
        opts.set_stats_dump_period_sec(self.stats_dump_period.as_secs() as usize);
        opts.set_compaction_readahead_size(self.compaction_readahead_size.0);
        opts.set_max_log_file_size(self.info_log_max_size.0);
        opts.set_log_file_time_to_roll(self.info_log_roll_time.as_secs());
        opts.set_keep_log_file_num(self.info_log_keep_log_file_num);
        opts.set_info_log(RaftDBLogger::default());
        opts.set_info_log_level(self.info_log_level.into());
        opts.set_max_subcompactions(self.max_sub_compactions);
        opts.set_writable_file_max_buffer_size(self.writable_file_max_buffer_size.0 as i32);
        opts.set_use_direct_io_for_flush_and_compaction(
            self.use_direct_io_for_flush_and_compaction,
        );
        opts.enable_pipelined_write(self.enable_pipelined_write);
        opts.enable_unordered_write(self.enable_unordered_write);
        opts.allow_concurrent_memtable_write(self.allow_concurrent_memtable_write);
        opts.add_event_listener(RocksEventListener::new("raft", None));
        opts.set_bytes_per_sync(self.bytes_per_sync.0 as u64);
        opts.set_wal_bytes_per_sync(self.wal_bytes_per_sync.0 as u64);
        // TODO maybe create a new env for raft engine
        if self.titan.enabled {
            opts.set_titandb_options(&self.titan.build_opts());
        }

        opts
    }

    pub fn build_cf_opts(&self, cache: &Option<Cache>) -> Vec<CFOptions<'_>> {
        vec![CFOptions::new(CF_DEFAULT, self.defaultcf.build_opt(cache))]
    }

    fn validate(&mut self) -> Result<(), Box<dyn Error>> {
        self.defaultcf.validate()?;
        if self.enable_unordered_write {
            if self.titan.enabled {
                return Err("raftdb: unordered_write is not compatible with Titan".into());
            }
            if self.enable_pipelined_write {
                return Err(
                    "raftdb: pipelined_write is not compatible with unordered_write".into(),
                );
            }
        }
        Ok(())
    }
}

#[derive(Clone, Serialize, Deserialize, Debug, PartialEq, Default)]
#[serde(default, rename_all = "kebab-case")]
pub struct RaftEngineConfig {
    pub enable: bool,
    #[serde(flatten)]
    config: RawRaftEngineConfig,
}

impl RaftEngineConfig {
    fn validate(&mut self) -> Result<(), Box<dyn Error>> {
        self.config.sanitize().map_err(Box::new)?;
        if self.config.memory_limit.is_none() {
            let total_mem = SysQuota::memory_limit_in_bytes() as f64;
            let memory_limit = total_mem * RAFT_ENGINE_MEMORY_LIMIT_RATE;
            self.config.memory_limit = Some(RaftEngineReadableSize(memory_limit as u64));
        }
        Ok(())
    }

    pub fn config(&self) -> RawRaftEngineConfig {
        self.config.clone()
    }

    pub fn mut_config(&mut self) -> &mut RawRaftEngineConfig {
        &mut self.config
    }
}

#[derive(Clone, Copy, Debug)]
pub enum DBType {
    Kv,
    Raft,
}

pub struct DBConfigManger {
    db: RocksEngine,
    db_type: DBType,
    shared_block_cache: bool,
}

impl DBConfigManger {
    pub fn new(db: RocksEngine, db_type: DBType, shared_block_cache: bool) -> Self {
        DBConfigManger {
            db,
            db_type,
            shared_block_cache,
        }
    }
}

impl DBConfigManger {
    fn set_db_config(&self, opts: &[(&str, &str)]) -> Result<(), Box<dyn Error>> {
        self.db.set_db_options(opts)?;
        Ok(())
    }

    fn set_cf_config(&self, cf: &str, opts: &[(&str, &str)]) -> Result<(), Box<dyn Error>> {
        self.validate_cf(cf)?;
        self.db.set_options_cf(cf, opts)?;
        // Write config to metric
        for (cfg_name, cfg_value) in opts {
            let cfg_value = match cfg_value {
                v if *v == "true" => Ok(1f64),
                v if *v == "false" => Ok(0f64),
                v => v.parse::<f64>(),
            };
            if let Ok(v) = cfg_value {
                CONFIG_ROCKSDB_GAUGE
                    .with_label_values(&[cf, cfg_name])
                    .set(v);
            }
        }
        Ok(())
    }

    fn set_block_cache_size(&self, cf: &str, size: ReadableSize) -> Result<(), Box<dyn Error>> {
        self.validate_cf(cf)?;
        if self.shared_block_cache {
            return Err("shared block cache is enabled, change cache size through \
                 block-cache.capacity in storage module instead"
                .into());
        }
        let opt = self.db.get_options_cf(cf)?;
        opt.set_block_cache_capacity(size.0)?;
        // Write config to metric
        CONFIG_ROCKSDB_GAUGE
            .with_label_values(&[cf, "block_cache_size"])
            .set(size.0 as f64);
        Ok(())
    }

    fn set_rate_bytes_per_sec(&self, rate_bytes_per_sec: i64) -> Result<(), Box<dyn Error>> {
        let mut opt = self.db.as_inner().get_db_options();
        opt.set_rate_bytes_per_sec(rate_bytes_per_sec)?;
        Ok(())
    }

    fn set_rate_limiter_auto_tuned(
        &self,
        rate_limiter_auto_tuned: bool,
    ) -> Result<(), Box<dyn Error>> {
        let mut opt = self.db.as_inner().get_db_options();
        opt.set_auto_tuned(rate_limiter_auto_tuned)?;
        // double check the new state
        let new_auto_tuned = opt.get_auto_tuned();
        if new_auto_tuned.is_none() || new_auto_tuned.unwrap() != rate_limiter_auto_tuned {
            return Err("fail to set rate_limiter_auto_tuned".into());
        }
        Ok(())
    }

    fn set_max_background_jobs(&self, max_background_jobs: i32) -> Result<(), Box<dyn Error>> {
        self.set_db_config(&[("max_background_jobs", &max_background_jobs.to_string())])?;
        Ok(())
    }

    fn set_max_background_flushes(
        &self,
        max_background_flushes: i32,
    ) -> Result<(), Box<dyn Error>> {
        self.set_db_config(&[(
            "max_background_flushes",
            &max_background_flushes.to_string(),
        )])?;
        Ok(())
    }

    fn validate_cf(&self, cf: &str) -> Result<(), Box<dyn Error>> {
        match (self.db_type, cf) {
            (DBType::Kv, CF_DEFAULT)
            | (DBType::Kv, CF_WRITE)
            | (DBType::Kv, CF_LOCK)
            | (DBType::Kv, CF_RAFT)
            | (DBType::Raft, CF_DEFAULT) => Ok(()),
            _ => Err(format!("invalid cf {:?} for db {:?}", cf, self.db_type).into()),
        }
    }
}

impl ConfigManager for DBConfigManger {
    fn dispatch(&mut self, change: ConfigChange) -> Result<(), Box<dyn Error>> {
        let change_str = format!("{:?}", change);
        let mut change: Vec<(String, ConfigValue)> = change.into_iter().collect();
        let cf_config = change.drain_filter(|(name, _)| name.ends_with("cf"));
        for (cf_name, cf_change) in cf_config {
            if let ConfigValue::Module(mut cf_change) = cf_change {
                // defaultcf -> default
                let cf_name = &cf_name[..(cf_name.len() - 2)];
                if let Some(v) = cf_change.remove("block_cache_size") {
                    // currently we can't modify block_cache_size via set_options_cf
                    self.set_block_cache_size(cf_name, v.into())?;
                }
                if let Some(ConfigValue::Module(titan_change)) = cf_change.remove("titan") {
                    for (name, value) in titan_change {
                        cf_change.insert(name, value);
                    }
                }
                if !cf_change.is_empty() {
                    let cf_change = config_value_to_string(cf_change.into_iter().collect());
                    let cf_change_slice = config_to_slice(&cf_change);
                    self.set_cf_config(cf_name, &cf_change_slice)?;
                }
            }
        }

        if let Some(rate_bytes_config) = change
            .drain_filter(|(name, _)| name == "rate_bytes_per_sec")
            .next()
        {
            let rate_bytes_per_sec: ReadableSize = rate_bytes_config.1.into();
            self.set_rate_bytes_per_sec(rate_bytes_per_sec.0 as i64)?;
        }

        if let Some(rate_bytes_config) = change
            .drain_filter(|(name, _)| name == "rate_limiter_auto_tuned")
            .next()
        {
            let rate_limiter_auto_tuned: bool = rate_bytes_config.1.into();
            self.set_rate_limiter_auto_tuned(rate_limiter_auto_tuned)?;
        }

        if let Some(background_jobs_config) = change
            .drain_filter(|(name, _)| name == "max_background_jobs")
            .next()
        {
            let max_background_jobs = background_jobs_config.1.into();
            self.set_max_background_jobs(max_background_jobs)?;
        }

        if let Some(background_flushes_config) = change
            .drain_filter(|(name, _)| name == "max_background_flushes")
            .next()
        {
            let max_background_flushes = background_flushes_config.1.into();
            self.set_max_background_flushes(max_background_flushes)?;
        }

        if !change.is_empty() {
            let change = config_value_to_string(change);
            let change_slice = config_to_slice(&change);
            self.set_db_config(&change_slice)?;
        }
        info!(
            "rocksdb config changed";
            "db" => ?self.db_type,
            "change" => change_str
        );
        Ok(())
    }
}

fn config_to_slice(config_change: &[(String, String)]) -> Vec<(&str, &str)> {
    config_change
        .iter()
        .map(|(name, value)| (name.as_str(), value.as_str()))
        .collect()
}

// Convert `ConfigValue` to formatted String that can pass to `DB::set_db_options`
fn config_value_to_string(config_change: Vec<(String, ConfigValue)>) -> Vec<(String, String)> {
    config_change
        .into_iter()
        .filter_map(|(name, value)| {
            let v = match value {
                d @ ConfigValue::Duration(_) => {
                    let d: ReadableDuration = d.into();
                    Some(d.as_secs().to_string())
                }
                s @ ConfigValue::Size(_) => {
                    let s: ReadableSize = s.into();
                    Some(s.0.to_string())
                }
                ConfigValue::Module(_) => unreachable!(),
                v => Some(format!("{}", v)),
            };
            v.map(|v| (name, v))
        })
        .collect()
}

#[derive(Clone, Serialize, Deserialize, PartialEq, Debug)]
#[serde(default)]
#[serde(rename_all = "kebab-case")]
pub struct MetricConfig {
    pub job: String,

    // Push is deprecated.
    #[doc(hidden)]
    #[serde(skip_serializing)]
    pub interval: ReadableDuration,

    #[doc(hidden)]
    #[serde(skip_serializing)]
    pub address: String,
}

impl Default for MetricConfig {
    fn default() -> MetricConfig {
        MetricConfig {
            interval: ReadableDuration::secs(15),
            address: "".to_owned(),
            job: "tikv".to_owned(),
        }
    }
}

pub mod log_level_serde {
    use serde::{
        de::{Error, Unexpected},
        Deserialize, Deserializer, Serialize, Serializer,
    };
    use slog::Level;
    use tikv_util::logger::{get_level_by_string, get_string_by_level};

    pub fn deserialize<'de, D>(deserializer: D) -> Result<Level, D::Error>
    where
        D: Deserializer<'de>,
    {
        let string = String::deserialize(deserializer)?;
        get_level_by_string(&string)
            .ok_or_else(|| D::Error::invalid_value(Unexpected::Str(&string), &"a valid log level"))
    }

    #[allow(clippy::trivially_copy_pass_by_ref)]
    pub fn serialize<S>(value: &Level, serializer: S) -> Result<S::Ok, S::Error>
    where
        S: Serializer,
    {
        get_string_by_level(*value).serialize(serializer)
    }
}

#[derive(Clone, Copy, Serialize, Deserialize, PartialEq, Debug, OnlineConfig)]
#[serde(default)]
#[serde(rename_all = "kebab-case")]
pub struct UnifiedReadPoolConfig {
    #[online_config(skip)]
    pub min_thread_count: usize,
    pub max_thread_count: usize,
    #[online_config(skip)]
    pub stack_size: ReadableSize,
    #[online_config(skip)]
    pub max_tasks_per_worker: usize,
    // FIXME: Add more configs when they are effective in yatp
}

impl UnifiedReadPoolConfig {
    fn validate(&self) -> Result<(), Box<dyn Error>> {
        if self.min_thread_count == 0 {
            return Err("readpool.unified.min-thread-count should be > 0"
                .to_string()
                .into());
        }
        if self.max_thread_count < self.min_thread_count {
            return Err(
                "readpool.unified.max-thread-count should be >= readpool.unified.min-thread-count"
                    .to_string()
                    .into(),
            );
        }
        let limit = cmp::max(
            UNIFIED_READPOOL_MIN_CONCURRENCY,
            SysQuota::cpu_cores_quota() as usize,
        );
        if self.max_thread_count > limit {
            return Err(format!(
                "readpool.unified.max-thread-count should be smaller than {}",
                limit
            )
            .into());
        }
        if self.stack_size.0 < ReadableSize::mb(2).0 {
            return Err("readpool.unified.stack-size should be >= 2mb"
                .to_string()
                .into());
        }
        if self.max_tasks_per_worker <= 1 {
            return Err("readpool.unified.max-tasks-per-worker should be > 1"
                .to_string()
                .into());
        }
        Ok(())
    }
}

pub const UNIFIED_READPOOL_MIN_CONCURRENCY: usize = 4;

// FIXME: Use macros to generate it if yatp is used elsewhere besides readpool.
impl Default for UnifiedReadPoolConfig {
    fn default() -> UnifiedReadPoolConfig {
        Self {
            min_thread_count: 1,
            max_thread_count: UNIFIED_READPOOL_MIN_CONCURRENCY,
            stack_size: ReadableSize::mb(DEFAULT_READPOOL_STACK_SIZE_MB),
            max_tasks_per_worker: DEFAULT_READPOOL_MAX_TASKS_PER_WORKER,
        }
    }
}

#[cfg(test)]
mod unified_read_pool_tests {
    use super::*;

    #[test]
    fn test_validate() {
        let cfg = UnifiedReadPoolConfig {
            min_thread_count: 1,
            max_thread_count: 2,
            stack_size: ReadableSize::mb(2),
            max_tasks_per_worker: 2000,
        };
        assert!(cfg.validate().is_ok());
        let cfg = UnifiedReadPoolConfig {
            min_thread_count: 1,
            max_thread_count: cmp::max(
                UNIFIED_READPOOL_MIN_CONCURRENCY,
                SysQuota::cpu_cores_quota() as usize,
            ),
            ..cfg
        };
        assert!(cfg.validate().is_ok());

        let invalid_cfg = UnifiedReadPoolConfig {
            min_thread_count: 0,
            ..cfg
        };
        assert!(invalid_cfg.validate().is_err());

        let invalid_cfg = UnifiedReadPoolConfig {
            min_thread_count: 2,
            max_thread_count: 1,
            ..cfg
        };
        assert!(invalid_cfg.validate().is_err());

        let invalid_cfg = UnifiedReadPoolConfig {
            stack_size: ReadableSize::mb(1),
            ..cfg
        };
        assert!(invalid_cfg.validate().is_err());

        let invalid_cfg = UnifiedReadPoolConfig {
            max_tasks_per_worker: 1,
            ..cfg
        };
        assert!(invalid_cfg.validate().is_err());
        let invalid_cfg = UnifiedReadPoolConfig {
            min_thread_count: 1,
            max_thread_count: cmp::max(
                UNIFIED_READPOOL_MIN_CONCURRENCY,
                SysQuota::cpu_cores_quota() as usize,
            ) + 1,
            ..cfg
        };
        assert!(invalid_cfg.validate().is_err());
    }
}

macro_rules! readpool_config {
    ($struct_name:ident, $test_mod_name:ident, $display_name:expr) => {
        #[derive(Clone, Copy, Serialize, Deserialize, PartialEq, Debug)]
        #[serde(default)]
        #[serde(rename_all = "kebab-case")]
        pub struct $struct_name {
            pub use_unified_pool: Option<bool>,
            pub high_concurrency: usize,
            pub normal_concurrency: usize,
            pub low_concurrency: usize,
            pub max_tasks_per_worker_high: usize,
            pub max_tasks_per_worker_normal: usize,
            pub max_tasks_per_worker_low: usize,
            pub stack_size: ReadableSize,
        }

        impl $struct_name {
            /// Builds configurations for low, normal and high priority pools.
            pub fn to_yatp_pool_configs(self) -> Vec<yatp_pool::Config> {
                vec![
                    yatp_pool::Config {
                        workers: self.low_concurrency,
                        max_tasks_per_worker: self.max_tasks_per_worker_low,
                        stack_size: self.stack_size.0 as usize,
                    },
                    yatp_pool::Config {
                        workers: self.normal_concurrency,
                        max_tasks_per_worker: self.max_tasks_per_worker_normal,
                        stack_size: self.stack_size.0 as usize,
                    },
                    yatp_pool::Config {
                        workers: self.high_concurrency,
                        max_tasks_per_worker: self.max_tasks_per_worker_high,
                        stack_size: self.stack_size.0 as usize,
                    },
                ]
            }

            pub fn default_for_test() -> Self {
                Self {
                    use_unified_pool: None,
                    high_concurrency: 2,
                    normal_concurrency: 2,
                    low_concurrency: 2,
                    max_tasks_per_worker_high: 2000,
                    max_tasks_per_worker_normal: 2000,
                    max_tasks_per_worker_low: 2000,
                    stack_size: ReadableSize::mb(1),
                }
            }

            pub fn use_unified_pool(&self) -> bool {
                // The unified pool is used by default unless the corresponding module has
                // customized configurations.
                self.use_unified_pool
                    .unwrap_or_else(|| *self == Default::default())
            }

            pub fn adjust_use_unified_pool(&mut self) {
                if self.use_unified_pool.is_none() {
                    // The unified pool is used by default unless the corresponding module has customized configurations.
                    if *self == Default::default() {
                        info!("readpool.{}.use-unified-pool is not set, set to true by default", $display_name);
                        self.use_unified_pool = Some(true);
                    } else {
                        info!("readpool.{}.use-unified-pool is not set, set to false because there are other customized configurations", $display_name);
                        self.use_unified_pool = Some(false);
                    }
                }
            }

            pub fn validate(&self) -> Result<(), Box<dyn Error>> {
                if self.use_unified_pool() {
                    return Ok(());
                }
                if self.high_concurrency == 0 {
                    return Err(format!(
                        "readpool.{}.high-concurrency should be > 0",
                        $display_name
                    )
                    .into());
                }
                if self.normal_concurrency == 0 {
                    return Err(format!(
                        "readpool.{}.normal-concurrency should be > 0",
                        $display_name
                    )
                    .into());
                }
                if self.low_concurrency == 0 {
                    return Err(format!(
                        "readpool.{}.low-concurrency should be > 0",
                        $display_name
                    )
                    .into());
                }
                if self.stack_size.0 < ReadableSize::mb(MIN_READPOOL_STACK_SIZE_MB).0 {
                    return Err(format!(
                        "readpool.{}.stack-size should be >= {}mb",
                        $display_name, MIN_READPOOL_STACK_SIZE_MB
                    )
                    .into());
                }
                if self.max_tasks_per_worker_high <= 1 {
                    return Err(format!(
                        "readpool.{}.max-tasks-per-worker-high should be > 1",
                        $display_name
                    )
                    .into());
                }
                if self.max_tasks_per_worker_normal <= 1 {
                    return Err(format!(
                        "readpool.{}.max-tasks-per-worker-normal should be > 1",
                        $display_name
                    )
                    .into());
                }
                if self.max_tasks_per_worker_low <= 1 {
                    return Err(format!(
                        "readpool.{}.max-tasks-per-worker-low should be > 1",
                        $display_name
                    )
                    .into());
                }

                Ok(())
            }
        }

        #[cfg(test)]
        mod $test_mod_name {
            use super::*;

            #[test]
            fn test_validate() {
                let cfg = $struct_name::default();
                assert!(cfg.validate().is_ok());

                let mut invalid_cfg = cfg.clone();
                invalid_cfg.high_concurrency = 0;
                assert!(invalid_cfg.validate().is_err());

                let mut invalid_cfg = cfg.clone();
                invalid_cfg.normal_concurrency = 0;
                assert!(invalid_cfg.validate().is_err());

                let mut invalid_cfg = cfg.clone();
                invalid_cfg.low_concurrency = 0;
                assert!(invalid_cfg.validate().is_err());

                let mut invalid_cfg = cfg.clone();
                invalid_cfg.stack_size = ReadableSize::mb(1);
                assert!(invalid_cfg.validate().is_err());

                let mut invalid_cfg = cfg.clone();
                invalid_cfg.max_tasks_per_worker_high = 0;
                assert!(invalid_cfg.validate().is_err());
                invalid_cfg.max_tasks_per_worker_high = 1;
                assert!(invalid_cfg.validate().is_err());
                invalid_cfg.max_tasks_per_worker_high = 100;
                assert!(cfg.validate().is_ok());

                let mut invalid_cfg = cfg.clone();
                invalid_cfg.max_tasks_per_worker_normal = 0;
                assert!(invalid_cfg.validate().is_err());
                invalid_cfg.max_tasks_per_worker_normal = 1;
                assert!(invalid_cfg.validate().is_err());
                invalid_cfg.max_tasks_per_worker_normal = 100;
                assert!(cfg.validate().is_ok());

                let mut invalid_cfg = cfg.clone();
                invalid_cfg.max_tasks_per_worker_low = 0;
                assert!(invalid_cfg.validate().is_err());
                invalid_cfg.max_tasks_per_worker_low = 1;
                assert!(invalid_cfg.validate().is_err());
                invalid_cfg.max_tasks_per_worker_low = 100;
                assert!(cfg.validate().is_ok());

                let mut invalid_but_unified = cfg.clone();
                invalid_but_unified.use_unified_pool = Some(true);
                invalid_but_unified.low_concurrency = 0;
                assert!(invalid_but_unified.validate().is_ok());
            }
        }
    };
}

const DEFAULT_STORAGE_READPOOL_MIN_CONCURRENCY: usize = 4;
const DEFAULT_STORAGE_READPOOL_MAX_CONCURRENCY: usize = 8;

// Assume a request can be finished in 1ms, a request at position x will wait about
// 0.001 * x secs to be actual started. A server-is-busy error will trigger 2 seconds
// backoff. So when it needs to wait for more than 2 seconds, return error won't causse
// larger latency.
const DEFAULT_READPOOL_MAX_TASKS_PER_WORKER: usize = 2 * 1000;

const MIN_READPOOL_STACK_SIZE_MB: u64 = 2;
const DEFAULT_READPOOL_STACK_SIZE_MB: u64 = 10;

readpool_config!(StorageReadPoolConfig, storage_read_pool_test, "storage");

impl Default for StorageReadPoolConfig {
    fn default() -> Self {
        let cpu_num = SysQuota::cpu_cores_quota();
        let mut concurrency = (cpu_num * 0.5) as usize;
        concurrency = cmp::max(DEFAULT_STORAGE_READPOOL_MIN_CONCURRENCY, concurrency);
        concurrency = cmp::min(DEFAULT_STORAGE_READPOOL_MAX_CONCURRENCY, concurrency);
        Self {
            use_unified_pool: None,
            high_concurrency: concurrency,
            normal_concurrency: concurrency,
            low_concurrency: concurrency,
            max_tasks_per_worker_high: DEFAULT_READPOOL_MAX_TASKS_PER_WORKER,
            max_tasks_per_worker_normal: DEFAULT_READPOOL_MAX_TASKS_PER_WORKER,
            max_tasks_per_worker_low: DEFAULT_READPOOL_MAX_TASKS_PER_WORKER,
            stack_size: ReadableSize::mb(DEFAULT_READPOOL_STACK_SIZE_MB),
        }
    }
}

const DEFAULT_COPROCESSOR_READPOOL_MIN_CONCURRENCY: usize = 2;

readpool_config!(
    CoprReadPoolConfig,
    coprocessor_read_pool_test,
    "coprocessor"
);

impl Default for CoprReadPoolConfig {
    fn default() -> Self {
        let cpu_num = SysQuota::cpu_cores_quota();
        let mut concurrency = (cpu_num * 0.8) as usize;
        concurrency = cmp::max(DEFAULT_COPROCESSOR_READPOOL_MIN_CONCURRENCY, concurrency);
        Self {
            use_unified_pool: None,
            high_concurrency: concurrency,
            normal_concurrency: concurrency,
            low_concurrency: concurrency,
            max_tasks_per_worker_high: DEFAULT_READPOOL_MAX_TASKS_PER_WORKER,
            max_tasks_per_worker_normal: DEFAULT_READPOOL_MAX_TASKS_PER_WORKER,
            max_tasks_per_worker_low: DEFAULT_READPOOL_MAX_TASKS_PER_WORKER,
            stack_size: ReadableSize::mb(DEFAULT_READPOOL_STACK_SIZE_MB),
        }
    }
}

#[derive(Clone, Serialize, Deserialize, Default, PartialEq, Debug, OnlineConfig)]
#[serde(default)]
#[serde(rename_all = "kebab-case")]
pub struct ReadPoolConfig {
    #[online_config(submodule)]
    pub unified: UnifiedReadPoolConfig,
    #[online_config(skip)]
    pub storage: StorageReadPoolConfig,
    #[online_config(skip)]
    pub coprocessor: CoprReadPoolConfig,
}

impl ReadPoolConfig {
    pub fn is_unified_pool_enabled(&self) -> bool {
        self.storage.use_unified_pool() || self.coprocessor.use_unified_pool()
    }

    pub fn adjust_use_unified_pool(&mut self) {
        self.storage.adjust_use_unified_pool();
        self.coprocessor.adjust_use_unified_pool();
    }

    pub fn validate(&self) -> Result<(), Box<dyn Error>> {
        if self.is_unified_pool_enabled() {
            self.unified.validate()?;
        }
        self.storage.validate()?;
        self.coprocessor.validate()?;
        Ok(())
    }
}

#[cfg(test)]
mod readpool_tests {
    use super::*;

    #[test]
    fn test_unified_disabled() {
        // Allow invalid yatp config when yatp is not used.
        let unified = UnifiedReadPoolConfig {
            min_thread_count: 0,
            max_thread_count: 0,
            stack_size: ReadableSize::mb(0),
            max_tasks_per_worker: 0,
        };
        assert!(unified.validate().is_err());
        let storage = StorageReadPoolConfig {
            use_unified_pool: Some(false),
            ..Default::default()
        };
        assert!(storage.validate().is_ok());
        let coprocessor = CoprReadPoolConfig {
            use_unified_pool: Some(false),
            ..Default::default()
        };
        assert!(coprocessor.validate().is_ok());
        let cfg = ReadPoolConfig {
            unified,
            storage,
            coprocessor,
        };
        assert!(!cfg.is_unified_pool_enabled());
        assert!(cfg.validate().is_ok());

        // Storage and coprocessor config must be valid when yatp is not used.
        let unified = UnifiedReadPoolConfig::default();
        assert!(unified.validate().is_ok());
        let storage = StorageReadPoolConfig {
            use_unified_pool: Some(false),
            high_concurrency: 0,
            ..Default::default()
        };
        assert!(storage.validate().is_err());
        let coprocessor = CoprReadPoolConfig {
            use_unified_pool: Some(false),
            ..Default::default()
        };
        let invalid_cfg = ReadPoolConfig {
            unified,
            storage,
            coprocessor,
        };
        assert!(!invalid_cfg.is_unified_pool_enabled());
        assert!(invalid_cfg.validate().is_err());
    }

    #[test]
    fn test_unified_enabled() {
        // Yatp config must be valid when yatp is used.
        let unified = UnifiedReadPoolConfig {
            min_thread_count: 0,
            max_thread_count: 0,
            ..Default::default()
        };
        assert!(unified.validate().is_err());
        let storage = StorageReadPoolConfig {
            use_unified_pool: Some(true),
            ..Default::default()
        };
        assert!(storage.validate().is_ok());
        let coprocessor = CoprReadPoolConfig::default();
        assert!(coprocessor.validate().is_ok());
        let mut cfg = ReadPoolConfig {
            unified,
            storage,
            coprocessor,
        };
        cfg.adjust_use_unified_pool();
        assert!(cfg.is_unified_pool_enabled());
        assert!(cfg.validate().is_err());
    }

    #[test]
    fn test_is_unified() {
        let storage = StorageReadPoolConfig {
            use_unified_pool: Some(false),
            ..Default::default()
        };
        assert!(!storage.use_unified_pool());
        let coprocessor = CoprReadPoolConfig::default();
        assert!(coprocessor.use_unified_pool());

        let mut cfg = ReadPoolConfig {
            storage,
            coprocessor,
            ..Default::default()
        };
        assert!(cfg.is_unified_pool_enabled());

        cfg.storage.use_unified_pool = Some(false);
        cfg.coprocessor.use_unified_pool = Some(false);
        assert!(!cfg.is_unified_pool_enabled());
    }

    #[test]
    fn test_partially_unified() {
        let storage = StorageReadPoolConfig {
            use_unified_pool: Some(false),
            low_concurrency: 0,
            ..Default::default()
        };
        assert!(!storage.use_unified_pool());
        let coprocessor = CoprReadPoolConfig {
            use_unified_pool: Some(true),
            ..Default::default()
        };
        assert!(coprocessor.use_unified_pool());
        let mut cfg = ReadPoolConfig {
            storage,
            coprocessor,
            ..Default::default()
        };
        assert!(cfg.is_unified_pool_enabled());
        assert!(cfg.validate().is_err());
        cfg.storage.low_concurrency = 1;
        assert!(cfg.validate().is_ok());

        let storage = StorageReadPoolConfig {
            use_unified_pool: Some(true),
            ..Default::default()
        };
        assert!(storage.use_unified_pool());
        let coprocessor = CoprReadPoolConfig {
            use_unified_pool: Some(false),
            low_concurrency: 0,
            ..Default::default()
        };
        assert!(!coprocessor.use_unified_pool());
        let mut cfg = ReadPoolConfig {
            storage,
            coprocessor,
            ..Default::default()
        };
        assert!(cfg.is_unified_pool_enabled());
        assert!(cfg.validate().is_err());
        cfg.coprocessor.low_concurrency = 1;
        assert!(cfg.validate().is_ok());
    }
}

#[derive(Clone, Default, Serialize, Deserialize, PartialEq, Debug, OnlineConfig)]
#[serde(default)]
#[serde(rename_all = "kebab-case")]
pub struct HadoopConfig {
    pub home: String,
    pub linux_user: String,
}

#[derive(Clone, Serialize, Deserialize, PartialEq, Debug, OnlineConfig)]
#[serde(default)]
#[serde(rename_all = "kebab-case")]
pub struct BackupConfig {
    pub num_threads: usize,
    pub batch_size: usize,
    pub sst_max_size: ReadableSize,
    pub enable_auto_tune: bool,
    pub auto_tune_remain_threads: usize,
    pub auto_tune_refresh_interval: ReadableDuration,
    pub io_thread_size: usize,
    // Do not expose this config to user.
    // It used to debug s3 503 error.
    pub s3_multi_part_size: ReadableSize,
    #[online_config(submodule)]
    pub hadoop: HadoopConfig,
}

impl BackupConfig {
    pub fn validate(&self) -> Result<(), Box<dyn Error>> {
        let limit = SysQuota::cpu_cores_quota() as usize;
        if self.num_threads == 0 || self.num_threads > limit {
            return Err(format!("backup.num_threads cannot be 0 or larger than {}", limit).into());
        }
        if self.batch_size == 0 {
            return Err("backup.batch_size cannot be 0".into());
        }
        if self.s3_multi_part_size.0 > ReadableSize::gb(5).0 {
            return Err("backup.s3_multi_part_size cannot larger than 5GB".into());
        }

        Ok(())
    }
}

impl Default for BackupConfig {
    fn default() -> Self {
        let default_coprocessor = CopConfig::default();
        let cpu_num = SysQuota::cpu_cores_quota();
        Self {
            // use at most 50% of vCPU by default
            num_threads: (cpu_num * 0.5).clamp(1.0, 8.0) as usize,
            batch_size: 8,
            sst_max_size: default_coprocessor.region_max_size(),
            enable_auto_tune: true,
            auto_tune_remain_threads: (cpu_num * 0.2).round() as usize,
            auto_tune_refresh_interval: ReadableDuration::secs(60),
            io_thread_size: 2,
            // 5MB is the minimum part size that S3 allowed.
            s3_multi_part_size: ReadableSize::mb(5),
            hadoop: Default::default(),
        }
    }
}

#[derive(Clone, Serialize, Deserialize, PartialEq, Debug, OnlineConfig)]
#[serde(default)]
#[serde(rename_all = "kebab-case")]
pub struct BackupStreamConfig {
    #[online_config(skip)]
    pub max_flush_interval: ReadableDuration,
    #[online_config(skip)]
    pub num_threads: usize,
    #[online_config(skip)]
    pub io_threads: usize,
    #[online_config(skip)]
    pub enable: bool,
    #[online_config(skip)]
    pub temp_path: String,
    #[online_config(skip)]
    pub temp_file_size_limit_per_task: ReadableSize,
    #[online_config(skip)]
    pub initial_scan_pending_memory_quota: ReadableSize,
}

impl BackupStreamConfig {
    pub fn validate(&self) -> Result<(), Box<dyn Error>> {
        if self.num_threads == 0 {
            return Err("backup.num_threads cannot be 0".into());
        }
        Ok(())
    }
}

impl Default for BackupStreamConfig {
    fn default() -> Self {
        let cpu_num = SysQuota::cpu_cores_quota();
        let total_mem = SysQuota::memory_limit_in_bytes();
        let quota_size = (total_mem as f64 * 0.1).min(ReadableSize::mb(512).0 as _);
        Self {
            max_flush_interval: ReadableDuration::minutes(5),
            // use at most 50% of vCPU by default
            num_threads: (cpu_num * 0.5).clamp(1.0, 8.0) as usize,
            io_threads: 2,
            enable: false,
            // TODO: may be use raft store directory
            temp_path: String::new(),
            temp_file_size_limit_per_task: ReadableSize::mb(128),
            initial_scan_pending_memory_quota: ReadableSize(quota_size as _),
        }
    }
}

#[derive(Clone, Serialize, Deserialize, PartialEq, Debug, OnlineConfig)]
#[serde(default)]
#[serde(rename_all = "kebab-case")]
pub struct CdcConfig {
    pub min_ts_interval: ReadableDuration,
    pub hibernate_regions_compatible: bool,
    // TODO(hi-rustin): Consider resizing the thread pool based on `incremental_scan_threads`.
    #[online_config(skip)]
    pub incremental_scan_threads: usize,
    pub incremental_scan_concurrency: usize,
    pub incremental_scan_speed_limit: ReadableSize,
    /// `TsFilter` can increase speed and decrease resource usage when incremental content is much
    /// less than total content. However in other cases, `TsFilter` can make performance worse
    /// because it needs to re-fetch old row values if they are required.
    ///
    /// `TsFilter` will be enabled if `incremental/total <= incremental_scan_ts_filter_ratio`.
    /// Set `incremental_scan_ts_filter_ratio` to 0 will disable it.
    pub incremental_scan_ts_filter_ratio: f64,
    pub sink_memory_quota: ReadableSize,
    pub old_value_cache_memory_quota: ReadableSize,
    // Deprecated! preserved for compatibility check.
    #[online_config(skip)]
    #[doc(hidden)]
    #[serde(skip_serializing)]
    pub old_value_cache_size: usize,
}

impl Default for CdcConfig {
    fn default() -> Self {
        Self {
            min_ts_interval: ReadableDuration::secs(1),
            hibernate_regions_compatible: true,
            // 4 threads for incremental scan.
            incremental_scan_threads: 4,
            // At most 6 concurrent running tasks.
            incremental_scan_concurrency: 6,
            // TiCDC requires a SSD, the typical write speed of SSD
            // is more than 500MB/s, so 128MB/s is enough.
            incremental_scan_speed_limit: ReadableSize::mb(128),
            incremental_scan_ts_filter_ratio: 0.2,
            // 512MB memory for CDC sink.
            sink_memory_quota: ReadableSize::mb(512),
            // 512MB memory for old value cache.
            old_value_cache_memory_quota: ReadableSize::mb(512),
            // Deprecated! preserved for compatibility check.
            old_value_cache_size: 0,
        }
    }
}

impl CdcConfig {
    pub fn validate(&mut self) -> Result<(), Box<dyn Error>> {
        if self.min_ts_interval.is_zero() {
            return Err("cdc.min-ts-interval can't be 0".into());
        }
        if self.incremental_scan_threads == 0 {
            return Err("cdc.incremental-scan-threads can't be 0".into());
        }
        if self.incremental_scan_concurrency < self.incremental_scan_threads {
            return Err(
                "cdc.incremental-scan-concurrency must be larger than cdc.incremental-scan-threads"
                    .into(),
            );
        }
        if self.incremental_scan_ts_filter_ratio < 0.0
            || self.incremental_scan_ts_filter_ratio > 1.0
        {
            return Err(
                "cdc.incremental-scan-ts-filter-ratio should be larger than 0 and less than 1"
                    .into(),
            );
        }
        Ok(())
    }
}

#[derive(Clone, Serialize, Deserialize, PartialEq, Debug, OnlineConfig)]
#[serde(default)]
#[serde(rename_all = "kebab-case")]
pub struct ResolvedTsConfig {
    #[online_config(skip)]
    pub enable: bool,
    pub advance_ts_interval: ReadableDuration,
    #[online_config(skip)]
    pub scan_lock_pool_size: usize,
}

impl ResolvedTsConfig {
    fn validate(&self) -> Result<(), Box<dyn Error>> {
        if self.advance_ts_interval.is_zero() {
            return Err("resolved-ts.advance-ts-interval can't be zero".into());
        }
        if self.scan_lock_pool_size == 0 {
            return Err("resolved-ts.scan-lock-pool-size can't be zero".into());
        }
        Ok(())
    }
}

impl Default for ResolvedTsConfig {
    fn default() -> Self {
        Self {
            enable: true,
            advance_ts_interval: ReadableDuration::secs(1),
            scan_lock_pool_size: 2,
        }
    }
}

#[derive(Clone, Serialize, Deserialize, PartialEq, Debug)]
#[serde(default)]
#[serde(rename_all = "kebab-case")]
pub struct File {
    pub filename: String,
    // The unit is MB
    pub max_size: u64,
    // The unit is Day
    pub max_days: u64,
    pub max_backups: usize,
}

impl Default for File {
    fn default() -> Self {
        Self {
            filename: "".to_owned(),
            max_size: 300,
            max_days: 0,
            max_backups: 0,
        }
    }
}

#[derive(Clone, Serialize, Deserialize, PartialEq, Debug)]
#[serde(default)]
#[serde(rename_all = "kebab-case")]
pub struct LogConfig {
    #[serde(with = "log_level_serde")]
    pub level: slog::Level,
    pub format: LogFormat,
    pub enable_timestamp: bool,
    pub file: File,
}

impl Default for LogConfig {
    fn default() -> Self {
        Self {
            level: slog::Level::Info,
            format: LogFormat::Text,
            enable_timestamp: true,
            file: File::default(),
        }
    }
}

impl LogConfig {
    fn validate(&self) -> Result<(), Box<dyn Error>> {
        if self.file.max_size > 4096 {
            return Err("Max log file size upper limit to 4096MB".to_string().into());
        }
        Ok(())
    }
}

#[derive(Clone, Serialize, Deserialize, PartialEq, Debug, OnlineConfig)]
#[serde(default)]
#[serde(rename_all = "kebab-case")]
pub struct QuotaConfig {
    pub foreground_cpu_time: usize,
    pub foreground_write_bandwidth: ReadableSize,
    pub foreground_read_bandwidth: ReadableSize,
    pub max_delay_duration: ReadableDuration,
}

impl Default for QuotaConfig {
    fn default() -> Self {
        Self {
            foreground_cpu_time: 0,
            foreground_write_bandwidth: ReadableSize(0),
            foreground_read_bandwidth: ReadableSize(0),
            max_delay_duration: ReadableDuration::millis(500),
        }
    }
}

impl QuotaConfig {
    pub fn validate(&self) -> Result<(), Box<dyn Error>> {
        const MAX_DELAY_DURATION: ReadableDuration = ReadableDuration::micros(u64::MAX / 1000);

        if self.max_delay_duration > MAX_DELAY_DURATION {
            return Err(format!("quota.max-delay-duration must <= {}", MAX_DELAY_DURATION).into());
        }

        Ok(())
    }
}

#[derive(Clone, Serialize, Deserialize, PartialEq, Debug, OnlineConfig)]
#[serde(default)]
#[serde(rename_all = "kebab-case")]
pub struct TiKvConfig {
    #[doc(hidden)]
    #[serde(skip_serializing)]
    #[online_config(hidden)]
    pub cfg_path: String,

    // Deprecated! These configuration has been moved to LogConfig.
    // They are preserved for compatibility check.
    #[doc(hidden)]
    #[online_config(skip)]
    #[serde(with = "log_level_serde")]
    pub log_level: slog::Level,
    #[doc(hidden)]
    #[online_config(skip)]
    pub log_file: String,
    #[doc(hidden)]
    #[online_config(skip)]
    pub log_format: LogFormat,
    #[online_config(skip)]
    pub log_rotation_timespan: ReadableDuration,
    #[doc(hidden)]
    #[online_config(skip)]
    pub log_rotation_size: ReadableSize,

    #[online_config(skip)]
    pub slow_log_file: String,

    #[online_config(skip)]
    pub slow_log_threshold: ReadableDuration,

    #[online_config(hidden)]
    pub panic_when_unexpected_key_or_data: bool,

    #[doc(hidden)]
    #[serde(skip_serializing)]
    #[online_config(skip)]
    pub enable_io_snoop: bool,

    #[online_config(skip)]
    pub abort_on_panic: bool,

    #[doc(hidden)]
    #[online_config(skip)]
    pub memory_usage_limit: Option<ReadableSize>,

    #[doc(hidden)]
    #[online_config(skip)]
    pub memory_usage_high_water: f64,

    #[online_config(skip)]
    pub log: LogConfig,

    #[online_config(submodule)]
    pub quota: QuotaConfig,

    #[online_config(submodule)]
    pub readpool: ReadPoolConfig,

    #[online_config(submodule)]
    pub server: ServerConfig,

    #[online_config(submodule)]
    pub storage: StorageConfig,

    #[online_config(skip)]
    pub pd: PdConfig,

    #[online_config(hidden)]
    pub metric: MetricConfig,

    #[online_config(submodule)]
    #[serde(rename = "raftstore")]
    pub raft_store: RaftstoreConfig,

    #[online_config(submodule)]
    pub coprocessor: CopConfig,

    #[online_config(skip)]
    pub coprocessor_v2: CoprocessorV2Config,

    #[online_config(submodule)]
    pub rocksdb: DbConfig,

    #[online_config(submodule)]
    pub raftdb: RaftDbConfig,

    #[online_config(skip)]
    pub raft_engine: RaftEngineConfig,

    #[online_config(skip)]
    pub security: SecurityConfig,

    #[online_config(skip)]
    pub import: ImportConfig,

    #[online_config(submodule)]
    pub backup: BackupConfig,

    #[online_config(submodule)]
    // The term "log backup" and "backup stream" are identity.
    // The "log backup" should be the only product name exposed to the user.
    #[serde(rename = "log-backup")]
    pub backup_stream: BackupStreamConfig,

    #[online_config(submodule)]
    pub pessimistic_txn: PessimisticTxnConfig,

    #[online_config(submodule)]
    pub gc: GcConfig,

    #[online_config(submodule)]
    pub split: SplitConfig,

    #[online_config(submodule)]
    pub cdc: CdcConfig,

    #[online_config(submodule)]
    pub resolved_ts: ResolvedTsConfig,

    #[online_config(submodule)]
    pub resource_metering: ResourceMeteringConfig,

    #[online_config(skip)]
    pub causal_ts: CausalTsConfig,
}

impl Default for TiKvConfig {
    fn default() -> TiKvConfig {
        TiKvConfig {
            cfg_path: "".to_owned(),
            log_level: slog::Level::Info,
            log_file: "".to_owned(),
            log_format: LogFormat::Text,
            log_rotation_timespan: ReadableDuration::hours(0),
            log_rotation_size: ReadableSize::mb(300),
            slow_log_file: "".to_owned(),
            slow_log_threshold: ReadableDuration::secs(1),
            panic_when_unexpected_key_or_data: false,
            enable_io_snoop: false,
            abort_on_panic: false,
            memory_usage_limit: None,
            memory_usage_high_water: 0.9,
            log: LogConfig::default(),
            quota: QuotaConfig::default(),
            readpool: ReadPoolConfig::default(),
            server: ServerConfig::default(),
            metric: MetricConfig::default(),
            raft_store: RaftstoreConfig::default(),
            coprocessor: CopConfig::default(),
            coprocessor_v2: CoprocessorV2Config::default(),
            pd: PdConfig::default(),
            rocksdb: DbConfig::default(),
            raftdb: RaftDbConfig::default(),
            raft_engine: RaftEngineConfig::default(),
            storage: StorageConfig::default(),
            security: SecurityConfig::default(),
            import: ImportConfig::default(),
            backup: BackupConfig::default(),
            pessimistic_txn: PessimisticTxnConfig::default(),
            gc: GcConfig::default(),
            split: SplitConfig::default(),
            cdc: CdcConfig::default(),
            resolved_ts: ResolvedTsConfig::default(),
            resource_metering: ResourceMeteringConfig::default(),
            backup_stream: BackupStreamConfig::default(),
            causal_ts: CausalTsConfig::default(),
        }
    }
}

impl TiKvConfig {
    pub fn infer_raft_db_path(&self, data_dir: Option<&str>) -> Result<String, Box<dyn Error>> {
        if self.raft_store.raftdb_path.is_empty() {
            let data_dir = data_dir.unwrap_or(&self.storage.data_dir);
            config::canonicalize_sub_path(data_dir, "raft")
        } else {
            config::canonicalize_path(&self.raft_store.raftdb_path)
        }
    }

    pub fn infer_raft_engine_path(&self, data_dir: Option<&str>) -> Result<String, Box<dyn Error>> {
        if self.raft_engine.config.dir.is_empty() {
            let data_dir = data_dir.unwrap_or(&self.storage.data_dir);
            config::canonicalize_sub_path(data_dir, "raft-engine")
        } else {
            config::canonicalize_path(&self.raft_engine.config.dir)
        }
    }

    pub fn infer_kv_engine_path(&self, data_dir: Option<&str>) -> Result<String, Box<dyn Error>> {
        let data_dir = data_dir.unwrap_or(&self.storage.data_dir);
        config::canonicalize_sub_path(data_dir, DEFAULT_ROCKSDB_SUB_DIR)
    }

    pub fn validate(&mut self) -> Result<(), Box<dyn Error>> {
        self.log.validate()?;
        self.readpool.validate()?;
        self.storage.validate()?;

        if self.cfg_path.is_empty() {
            self.cfg_path = Path::new(&self.storage.data_dir)
                .join(LAST_CONFIG_FILE)
                .to_str()
                .unwrap()
                .to_owned();
        }

        self.raft_store.raftdb_path = self.infer_raft_db_path(None)?;
        self.raft_engine.config.dir = self.infer_raft_engine_path(None)?;

        if self.raft_engine.config.dir == self.raft_store.raftdb_path {
            return Err("raft_engine.config.dir can't be same as raft_store.raftdb_path".into());
        }

        let kv_db_path = self.infer_kv_engine_path(None)?;
        if kv_db_path == self.raft_store.raftdb_path {
            return Err("raft_store.raftdb_path can't be same as storage.data_dir/db".into());
        }

        let kv_db_wal_path = if self.rocksdb.wal_dir.is_empty() {
            config::canonicalize_path(&kv_db_path)?
        } else {
            config::canonicalize_path(&self.rocksdb.wal_dir)?
        };
        let raft_db_wal_path = if self.raftdb.wal_dir.is_empty() {
            config::canonicalize_path(&self.raft_store.raftdb_path)?
        } else {
            config::canonicalize_path(&self.raftdb.wal_dir)?
        };
        if kv_db_wal_path == raft_db_wal_path {
            return Err("raftdb.wal_dir can't be same as rocksdb.wal_dir".into());
        }

        RaftDataStateMachine::new(
            &self.storage.data_dir,
            &self.raft_store.raftdb_path,
            &self.raft_engine.config.dir,
        )
        .validate(RocksEngine::exists(&kv_db_path))?;

        // Check blob file dir is empty when titan is disabled
        if !self.rocksdb.titan.enabled {
            let titandb_path = if self.rocksdb.titan.dirname.is_empty() {
                Path::new(&kv_db_path).join("titandb")
            } else {
                Path::new(&self.rocksdb.titan.dirname).to_path_buf()
            };
            if let Err(e) =
                tikv_util::config::check_data_dir_empty(titandb_path.to_str().unwrap(), "blob")
            {
                return Err(format!(
                    "check: titandb-data-dir-empty; err: \"{}\"; \
                     hint: You have disabled titan when its data directory is not empty. \
                     To properly shutdown titan, please enter fallback blob-run-mode and \
                     wait till titandb files are all safely ingested.",
                    e
                )
                .into());
            }
        }

        let expect_keepalive = self.raft_store.raft_heartbeat_interval() * 2;
        if expect_keepalive > self.server.grpc_keepalive_time.0 {
            return Err(format!(
                "grpc_keepalive_time is too small, it should not less than the double of \
                 raft tick interval (>= {})",
                duration_to_sec(expect_keepalive)
            )
            .into());
        }

        if self.raft_store.hibernate_regions && !self.cdc.hibernate_regions_compatible {
            warn!(
                "raftstore.hibernate-regions was enabled but cdc.hibernate-regions-compatible \
                was disabled, hibernate regions may be broken up if you want to deploy a cdc cluster"
            );
        }

        if self.backup_stream.temp_path.is_empty() {
            self.backup_stream.temp_path =
                config::canonicalize_sub_path(&self.storage.data_dir, "log-backup-tmp")?;
        }

        self.rocksdb.validate()?;
        self.raftdb.validate()?;
        self.raft_engine.validate()?;
        self.server.validate()?;
        self.pd.validate()?;
        self.coprocessor.validate()?;
        self.raft_store
            .validate(self.coprocessor.region_split_size)?;
        self.security.validate()?;
        self.import.validate()?;
        self.backup.validate()?;
        self.backup_stream.validate()?;
        self.cdc.validate()?;
        self.pessimistic_txn.validate()?;
        self.gc.validate()?;
        self.resolved_ts.validate()?;
        self.resource_metering.validate()?;
        self.quota.validate()?;
        self.causal_ts.validate()?;

        if self.storage.flow_control.enable {
            // using raftdb write stall to control memtables as a safety net
            self.raftdb.defaultcf.level0_slowdown_writes_trigger = 10000;
            self.raftdb.defaultcf.level0_stop_writes_trigger = 10000;
            self.raftdb.defaultcf.soft_pending_compaction_bytes_limit = ReadableSize(0);
            self.raftdb.defaultcf.hard_pending_compaction_bytes_limit = ReadableSize(0);

            // disable kvdb write stall, and override related configs
            self.rocksdb.defaultcf.disable_write_stall = true;
            self.rocksdb.defaultcf.level0_slowdown_writes_trigger =
                self.storage.flow_control.l0_files_threshold as i32;
            self.rocksdb.defaultcf.soft_pending_compaction_bytes_limit = self
                .storage
                .flow_control
                .soft_pending_compaction_bytes_limit;
            self.rocksdb.defaultcf.hard_pending_compaction_bytes_limit = self
                .storage
                .flow_control
                .hard_pending_compaction_bytes_limit;
            self.rocksdb.writecf.disable_write_stall = true;
            self.rocksdb.writecf.level0_slowdown_writes_trigger =
                self.storage.flow_control.l0_files_threshold as i32;
            self.rocksdb.writecf.soft_pending_compaction_bytes_limit = self
                .storage
                .flow_control
                .soft_pending_compaction_bytes_limit;
            self.rocksdb.writecf.hard_pending_compaction_bytes_limit = self
                .storage
                .flow_control
                .hard_pending_compaction_bytes_limit;
            self.rocksdb.lockcf.disable_write_stall = true;
            self.rocksdb.lockcf.level0_slowdown_writes_trigger =
                self.storage.flow_control.l0_files_threshold as i32;
            self.rocksdb.lockcf.soft_pending_compaction_bytes_limit = self
                .storage
                .flow_control
                .soft_pending_compaction_bytes_limit;
            self.rocksdb.lockcf.hard_pending_compaction_bytes_limit = self
                .storage
                .flow_control
                .hard_pending_compaction_bytes_limit;
            self.rocksdb.raftcf.disable_write_stall = true;
            self.rocksdb.raftcf.level0_slowdown_writes_trigger =
                self.storage.flow_control.l0_files_threshold as i32;
            self.rocksdb.raftcf.soft_pending_compaction_bytes_limit = self
                .storage
                .flow_control
                .soft_pending_compaction_bytes_limit;
            self.rocksdb.raftcf.hard_pending_compaction_bytes_limit = self
                .storage
                .flow_control
                .hard_pending_compaction_bytes_limit;
        }

        if let Some(memory_usage_limit) = self.memory_usage_limit {
            let total = SysQuota::memory_limit_in_bytes();
            if memory_usage_limit.0 > total {
                // Explicitly exceeds system memory capacity is not allowed.
                return Err(format!(
                    "memory_usage_limit is greater than system memory capacity {}",
                    total
                )
                .into());
            }
        } else {
            // Adjust `memory_usage_limit` if necessary.
            if self.storage.block_cache.shared {
                if let Some(cap) = self.storage.block_cache.capacity {
                    let limit = (cap.0 as f64 / BLOCK_CACHE_RATE * MEMORY_USAGE_LIMIT_RATE) as u64;
                    self.memory_usage_limit = Some(ReadableSize(limit));
                } else {
                    self.memory_usage_limit = Some(Self::suggested_memory_usage_limit());
                }
            } else {
                let cap = self.rocksdb.defaultcf.block_cache_size.0
                    + self.rocksdb.writecf.block_cache_size.0
                    + self.rocksdb.lockcf.block_cache_size.0
                    + self.raftdb.defaultcf.block_cache_size.0;
                let limit = (cap as f64 / BLOCK_CACHE_RATE * MEMORY_USAGE_LIMIT_RATE) as u64;
                self.memory_usage_limit = Some(ReadableSize(limit));
            }
        }

        let mut limit = self.memory_usage_limit.unwrap();
        let total = ReadableSize(SysQuota::memory_limit_in_bytes());
        if limit.0 > total.0 {
            warn!(
                "memory_usage_limit:{:?} > total:{:?}, fallback to total",
                limit, total,
            );
            self.memory_usage_limit = Some(total);
            limit = total;
        }

        let default = Self::suggested_memory_usage_limit();
        if limit.0 > default.0 {
            warn!(
                "memory_usage_limit:{:?} > recommanded:{:?}, maybe page cache isn't enough",
                limit, default,
            );
        }

        Ok(())
    }

    // As the init of `logger` is very early, this adjust needs to be separated and called
    // immediately after parsing the command line.
    pub fn logger_compatible_adjust(&mut self) {
        let default_tikv_cfg = TiKvConfig::default();
        let default_log_cfg = LogConfig::default();
        if self.log_level != default_tikv_cfg.log_level {
            eprintln!("deprecated configuration, log-level has been moved to log.level");
            if self.log.level == default_log_cfg.level {
                eprintln!("override log.level with log-level, {:?}", self.log_level);
                self.log.level = self.log_level;
            }
            self.log_level = default_tikv_cfg.log_level;
        }
        if self.log_file != default_tikv_cfg.log_file {
            eprintln!("deprecated configuration, log-file has been moved to log.file.filename");
            if self.log.file.filename == default_log_cfg.file.filename {
                eprintln!(
                    "override log.file.filename with log-file, {:?}",
                    self.log_file
                );
                self.log.file.filename = self.log_file.clone();
            }
            self.log_file = default_tikv_cfg.log_file;
        }
        if self.log_format != default_tikv_cfg.log_format {
            eprintln!("deprecated configuration, log-format has been moved to log.format");
            if self.log.format == default_log_cfg.format {
                eprintln!("override log.format with log-format, {:?}", self.log_format);
                self.log.format = self.log_format;
            }
            self.log_format = default_tikv_cfg.log_format;
        }
        if self.log_rotation_timespan.as_secs() > 0 {
            eprintln!(
                "deprecated configuration, log-rotation-timespan is no longer used and ignored."
            );
        }
        if self.log_rotation_size != default_tikv_cfg.log_rotation_size {
            eprintln!(
                "deprecated configuration, \
                 log-ratation-size has been moved to log.file.max-size"
            );
            if self.log.file.max_size == default_log_cfg.file.max_size {
                eprintln!(
                    "override log.file.max_size with log-rotation-size, {:?}",
                    self.log_rotation_size
                );
                self.log.file.max_size = self.log_rotation_size.as_mb();
            }
            self.log_rotation_size = default_tikv_cfg.log_rotation_size;
        }
    }

    pub fn compatible_adjust(&mut self) {
        let default_raft_store = RaftstoreConfig::default();
        let default_coprocessor = CopConfig::default();
        if self.raft_store.region_max_size != default_raft_store.region_max_size {
            warn!(
                "deprecated configuration, \
                 raftstore.region-max-size has been moved to coprocessor"
            );
            if self.coprocessor.region_max_size == default_coprocessor.region_max_size {
                warn!(
                    "override coprocessor.region-max-size with raftstore.region-max-size, {:?}",
                    self.raft_store.region_max_size
                );
                self.coprocessor.region_max_size = Some(self.raft_store.region_max_size);
            }
            self.raft_store.region_max_size = default_raft_store.region_max_size;
        }
        if self.raft_store.region_split_size != default_raft_store.region_split_size {
            warn!(
                "deprecated configuration, \
                 raftstore.region-split-size has been moved to coprocessor",
            );
            if self.coprocessor.region_split_size == default_coprocessor.region_split_size {
                warn!(
                    "override coprocessor.region-split-size with raftstore.region-split-size, {:?}",
                    self.raft_store.region_split_size
                );
                self.coprocessor.region_split_size = self.raft_store.region_split_size;
            }
            self.raft_store.region_split_size = default_raft_store.region_split_size;
        }
        if self.server.end_point_concurrency.is_some() {
            warn!(
                "deprecated configuration, {} has been moved to {}",
                "server.end-point-concurrency", "readpool.coprocessor.xxx-concurrency",
            );
            warn!(
                "override {} with {}, {:?}",
                "readpool.coprocessor.xxx-concurrency",
                "server.end-point-concurrency",
                self.server.end_point_concurrency
            );
            let concurrency = self.server.end_point_concurrency.take().unwrap();
            self.readpool.coprocessor.high_concurrency = concurrency;
            self.readpool.coprocessor.normal_concurrency = concurrency;
            self.readpool.coprocessor.low_concurrency = concurrency;
        }
        if self.server.end_point_stack_size.is_some() {
            warn!(
                "deprecated configuration, {} has been moved to {}",
                "server.end-point-stack-size", "readpool.coprocessor.stack-size",
            );
            warn!(
                "override {} with {}, {:?}",
                "readpool.coprocessor.stack-size",
                "server.end-point-stack-size",
                self.server.end_point_stack_size
            );
            self.readpool.coprocessor.stack_size = self.server.end_point_stack_size.take().unwrap();
        }
        if self.server.end_point_max_tasks.is_some() {
            warn!(
                "deprecated configuration, {} is no longer used and ignored, please use {}.",
                "server.end-point-max-tasks", "readpool.coprocessor.max-tasks-per-worker-xxx",
            );
            // Note:
            // Our `end_point_max_tasks` is mostly mistakenly configured, so we don't override
            // new configuration using old values.
            self.server.end_point_max_tasks = None;
        }
        if self.raft_store.clean_stale_peer_delay.as_secs() > 0 {
            warn!(
                "deprecated configuration, {} is no longer used and ignored.",
                "raft_store.clean_stale_peer_delay",
            );
        }
        if self.rocksdb.auto_tuned.is_some() {
            warn!(
                "deprecated configuration, {} is no longer used and ignored, please use {}.",
                "rocksdb.auto_tuned", "rocksdb.rate_limiter_auto_tuned",
            );
            self.rocksdb.auto_tuned = None;
        }
        // When shared block cache is enabled, if its capacity is set, it overrides individual
        // block cache sizes. Otherwise use the sum of block cache size of all column families
        // as the shared cache size.
        let cache_cfg = &mut self.storage.block_cache;
        if cache_cfg.shared && cache_cfg.capacity.is_none() {
            cache_cfg.capacity = Some(ReadableSize(
                self.rocksdb.defaultcf.block_cache_size.0
                    + self.rocksdb.writecf.block_cache_size.0
                    + self.rocksdb.lockcf.block_cache_size.0
                    + self.raftdb.defaultcf.block_cache_size.0,
            ));
        }
        if self.backup.sst_max_size.0 < default_coprocessor.region_max_size().0 / 10 {
            warn!(
                "override backup.sst-max-size with min sst-max-size, {:?}",
                default_coprocessor.region_max_size() / 10
            );
            self.backup.sst_max_size = default_coprocessor.region_max_size() / 10;
        } else if self.backup.sst_max_size.0 > default_coprocessor.region_max_size().0 * 2 {
            warn!(
                "override backup.sst-max-size with max sst-max-size, {:?}",
                default_coprocessor.region_max_size() * 2
            );
            self.backup.sst_max_size = default_coprocessor.region_max_size() * 2;
        }

        self.readpool.adjust_use_unified_pool();
    }

    pub fn check_critical_cfg_with(&self, last_cfg: &Self) -> Result<(), String> {
        if last_cfg.storage.data_dir != self.storage.data_dir {
            // In tikv 3.0 the default value of storage.data-dir changed
            // from "" to "./"
            let using_default_after_upgrade =
                last_cfg.storage.data_dir.is_empty() && self.storage.data_dir == DEFAULT_DATA_DIR;

            if !using_default_after_upgrade {
                return Err(format!(
                    "storage data dir have been changed, former data dir is {}, \
                     current data dir is {}, please check if it is expected.",
                    last_cfg.storage.data_dir, self.storage.data_dir
                ));
            }
        }
        if last_cfg.rocksdb.wal_dir != self.rocksdb.wal_dir {
            return Err(format!(
                "db wal dir have been changed, former is '{}', \
                 current db wal_dir is '{}', please guarantee all data wal logs \
                 have been moved to destination directory.",
                last_cfg.rocksdb.wal_dir, self.rocksdb.wal_dir
            ));
        }

        // It's possible that `last_cfg` is not fully validated.
        let last_raftdb_dir = last_cfg
            .infer_raft_db_path(None)
            .map_err(|e| e.to_string())?;
        let last_raft_engine_dir = last_cfg
            .infer_raft_engine_path(None)
            .map_err(|e| e.to_string())?;

        // FIXME: We cannot reliably determine the actual value of
        // `last_cfg.raft_engine.enable`, because some old versions don't have
        // this field (so it is automatically interpreted as the current
        // default value). To be safe, we will check both engines regardless
        // of whether raft engine is enabled.
        if last_raftdb_dir != self.raft_store.raftdb_path {
            return Err(format!(
                "raft db dir have been changed, former is '{}', \
                current is '{}', please check if it is expected.",
                last_raftdb_dir, self.raft_store.raftdb_path
            ));
        }
        if last_cfg.raftdb.wal_dir != self.raftdb.wal_dir {
            return Err(format!(
                "raft db wal dir have been changed, former is '{}', \
                current is '{}', please check if it is expected.",
                last_cfg.raftdb.wal_dir, self.raftdb.wal_dir
            ));
        }
        if last_raft_engine_dir != self.raft_engine.config.dir {
            return Err(format!(
                "raft engine dir have been changed, former is '{}', \
                 current is '{}', please check if it is expected.",
                last_raft_engine_dir, self.raft_engine.config.dir
            ));
        }

<<<<<<< HEAD
        if last_cfg.storage.enable_ttl && !self.storage.enable_ttl {
            return Err("can't disable ttl on a ttl instance".to_owned());
        } else if !last_cfg.storage.enable_ttl && self.storage.enable_ttl {
            return Err("can't enable ttl on a non-ttl instance".to_owned());
=======
        // Check validation of api version change between API V1 and V1ttl only.
        // Validation between V1/V1ttl and V2 is checked in `Node::check_api_version`.
        if last_cfg.storage.api_version == 1 && self.storage.api_version == 1 {
            if last_cfg.storage.enable_ttl && !self.storage.enable_ttl {
                return Err("can't disable ttl on a ttl instance".to_owned());
            } else if !last_cfg.storage.enable_ttl && self.storage.enable_ttl {
                return Err("can't enable ttl on a non-ttl instance".to_owned());
            }
>>>>>>> 080d0868
        }

        Ok(())
    }

    pub fn from_file(
        path: &Path,
        unrecognized_keys: Option<&mut Vec<String>>,
    ) -> Result<Self, Box<dyn Error>> {
        let s = fs::read_to_string(path)?;
        let mut deserializer = toml::Deserializer::new(&s);
        let mut cfg = if let Some(keys) = unrecognized_keys {
            serde_ignored::deserialize(&mut deserializer, |key| keys.push(key.to_string()))
        } else {
            <TiKvConfig as serde::Deserialize>::deserialize(&mut deserializer)
        }?;
        deserializer.end()?;
        cfg.cfg_path = path.display().to_string();
        Ok(cfg)
    }

    pub fn write_to_file<P: AsRef<Path>>(&self, path: P) -> Result<(), IoError> {
        let content = ::toml::to_string(&self).unwrap();
        let mut f = fs::File::create(&path)?;
        f.write_all(content.as_bytes())?;
        f.sync_all()?;

        Ok(())
    }

    pub fn write_into_metrics(&self) {
        self.raft_store.write_into_metrics();
        self.rocksdb.write_into_metrics();
    }

    pub fn with_tmp() -> Result<(TiKvConfig, tempfile::TempDir), IoError> {
        let tmp = tempfile::tempdir()?;
        let mut cfg = TiKvConfig::default();
        cfg.storage.data_dir = tmp.path().display().to_string();
        cfg.cfg_path = tmp.path().join(LAST_CONFIG_FILE).display().to_string();
        Ok((cfg, tmp))
    }

    fn suggested_memory_usage_limit() -> ReadableSize {
        let total = SysQuota::memory_limit_in_bytes();
        // Reserve some space for page cache. The
        ReadableSize((total as f64 * MEMORY_USAGE_LIMIT_RATE) as u64)
    }

    pub fn build_shared_rocks_env(
        &self,
        key_manager: Option<Arc<DataKeyManager>>,
        limiter: Option<Arc<IORateLimiter>>,
    ) -> Result<Arc<Env>, String> {
        let env = get_env(key_manager, limiter)?;
        if !self.raft_engine.enable {
            // RocksDB makes sure there are at least `max_background_flushes`
            // high-priority workers in env. That is not enough when multiple
            // RocksDB instances share the same env. We manually configure the
            // worker count in this case.
            env.set_high_priority_background_threads(
                self.raftdb.max_background_flushes + self.rocksdb.max_background_flushes,
            );
        }
        Ok(env)
    }
}

/// Prevents launching with an incompatible configuration
///
/// Loads the previously-loaded configuration from `last_tikv.toml`,
/// compares key configuration items and fails if they are not
/// identical.
pub fn check_critical_config(config: &TiKvConfig) -> Result<(), String> {
    // Check current critical configurations with last time, if there are some
    // changes, user must guarantee relevant works have been done.
    if let Some(mut cfg) = get_last_config(&config.storage.data_dir) {
        cfg.compatible_adjust();
        if let Err(e) = cfg.validate() {
            warn!("last_tikv.toml is invalid but ignored: {:?}", e);
        }
        config.check_critical_cfg_with(&cfg)?;
    }
    Ok(())
}

fn get_last_config(data_dir: &str) -> Option<TiKvConfig> {
    let store_path = Path::new(data_dir);
    let last_cfg_path = store_path.join(LAST_CONFIG_FILE);
    if last_cfg_path.exists() {
        return Some(
            TiKvConfig::from_file(&last_cfg_path, None).unwrap_or_else(|e| {
                panic!(
                    "invalid auto generated configuration file {}, err {}",
                    last_cfg_path.display(),
                    e
                );
            }),
        );
    }
    None
}

/// Persists config to `last_tikv.toml`
pub fn persist_config(config: &TiKvConfig) -> Result<(), String> {
    let store_path = Path::new(&config.storage.data_dir);
    let last_cfg_path = store_path.join(LAST_CONFIG_FILE);
    let tmp_cfg_path = store_path.join(TMP_CONFIG_FILE);

    let same_as_last_cfg = fs::read_to_string(&last_cfg_path).map_or(false, |last_cfg| {
        toml::to_string(&config).unwrap() == last_cfg
    });
    if same_as_last_cfg {
        return Ok(());
    }

    // Create parent directory if missing.
    if let Err(e) = fs::create_dir_all(&store_path) {
        return Err(format!(
            "create parent directory '{}' failed: {}",
            store_path.to_str().unwrap(),
            e
        ));
    }

    // Persist current configurations to temporary file.
    if let Err(e) = config.write_to_file(&tmp_cfg_path) {
        return Err(format!(
            "persist config to '{}' failed: {}",
            tmp_cfg_path.to_str().unwrap(),
            e
        ));
    }

    // Rename temporary file to last config file.
    if let Err(e) = fs::rename(&tmp_cfg_path, &last_cfg_path) {
        return Err(format!(
            "rename config file from '{}' to '{}' failed: {}",
            tmp_cfg_path.to_str().unwrap(),
            last_cfg_path.to_str().unwrap(),
            e
        ));
    }

    Ok(())
}

pub fn write_config<P: AsRef<Path>>(path: P, content: &[u8]) -> CfgResult<()> {
    let tmp_cfg_path = match path.as_ref().parent() {
        Some(p) => p.join(TMP_CONFIG_FILE),
        None => {
            return Err(Box::new(IoError::new(
                ErrorKind::Other,
                format!(
                    "failed to get parent path of config file: {}",
                    path.as_ref().display()
                ),
            )));
        }
    };
    {
        let mut f = fs::File::create(&tmp_cfg_path)?;
        f.write_all(content)?;
        f.sync_all()?;
    }
    fs::rename(&tmp_cfg_path, &path)?;
    Ok(())
}

lazy_static! {
    pub static ref TIKVCONFIG_TYPED: ConfigChange = TiKvConfig::default().typed();
}

fn serde_to_online_config(name: String) -> String {
    let res = name.replace("raftstore", "raft_store").replace('-', "_");
    match res.as_ref() {
        "raft_store.store_pool_size" | "raft_store.store_max_batch_size" => {
            res.replace("store_", "store_batch_system.")
        }
        "raft_store.apply_pool_size" | "raft_store.apply_max_batch_size" => {
            res.replace("apply_", "apply_batch_system.")
        }
        _ => res,
    }
}

fn to_config_change(change: HashMap<String, String>) -> CfgResult<ConfigChange> {
    fn helper(
        mut fields: Vec<String>,
        dst: &mut ConfigChange,
        typed: &ConfigChange,
        value: String,
    ) -> CfgResult<()> {
        if let Some(field) = fields.pop() {
            return match typed.get(&field) {
                None => Err(format!("unexpect fields: {}", field).into()),
                Some(ConfigValue::Skip) => {
                    Err(format!("config {} can not be changed", field).into())
                }
                Some(ConfigValue::Module(m)) => {
                    if let ConfigValue::Module(n_dst) = dst
                        .entry(field)
                        .or_insert_with(|| ConfigValue::Module(HashMap::new()))
                    {
                        return helper(fields, n_dst, m, value);
                    }
                    panic!("unexpect config value");
                }
                Some(v) => {
                    if fields.is_empty() {
                        return match to_change_value(&value, v) {
                            Err(_) => Err(format!("failed to parse: {}", value).into()),
                            Ok(v) => {
                                dst.insert(field, v);
                                Ok(())
                            }
                        };
                    }
                    let c: Vec<_> = fields.into_iter().rev().collect();
                    Err(format!("unexpect fields: {}", c[..].join(".")).into())
                }
            };
        }
        Ok(())
    }
    let mut res = HashMap::new();
    for (mut name, value) in change {
        name = serde_to_online_config(name);
        let fields: Vec<_> = name
            .as_str()
            .split('.')
            .map(|s| s.to_owned())
            .rev()
            .collect();
        helper(fields, &mut res, &TIKVCONFIG_TYPED, value)?;
    }
    Ok(res)
}

fn to_change_value(v: &str, typed: &ConfigValue) -> CfgResult<ConfigValue> {
    let v = v.trim_matches('\"');
    let res = match typed {
        ConfigValue::Duration(_) => ConfigValue::from(v.parse::<ReadableDuration>()?),
        ConfigValue::Size(_) => ConfigValue::from(v.parse::<ReadableSize>()?),
        ConfigValue::U64(_) => ConfigValue::from(v.parse::<u64>()?),
        ConfigValue::F64(_) => ConfigValue::from(v.parse::<f64>()?),
        ConfigValue::U32(_) => ConfigValue::from(v.parse::<u32>()?),
        ConfigValue::I32(_) => ConfigValue::from(v.parse::<i32>()?),
        ConfigValue::Usize(_) => ConfigValue::from(v.parse::<usize>()?),
        ConfigValue::Bool(_) => ConfigValue::from(v.parse::<bool>()?),
        ConfigValue::BlobRunMode(_) => ConfigValue::from(v.parse::<BlobRunMode>()?),
        ConfigValue::IOPriority(_) => ConfigValue::from(v.parse::<IOPriority>()?),
        ConfigValue::String(_) => ConfigValue::String(v.to_owned()),
        _ => unreachable!(),
    };
    Ok(res)
}

fn to_toml_encode(change: HashMap<String, String>) -> CfgResult<HashMap<String, String>> {
    fn helper(mut fields: Vec<String>, typed: &ConfigChange) -> CfgResult<bool> {
        if let Some(field) = fields.pop() {
            match typed.get(&field) {
                None | Some(ConfigValue::Skip) => Err(Box::new(IoError::new(
                    ErrorKind::Other,
                    format!("failed to get field: {}", field),
                ))),
                Some(ConfigValue::Module(m)) => helper(fields, m),
                Some(c) => {
                    if !fields.is_empty() {
                        return Err(Box::new(IoError::new(
                            ErrorKind::Other,
                            format!("unexpect fields: {:?}", fields),
                        )));
                    }
                    match c {
                        ConfigValue::Duration(_)
                        | ConfigValue::Size(_)
                        | ConfigValue::String(_)
                        | ConfigValue::BlobRunMode(_)
                        | ConfigValue::IOPriority(_) => Ok(true),
                        ConfigValue::None => Err(Box::new(IoError::new(
                            ErrorKind::Other,
                            format!("unexpect none field: {:?}", c),
                        ))),
                        _ => Ok(false),
                    }
                }
            }
        } else {
            Err(Box::new(IoError::new(
                ErrorKind::Other,
                "failed to get field",
            )))
        }
    }
    let mut dst = HashMap::new();
    for (name, value) in change {
        let online_config_name = serde_to_online_config(name.clone());
        let fields: Vec<_> = online_config_name
            .as_str()
            .split('.')
            .map(|s| s.to_owned())
            .rev()
            .collect();
        if helper(fields, &TIKVCONFIG_TYPED)? {
            dst.insert(name.replace('_', "-"), format!("\"{}\"", value));
        } else {
            dst.insert(name.replace('_', "-"), value);
        }
    }
    Ok(dst)
}

#[derive(PartialEq, Eq, Hash, Debug, Clone)]
pub enum Module {
    Readpool,
    Server,
    Metric,
    Raftstore,
    Coprocessor,
    Pd,
    Rocksdb,
    Raftdb,
    RaftEngine,
    Storage,
    Security,
    Encryption,
    Import,
    Backup,
    PessimisticTxn,
    Gc,
    Split,
    CDC,
    ResolvedTs,
    ResourceMetering,
    BackupStream,
    Quota,
    Unknown(String),
}

impl From<&str> for Module {
    fn from(m: &str) -> Module {
        match m {
            "readpool" => Module::Readpool,
            "server" => Module::Server,
            "metric" => Module::Metric,
            "raft_store" => Module::Raftstore,
            "coprocessor" => Module::Coprocessor,
            "pd" => Module::Pd,
            "split" => Module::Split,
            "rocksdb" => Module::Rocksdb,
            "raftdb" => Module::Raftdb,
            "raft_engine" => Module::RaftEngine,
            "storage" => Module::Storage,
            "security" => Module::Security,
            "import" => Module::Import,
            "backup" => Module::Backup,
            "backup_stream" => Module::BackupStream,
            "pessimistic_txn" => Module::PessimisticTxn,
            "gc" => Module::Gc,
            "cdc" => Module::CDC,
            "resolved_ts" => Module::ResolvedTs,
            "resource_metering" => Module::ResourceMetering,
            "quota" => Module::Quota,
            n => Module::Unknown(n.to_owned()),
        }
    }
}

/// ConfigController use to register each module's config manager,
/// and dispatch the change of config to corresponding managers or
/// return the change if the incoming change is invalid.
#[derive(Default, Clone)]
pub struct ConfigController {
    inner: Arc<RwLock<ConfigInner>>,
}

#[derive(Default)]
struct ConfigInner {
    current: TiKvConfig,
    config_mgrs: HashMap<Module, Box<dyn ConfigManager>>,
}

impl ConfigController {
    pub fn new(current: TiKvConfig) -> Self {
        ConfigController {
            inner: Arc::new(RwLock::new(ConfigInner {
                current,
                config_mgrs: HashMap::new(),
            })),
        }
    }

    pub fn update(&self, change: HashMap<String, String>) -> CfgResult<()> {
        let diff = to_config_change(change.clone())?;
        self.update_impl(diff, Some(change))
    }

    pub fn update_from_toml_file(&self) -> CfgResult<()> {
        let current = self.get_current();
        match TiKvConfig::from_file(Path::new(&current.cfg_path), None) {
            Ok(incoming) => {
                let diff = current.diff(&incoming);
                self.update_impl(diff, None)
            }
            Err(e) => Err(e),
        }
    }

    fn update_impl(
        &self,
        mut diff: HashMap<String, ConfigValue>,
        change: Option<HashMap<String, String>>,
    ) -> CfgResult<()> {
        diff = {
            let incoming = self.get_current();
            let mut updated = incoming.clone();
            updated.update(diff);
            // Config might be adjusted in `validate`.
            updated.validate()?;
            incoming.diff(&updated)
        };
        let mut inner = self.inner.write().unwrap();
        let mut to_update = HashMap::with_capacity(diff.len());
        for (name, change) in diff.into_iter() {
            match change {
                ConfigValue::Module(change) => {
                    // update a submodule's config only if changes had been successfully
                    // dispatched to corresponding config manager, to avoid dispatch change twice
                    if let Some(mgr) = inner.config_mgrs.get_mut(&Module::from(name.as_str())) {
                        if let Err(e) = mgr.dispatch(change.clone()) {
                            inner.current.update(to_update);
                            return Err(e);
                        }
                    }
                    to_update.insert(name, ConfigValue::Module(change));
                }
                _ => {
                    let _ = to_update.insert(name, change);
                }
            }
        }
        debug!("all config change had been dispatched"; "change" => ?to_update);
        inner.current.update(to_update);
        // Write change to the config file
        if let Some(change) = change {
            let content = {
                let change = to_toml_encode(change)?;
                let src = if Path::new(&inner.current.cfg_path).exists() {
                    fs::read_to_string(&inner.current.cfg_path)?
                } else {
                    String::new()
                };
                let mut t = TomlWriter::new();
                t.write_change(src, change);
                t.finish()
            };
            write_config(&inner.current.cfg_path, &content)?;
        }
        Ok(())
    }

    pub fn update_config(&self, name: &str, value: &str) -> CfgResult<()> {
        let mut m = HashMap::new();
        m.insert(name.to_owned(), value.to_owned());
        self.update(m)
    }

    pub fn register(&self, module: Module, cfg_mgr: Box<dyn ConfigManager>) {
        let mut inner = self.inner.write().unwrap();
        if inner.config_mgrs.insert(module.clone(), cfg_mgr).is_some() {
            warn!("config manager for module {:?} already registered", module)
        }
    }

    pub fn get_current(&self) -> TiKvConfig {
        self.inner.read().unwrap().current.clone()
    }
}

#[cfg(test)]
mod tests {
    use std::{sync::Arc, time::Duration};

    use api_version::{ApiV1, KvFormat};
    use case_macros::*;
    use engine_traits::{DBOptions as DBOptionsTrait, ALL_CFS};
    use futures::executor::block_on;
    use grpcio::ResourceQuota;
    use itertools::Itertools;
    use kvproto::kvrpcpb::CommandPri;
    use raftstore::coprocessor::region_info_accessor::MockRegionInfoProvider;
    use slog::Level;
    use tempfile::Builder;
    use tikv_kv::RocksEngine as RocksDBEngine;
    use tikv_util::{
        config::VersionTrack,
        quota_limiter::{QuotaLimitConfigManager, QuotaLimiter},
        sys::SysQuota,
        worker::{dummy_scheduler, ReceiverWrapper},
    };

    use super::*;
    use crate::{
        server::{config::ServerConfigManager, ttl::TtlCheckerTask},
        storage::{
            config_manager::StorageConfigManger, lock_manager::DummyLockManager,
            txn::flow_controller::FlowController, Storage, TestStorageBuilder,
        },
    };

    #[test]
    fn test_case_macro() {
        let h = kebab_case!(HelloWorld);
        assert_eq!(h, "hello-world");

        let h = kebab_case!(WelcomeToMyHouse);
        assert_eq!(h, "welcome-to-my-house");

        let h = snake_case!(HelloWorld);
        assert_eq!(h, "hello_world");

        let h = snake_case!(WelcomeToMyHouse);
        assert_eq!(h, "welcome_to_my_house");
    }

    #[test]
    fn test_check_critical_cfg_with() {
        let mut tikv_cfg = TiKvConfig::default();
        let last_cfg = TiKvConfig::default();
        tikv_cfg.validate().unwrap();
        tikv_cfg.check_critical_cfg_with(&last_cfg).unwrap();

        let mut tikv_cfg = TiKvConfig::default();
        let mut last_cfg = TiKvConfig::default();
        tikv_cfg.rocksdb.wal_dir = "/data/wal_dir".to_owned();
        tikv_cfg.validate().unwrap();
        assert!(tikv_cfg.check_critical_cfg_with(&last_cfg).is_err());

        last_cfg.rocksdb.wal_dir = "/data/wal_dir".to_owned();
        tikv_cfg.validate().unwrap();
        tikv_cfg.check_critical_cfg_with(&last_cfg).unwrap();

        let mut tikv_cfg = TiKvConfig::default();
        let mut last_cfg = TiKvConfig::default();
        tikv_cfg.storage.data_dir = "/data1".to_owned();
        tikv_cfg.validate().unwrap();
        assert!(tikv_cfg.check_critical_cfg_with(&last_cfg).is_err());

        last_cfg.storage.data_dir = "/data1".to_owned();
        tikv_cfg.validate().unwrap();
        tikv_cfg.check_critical_cfg_with(&last_cfg).unwrap();

        // Enable Raft Engine.
        let mut tikv_cfg = TiKvConfig::default();
        let mut last_cfg = TiKvConfig::default();
        tikv_cfg.raft_engine.enable = true;
        last_cfg.raft_engine.enable = true;

        tikv_cfg.raft_engine.mut_config().dir = "/raft/wal_dir".to_owned();
        tikv_cfg.validate().unwrap();
        assert!(tikv_cfg.check_critical_cfg_with(&last_cfg).is_err());

        last_cfg.raft_engine.mut_config().dir = "/raft/wal_dir".to_owned();
        tikv_cfg.validate().unwrap();
        tikv_cfg.check_critical_cfg_with(&last_cfg).unwrap();

        // Disable Raft Engine and uses RocksDB.
        let mut tikv_cfg = TiKvConfig::default();
        let mut last_cfg = TiKvConfig::default();
        tikv_cfg.raft_engine.enable = false;
        last_cfg.raft_engine.enable = false;

        tikv_cfg.raftdb.wal_dir = "/raft/wal_dir".to_owned();
        tikv_cfg.validate().unwrap();
        assert!(tikv_cfg.check_critical_cfg_with(&last_cfg).is_err());

        last_cfg.raftdb.wal_dir = "/raft/wal_dir".to_owned();
        tikv_cfg.validate().unwrap();
        tikv_cfg.check_critical_cfg_with(&last_cfg).unwrap();

        tikv_cfg.raft_store.raftdb_path = "/raft_path".to_owned();
        tikv_cfg.validate().unwrap();
        assert!(tikv_cfg.check_critical_cfg_with(&last_cfg).is_err());

        last_cfg.raft_store.raftdb_path = "/raft_path".to_owned();
        tikv_cfg.validate().unwrap();
        tikv_cfg.check_critical_cfg_with(&last_cfg).unwrap();
<<<<<<< HEAD
=======

        // Check api version.
        {
            let cases = [
                (ApiVersion::V1, ApiVersion::V1, true),
                (ApiVersion::V1, ApiVersion::V1ttl, false),
                (ApiVersion::V1, ApiVersion::V2, true),
                (ApiVersion::V1ttl, ApiVersion::V1, false),
                (ApiVersion::V1ttl, ApiVersion::V1ttl, true),
                (ApiVersion::V1ttl, ApiVersion::V2, true),
                (ApiVersion::V2, ApiVersion::V1, true),
                (ApiVersion::V2, ApiVersion::V1ttl, true),
                (ApiVersion::V2, ApiVersion::V2, true),
            ];
            for (from_api, to_api, expected) in cases {
                last_cfg.storage.set_api_version(from_api);
                tikv_cfg.storage.set_api_version(to_api);
                tikv_cfg.validate().unwrap();
                assert_eq!(
                    tikv_cfg.check_critical_cfg_with(&last_cfg).is_ok(),
                    expected
                );
            }
        }
>>>>>>> 080d0868
    }

    #[test]
    fn test_last_cfg_modified() {
        let (mut cfg, _dir) = TiKvConfig::with_tmp().unwrap();
        let store_path = Path::new(&cfg.storage.data_dir);
        let last_cfg_path = store_path.join(LAST_CONFIG_FILE);

        cfg.write_to_file(&last_cfg_path).unwrap();

        let mut last_cfg_metadata = last_cfg_path.metadata().unwrap();
        let first_modified = last_cfg_metadata.modified().unwrap();

        // not write to file when config is the equivalent of last one.
        assert!(persist_config(&cfg).is_ok());
        last_cfg_metadata = last_cfg_path.metadata().unwrap();
        assert_eq!(last_cfg_metadata.modified().unwrap(), first_modified);

        // write to file when config is the inequivalent of last one.
        cfg.log_level = slog::Level::Warning;
        assert!(persist_config(&cfg).is_ok());
        last_cfg_metadata = last_cfg_path.metadata().unwrap();
        assert_ne!(last_cfg_metadata.modified().unwrap(), first_modified);
    }

    #[test]
    fn test_persist_cfg() {
        let dir = Builder::new().prefix("test_persist_cfg").tempdir().unwrap();
        let path_buf = dir.path().join(LAST_CONFIG_FILE);
        let file = path_buf.as_path();
        let (s1, s2) = ("/xxx/wal_dir".to_owned(), "/yyy/wal_dir".to_owned());

        let mut tikv_cfg = TiKvConfig::default();

        tikv_cfg.rocksdb.wal_dir = s1.clone();
        tikv_cfg.raftdb.wal_dir = s2.clone();
        tikv_cfg.write_to_file(file).unwrap();
        let cfg_from_file = TiKvConfig::from_file(file, None).unwrap_or_else(|e| {
            panic!(
                "invalid auto generated configuration file {}, err {}",
                file.display(),
                e
            );
        });
        assert_eq!(cfg_from_file.rocksdb.wal_dir, s1);
        assert_eq!(cfg_from_file.raftdb.wal_dir, s2);

        // write critical config when exist.
        tikv_cfg.rocksdb.wal_dir = s2.clone();
        tikv_cfg.raftdb.wal_dir = s1.clone();
        tikv_cfg.write_to_file(file).unwrap();
        let cfg_from_file = TiKvConfig::from_file(file, None).unwrap_or_else(|e| {
            panic!(
                "invalid auto generated configuration file {}, err {}",
                file.display(),
                e
            );
        });
        assert_eq!(cfg_from_file.rocksdb.wal_dir, s2);
        assert_eq!(cfg_from_file.raftdb.wal_dir, s1);
    }

    #[test]
    fn test_create_parent_dir_if_missing() {
        let root_path = Builder::new()
            .prefix("test_create_parent_dir_if_missing")
            .tempdir()
            .unwrap();
        let path = root_path.path().join("not_exist_dir");

        let mut tikv_cfg = TiKvConfig::default();
        tikv_cfg.storage.data_dir = path.as_path().to_str().unwrap().to_owned();
        assert!(persist_config(&tikv_cfg).is_ok());
    }

    #[test]
    fn test_keepalive_check() {
        let mut tikv_cfg = TiKvConfig::default();
        tikv_cfg.pd.endpoints = vec!["".to_owned()];
        let dur = tikv_cfg.raft_store.raft_heartbeat_interval();
        tikv_cfg.server.grpc_keepalive_time = ReadableDuration(dur);
        assert!(tikv_cfg.validate().is_err());
        tikv_cfg.server.grpc_keepalive_time = ReadableDuration(dur * 2);
        tikv_cfg.validate().unwrap();
    }

    #[test]
    fn test_block_size() {
        let mut tikv_cfg = TiKvConfig::default();
        tikv_cfg.pd.endpoints = vec!["".to_owned()];
        tikv_cfg.rocksdb.defaultcf.block_size = ReadableSize::gb(10);
        tikv_cfg.rocksdb.lockcf.block_size = ReadableSize::gb(10);
        tikv_cfg.rocksdb.writecf.block_size = ReadableSize::gb(10);
        tikv_cfg.rocksdb.raftcf.block_size = ReadableSize::gb(10);
        tikv_cfg.raftdb.defaultcf.block_size = ReadableSize::gb(10);
        assert!(tikv_cfg.validate().is_err());
        tikv_cfg.rocksdb.defaultcf.block_size = ReadableSize::kb(10);
        tikv_cfg.rocksdb.lockcf.block_size = ReadableSize::kb(10);
        tikv_cfg.rocksdb.writecf.block_size = ReadableSize::kb(10);
        tikv_cfg.rocksdb.raftcf.block_size = ReadableSize::kb(10);
        tikv_cfg.raftdb.defaultcf.block_size = ReadableSize::kb(10);
        tikv_cfg.validate().unwrap();
    }

    #[test]
    fn test_parse_log_level() {
        #[derive(Serialize, Deserialize, Debug)]
        struct LevelHolder {
            #[serde(with = "log_level_serde")]
            v: Level,
        }

        let legal_cases = vec![
            ("fatal", Level::Critical),
            ("error", Level::Error),
            ("warn", Level::Warning),
            ("debug", Level::Debug),
            ("trace", Level::Trace),
            ("info", Level::Info),
        ];
        for (serialized, deserialized) in legal_cases {
            let holder = LevelHolder { v: deserialized };
            let res_string = toml::to_string(&holder).unwrap();
            let exp_string = format!("v = \"{}\"\n", serialized);
            assert_eq!(res_string, exp_string);
            let res_value: LevelHolder = toml::from_str(&exp_string).unwrap();
            assert_eq!(res_value.v, deserialized);
        }

        let compatibility_cases = vec![("warning", Level::Warning), ("critical", Level::Critical)];
        for (serialized, deserialized) in compatibility_cases {
            let variant_string = format!("v = \"{}\"\n", serialized);
            let res_value: LevelHolder = toml::from_str(&variant_string).unwrap();
            assert_eq!(res_value.v, deserialized);
        }

        let illegal_cases = vec!["foobar", ""];
        for case in illegal_cases {
            let string = format!("v = \"{}\"\n", case);
            toml::from_str::<LevelHolder>(&string).unwrap_err();
        }
    }

    #[test]
    fn test_to_config_change() {
        assert_eq!(
            to_change_value("10h", &ConfigValue::Duration(0)).unwrap(),
            ConfigValue::from(ReadableDuration::hours(10))
        );
        assert_eq!(
            to_change_value("100MB", &ConfigValue::Size(0)).unwrap(),
            ConfigValue::from(ReadableSize::mb(100))
        );
        assert_eq!(
            to_change_value("10000", &ConfigValue::U64(0)).unwrap(),
            ConfigValue::from(10000u64)
        );

        let old = TiKvConfig::default();
        let mut incoming = TiKvConfig::default();
        incoming.coprocessor.region_split_keys = Some(10000);
        incoming.gc.max_write_bytes_per_sec = ReadableSize::mb(100);
        incoming.rocksdb.defaultcf.block_cache_size = ReadableSize::mb(500);
        incoming.storage.io_rate_limit.import_priority = file_system::IOPriority::High;
        let diff = old.diff(&incoming);
        let mut change = HashMap::new();
        change.insert(
            "coprocessor.region-split-keys".to_owned(),
            "10000".to_owned(),
        );
        change.insert("gc.max-write-bytes-per-sec".to_owned(), "100MB".to_owned());
        change.insert(
            "rocksdb.defaultcf.block-cache-size".to_owned(),
            "500MB".to_owned(),
        );
        change.insert(
            "storage.io-rate-limit.import-priority".to_owned(),
            "high".to_owned(),
        );
        let res = to_config_change(change).unwrap();
        assert_eq!(diff, res);

        // illegal cases
        let cases = vec![
            // wrong value type
            ("gc.max-write-bytes-per-sec".to_owned(), "10s".to_owned()),
            (
                "pessimistic-txn.wait-for-lock-timeout".to_owned(),
                "1MB".to_owned(),
            ),
            // missing or unknown config fields
            ("xxx.yyy".to_owned(), "12".to_owned()),
            (
                "rocksdb.defaultcf.block-cache-size.xxx".to_owned(),
                "50MB".to_owned(),
            ),
            ("rocksdb.xxx.block-cache-size".to_owned(), "50MB".to_owned()),
            ("rocksdb.block-cache-size".to_owned(), "50MB".to_owned()),
            // not support change config
            (
                "raftstore.raft-heartbeat-ticks".to_owned(),
                "100".to_owned(),
            ),
            ("raftstore.prevote".to_owned(), "false".to_owned()),
        ];
        for (name, value) in cases {
            let mut change = HashMap::new();
            change.insert(name, value);
            assert!(to_config_change(change).is_err());
        }
    }

    #[test]
    fn test_to_toml_encode() {
        let mut change = HashMap::new();
        change.insert(
            "raftstore.pd-heartbeat-tick-interval".to_owned(),
            "1h".to_owned(),
        );
        change.insert(
            "coprocessor.region-split-keys".to_owned(),
            "10000".to_owned(),
        );
        change.insert("gc.max-write-bytes-per-sec".to_owned(), "100MB".to_owned());
        change.insert(
            "rocksdb.defaultcf.titan.blob-run-mode".to_owned(),
            "read-only".to_owned(),
        );
        change.insert("raftstore.apply_pool_size".to_owned(), "7".to_owned());
        change.insert("raftstore.store-pool-size".to_owned(), "17".to_owned());
        let res = to_toml_encode(change).unwrap();
        assert_eq!(
            res.get("raftstore.pd-heartbeat-tick-interval"),
            Some(&"\"1h\"".to_owned())
        );
        assert_eq!(
            res.get("coprocessor.region-split-keys"),
            Some(&"10000".to_owned())
        );
        assert_eq!(
            res.get("gc.max-write-bytes-per-sec"),
            Some(&"\"100MB\"".to_owned())
        );
        assert_eq!(
            res.get("rocksdb.defaultcf.titan.blob-run-mode"),
            Some(&"\"read-only\"".to_owned())
        );
        assert_eq!(res.get("raftstore.apply-pool-size"), Some(&"7".to_owned()));
        assert_eq!(res.get("raftstore.store-pool-size"), Some(&"17".to_owned()));
    }

    fn new_engines<F: KvFormat>(
        cfg: TiKvConfig,
    ) -> (
        Storage<RocksDBEngine, DummyLockManager, F>,
        ConfigController,
        ReceiverWrapper<TtlCheckerTask>,
        Arc<FlowController>,
    ) {
        assert_eq!(F::TAG, cfg.storage.api_version());
        let engine = RocksDBEngine::new(
            &cfg.storage.data_dir,
            ALL_CFS,
            Some(cfg.rocksdb.build_cf_opts(
                &cfg.storage.block_cache.build_shared_cache(),
                None,
                cfg.storage.api_version(),
            )),
            true,
            None,
            Some(cfg.rocksdb.build_opt()),
        )
        .unwrap();
        let storage =
            TestStorageBuilder::<_, _, F>::from_engine_and_lock_mgr(engine, DummyLockManager)
                .config(cfg.storage.clone())
                .build()
                .unwrap();
        let engine = storage.get_engine().get_rocksdb();
        let (_tx, rx) = std::sync::mpsc::channel();
        let flow_controller = Arc::new(FlowController::new(
            &cfg.storage.flow_control,
            engine.clone(),
            rx,
        ));

        let (shared, cfg_controller) = (cfg.storage.block_cache.shared, ConfigController::new(cfg));
        cfg_controller.register(
            Module::Rocksdb,
            Box::new(DBConfigManger::new(engine.clone(), DBType::Kv, shared)),
        );
        let (scheduler, receiver) = dummy_scheduler();
        cfg_controller.register(
            Module::Storage,
            Box::new(StorageConfigManger::new(
                engine,
                shared,
                scheduler,
                flow_controller.clone(),
                storage.get_scheduler(),
            )),
        );
        (storage, cfg_controller, receiver, flow_controller)
    }

    #[test]
    fn test_flow_control() {
        let (mut cfg, _dir) = TiKvConfig::with_tmp().unwrap();
        cfg.storage.flow_control.l0_files_threshold = 50;
        cfg.validate().unwrap();
        let (storage, cfg_controller, _, flow_controller) = new_engines::<ApiV1>(cfg);
        let db = storage.get_engine().get_rocksdb();
        assert_eq!(
            db.get_options_cf(CF_DEFAULT)
                .unwrap()
                .get_level_zero_slowdown_writes_trigger(),
            50
        );
        assert_eq!(
            db.get_options_cf(CF_DEFAULT)
                .unwrap()
                .get_level_zero_stop_writes_trigger(),
            50
        );

        assert_eq!(
            db.get_options_cf(CF_DEFAULT)
                .unwrap()
                .get_disable_write_stall(),
            true
        );
        assert_eq!(flow_controller.enabled(), true);
        cfg_controller
            .update_config("storage.flow-control.enable", "false")
            .unwrap();
        assert_eq!(
            db.get_options_cf(CF_DEFAULT)
                .unwrap()
                .get_disable_write_stall(),
            false
        );
        assert_eq!(flow_controller.enabled(), false);
        cfg_controller
            .update_config("storage.flow-control.enable", "true")
            .unwrap();
        assert_eq!(
            db.get_options_cf(CF_DEFAULT)
                .unwrap()
                .get_disable_write_stall(),
            true
        );
        assert_eq!(flow_controller.enabled(), true);
    }

    #[test]
    fn test_change_resolved_ts_config() {
        use crossbeam::channel;

        pub struct TestConfigManager(channel::Sender<ConfigChange>);
        impl ConfigManager for TestConfigManager {
            fn dispatch(&mut self, change: ConfigChange) -> online_config::Result<()> {
                self.0.send(change).unwrap();
                Ok(())
            }
        }

        let (cfg, _dir) = TiKvConfig::with_tmp().unwrap();
        let cfg_controller = ConfigController::new(cfg);
        let (tx, rx) = channel::unbounded();
        cfg_controller.register(Module::ResolvedTs, Box::new(TestConfigManager(tx)));

        // Return error if try to update not support config or unknow config
        assert!(
            cfg_controller
                .update_config("resolved-ts.enable", "false")
                .is_err()
        );
        assert!(
            cfg_controller
                .update_config("resolved-ts.scan-lock-pool-size", "10")
                .is_err()
        );
        assert!(
            cfg_controller
                .update_config("resolved-ts.xxx", "false")
                .is_err()
        );

        let mut resolved_ts_cfg = cfg_controller.get_current().resolved_ts;
        // Default value
        assert_eq!(
            resolved_ts_cfg.advance_ts_interval,
            ReadableDuration::secs(1)
        );

        // Update `advance-ts-interval` to 100ms
        cfg_controller
            .update_config("resolved-ts.advance-ts-interval", "100ms")
            .unwrap();
        resolved_ts_cfg.update(rx.recv().unwrap());
        assert_eq!(
            resolved_ts_cfg.advance_ts_interval,
            ReadableDuration::millis(100)
        );

        // Return error if try to update `advance-ts-interval` to an invalid value
        assert!(
            cfg_controller
                .update_config("resolved-ts.advance-ts-interval", "0m")
                .is_err()
        );
        assert_eq!(
            resolved_ts_cfg.advance_ts_interval,
            ReadableDuration::millis(100)
        );

        // Update `advance-ts-interval` to 3s
        cfg_controller
            .update_config("resolved-ts.advance-ts-interval", "3s")
            .unwrap();
        resolved_ts_cfg.update(rx.recv().unwrap());
        assert_eq!(
            resolved_ts_cfg.advance_ts_interval,
            ReadableDuration::secs(3)
        );
    }

    #[test]
    fn test_change_rocksdb_config() {
        let (mut cfg, _dir) = TiKvConfig::with_tmp().unwrap();
        cfg.rocksdb.max_background_jobs = 4;
        cfg.rocksdb.max_background_flushes = 2;
        cfg.rocksdb.defaultcf.disable_auto_compactions = false;
        cfg.rocksdb.defaultcf.target_file_size_base = ReadableSize::mb(64);
        cfg.rocksdb.defaultcf.block_cache_size = ReadableSize::mb(8);
        cfg.rocksdb.rate_bytes_per_sec = ReadableSize::mb(64);
        cfg.rocksdb.rate_limiter_auto_tuned = false;
        cfg.storage.block_cache.shared = false;
        cfg.validate().unwrap();
        let (storage, cfg_controller, ..) = new_engines::<ApiV1>(cfg);
        let db = storage.get_engine().get_rocksdb();

        // update max_background_jobs
        assert_eq!(db.get_db_options().get_max_background_jobs(), 4);

        cfg_controller
            .update_config("rocksdb.max-background-jobs", "8")
            .unwrap();
        assert_eq!(db.get_db_options().get_max_background_jobs(), 8);

        // update max_background_flushes, set to a bigger value
        assert_eq!(db.get_db_options().get_max_background_flushes(), 2);

        cfg_controller
            .update_config("rocksdb.max-background-flushes", "5")
            .unwrap();
        assert_eq!(db.get_db_options().get_max_background_flushes(), 5);

        // update rate_bytes_per_sec
        assert_eq!(
            db.get_db_options().get_rate_bytes_per_sec().unwrap(),
            ReadableSize::mb(64).0 as i64
        );

        cfg_controller
            .update_config("rocksdb.rate-bytes-per-sec", "128MB")
            .unwrap();
        assert_eq!(
            db.get_db_options().get_rate_bytes_per_sec().unwrap(),
            ReadableSize::mb(128).0 as i64
        );

        // update some configs on default cf
        let cf_opts = db.get_options_cf(CF_DEFAULT).unwrap();
        assert_eq!(cf_opts.get_disable_auto_compactions(), false);
        assert_eq!(cf_opts.get_target_file_size_base(), ReadableSize::mb(64).0);
        assert_eq!(cf_opts.get_block_cache_capacity(), ReadableSize::mb(8).0);

        let mut change = HashMap::new();
        change.insert(
            "rocksdb.defaultcf.disable-auto-compactions".to_owned(),
            "true".to_owned(),
        );
        change.insert(
            "rocksdb.defaultcf.target-file-size-base".to_owned(),
            "32MB".to_owned(),
        );
        change.insert(
            "rocksdb.defaultcf.block-cache-size".to_owned(),
            "256MB".to_owned(),
        );
        cfg_controller.update(change).unwrap();

        let cf_opts = db.get_options_cf(CF_DEFAULT).unwrap();
        assert_eq!(cf_opts.get_disable_auto_compactions(), true);
        assert_eq!(cf_opts.get_target_file_size_base(), ReadableSize::mb(32).0);
        assert_eq!(cf_opts.get_block_cache_capacity(), ReadableSize::mb(256).0);

        // Can not update block cache through storage module
        // when shared block cache is disabled
        assert!(
            cfg_controller
                .update_config("storage.block-cache.capacity", "512MB")
                .is_err()
        );
    }

    #[test]
    fn test_change_rate_limiter_auto_tuned() {
        let (mut cfg, _dir) = TiKvConfig::with_tmp().unwrap();
        // vanilla limiter does not support dynamically changing auto-tuned mode.
        cfg.rocksdb.rate_limiter_auto_tuned = true;
        cfg.validate().unwrap();
        let (storage, cfg_controller, ..) = new_engines::<ApiV1>(cfg);
        let db = storage.get_engine().get_rocksdb();

        // update rate_limiter_auto_tuned
        assert_eq!(
            db.get_db_options().get_rate_limiter_auto_tuned().unwrap(),
            true
        );

        cfg_controller
            .update_config("rocksdb.rate_limiter_auto_tuned", "false")
            .unwrap();
        assert_eq!(
            db.get_db_options().get_rate_limiter_auto_tuned().unwrap(),
            false
        );
    }

    #[test]
    fn test_change_shared_block_cache() {
        let (mut cfg, _dir) = TiKvConfig::with_tmp().unwrap();
        cfg.storage.block_cache.shared = true;
        cfg.validate().unwrap();
        let (storage, cfg_controller, ..) = new_engines::<ApiV1>(cfg);
        let db = storage.get_engine().get_rocksdb();

        // Can not update shared block cache through rocksdb module
        assert!(
            cfg_controller
                .update_config("rocksdb.defaultcf.block-cache-size", "256MB")
                .is_err()
        );

        cfg_controller
            .update_config("storage.block-cache.capacity", "256MB")
            .unwrap();

        let defaultcf_opts = db.get_options_cf(CF_DEFAULT).unwrap();
        assert_eq!(
            defaultcf_opts.get_block_cache_capacity(),
            ReadableSize::mb(256).0
        );
    }

    #[test]
    fn test_dispatch_titan_blob_run_mode_config() {
        let mut cfg = TiKvConfig::default();
        let mut incoming = cfg.clone();
        cfg.rocksdb.defaultcf.titan.blob_run_mode = BlobRunMode::Normal;
        incoming.rocksdb.defaultcf.titan.blob_run_mode = BlobRunMode::Fallback;

        let diff = cfg
            .rocksdb
            .defaultcf
            .titan
            .diff(&incoming.rocksdb.defaultcf.titan);
        assert_eq!(diff.len(), 1);

        let diff = config_value_to_string(diff.into_iter().collect());
        assert_eq!(diff.len(), 1);
        assert_eq!(diff[0].0.as_str(), "blob_run_mode");
        assert_eq!(diff[0].1.as_str(), "kFallback");
    }

    #[test]
    fn test_change_ttl_check_poll_interval() {
        let (mut cfg, _dir) = TiKvConfig::with_tmp().unwrap();
        cfg.storage.block_cache.shared = true;
        cfg.validate().unwrap();
        let (_, cfg_controller, mut rx, _) = new_engines::<ApiV1>(cfg);

        // Can not update shared block cache through rocksdb module
        cfg_controller
            .update_config("storage.ttl_check_poll_interval", "10s")
            .unwrap();
        match rx.recv() {
            None => unreachable!(),
            Some(TtlCheckerTask::UpdatePollInterval(d)) => assert_eq!(d, Duration::from_secs(10)),
        }
    }

    #[test]
    fn test_change_store_scheduler_worker_pool_size() {
        let (mut cfg, _dir) = TiKvConfig::with_tmp().unwrap();
        cfg.storage.scheduler_worker_pool_size = 4;
        cfg.validate().unwrap();
        let (storage, cfg_controller, ..) = new_engines::<ApiV1>(cfg);
        let scheduler = storage.get_scheduler();

        let max_pool_size = std::cmp::max(4, SysQuota::cpu_cores_quota() as usize);

        let check_scale_pool_size = |size: usize, ok: bool| {
            let origin_pool_size = scheduler
                .get_sched_pool(CommandPri::Normal)
                .pool
                .get_pool_size();
            let origin_pool_size_high = scheduler
                .get_sched_pool(CommandPri::High)
                .pool
                .get_pool_size();
            let res = cfg_controller
                .update_config("storage.scheduler-worker-pool-size", &format!("{}", size));
            let (expected_size, expected_size_high) = if ok {
                res.unwrap();
                (size, std::cmp::max(size / 2, 1))
            } else {
                assert!(res.is_err());
                (origin_pool_size, origin_pool_size_high)
            };
            assert_eq!(
                scheduler
                    .get_sched_pool(CommandPri::Normal)
                    .pool
                    .get_pool_size(),
                expected_size
            );
            assert_eq!(
                scheduler
                    .get_sched_pool(CommandPri::High)
                    .pool
                    .get_pool_size(),
                expected_size_high
            );
        };

        check_scale_pool_size(0, false);
        check_scale_pool_size(max_pool_size + 1, false);
        check_scale_pool_size(1, true);
        check_scale_pool_size(max_pool_size, true);
    }

    #[test]
    fn test_change_quota_config() {
        let (mut cfg, _dir) = TiKvConfig::with_tmp().unwrap();
        cfg.quota.foreground_cpu_time = 1000;
        cfg.quota.foreground_write_bandwidth = ReadableSize::mb(128);
        cfg.quota.foreground_read_bandwidth = ReadableSize::mb(256);
        cfg.quota.max_delay_duration = ReadableDuration::secs(1);
        cfg.validate().unwrap();

        let quota_limiter = Arc::new(QuotaLimiter::new(
            cfg.quota.foreground_cpu_time,
            cfg.quota.foreground_write_bandwidth,
            cfg.quota.foreground_read_bandwidth,
            cfg.quota.max_delay_duration,
        ));

        let cfg_controller = ConfigController::new(cfg.clone());
        cfg_controller.register(
            Module::Quota,
            Box::new(QuotaLimitConfigManager::new(Arc::clone(&quota_limiter))),
        );
        assert_eq!(cfg_controller.get_current(), cfg);

        // u64::MAX ns casts to 213503d.
        assert!(
            cfg_controller
                .update_config("quota.max-delay-duration", "213504d")
                .is_err()
        );
        assert_eq!(cfg_controller.get_current(), cfg);

        cfg_controller
            .update_config("quota.foreground-cpu-time", "2000")
            .unwrap();
        cfg.quota.foreground_cpu_time = 2000;
        assert_eq!(cfg_controller.get_current(), cfg);

        cfg_controller
            .update_config("quota.foreground-write-bandwidth", "256MB")
            .unwrap();
        cfg.quota.foreground_write_bandwidth = ReadableSize::mb(256);
        assert_eq!(cfg_controller.get_current(), cfg);

        let mut sample = quota_limiter.new_sample();
        sample.add_read_bytes(ReadableSize::mb(32).0 as usize);
        let should_delay = block_on(quota_limiter.async_consume(sample));
        assert_eq!(should_delay, Duration::from_millis(125));

        cfg_controller
            .update_config("quota.foreground-read-bandwidth", "512MB")
            .unwrap();
        cfg.quota.foreground_read_bandwidth = ReadableSize::mb(512);
        assert_eq!(cfg_controller.get_current(), cfg);
        let mut sample = quota_limiter.new_sample();
        sample.add_write_bytes(ReadableSize::mb(128).0 as usize);
        let should_delay = block_on(quota_limiter.async_consume(sample));
        assert_eq!(should_delay, Duration::from_millis(250));

        cfg_controller
            .update_config("quota.max-delay-duration", "50ms")
            .unwrap();
        cfg.quota.max_delay_duration = ReadableDuration::millis(50);
        assert_eq!(cfg_controller.get_current(), cfg);
        let mut sample = quota_limiter.new_sample();
        sample.add_write_bytes(ReadableSize::mb(128).0 as usize);
        let should_delay = block_on(quota_limiter.async_consume(sample));
        assert_eq!(should_delay, Duration::from_millis(50));
    }

    #[test]
    fn test_change_server_config() {
        let (mut cfg, _dir) = TiKvConfig::with_tmp().unwrap();
        cfg.validate().unwrap();
        let cfg_controller = ConfigController::new(cfg.clone());
        let (scheduler, _receiver) = dummy_scheduler();
        let version_tracker = Arc::new(VersionTrack::new(cfg.server.clone()));
        cfg_controller.register(
            Module::Server,
            Box::new(ServerConfigManager::new(
                scheduler,
                version_tracker.clone(),
                ResourceQuota::new(None),
            )),
        );

        let check_cfg = |cfg: &TiKvConfig| {
            assert_eq!(&cfg_controller.get_current(), cfg);
            assert_eq!(&*version_tracker.value(), &cfg.server);
        };

        cfg_controller
            .update_config("server.max-grpc-send-msg-len", "10000")
            .unwrap();
        cfg.server.max_grpc_send_msg_len = 10000;
        check_cfg(&cfg);

        cfg_controller
            .update_config("server.raft-msg-max-batch-size", "32")
            .unwrap();
        cfg.server.raft_msg_max_batch_size = 32;
        assert_eq!(cfg_controller.get_current(), cfg);
        check_cfg(&cfg);
    }

    #[test]
    fn test_compatible_adjust_validate_equal() {
        // After calling many time of `compatible_adjust` and `validate` should has
        // the same effect as calling `compatible_adjust` and `validate` one time
        let mut c = TiKvConfig::default();
        let mut cfg = c.clone();
        c.compatible_adjust();
        c.validate().unwrap();

        for _ in 0..10 {
            cfg.compatible_adjust();
            cfg.validate().unwrap();
            assert_eq!(c, cfg);
        }
    }

    #[test]
    fn test_readpool_compatible_adjust_config() {
        let content = r#"
        [readpool.storage]
        [readpool.coprocessor]
        "#;
        let mut cfg: TiKvConfig = toml::from_str(content).unwrap();
        cfg.compatible_adjust();
        assert_eq!(cfg.readpool.storage.use_unified_pool, Some(true));
        assert_eq!(cfg.readpool.coprocessor.use_unified_pool, Some(true));

        let content = r#"
        [readpool.storage]
        stack-size = "1MB"
        [readpool.coprocessor]
        normal-concurrency = 1
        "#;
        let mut cfg: TiKvConfig = toml::from_str(content).unwrap();
        cfg.compatible_adjust();
        assert_eq!(cfg.readpool.storage.use_unified_pool, Some(false));
        assert_eq!(cfg.readpool.coprocessor.use_unified_pool, Some(false));
    }

    #[test]
    fn test_unrecognized_config_keys() {
        let mut temp_config_file = tempfile::NamedTempFile::new().unwrap();
        let temp_config_writer = temp_config_file.as_file_mut();
        temp_config_writer
            .write_all(
                br#"
                    log-level = "debug"
                    log-fmt = "json"
                    [readpool.unified]
                    min-threads-count = 5
                    stack-size = "20MB"
                    [import]
                    num_threads = 4
                    [gcc]
                    batch-keys = 1024
                    [[security.encryption.master-keys]]
                    type = "file"
                "#,
            )
            .unwrap();
        temp_config_writer.sync_data().unwrap();

        let mut unrecognized_keys = Vec::new();
        let _ = TiKvConfig::from_file(temp_config_file.path(), Some(&mut unrecognized_keys));

        assert_eq!(
            unrecognized_keys,
            vec![
                "log-fmt".to_owned(),
                "readpool.unified.min-threads-count".to_owned(),
                "import.num_threads".to_owned(),
                "gcc".to_owned(),
                "security.encryption.master-keys".to_owned(),
            ],
        );
    }

    #[test]
    fn test_raft_engine_dir() {
        let content = r#"
            [raft-engine]
            enable = true
        "#;
        let mut cfg: TiKvConfig = toml::from_str(content).unwrap();
        cfg.validate().unwrap();
        assert_eq!(
            cfg.raft_engine.config.dir,
            config::canonicalize_sub_path(&cfg.storage.data_dir, "raft-engine").unwrap()
        );
    }

    #[test]
    fn test_compaction_guard() {
        // Test comopaction guard disabled.
        {
            let config = DefaultCfConfig {
                target_file_size_base: ReadableSize::mb(16),
                enable_compaction_guard: false,
                ..Default::default()
            };
            let provider = Some(MockRegionInfoProvider::new(vec![]));
            let cf_opts = build_cf_opt!(config, CF_DEFAULT, None /*cache*/, provider);
            assert_eq!(
                config.target_file_size_base.0,
                cf_opts.get_target_file_size_base()
            );
        }
        // Test compaction guard enabled but region info provider is missing.
        {
            let config = DefaultCfConfig {
                target_file_size_base: ReadableSize::mb(16),
                enable_compaction_guard: true,
                ..Default::default()
            };
            let provider: Option<MockRegionInfoProvider> = None;
            let cf_opts = build_cf_opt!(config, CF_DEFAULT, None /*cache*/, provider);
            assert_eq!(
                config.target_file_size_base.0,
                cf_opts.get_target_file_size_base()
            );
        }
        // Test compaction guard enabled.
        {
            let config = DefaultCfConfig {
                target_file_size_base: ReadableSize::mb(16),
                enable_compaction_guard: true,
                compaction_guard_min_output_file_size: ReadableSize::mb(4),
                compaction_guard_max_output_file_size: ReadableSize::mb(64),
                ..Default::default()
            };
            let provider = Some(MockRegionInfoProvider::new(vec![]));
            let cf_opts = build_cf_opt!(config, CF_DEFAULT, None /*cache*/, provider);
            assert_eq!(
                config.compaction_guard_max_output_file_size.0,
                cf_opts.get_target_file_size_base()
            );
        }
    }

    #[test]
    fn test_validate_tikv_config() {
        let mut cfg = TiKvConfig::default();
        assert!(cfg.validate().is_ok());
        let default_region_split_check_diff = cfg.raft_store.region_split_check_diff().0;
        cfg.raft_store.region_split_check_diff =
            Some(ReadableSize(cfg.raft_store.region_split_check_diff().0 + 1));
        assert!(cfg.validate().is_ok());
        assert_eq!(
            cfg.raft_store.region_split_check_diff().0,
            default_region_split_check_diff + 1
        );

        // Test validating memory_usage_limit when it's greater than max.
        cfg.memory_usage_limit = Some(ReadableSize(SysQuota::memory_limit_in_bytes() * 2));
        assert!(cfg.validate().is_err());

        // Test memory_usage_limit is based on block cache size if it's not configured.
        cfg.memory_usage_limit = None;
        cfg.storage.block_cache.capacity = Some(ReadableSize(3 * GIB));
        assert!(cfg.validate().is_ok());
        assert_eq!(cfg.memory_usage_limit.unwrap(), ReadableSize(5 * GIB));

        // Test memory_usage_limit will fallback to system memory capacity with huge block cache.
        cfg.memory_usage_limit = None;
        let system = SysQuota::memory_limit_in_bytes();
        cfg.storage.block_cache.capacity = Some(ReadableSize(system * 3 / 4));
        assert!(cfg.validate().is_ok());
        assert_eq!(cfg.memory_usage_limit.unwrap(), ReadableSize(system));
    }

    #[test]
    fn test_validate_tikv_wal_config() {
        let tmp_path = tempfile::Builder::new().tempdir().unwrap().into_path();
        macro_rules! tmp_path_string_generate {
            ($base:expr, $($sub:expr),+) => {{
                let mut path: ::std::path::PathBuf = $base.clone();
                $(
                    path.push($sub);
                )*
                String::from(path.to_str().unwrap())
            }}
        }

        {
            let mut cfg = TiKvConfig::default();
            assert!(cfg.validate().is_ok());
        }

        {
            let mut cfg = TiKvConfig::default();
            cfg.storage.data_dir = tmp_path_string_generate!(tmp_path, "data");
            cfg.raft_store.raftdb_path = tmp_path_string_generate!(tmp_path, "data", "db");
            assert!(cfg.validate().is_err());
        }

        {
            let mut cfg = TiKvConfig::default();
            cfg.storage.data_dir = tmp_path_string_generate!(tmp_path, "data", "kvdb");
            cfg.raft_store.raftdb_path =
                tmp_path_string_generate!(tmp_path, "data", "raftdb", "db");
            cfg.rocksdb.wal_dir = tmp_path_string_generate!(tmp_path, "data", "raftdb", "db");
            assert!(cfg.validate().is_err());
        }

        {
            let mut cfg = TiKvConfig::default();
            cfg.storage.data_dir = tmp_path_string_generate!(tmp_path, "data", "kvdb");
            cfg.raft_store.raftdb_path =
                tmp_path_string_generate!(tmp_path, "data", "raftdb", "db");
            cfg.raftdb.wal_dir = tmp_path_string_generate!(tmp_path, "data", "kvdb", "db");
            assert!(cfg.validate().is_err());
        }

        {
            let mut cfg = TiKvConfig::default();
            cfg.rocksdb.wal_dir = tmp_path_string_generate!(tmp_path, "data", "wal");
            cfg.raftdb.wal_dir = tmp_path_string_generate!(tmp_path, "data", "wal");
            assert!(cfg.validate().is_err());
        }

        {
            let mut cfg = TiKvConfig::default();
            cfg.storage.data_dir = tmp_path_string_generate!(tmp_path, "data", "kvdb");
            cfg.raft_store.raftdb_path =
                tmp_path_string_generate!(tmp_path, "data", "raftdb", "db");
            cfg.rocksdb.wal_dir = tmp_path_string_generate!(tmp_path, "data", "kvdb", "db");
            cfg.raftdb.wal_dir = tmp_path_string_generate!(tmp_path, "data", "raftdb", "db");
            assert!(cfg.validate().is_ok());
        }
    }

    #[test]
    fn test_background_job_limits() {
        // cpu num = 1
        assert_eq!(
            get_background_job_limits_impl(1 /*cpu_num*/, &KVDB_DEFAULT_BACKGROUND_JOB_LIMITS),
            BackgroundJobLimits {
                max_background_jobs: 2,
                max_background_flushes: 1,
                max_sub_compactions: 1,
                max_titan_background_gc: 1,
            }
        );
        assert_eq!(
            get_background_job_limits_impl(
                1, /*cpu_num*/
                &RAFTDB_DEFAULT_BACKGROUND_JOB_LIMITS
            ),
            BackgroundJobLimits {
                max_background_jobs: 2,
                max_background_flushes: 1,
                max_sub_compactions: 1,
                max_titan_background_gc: 1,
            }
        );
        // cpu num = 2
        assert_eq!(
            get_background_job_limits_impl(2 /*cpu_num*/, &KVDB_DEFAULT_BACKGROUND_JOB_LIMITS),
            BackgroundJobLimits {
                max_background_jobs: 2,
                max_background_flushes: 1,
                max_sub_compactions: 1,
                max_titan_background_gc: 2,
            }
        );
        assert_eq!(
            get_background_job_limits_impl(
                2, /*cpu_num*/
                &RAFTDB_DEFAULT_BACKGROUND_JOB_LIMITS
            ),
            BackgroundJobLimits {
                max_background_jobs: 2,
                max_background_flushes: 1,
                max_sub_compactions: 1,
                max_titan_background_gc: 2,
            }
        );
        // cpu num = 4
        assert_eq!(
            get_background_job_limits_impl(4 /*cpu_num*/, &KVDB_DEFAULT_BACKGROUND_JOB_LIMITS),
            BackgroundJobLimits {
                max_background_jobs: 3,
                max_background_flushes: 1,
                max_sub_compactions: 1,
                max_titan_background_gc: 4,
            }
        );
        assert_eq!(
            get_background_job_limits_impl(
                4, /*cpu_num*/
                &RAFTDB_DEFAULT_BACKGROUND_JOB_LIMITS
            ),
            BackgroundJobLimits {
                max_background_jobs: 3,
                max_background_flushes: 1,
                max_sub_compactions: 1,
                max_titan_background_gc: 4,
            }
        );
        // cpu num = 8
        assert_eq!(
            get_background_job_limits_impl(8 /*cpu_num*/, &KVDB_DEFAULT_BACKGROUND_JOB_LIMITS),
            BackgroundJobLimits {
                max_background_jobs: 7,
                max_background_flushes: 2,
                max_sub_compactions: 3,
                max_titan_background_gc: 4,
            }
        );
        assert_eq!(
            get_background_job_limits_impl(
                8, /*cpu_num*/
                &RAFTDB_DEFAULT_BACKGROUND_JOB_LIMITS
            ),
            RAFTDB_DEFAULT_BACKGROUND_JOB_LIMITS,
        );
        // cpu num = 16
        assert_eq!(
            get_background_job_limits_impl(
                16, /*cpu_num*/
                &KVDB_DEFAULT_BACKGROUND_JOB_LIMITS
            ),
            KVDB_DEFAULT_BACKGROUND_JOB_LIMITS,
        );
        assert_eq!(
            get_background_job_limits_impl(
                16, /*cpu_num*/
                &RAFTDB_DEFAULT_BACKGROUND_JOB_LIMITS
            ),
            RAFTDB_DEFAULT_BACKGROUND_JOB_LIMITS,
        );
    }

    #[test]
    fn test_config_template_is_valid() {
        let template_config = std::include_str!("../etc/config-template.toml")
            .lines()
            .map(|l| l.strip_prefix('#').unwrap_or(l))
            .join("\n");

        let mut cfg: TiKvConfig = toml::from_str(&template_config).unwrap();
        cfg.validate().unwrap();
    }

    #[test]
    fn test_config_template_no_superfluous_keys() {
        let template_config = std::include_str!("../etc/config-template.toml")
            .lines()
            .map(|l| l.strip_prefix('#').unwrap_or(l))
            .join("\n");

        let mut deserializer = toml::Deserializer::new(&template_config);
        let mut unrecognized_keys = Vec::new();
        let _: TiKvConfig = serde_ignored::deserialize(&mut deserializer, |key| {
            unrecognized_keys.push(key.to_string())
        })
        .unwrap();

        // Don't use `is_empty()` so we see which keys are superfluous on failure.
        assert_eq!(unrecognized_keys, Vec::<String>::new());
    }

    #[test]
    fn test_config_template_matches_default() {
        let template_config = std::include_str!("../etc/config-template.toml")
            .lines()
            .map(|l| l.strip_prefix('#').unwrap_or(l))
            .join("\n");

        let mut cfg: TiKvConfig = toml::from_str(&template_config).unwrap();
        let mut default_cfg = TiKvConfig::default();

        // Some default values are computed based on the environment.
        // Because we can't set config values for these in `config-template.toml`, we will handle
        // them manually.
        cfg.readpool.unified.max_thread_count = default_cfg.readpool.unified.max_thread_count;
        cfg.readpool.storage.high_concurrency = default_cfg.readpool.storage.high_concurrency;
        cfg.readpool.storage.normal_concurrency = default_cfg.readpool.storage.normal_concurrency;
        cfg.readpool.storage.low_concurrency = default_cfg.readpool.storage.low_concurrency;
        cfg.readpool.coprocessor.high_concurrency =
            default_cfg.readpool.coprocessor.high_concurrency;
        cfg.readpool.coprocessor.normal_concurrency =
            default_cfg.readpool.coprocessor.normal_concurrency;
        cfg.readpool.coprocessor.low_concurrency = default_cfg.readpool.coprocessor.low_concurrency;
        cfg.server.grpc_memory_pool_quota = default_cfg.server.grpc_memory_pool_quota;
        cfg.server.background_thread_count = default_cfg.server.background_thread_count;
        cfg.server.end_point_max_concurrency = default_cfg.server.end_point_max_concurrency;
        cfg.storage.scheduler_worker_pool_size = default_cfg.storage.scheduler_worker_pool_size;
        cfg.rocksdb.max_background_jobs = default_cfg.rocksdb.max_background_jobs;
        cfg.rocksdb.max_background_flushes = default_cfg.rocksdb.max_background_flushes;
        cfg.rocksdb.max_sub_compactions = default_cfg.rocksdb.max_sub_compactions;
        cfg.rocksdb.titan.max_background_gc = default_cfg.rocksdb.titan.max_background_gc;
        cfg.raftdb.max_background_jobs = default_cfg.raftdb.max_background_jobs;
        cfg.raftdb.max_background_flushes = default_cfg.raftdb.max_background_flushes;
        cfg.raftdb.max_sub_compactions = default_cfg.raftdb.max_sub_compactions;
        cfg.raftdb.titan.max_background_gc = default_cfg.raftdb.titan.max_background_gc;
        cfg.backup.num_threads = default_cfg.backup.num_threads;
        cfg.backup_stream.num_threads = default_cfg.backup_stream.num_threads;

        // There is another set of config values that we can't directly compare:
        // When the default values are `None`, but are then resolved to `Some(_)` later on.
        default_cfg.readpool.storage.adjust_use_unified_pool();
        default_cfg.readpool.coprocessor.adjust_use_unified_pool();
        default_cfg.security.redact_info_log = Some(false);
        default_cfg.coprocessor.region_max_size = Some(default_cfg.coprocessor.region_max_size());
        default_cfg.coprocessor.region_max_keys = Some(default_cfg.coprocessor.region_max_keys());
        default_cfg.coprocessor.region_split_keys =
            Some(default_cfg.coprocessor.region_split_keys());
        default_cfg.raft_store.raft_log_gc_size_limit =
            Some(default_cfg.coprocessor.region_split_size * 3 / 4);
        default_cfg.raft_store.raft_log_gc_count_limit =
            Some(default_cfg.coprocessor.region_split_size * 3 / 4 / ReadableSize::kb(1));
        default_cfg.raft_store.region_split_check_diff =
            Some(default_cfg.coprocessor.region_split_size / 16);

        // Other special cases.
        cfg.pd.retry_max_count = default_cfg.pd.retry_max_count; // Both -1 and isize::MAX are the same.
        cfg.storage.block_cache.capacity = None; // Either `None` and a value is computed or `Some(_)` fixed value.
        cfg.memory_usage_limit = None;
        cfg.raft_engine.mut_config().memory_limit = None;
        cfg.coprocessor_v2.coprocessor_plugin_directory = None; // Default is `None`, which is represented by not setting the key.

        assert_eq!(cfg, default_cfg);
    }

    #[test]
    fn test_compatibility_with_old_config_template() {
        let mut buf = Vec::new();
        let resp = reqwest::blocking::get(
            "https://raw.githubusercontent.com/tikv/tikv/master/etc/config-template.toml",
        );
        match resp {
            Ok(mut resp) => {
                std::io::copy(&mut resp, &mut buf).expect("failed to copy content");
                let template_config = std::str::from_utf8(&buf)
                    .unwrap()
                    .lines()
                    .map(|l| l.strip_prefix('#').unwrap_or(l))
                    .join("\n");
                let _: TiKvConfig = toml::from_str(&template_config).unwrap();
            }
            Err(e) => {
                if e.is_timeout() {
                    println!("warn: fail to download latest config template due to timeout");
                } else {
                    panic!("fail to download latest config template");
                }
            }
        }
    }

    #[test]
    fn test_cdc() {
        let content = r#"
            [cdc]
        "#;
        let mut cfg: TiKvConfig = toml::from_str(content).unwrap();
        cfg.validate().unwrap();

        // old-value-cache-size is deprecated, 0 must not report error.
        let content = r#"
            [cdc]
            old-value-cache-size = 0
        "#;
        let mut cfg: TiKvConfig = toml::from_str(content).unwrap();
        cfg.validate().unwrap();

        let content = r#"
            [cdc]
            min-ts-interval = "0s"
        "#;
        let mut cfg: TiKvConfig = toml::from_str(content).unwrap();
        cfg.validate().unwrap_err();

        let content = r#"
            [cdc]
            incremental-scan-threads = 0
        "#;
        let mut cfg: TiKvConfig = toml::from_str(content).unwrap();
        cfg.validate().unwrap_err();

        let content = r#"
            [cdc]
            incremental-scan-concurrency = 0
        "#;
        let mut cfg: TiKvConfig = toml::from_str(content).unwrap();
        cfg.validate().unwrap_err();

        let content = r#"
            [cdc]
            incremental-scan-concurrency = 1
            incremental-scan-threads = 2
        "#;
        let mut cfg: TiKvConfig = toml::from_str(content).unwrap();
        cfg.validate().unwrap_err();
    }

    #[test]
    fn test_module_from_str() {
        let cases = vec![
            ("readpool", Module::Readpool),
            ("server", Module::Server),
            ("metric", Module::Metric),
            ("raft_store", Module::Raftstore),
            ("coprocessor", Module::Coprocessor),
            ("pd", Module::Pd),
            ("split", Module::Split),
            ("rocksdb", Module::Rocksdb),
            ("raft_engine", Module::RaftEngine),
            ("storage", Module::Storage),
            ("security", Module::Security),
            ("import", Module::Import),
            ("backup", Module::Backup),
            ("backup_stream", Module::BackupStream),
            ("pessimistic_txn", Module::PessimisticTxn),
            ("gc", Module::Gc),
            ("cdc", Module::CDC),
            ("resolved_ts", Module::ResolvedTs),
            ("resource_metering", Module::ResourceMetering),
            ("unknown", Module::Unknown("unknown".to_string())),
        ];
        for (name, module) in cases {
            assert_eq!(Module::from(name), module);
        }
    }

    #[test]
    fn test_numeric_enum_serializing() {
        let normal_string_config = r#"
            compaction-style = 1
        "#;
        let config: DefaultCfConfig = toml::from_str(normal_string_config).unwrap();
        assert_eq!(config.compaction_style, DBCompactionStyle::Universal);

        // Test if we support string value
        let normal_string_config = r#"
            compaction-style = "universal"
        "#;
        let config: DefaultCfConfig = toml::from_str(normal_string_config).unwrap();
        assert_eq!(config.compaction_style, DBCompactionStyle::Universal);
        assert!(
            toml::to_string(&config)
                .unwrap()
                .contains("compaction-style = 1")
        );

        let bad_string_config = r#"
            compaction-style = "level1"
        "#;
        let r = panic_hook::recover_safe(|| {
            let _: DefaultCfConfig = toml::from_str(bad_string_config).unwrap();
        });
        assert!(r.is_err());

        let bad_string_config = r#"
            compaction-style = 4
        "#;
        let r = panic_hook::recover_safe(|| {
            let _: DefaultCfConfig = toml::from_str(bad_string_config).unwrap();
        });
        assert!(r.is_err());

        // rate-limiter-mode default values is 2
        let config_str = r#"
            rate-limiter-mode = 1
        "#;

        let config: DbConfig = toml::from_str(config_str).unwrap();
        assert_eq!(config.rate_limiter_mode, DBRateLimiterMode::ReadOnly);

        assert!(
            toml::to_string(&config)
                .unwrap()
                .contains("rate-limiter-mode = 1")
        );
    }

    #[test]
    fn test_serde_to_online_config() {
        let cases = vec![
            (
                "raftstore.store_pool_size",
                "raft_store.store_batch_system.pool_size",
            ),
            (
                "raftstore.store-pool-size",
                "raft_store.store_batch_system.pool_size",
            ),
            (
                "raftstore.store_max_batch_size",
                "raft_store.store_batch_system.max_batch_size",
            ),
            (
                "raftstore.store-max-batch-size",
                "raft_store.store_batch_system.max_batch_size",
            ),
            (
                "raftstore.apply_pool_size",
                "raft_store.apply_batch_system.pool_size",
            ),
            (
                "raftstore.apply-pool-size",
                "raft_store.apply_batch_system.pool_size",
            ),
            (
                "raftstore.apply_max_batch_size",
                "raft_store.apply_batch_system.max_batch_size",
            ),
            (
                "raftstore.apply-max-batch-size",
                "raft_store.apply_batch_system.max_batch_size",
            ),
            (
                "raftstore.store_io_pool_size",
                "raft_store.store_io_pool_size",
            ),
            (
                "raftstore.store-io-pool-size",
                "raft_store.store_io_pool_size",
            ),
            (
                "raftstore.apply_yield_duration",
                "raft_store.apply_yield_duration",
            ),
            (
                "raftstore.apply-yield-duration",
                "raft_store.apply_yield_duration",
            ),
            (
                "raftstore.raft_store_max_leader_lease",
                "raft_store.raft_store_max_leader_lease",
            ),
        ];

        for (name, res) in cases {
            assert_eq!(serde_to_online_config(name.into()).as_str(), res);
        }
    }
}<|MERGE_RESOLUTION|>--- conflicted
+++ resolved
@@ -3195,12 +3195,6 @@
             ));
         }
 
-<<<<<<< HEAD
-        if last_cfg.storage.enable_ttl && !self.storage.enable_ttl {
-            return Err("can't disable ttl on a ttl instance".to_owned());
-        } else if !last_cfg.storage.enable_ttl && self.storage.enable_ttl {
-            return Err("can't enable ttl on a non-ttl instance".to_owned());
-=======
         // Check validation of api version change between API V1 and V1ttl only.
         // Validation between V1/V1ttl and V2 is checked in `Node::check_api_version`.
         if last_cfg.storage.api_version == 1 && self.storage.api_version == 1 {
@@ -3209,7 +3203,6 @@
             } else if !last_cfg.storage.enable_ttl && self.storage.enable_ttl {
                 return Err("can't enable ttl on a non-ttl instance".to_owned());
             }
->>>>>>> 080d0868
         }
 
         Ok(())
@@ -3798,9 +3791,6 @@
         last_cfg.raft_store.raftdb_path = "/raft_path".to_owned();
         tikv_cfg.validate().unwrap();
         tikv_cfg.check_critical_cfg_with(&last_cfg).unwrap();
-<<<<<<< HEAD
-=======
-
         // Check api version.
         {
             let cases = [
@@ -3824,7 +3814,6 @@
                 );
             }
         }
->>>>>>> 080d0868
     }
 
     #[test]
