--- conflicted
+++ resolved
@@ -474,15 +474,11 @@
                     if req.get_cmd_type() == AdminCmdType::CompactLog {
                         // We already persist when fn_try_flush_data.
                     } else {
-<<<<<<< HEAD
                         write_to_db_data(
                             &mut (*self.engine_store_server),
                             region,
                             format!("admin {:?}", req),
                         );
-=======
-                        write_to_db_data(&mut (*self.engine_store_server), region);
->>>>>>> 56761b71
                     }
                 }
             }
@@ -687,7 +683,6 @@
     fail::fail_point!("try_flush_data", |e| {
         let b = e.unwrap().parse::<u8>().unwrap();
         if b == 1 {
-<<<<<<< HEAD
             write_to_db_data(
                 &mut (*store.engine_store_server),
                 region,
@@ -701,13 +696,6 @@
         region,
         format!("fn_try_flush_data"),
     );
-=======
-            write_to_db_data(&mut (*store.engine_store_server), region);
-        }
-        b
-    });
-    write_to_db_data(&mut (*store.engine_store_server), region);
->>>>>>> 56761b71
     true as u8
 }
 
@@ -998,14 +986,11 @@
         "apply prehandled snap";
         "store_id" => node_id,
         "region" => ?region.region,
-<<<<<<< HEAD
     );
     write_to_db_data(
         &mut (*store.engine_store_server),
         region,
         String::from("prehandle-snap"),
-=======
->>>>>>> 56761b71
     );
 }
 
@@ -1023,11 +1008,7 @@
     let _kv = &mut (*store.engine_store_server).engines.as_mut().unwrap().kv;
 
     match kvstore.entry(region_id) {
-<<<<<<< HEAD
-        std::collections::hash_map::Entry::Occupied(_) => {}
-=======
-        std::collections::hash_map::Entry::Occupied(o) => {}
->>>>>>> 56761b71
+        std::collections::hash_map::Entry::Occupied(_o) => {}
         std::collections::hash_map::Entry::Vacant(v) => {
             // When we remove hacked code in handle_raft_entry_normal during migration,
             // some tests in handle_raft_entry_normal may fail, since it can observe a empty cmd,
@@ -1050,11 +1031,7 @@
     );
 
     for i in 0..snaps.len {
-<<<<<<< HEAD
         let snapshot = snaps.views.add(i as usize);
-=======
-        let mut snapshot = snaps.views.add(i as usize);
->>>>>>> 56761b71
         // let _path = std::str::from_utf8_unchecked((*snapshot).path.to_slice());
         let mut sst_reader =
             SSTReader::new(proxy_helper, &*(snapshot as *mut ffi_interfaces::SSTView));
@@ -1080,7 +1057,9 @@
         region,
         String::from("ingest-sst"),
     );
-    fail::fail_point!("on_handle_ingest_sst_return", |e| ffi_interfaces::EngineStoreApplyRes::None);
+    fail::fail_point!("on_handle_ingest_sst_return", |e| {
+        ffi_interfaces::EngineStoreApplyRes::None
+    });
     ffi_interfaces::EngineStoreApplyRes::Persist
 }
 
