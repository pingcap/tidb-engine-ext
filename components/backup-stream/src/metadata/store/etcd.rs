--- conflicted
+++ resolved
@@ -4,23 +4,14 @@
     cmp::Ordering,
     collections::{HashMap, HashSet},
     pin::Pin,
-<<<<<<< HEAD
-    sync::Arc,
-=======
     sync::{Arc, Weak},
->>>>>>> 2ab52016
     time::Duration,
 };
 
 use async_trait::async_trait;
 use etcd_client::{
-<<<<<<< HEAD
-    Client, Compare, CompareOp, DeleteOptions, EventType, GetOptions, PutOptions, SortOrder,
-    SortTarget, Txn, TxnOp, WatchOptions,
-=======
     Client, Compare, CompareOp, DeleteOptions, EventType, GetOptions, Member, PutOptions,
     SortOrder, SortTarget, Txn, TxnOp, WatchOptions,
->>>>>>> 2ab52016
 };
 use futures::StreamExt;
 use tikv_util::{info, warn};
