// Copyright 2016 TiKV Project Authors. Licensed under Apache-2.0.

use std::collections::Bound::{Excluded, Included, Unbounded};
use std::collections::{BTreeMap, VecDeque};
use std::fmt::{self, Display, Formatter};
use std::sync::atomic::{AtomicBool, AtomicUsize, Ordering};
use std::sync::mpsc::SyncSender;
<<<<<<< HEAD
use std::sync::{mpsc, Arc};
use std::time::{Duration, Instant};
=======
use std::sync::Arc;
use std::time::Duration;
>>>>>>> ecc2549e
use std::u64;

use engine_traits::{DeleteStrategy, Range, CF_LOCK, CF_RAFT};
use engine_traits::{KvEngine, Mutable, WriteBatch};
use fail::fail_point;
use kvproto::raft_serverpb::{PeerState, RaftApplyState, RegionLocalState};
use raft::eraftpb::Snapshot as RaftSnapshot;
use tikv_util::time::Instant;
use tikv_util::{box_err, box_try, defer, error, info, thd_name, warn};

use crate::coprocessor::CoprocessorHost;
use crate::store::peer_storage::{
    JOB_STATUS_CANCELLED, JOB_STATUS_CANCELLING, JOB_STATUS_FAILED, JOB_STATUS_FINISHED,
    JOB_STATUS_PENDING, JOB_STATUS_RUNNING,
};
use crate::store::snap::{plain_file_used, Error, PreHandledSnapshot, Result, SNAPSHOT_CFS};
use crate::store::transport::CasualRouter;
use crate::store::{self, check_abort, CasualMessage, SnapEntry, SnapKey, SnapManager};
use yatp::pool::{Builder, ThreadPool};
use yatp::task::future::TaskCell;

use file_system::{IOType, WithIOType};
use tikv_util::worker::{Runnable, RunnableWithTimer};

use super::metrics::*;

const GENERATE_POOL_SIZE: usize = 2;

// used to periodically check whether we should delete a stale peer's range in region runner

<<<<<<< HEAD
const CLEANUP_MAX_REGION_COUNT: usize = 128;
=======
#[cfg(test)]
pub const STALE_PEER_CHECK_TICK: usize = 1; // 1000 milliseconds

#[cfg(not(test))]
pub const STALE_PEER_CHECK_TICK: usize = 10; // 10000 milliseconds

// used to periodically check whether schedule pending applies in region runner
#[cfg(not(test))]
pub const PENDING_APPLY_CHECK_INTERVAL: u64 = 1_000; // 1000 milliseconds
#[cfg(test)]
pub const PENDING_APPLY_CHECK_INTERVAL: u64 = 200; // 200 milliseconds

const CLEANUP_MAX_REGION_COUNT: usize = 64;
>>>>>>> ecc2549e

/// Region related task
#[derive(Debug)]
pub enum Task<S> {
    Gen {
        region_id: u64,
        last_applied_index_term: u64,
        last_applied_state: RaftApplyState,
        kv_snap: S,
        canceled: Arc<AtomicBool>,
        notifier: SyncSender<RaftSnapshot>,
        for_balance: bool,
    },
    Apply {
        region_id: u64,
        peer_id: u64,
        status: Arc<AtomicUsize>,
    },
    /// Destroy data between [start_key, end_key).
    ///
    /// The deletion may and may not succeed.
    Destroy {
        region_id: u64,
        start_key: Vec<u8>,
        end_key: Vec<u8>,
    },
}

impl<S> Task<S> {
    pub fn destroy(region_id: u64, start_key: Vec<u8>, end_key: Vec<u8>) -> Task<S> {
        Task::Destroy {
            region_id,
            start_key,
            end_key,
        }
    }
}

impl<S> Display for Task<S> {
    fn fmt(&self, f: &mut Formatter<'_>) -> fmt::Result {
        match *self {
            Task::Gen { region_id, .. } => write!(f, "Snap gen for {}", region_id),
            Task::Apply { region_id, .. } => write!(f, "Snap apply for {}", region_id),
            Task::Destroy {
                region_id,
                ref start_key,
                ref end_key,
            } => write!(
                f,
                "Destroy {} [{}, {})",
                region_id,
                log_wrappers::Value::key(start_key),
                log_wrappers::Value::key(end_key)
            ),
        }
    }
}

struct EngineStoreApplySnapTask {
    region_id: u64,
    peer_id: u64,
    status: Arc<AtomicUsize>,
    recv: mpsc::Receiver<Option<PreHandledSnapshot>>,
    pre_handled_snap: Option<PreHandledSnapshot>,
}

#[derive(Clone)]
struct StalePeerInfo {
    // the start_key is stored as a key in PendingDeleteRanges
    // below are stored as a value in PendingDeleteRanges
    pub region_id: u64,
    pub end_key: Vec<u8>,
    // Once the oldest snapshot sequence exceeds this, it ensures that no one is
    // reading on this peer anymore. So we can safely call `delete_files_in_range`
    // , which may break the consistency of snapshot, of this peer range.
    pub stale_sequence: u64,
}

/// A structure records all ranges to be deleted with some delay.
/// The delay is because there may be some coprocessor requests related to these ranges.
#[derive(Clone, Default)]
struct PendingDeleteRanges {
    ranges: BTreeMap<Vec<u8>, StalePeerInfo>, // start_key -> StalePeerInfo
}

impl PendingDeleteRanges {
    /// Finds ranges that overlap with [start_key, end_key).
    fn find_overlap_ranges(
        &self,
        start_key: &[u8],
        end_key: &[u8],
    ) -> Vec<(u64, Vec<u8>, Vec<u8>, u64)> {
        let mut ranges = Vec::new();
        // find the first range that may overlap with [start_key, end_key)
        let sub_range = self.ranges.range((Unbounded, Excluded(start_key.to_vec())));
        if let Some((s_key, peer_info)) = sub_range.last() {
            if peer_info.end_key > start_key.to_vec() {
                ranges.push((
                    peer_info.region_id,
                    s_key.clone(),
                    peer_info.end_key.clone(),
                    peer_info.stale_sequence,
                ));
            }
        }

        // find the rest ranges that overlap with [start_key, end_key)
        for (s_key, peer_info) in self
            .ranges
            .range((Included(start_key.to_vec()), Excluded(end_key.to_vec())))
        {
            ranges.push((
                peer_info.region_id,
                s_key.clone(),
                peer_info.end_key.clone(),
                peer_info.stale_sequence,
            ));
        }
        ranges
    }

    /// Gets ranges that overlap with [start_key, end_key).
    pub fn drain_overlap_ranges(
        &mut self,
        start_key: &[u8],
        end_key: &[u8],
    ) -> Vec<(u64, Vec<u8>, Vec<u8>, u64)> {
        let ranges = self.find_overlap_ranges(start_key, end_key);

        for &(_, ref s_key, ..) in &ranges {
            self.ranges.remove(s_key).unwrap();
        }
        ranges
    }

    /// Removes and returns the peer info with the `start_key`.
    fn remove(&mut self, start_key: &[u8]) -> Option<(u64, Vec<u8>, Vec<u8>)> {
        self.ranges
            .remove(start_key)
            .map(|peer_info| (peer_info.region_id, start_key.to_owned(), peer_info.end_key))
    }

    /// Inserts a new range waiting to be deleted.
    ///
    /// Before an insert is called, it must call drain_overlap_ranges to clean the overlapping range.
    fn insert(&mut self, region_id: u64, start_key: &[u8], end_key: &[u8], stale_sequence: u64) {
        if !self.find_overlap_ranges(start_key, end_key).is_empty() {
            panic!(
                "[region {}] register deleting data in [{}, {}) failed due to overlap",
                region_id,
                log_wrappers::Value::key(start_key),
                log_wrappers::Value::key(end_key),
            );
        }
        let info = StalePeerInfo {
            region_id,
            end_key: end_key.to_owned(),
            stale_sequence,
        };
        self.ranges.insert(start_key.to_owned(), info);
    }

    /// Gets all stale ranges info.
    pub fn stale_ranges(&self, oldest_sequence: u64) -> impl Iterator<Item = (u64, &[u8], &[u8])> {
        self.ranges
            .iter()
            .filter(move |&(_, info)| info.stale_sequence < oldest_sequence)
            .map(|(start_key, info)| {
                (
                    info.region_id,
                    start_key.as_slice(),
                    info.end_key.as_slice(),
                )
            })
    }

    pub fn len(&self) -> usize {
        self.ranges.len()
    }
}

#[derive(Clone)]
struct SnapContext<EK, R>
where
    EK: KvEngine,
{
    engine_store_server_helper: &'static crate::engine_store_ffi::EngineStoreServerHelper,

    engine: EK,
    mgr: SnapManager,
    use_delete_range: bool,
    pending_delete_ranges: PendingDeleteRanges,
    coprocessor_host: CoprocessorHost<EK>,
    router: R,
}

impl<EK, R> SnapContext<EK, R>
where
    EK: KvEngine,
    R: CasualRouter<EK>,
{
    /// Generates the snapshot of the Region.
    fn generate_snap(
        &self,
        region_id: u64,
        last_applied_index_term: u64,
        last_applied_state: RaftApplyState,
        kv_snap: EK::Snapshot,
        notifier: SyncSender<RaftSnapshot>,
        for_balance: bool,
    ) -> Result<()> {
        // do we need to check leader here?
        let snap = box_try!(store::do_snapshot::<EK>(
            self.mgr.clone(),
            &self.engine,
            kv_snap,
            region_id,
            last_applied_index_term,
            last_applied_state,
            for_balance,
        ));
        // Only enable the fail point when the region id is equal to 1, which is
        // the id of bootstrapped region in tests.
        fail_point!("region_gen_snap", region_id == 1, |_| Ok(()));
        if let Err(e) = notifier.try_send(snap) {
            info!(
                "failed to notify snap result, leadership may have changed, ignore error";
                "region_id" => region_id,
                "err" => %e,
            );
        }
        // The error can be ignored as snapshot will be sent in next heartbeat in the end.
        let _ = self
            .router
            .send(region_id, CasualMessage::SnapshotGenerated);
        Ok(())
    }

    /// Handles the task of generating snapshot of the Region. It calls `generate_snap` to do the actual work.
    fn handle_gen(
        &self,
        region_id: u64,
        last_applied_index_term: u64,
        last_applied_state: RaftApplyState,
        kv_snap: EK::Snapshot,
        canceled: Arc<AtomicBool>,
        notifier: SyncSender<RaftSnapshot>,
        for_balance: bool,
    ) {
        fail_point!("before_region_gen_snap", |_| ());
        SNAP_COUNTER.generate.all.inc();
        if canceled.load(Ordering::Relaxed) {
            info!("generate snap is canceled"; "region_id" => region_id);
            return;
        }

        let start = Instant::now();
        let _io_type_guard = WithIOType::new(if for_balance {
            IOType::LoadBalance
        } else {
            IOType::Replication
        });

        if let Err(e) = self.generate_snap(
            region_id,
            last_applied_index_term,
            last_applied_state,
            kv_snap,
            notifier,
            for_balance,
        ) {
            error!(%e; "failed to generate snap!!!"; "region_id" => region_id,);
            return;
        }

        SNAP_COUNTER.generate.success.inc();
        SNAP_HISTOGRAM
            .generate
            .observe(start.saturating_elapsed_secs());
    }

    fn pre_handle_snapshot(
        &self,
        region_id: u64,
        peer_id: u64,
        abort: Arc<AtomicUsize>,
    ) -> Result<PreHandledSnapshot> {
        let timer = Instant::now();
        check_abort(&abort)?;
        let (region_state, _) = self.get_region_state(region_id)?;
        let region = region_state.get_region().clone();
        let apply_state = self.get_apply_state(region_id)?;
        let term = apply_state.get_truncated_state().get_term();
        let idx = apply_state.get_truncated_state().get_index();
        let snap_key = SnapKey::new(region_id, term, idx);
        let s = box_try!(self.mgr.get_snapshot_for_applying(&snap_key));
        if !s.exists() {
            return Err(box_err!("missing snapshot file {}", s.path()));
        }
        check_abort(&abort)?;
        let res =
            s.pre_handle_snapshot(self.engine_store_server_helper, &region, peer_id, idx, term);

        info!(
            "pre handle snapshot";
            "region_id" => region_id,
            "peer_id" => peer_id,
            "state" => ?apply_state,
            "time_takes" => ?timer.elapsed(),
        );

        Ok(res)
    }

    fn get_region_state(&self, region_id: u64) -> Result<(RegionLocalState, [u8; 11])> {
        let region_key = keys::region_state_key(region_id);
        let region_state: RegionLocalState =
            match box_try!(self.engine.get_msg_cf(CF_RAFT, &region_key)) {
                Some(state) => state,
                None => {
                    return Err(box_err!(
                        "failed to get region_state from {}",
                        log_wrappers::Value::key(&region_key)
                    ));
                }
            };
        Ok((region_state, region_key))
    }

<<<<<<< HEAD
    fn get_apply_state(&self, region_id: u64) -> Result<RaftApplyState> {
=======
        // clear up origin data.
        let region = region_state.get_region().clone();
        let start_key = keys::enc_start_key(&region);
        let end_key = keys::enc_end_key(&region);
        check_abort(&abort)?;
        let overlap_ranges = self
            .pending_delete_ranges
            .drain_overlap_ranges(&start_key, &end_key);
        if !overlap_ranges.is_empty() {
            CLEAN_COUNTER_VEC
                .with_label_values(&["overlap-with-apply"])
                .inc();
            self.cleanup_overlap_regions(overlap_ranges)?;
        }
        self.delete_all_in_range(&[Range::new(&start_key, &end_key)])?;
        check_abort(&abort)?;
        fail_point!("apply_snap_cleanup_range");

>>>>>>> ecc2549e
        let state_key = keys::apply_state_key(region_id);
        let apply_state: RaftApplyState =
            match box_try!(self.engine.get_msg_cf(CF_RAFT, &state_key)) {
                Some(state) => state,
                None => {
                    return Err(box_err!(
                        "failed to get raftstate from {}",
                        log_wrappers::Value::key(&state_key)
                    ));
                }
            };
        Ok(apply_state)
    }

    /// Applies snapshot data of the Region.
    fn apply_snap(&mut self, task: EngineStoreApplySnapTask) -> Result<()> {
        let region_id = task.region_id;
        let peer_id = task.peer_id;
        let abort = task.status;
        info!("begin apply snap data"; "region_id" => region_id);
        fail_point!("region_apply_snap", |_| { Ok(()) });
        check_abort(&abort)?;
        let (mut region_state, region_key) = self.get_region_state(region_id)?;
        // clear up origin data.
        let region = region_state.get_region().clone();
        let start_key = keys::enc_start_key(&region);
        let end_key = keys::enc_end_key(&region);
        check_abort(&abort)?;
        self.cleanup_overlap_ranges(&start_key, &end_key)?;
        self.delete_all_in_range(&[Range::new(&start_key, &end_key)])?;
        check_abort(&abort)?;
        fail_point!("apply_snap_cleanup_range");

        let apply_state = self.get_apply_state(region_id)?;
        let term = apply_state.get_truncated_state().get_term();
        let idx = apply_state.get_truncated_state().get_index();
        let snap_key = SnapKey::new(region_id, term, idx);
        self.mgr.register(snap_key.clone(), SnapEntry::Applying);
        defer!({
            self.mgr.deregister(&snap_key, &SnapEntry::Applying);
        });
        check_abort(&abort)?;
        let timer = Instant::now();
        if let Some(snap) = task.pre_handled_snap {
            info!(
                "apply data with pre handled snap";
                "region_id" => region_id,
            );
            assert_eq!(idx, snap.index);
            assert_eq!(term, snap.term);
            self.engine_store_server_helper
                .apply_pre_handled_snapshot(snap.inner);
        } else {
            info!(
                "apply data to engine-store";
                "region_id" => region_id,
            );
            let s = box_try!(self.mgr.get_snapshot_for_applying(&snap_key));
            if !s.exists() {
                return Err(box_err!("missing snapshot file {}", s.path()));
            }
            check_abort(&abort)?;
            let pre_handled_snap =
                s.pre_handle_snapshot(self.engine_store_server_helper, &region, peer_id, idx, term);
            self.engine_store_server_helper
                .apply_pre_handled_snapshot(pre_handled_snap.inner);
        }

        let mut wb = self.engine.write_batch();
        region_state.set_state(PeerState::Normal);
        box_try!(wb.put_msg_cf(CF_RAFT, &region_key, &region_state));
        box_try!(wb.delete_cf(CF_RAFT, &keys::snapshot_raft_state_key(region_id)));
        wb.write().unwrap_or_else(|e| {
            panic!("{} failed to save apply_snap result: {:?}", region_id, e);
        });
        info!(
            "apply new data";
            "region_id" => region_id,
            "time_takes" => ?timer.saturating_elapsed(),
        );
        Ok(())
    }

    /// Tries to apply the snapshot of the specified Region. It calls `apply_snap` to do the actual work.
    fn handle_apply(&mut self, task: EngineStoreApplySnapTask) {
        let status = task.status.clone();
        let _ = status.compare_exchange(
            JOB_STATUS_PENDING,
            JOB_STATUS_RUNNING,
            Ordering::SeqCst,
            Ordering::SeqCst,
        );
        let region_id = task.region_id;
        SNAP_COUNTER.apply.all.inc();
        // let apply_histogram = SNAP_HISTOGRAM.with_label_values(&["apply"]);
        // let timer = apply_histogram.start_coarse_timer();
        let start = Instant::now();

        match self.apply_snap(task) {
            Ok(()) => {
                status.swap(JOB_STATUS_FINISHED, Ordering::SeqCst);
                SNAP_COUNTER.apply.success.inc();
            }
            Err(Error::Abort) => {
                warn!("applying snapshot is aborted"; "region_id" => region_id);
                assert_eq!(
                    status.swap(JOB_STATUS_CANCELLED, Ordering::SeqCst),
                    JOB_STATUS_CANCELLING
                );
                SNAP_COUNTER.apply.abort.inc();
            }
            Err(e) => {
                error!(%e; "failed to apply snap!!!");
                status.swap(JOB_STATUS_FAILED, Ordering::SeqCst);
                SNAP_COUNTER.apply.fail.inc();
            }
        }

        SNAP_HISTOGRAM
            .apply
            .observe(start.saturating_elapsed_secs());
    }

    /// Cleans up the data within the range.
    fn cleanup_range(&self, ranges: &[Range]) -> Result<()> {
        self.engine
            .delete_all_in_range(DeleteStrategy::DeleteFiles, ranges)
            .unwrap_or_else(|e| {
                error!("failed to delete files in range"; "err" => %e);
            });
        self.delete_all_in_range(ranges)?;
        self.engine
            .delete_all_in_range(DeleteStrategy::DeleteBlobs, ranges)
            .unwrap_or_else(|e| {
                error!("failed to delete files in range"; "err" => %e);
            });
        Ok(())
    }

    /// Gets the overlapping ranges and cleans them up.
    fn cleanup_overlap_regions(
        &mut self,
        overlap_ranges: Vec<(u64, Vec<u8>, Vec<u8>, u64)>,
    ) -> Result<()> {
        let oldest_sequence = self
            .engine
            .get_oldest_snapshot_sequence_number()
            .unwrap_or(u64::MAX);
        let mut ranges = Vec::with_capacity(overlap_ranges.len());
        let mut df_ranges = Vec::with_capacity(overlap_ranges.len());
        for (region_id, start_key, end_key, stale_sequence) in overlap_ranges.iter() {
            // `DeleteFiles` may break current rocksdb snapshots consistency,
            // so do not use it unless we can make sure there is no reader of the destroyed peer anymore.
            if *stale_sequence < oldest_sequence {
                df_ranges.push(Range::new(start_key, end_key));
            } else {
                SNAP_COUNTER_VEC
                    .with_label_values(&["overlap", "not_delete_files"])
                    .inc();
            }
            info!("delete data in range because of overlap"; "region_id" => region_id,
                  "start_key" => log_wrappers::Value::key(start_key),
                  "end_key" => log_wrappers::Value::key(end_key));
            ranges.push(Range::new(start_key, end_key));
        }
        self.engine
            .delete_all_in_range(DeleteStrategy::DeleteFiles, &df_ranges)
            .unwrap_or_else(|e| {
                error!("failed to delete files in range"; "err" => %e);
            });

        self.delete_all_in_range(&ranges)
    }

    /// Inserts a new pending range, and it will be cleaned up with some delay.
    fn insert_pending_delete_range(&mut self, region_id: u64, start_key: &[u8], end_key: &[u8]) {
        let overlap_ranges = self
            .pending_delete_ranges
            .drain_overlap_ranges(start_key, end_key);
        if !overlap_ranges.is_empty() {
            CLEAN_COUNTER_VEC
                .with_label_values(&["overlap-with-destroy"])
                .inc();
            if let Err(e) = self.cleanup_overlap_regions(overlap_ranges) {
                warn!("cleanup_overlap_ranges failed";
                    "region_id" => region_id,
                    "start_key" => log_wrappers::Value::key(start_key),
                    "end_key" => log_wrappers::Value::key(end_key),
                    "err" => %e,
                );
            }
        }
        info!("register deleting data in range";
            "region_id" => region_id,
            "start_key" => log_wrappers::Value::key(start_key),
            "end_key" => log_wrappers::Value::key(end_key),
        );
        let seq = self.engine.get_latest_sequence_number();
        self.pending_delete_ranges
            .insert(region_id, start_key, end_key, seq);
    }

    /// Cleans up stale ranges.
    fn clean_stale_ranges(&mut self) {
        STALE_PEER_PENDING_DELETE_RANGE_GAUGE.set(self.pending_delete_ranges.len() as f64);
        if self.ingest_maybe_stall() {
            return;
        }
        let oldest_sequence = self
            .engine
            .get_oldest_snapshot_sequence_number()
            .unwrap_or(u64::MAX);
        let mut cleanup_ranges: Vec<(u64, Vec<u8>, Vec<u8>)> = self
            .pending_delete_ranges
            .stale_ranges(oldest_sequence)
            .map(|(region_id, s, e)| (region_id, s.to_vec(), e.to_vec()))
            .collect();
        if cleanup_ranges.is_empty() {
            return;
        }
        CLEAN_COUNTER_VEC.with_label_values(&["destroy"]).inc_by(1);
        cleanup_ranges.sort_by(|a, b| a.1.cmp(&b.1));
        while cleanup_ranges.len() > CLEANUP_MAX_REGION_COUNT {
            cleanup_ranges.pop();
        }
        let ranges: Vec<Range> = cleanup_ranges
            .iter()
            .map(|(region_id, start, end)| {
                info!("delete data in range because of stale"; "region_id" => region_id,
                  "start_key" => log_wrappers::Value::key(start),
                  "end_key" => log_wrappers::Value::key(end));
                Range::new(start, end)
            })
            .collect();
        if let Err(e) = self.cleanup_range(&ranges) {
            error!("failed to cleanup stale range"; "err" => %e);
            return;
        }
        for (_, key, _) in cleanup_ranges {
            assert!(
                self.pending_delete_ranges.remove(&key).is_some(),
                "cleanup pending_delete_ranges {} should exist",
                log_wrappers::Value::key(&key)
            );
        }
    }

    /// Checks the number of files at level 0 to avoid write stall after ingesting sst.
    /// Returns true if the ingestion causes write stall.
    fn ingest_maybe_stall(&self) -> bool {
        for cf in SNAPSHOT_CFS {
            // no need to check lock cf
            if plain_file_used(cf) {
                continue;
            }
            if self.engine.ingest_maybe_slowdown_writes(cf).expect("cf") {
                return true;
            }
        }
        false
    }

    fn delete_all_in_range(&self, ranges: &[Range]) -> Result<()> {
        for cf in self.engine.cf_names() {
            // CF_LOCK usually contains fewer keys than other CFs, so we delete them by key.
            let strategy = if cf == CF_LOCK {
                DeleteStrategy::DeleteByKey
            } else if self.use_delete_range {
                DeleteStrategy::DeleteByRange
            } else {
                DeleteStrategy::DeleteByWriter {
                    sst_path: self.mgr.get_temp_path_for_ingest(),
                }
            };
            box_try!(self.engine.delete_ranges_cf(cf, strategy, ranges));
        }

        Ok(())
    }
}

struct PreHandleSnapCfg {
    pool_size: usize,
    pre_handle_snap: bool,
}

pub struct Runner<EK, R>
where
    EK: KvEngine,
{
    pool: ThreadPool<TaskCell>,
    ctx: SnapContext<EK, R>,
    // we may delay some apply tasks if level 0 files to write stall threshold,
    // pending_applies records all delayed apply task, and will check again later
    pending_applies: VecDeque<EngineStoreApplySnapTask>,
    pre_handle_snap_cfg: PreHandleSnapCfg,
    clean_stale_tick: usize,
    clean_stale_tick_max: usize,
    clean_stale_check_interval: Duration,
}

impl<EK, R> Runner<EK, R>
where
    EK: KvEngine,
    R: CasualRouter<EK>,
{
    pub fn new(
        config: &crate::store::Config,
        engine: EK,
        mgr: SnapManager,
        region_worker_tick_interval: tikv_util::config::ReadableDuration,
        use_delete_range: bool,
        coprocessor_host: CoprocessorHost<EK>,
        router: R,
    ) -> Runner<EK, R> {
        let snap_handle_pool_size = config.snap_handle_pool_size;
        let engine_store_server_helper = crate::engine_store_ffi::gen_engine_store_server_helper(
            config.engine_store_server_helper,
        );
        let (pool_size, pre_handle_snap) = if snap_handle_pool_size == 0 {
            (GENERATE_POOL_SIZE, false)
        } else {
            (snap_handle_pool_size, true)
        };
        let tick_interval_ms = region_worker_tick_interval.as_millis();
        let clean_stale_tick_max = (10_000 / tick_interval_ms) as usize;

        info!("create region runner"; "pool_size" => pool_size, "pre_handle_snap" => pre_handle_snap, "tick_interval_ms" => tick_interval_ms,
         "clean_stale_tick_max" => clean_stale_tick_max);

        Runner {
            pool: Builder::new(thd_name!("region-task"))
                .max_thread_count(pool_size)
                .build_future_pool(),
            ctx: SnapContext {
                engine_store_server_helper,
                engine,
                mgr,
                use_delete_range,
                pending_delete_ranges: PendingDeleteRanges::default(),
                coprocessor_host,
                router,
            },
            pending_applies: VecDeque::new(),
            clean_stale_tick: 0,
            clean_stale_tick_max,
            clean_stale_check_interval: Duration::from_millis(tick_interval_ms),
            pre_handle_snap_cfg: PreHandleSnapCfg {
                pool_size,
                pre_handle_snap,
            },
        }
    }

    /// Tries to apply pending tasks if there is some.
    fn handle_pending_applies(&mut self) {
        fail_point!("apply_pending_snapshot", |_| {});
        while !self.pending_applies.is_empty() {
            match self.pending_applies.front().unwrap().recv.recv() {
                Ok(pre_handled_snap) => {
                    let mut snap = self.pending_applies.pop_front().unwrap();
                    snap.pre_handled_snap = pre_handled_snap;
                    self.ctx.handle_apply(snap);
                }
                Err(_) => {
                    let snap = self.pending_applies.pop_front().unwrap();
                    self.ctx.handle_apply(snap);
                }
            }
            if self.pending_applies.len() <= self.pre_handle_snap_cfg.pool_size {
                break;
            }
        }
    }
}

impl<EK, R> Runnable for Runner<EK, R>
where
    EK: KvEngine,
    R: CasualRouter<EK> + Send + Clone + 'static,
{
    type Task = Task<EK::Snapshot>;

    fn run(&mut self, task: Task<EK::Snapshot>) {
        match task {
            Task::Gen {
                region_id,
                last_applied_index_term,
                last_applied_state,
                kv_snap,
                canceled,
                notifier,
                for_balance,
            } => {
                // It is safe for now to handle generating and applying snapshot concurrently,
                // but it may not when merge is implemented.
                let ctx = self.ctx.clone();

                self.pool.spawn(async move {
                    tikv_alloc::add_thread_memory_accessor();
                    ctx.handle_gen(
                        region_id,
                        last_applied_index_term,
                        last_applied_state,
                        kv_snap,
                        canceled,
                        notifier,
                        for_balance,
                    );
                    tikv_alloc::remove_thread_memory_accessor();
                });
            }
            Task::Apply {
                region_id,
                peer_id,
                status,
            } => {
                let (sender, receiver) = mpsc::channel();
                let ctx = self.ctx.clone();
                let abort = status.clone();
                if self.pre_handle_snap_cfg.pre_handle_snap {
                    self.pool.spawn(async move {
                        let _ = ctx
                            .pre_handle_snapshot(region_id, peer_id, abort)
                            .map_or_else(|_| sender.send(None), |s| sender.send(Some(s)));
                    });
                } else {
                    sender.send(None).unwrap();
                }

                self.pending_applies.push_back(EngineStoreApplySnapTask {
                    region_id,
                    peer_id,
                    status,
                    recv: receiver,
                    pre_handled_snap: None,
                });

                if self.pending_applies.len() > self.pre_handle_snap_cfg.pool_size {
                    self.handle_pending_applies();
                }
            }
            Task::Destroy {
                region_id,
                start_key,
                end_key,
            } => {
                fail_point!("on_region_worker_destroy", true, |_| {});
                // try to delay the range deletion because
                // there might be a coprocessor request related to this range
                self.ctx
                    .insert_pending_delete_range(region_id, &start_key, &end_key);
                self.ctx.clean_stale_ranges();
            }
        }
    }

    fn shutdown(&mut self) {
        self.pool.shutdown();
    }
}

impl<EK, R> RunnableWithTimer for Runner<EK, R>
where
    EK: KvEngine,
    R: CasualRouter<EK> + Send + Clone + 'static,
{
    fn on_timeout(&mut self) {
        self.handle_pending_applies();
        self.clean_stale_tick += 1;
        if self.clean_stale_tick >= self.clean_stale_tick_max {
            self.ctx.clean_stale_ranges();
            self.clean_stale_tick = 0;
        }
    }

    fn get_interval(&self) -> Duration {
        self.clean_stale_check_interval
    }
}

#[cfg(test)]
mod tests {
    use std::io;
    use std::sync::atomic::AtomicUsize;
    use std::sync::{mpsc, Arc};
    use std::thread;
    use std::time::Duration;

    use crate::coprocessor::CoprocessorHost;
    use crate::store::peer_storage::JOB_STATUS_PENDING;
    use crate::store::snap::tests::get_test_db_for_regions;
    use crate::store::worker::RegionRunner;
    use crate::store::{CasualMessage, SnapKey, SnapManager};
    use engine_test::ctor::CFOptions;
    use engine_test::ctor::ColumnFamilyOptions;
    use engine_test::kv::{KvTestEngine, KvTestSnapshot};
    use engine_traits::{
        CompactExt, FlowControlFactorsExt, KvEngine, MiscExt, Mutable, Peekable, SyncMutable,
        WriteBatch, WriteBatchExt,
    };
    use engine_traits::{CF_DEFAULT, CF_RAFT};
    use kvproto::raft_serverpb::{PeerState, RaftApplyState, RegionLocalState};
    use raft::eraftpb::Entry;
    use tempfile::Builder;
    use tikv_util::worker::{LazyWorker, Worker};

    use super::*;
    use keys::data_key;

    fn insert_range(
        pending_delete_ranges: &mut PendingDeleteRanges,
        id: u64,
        s: &str,
        e: &str,
        stale_sequence: u64,
    ) {
        pending_delete_ranges.insert(id, s.as_bytes(), e.as_bytes(), stale_sequence);
    }

    #[test]
    #[allow(clippy::string_lit_as_bytes)]
    fn test_pending_delete_ranges() {
        let mut pending_delete_ranges = PendingDeleteRanges::default();
        let id = 0;

        let timeout1 = 10;
        insert_range(&mut pending_delete_ranges, id, "a", "c", timeout1);
        insert_range(&mut pending_delete_ranges, id, "m", "n", timeout1);
        insert_range(&mut pending_delete_ranges, id, "x", "z", timeout1);
        insert_range(&mut pending_delete_ranges, id + 1, "f", "i", timeout1);
        insert_range(&mut pending_delete_ranges, id + 1, "p", "t", timeout1);
        assert_eq!(pending_delete_ranges.len(), 5);

        //  a____c    f____i    m____n    p____t    x____z
        //              g___________________q
        // when we want to insert [g, q), we first extract overlap ranges,
        // which are [f, i), [m, n), [p, t)
        let timeout2 = 12;
        let overlap_ranges =
            pending_delete_ranges.drain_overlap_ranges(&b"g".to_vec(), &b"q".to_vec());
        assert_eq!(
            overlap_ranges,
            [
                (id + 1, b"f".to_vec(), b"i".to_vec(), timeout1),
                (id, b"m".to_vec(), b"n".to_vec(), timeout1),
                (id + 1, b"p".to_vec(), b"t".to_vec(), timeout1),
            ]
        );
        assert_eq!(pending_delete_ranges.len(), 2);
        insert_range(&mut pending_delete_ranges, id + 2, "g", "q", timeout2);
        assert_eq!(pending_delete_ranges.len(), 3);

        // at t1, [a, c) and [x, z) will timeout
        {
            let now = 11;
            let ranges: Vec<_> = pending_delete_ranges.stale_ranges(now).collect();
            assert_eq!(
                ranges,
                [
                    (id, "a".as_bytes(), "c".as_bytes()),
                    (id, "x".as_bytes(), "z".as_bytes()),
                ]
            );
            for start_key in ranges
                .into_iter()
                .map(|(_, start, _)| start.to_vec())
                .collect::<Vec<Vec<u8>>>()
            {
                pending_delete_ranges.remove(&start_key);
            }
            assert_eq!(pending_delete_ranges.len(), 1);
        }

        // at t2, [g, q) will timeout
        {
            let now = 14;
            let ranges: Vec<_> = pending_delete_ranges.stale_ranges(now).collect();
            assert_eq!(ranges, [(id + 2, "g".as_bytes(), "q".as_bytes())]);
            for start_key in ranges
                .into_iter()
                .map(|(_, start, _)| start.to_vec())
                .collect::<Vec<Vec<u8>>>()
            {
                pending_delete_ranges.remove(&start_key);
            }
            assert_eq!(pending_delete_ranges.len(), 0);
        }
    }

    #[test]
    fn test_stale_peer() {
        let temp_dir = Builder::new().prefix("test_stale_peer").tempdir().unwrap();
        let engine = get_test_db_for_regions(&temp_dir, None, None, None, None, &[1]).unwrap();

        let snap_dir = Builder::new().prefix("snap_dir").tempdir().unwrap();
        let mgr = SnapManager::new(snap_dir.path().to_str().unwrap());
        let bg_worker = Worker::new("region-worker");
        let mut worker: LazyWorker<Task<KvTestSnapshot>> = bg_worker.lazy_build("region-worker");
        let sched = worker.scheduler();
        let (router, _) = mpsc::sync_channel(11);
        let mut runner = RegionRunner::new(
            engine.kv.clone(),
            mgr,
            0,
            false,
            CoprocessorHost::<KvTestEngine>::default(),
            router,
        );
        runner.clean_stale_check_interval = Duration::from_millis(100);

        let mut ranges = vec![];
        for i in 0..10 {
            let mut key = b"k0".to_vec();
            key.extend_from_slice(i.to_string().as_bytes());
            engine.kv.put(&key, b"v1").unwrap();
            ranges.push(key);
        }
        engine.kv.put(b"k1", b"v1").unwrap();
        let snap = engine.kv.snapshot();
        engine.kv.put(b"k2", b"v2").unwrap();

        sched
            .schedule(Task::Destroy {
                region_id: 1,
                start_key: b"k1".to_vec(),
                end_key: b"k2".to_vec(),
            })
            .unwrap();
        for i in 0..9 {
            sched
                .schedule(Task::Destroy {
                    region_id: i as u64 + 2,
                    start_key: ranges[i].clone(),
                    end_key: ranges[i + 1].clone(),
                })
                .unwrap();
        }
        worker.start_with_timer(runner);
        thread::sleep(Duration::from_millis(20));
        drop(snap);
        thread::sleep(Duration::from_millis(200));
        assert!(engine.kv.get_value(b"k1").unwrap().is_none());
        assert_eq!(engine.kv.get_value(b"k2").unwrap().unwrap(), b"v2");
        for i in 0..9 {
            assert!(engine.kv.get_value(&ranges[i]).unwrap().is_none());
        }
    }

    #[test]
    fn test_pending_applies() {
        let temp_dir = Builder::new()
            .prefix("test_pending_applies")
            .tempdir()
            .unwrap();

        let mut cf_opts = ColumnFamilyOptions::new();
        cf_opts.set_level_zero_slowdown_writes_trigger(5);
        cf_opts.set_disable_auto_compactions(true);
        let kv_cfs_opts = vec![
            CFOptions::new("default", cf_opts.clone()),
            CFOptions::new("write", cf_opts.clone()),
            CFOptions::new("lock", cf_opts.clone()),
            CFOptions::new("raft", cf_opts.clone()),
        ];
        let raft_cfs_opt = CFOptions::new(CF_DEFAULT, cf_opts);
        let engine = get_test_db_for_regions(
            &temp_dir,
            None,
            Some(raft_cfs_opt),
            None,
            Some(kv_cfs_opts),
            &[1, 2, 3, 4, 5, 6, 7],
        )
        .unwrap();

        for cf_name in &["default", "write", "lock"] {
            for i in 0..7 {
                engine
                    .kv
                    .put_cf(cf_name, &data_key(i.to_string().as_bytes()), &[i])
                    .unwrap();
                engine
                    .kv
                    .put_cf(cf_name, &data_key((i + 1).to_string().as_bytes()), &[i + 1])
                    .unwrap();
                engine.kv.flush_cf(cf_name, true).unwrap();
                // check level 0 files
                assert_eq!(
                    engine
                        .kv
                        .get_cf_num_files_at_level(cf_name, 0)
                        .unwrap()
                        .unwrap(),
                    u64::from(i) + 1
                );
            }
        }

        let snap_dir = Builder::new().prefix("snap_dir").tempdir().unwrap();
        let mgr = SnapManager::new(snap_dir.path().to_str().unwrap());
        let bg_worker = Worker::new("snap-manager");
        let mut worker = bg_worker.lazy_build("snapshot-worker");
        let sched = worker.scheduler();
        let (router, receiver) = mpsc::sync_channel(1);
        let runner = RegionRunner::new(
            engine.kv.clone(),
            mgr,
            0,
            true,
            CoprocessorHost::<KvTestEngine>::default(),
            router,
        );
        worker.start_with_timer(runner);

        let gen_and_apply_snap = |id: u64| {
            // construct snapshot
            let (tx, rx) = mpsc::sync_channel(1);
            let apply_state: RaftApplyState = engine
                .kv
                .get_msg_cf(CF_RAFT, &keys::apply_state_key(id))
                .unwrap()
                .unwrap();
            let idx = apply_state.get_applied_index();
            let entry = engine
                .raft
                .get_msg::<Entry>(&keys::raft_log_key(id, idx))
                .unwrap()
                .unwrap();
            sched
                .schedule(Task::Gen {
                    region_id: id,
                    kv_snap: engine.kv.snapshot(),
                    last_applied_index_term: entry.get_term(),
                    last_applied_state: apply_state,
                    canceled: Arc::new(AtomicBool::new(false)),
                    notifier: tx,
                    for_balance: false,
                })
                .unwrap();
            let s1 = rx.recv().unwrap();
            match receiver.recv() {
                Ok((region_id, CasualMessage::SnapshotGenerated)) => {
                    assert_eq!(region_id, id);
                }
                msg => panic!("expected SnapshotGenerated, but got {:?}", msg),
            }
            let data = s1.get_data();
            let key = SnapKey::from_snap(&s1).unwrap();
            let mgr = SnapManager::new(snap_dir.path().to_str().unwrap());
            let mut s2 = mgr.get_snapshot_for_sending(&key).unwrap();
            let mut s3 = mgr.get_snapshot_for_receiving(&key, data).unwrap();
            io::copy(&mut s2, &mut s3).unwrap();
            s3.save().unwrap();

            // set applying state
            let mut wb = engine.kv.write_batch();
            let region_key = keys::region_state_key(id);
            let mut region_state = engine
                .kv
                .get_msg_cf::<RegionLocalState>(CF_RAFT, &region_key)
                .unwrap()
                .unwrap();
            region_state.set_state(PeerState::Applying);
            wb.put_msg_cf(CF_RAFT, &region_key, &region_state).unwrap();
            wb.write().unwrap();

            // apply snapshot
            let status = Arc::new(AtomicUsize::new(JOB_STATUS_PENDING));
            sched
                .schedule(Task::Apply {
                    region_id: id,
                    status,
                    peer_id: id,
                })
                .unwrap();
        };
        let destroy_region = |id: u64| {
            let start_key = data_key(id.to_string().as_bytes());
            let end_key = data_key((id + 1).to_string().as_bytes());
            // destroy region
            sched
                .schedule(Task::Destroy {
                    region_id: id,
                    start_key,
                    end_key,
                })
                .unwrap();
        };

        let check_region_exist = |id: u64| -> bool {
            let key = data_key(id.to_string().as_bytes());
            let v = engine.kv.get_value(&key).unwrap();
            v.is_some()
        };

        let wait_apply_finish = |id: u64| {
            let region_key = keys::region_state_key(id);
            loop {
                thread::sleep(Duration::from_millis(100));
                if engine
                    .kv
                    .get_msg_cf::<RegionLocalState>(CF_RAFT, &region_key)
                    .unwrap()
                    .unwrap()
                    .get_state()
                    == PeerState::Normal
                {
                    break;
                }
            }
        };

        // snapshot will not ingest cause already write stall
        gen_and_apply_snap(1);
        assert_eq!(
            engine
                .kv
                .get_cf_num_files_at_level(CF_DEFAULT, 0)
                .unwrap()
                .unwrap(),
            7
        );

        // compact all files to the bottomest level
        engine.kv.compact_files_in_range(None, None, None).unwrap();
        assert_eq!(
            engine
                .kv
                .get_cf_num_files_at_level(CF_DEFAULT, 0)
                .unwrap()
                .unwrap(),
            0
        );

        wait_apply_finish(1);

        // the pending apply task should be finished and snapshots are ingested.
        // note that when ingest sst, it may flush memtable if overlap,
        // so here will two level 0 files.
        assert_eq!(
            engine
                .kv
                .get_cf_num_files_at_level(CF_DEFAULT, 0)
                .unwrap()
                .unwrap(),
            2
        );

        // no write stall, ingest without delay
        gen_and_apply_snap(2);
        wait_apply_finish(2);
        assert_eq!(
            engine
                .kv
                .get_cf_num_files_at_level(CF_DEFAULT, 0)
                .unwrap()
                .unwrap(),
            4
        );

        // snapshot will not ingest cause it may cause write stall
        gen_and_apply_snap(3);
        assert_eq!(
            engine
                .kv
                .get_cf_num_files_at_level(CF_DEFAULT, 0)
                .unwrap()
                .unwrap(),
            4
        );
        gen_and_apply_snap(4);
        assert_eq!(
            engine
                .kv
                .get_cf_num_files_at_level(CF_DEFAULT, 0)
                .unwrap()
                .unwrap(),
            4
        );
        gen_and_apply_snap(5);
        destroy_region(6);
        thread::sleep(Duration::from_millis(PENDING_APPLY_CHECK_INTERVAL * 2));
        assert!(check_region_exist(6));
        assert_eq!(
            engine
                .kv
                .get_cf_num_files_at_level(CF_DEFAULT, 0)
                .unwrap()
                .unwrap(),
            4
        );

        // compact all files to the bottomest level
        engine.kv.compact_files_in_range(None, None, None).unwrap();
        assert_eq!(
            engine
                .kv
                .get_cf_num_files_at_level(CF_DEFAULT, 0)
                .unwrap()
                .unwrap(),
            0
        );

        // make sure have checked pending applies
        wait_apply_finish(4);

        // before two pending apply tasks should be finished and snapshots are ingested
        // and one still in pending.
        assert_eq!(
            engine
                .kv
                .get_cf_num_files_at_level(CF_DEFAULT, 0)
                .unwrap()
                .unwrap(),
            4
        );

        // make sure have checked pending applies
        engine.kv.compact_files_in_range(None, None, None).unwrap();
        assert_eq!(
            engine
                .kv
                .get_cf_num_files_at_level(CF_DEFAULT, 0)
                .unwrap()
                .unwrap(),
            0
        );
        wait_apply_finish(5);

        // the last one pending task finished
        assert_eq!(
            engine
                .kv
                .get_cf_num_files_at_level(CF_DEFAULT, 0)
                .unwrap()
                .unwrap(),
            2
        );
        thread::sleep(Duration::from_millis(PENDING_APPLY_CHECK_INTERVAL * 2));
        assert!(!check_region_exist(6));
    }
}<|MERGE_RESOLUTION|>--- conflicted
+++ resolved
@@ -5,13 +5,8 @@
 use std::fmt::{self, Display, Formatter};
 use std::sync::atomic::{AtomicBool, AtomicUsize, Ordering};
 use std::sync::mpsc::SyncSender;
-<<<<<<< HEAD
 use std::sync::{mpsc, Arc};
-use std::time::{Duration, Instant};
-=======
-use std::sync::Arc;
 use std::time::Duration;
->>>>>>> ecc2549e
 use std::u64;
 
 use engine_traits::{DeleteStrategy, Range, CF_LOCK, CF_RAFT};
@@ -42,23 +37,7 @@
 
 // used to periodically check whether we should delete a stale peer's range in region runner
 
-<<<<<<< HEAD
 const CLEANUP_MAX_REGION_COUNT: usize = 128;
-=======
-#[cfg(test)]
-pub const STALE_PEER_CHECK_TICK: usize = 1; // 1000 milliseconds
-
-#[cfg(not(test))]
-pub const STALE_PEER_CHECK_TICK: usize = 10; // 10000 milliseconds
-
-// used to periodically check whether schedule pending applies in region runner
-#[cfg(not(test))]
-pub const PENDING_APPLY_CHECK_INTERVAL: u64 = 1_000; // 1000 milliseconds
-#[cfg(test)]
-pub const PENDING_APPLY_CHECK_INTERVAL: u64 = 200; // 200 milliseconds
-
-const CLEANUP_MAX_REGION_COUNT: usize = 64;
->>>>>>> ecc2549e
 
 /// Region related task
 #[derive(Debug)]
@@ -367,7 +346,7 @@
             "region_id" => region_id,
             "peer_id" => peer_id,
             "state" => ?apply_state,
-            "time_takes" => ?timer.elapsed(),
+            "time_takes" => ?timer.saturating_elapsed(),
         );
 
         Ok(res)
@@ -388,28 +367,7 @@
         Ok((region_state, region_key))
     }
 
-<<<<<<< HEAD
     fn get_apply_state(&self, region_id: u64) -> Result<RaftApplyState> {
-=======
-        // clear up origin data.
-        let region = region_state.get_region().clone();
-        let start_key = keys::enc_start_key(&region);
-        let end_key = keys::enc_end_key(&region);
-        check_abort(&abort)?;
-        let overlap_ranges = self
-            .pending_delete_ranges
-            .drain_overlap_ranges(&start_key, &end_key);
-        if !overlap_ranges.is_empty() {
-            CLEAN_COUNTER_VEC
-                .with_label_values(&["overlap-with-apply"])
-                .inc();
-            self.cleanup_overlap_regions(overlap_ranges)?;
-        }
-        self.delete_all_in_range(&[Range::new(&start_key, &end_key)])?;
-        check_abort(&abort)?;
-        fail_point!("apply_snap_cleanup_range");
-
->>>>>>> ecc2549e
         let state_key = keys::apply_state_key(region_id);
         let apply_state: RaftApplyState =
             match box_try!(self.engine.get_msg_cf(CF_RAFT, &state_key)) {
@@ -438,7 +396,16 @@
         let start_key = keys::enc_start_key(&region);
         let end_key = keys::enc_end_key(&region);
         check_abort(&abort)?;
-        self.cleanup_overlap_ranges(&start_key, &end_key)?;
+        let overlap_ranges = self
+            .pending_delete_ranges
+            .drain_overlap_ranges(&start_key, &end_key);
+        if !overlap_ranges.is_empty() {
+            CLEAN_COUNTER_VEC
+                .with_label_values(&["overlap-with-apply"])
+                .inc();
+            self.cleanup_overlap_regions(overlap_ranges)?;
+        }
+
         self.delete_all_in_range(&[Range::new(&start_key, &end_key)])?;
         check_abort(&abort)?;
         fail_point!("apply_snap_cleanup_range");
