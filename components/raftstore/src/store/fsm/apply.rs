--- conflicted
+++ resolved
@@ -61,11 +61,7 @@
     memory::HeapSize,
     mpsc::{loose_bounded, LooseBoundedSender, Receiver},
     safe_panic, slow_log,
-<<<<<<< HEAD
-    store::{find_peer, find_peer_mut, is_learner, remove_peer},
-=======
     store::{find_peer, find_peer_by_id, find_peer_mut, is_learner, remove_peer},
->>>>>>> 616b4402
     time::{duration_to_sec, Instant},
     warn,
     worker::Scheduler,
@@ -643,11 +639,7 @@
             apply_state: delegate.apply_state.clone(),
             write_seqno: mem::take(&mut delegate.unfinished_write_seqno),
             exec_res: results,
-<<<<<<< HEAD
-            metrics: delegate.metrics.clone(),
-=======
             metrics: mem::take(&mut delegate.metrics),
->>>>>>> 616b4402
             applied_term: delegate.applied_term,
             bucket_stat: delegate.buckets.clone().map(Box::new),
         });
@@ -1173,22 +1165,6 @@
         let data = entry.get_data();
 
         if !data.is_empty() {
-<<<<<<< HEAD
-            let cmd = util::parse_data_at(data, index, &self.tag);
-
-            if apply_ctx.yield_high_latency_operation && has_high_latency_operation(&cmd) {
-                self.priority = Priority::Low;
-            }
-            let mut has_unflushed_data =
-                self.last_flush_applied_index != self.apply_state.get_applied_index();
-            if (has_unflushed_data && should_write_to_engine(&cmd)
-                || apply_ctx.kv_wb().should_write_to_engine())
-                && apply_ctx.host.pre_persist(&self.region, false, Some(&cmd))
-            {
-                apply_ctx.commit(self);
-                if let Some(start) = self.handle_start.as_ref() {
-                    if start.saturating_elapsed() >= apply_ctx.yield_duration {
-=======
             if !self.peer.is_witness || !can_witness_skip(entry) {
                 let cmd = util::parse_data_at(data, index, &self.tag);
                 if apply_ctx.yield_high_latency_operation && has_high_latency_operation(&cmd) {
@@ -1208,7 +1184,6 @@
                             .map_or(Duration::ZERO, Instant::saturating_elapsed)
                             >= apply_ctx.yield_duration
                     {
->>>>>>> 616b4402
                         return ApplyResult::Yield;
                     }
                     has_unflushed_data = false;
@@ -1239,13 +1214,6 @@
                 }
             }
         }
-<<<<<<< HEAD
-
-        // we should observe empty cmd, aka leader change,
-        // read index during confchange, or other situations.
-        apply_ctx.host.on_empty_cmd(&self.region, index, term);
-=======
->>>>>>> 616b4402
 
         self.apply_state.set_applied_index(index);
         self.applied_term = term;
@@ -1348,14 +1316,8 @@
         // Set sync log hint if the cmd requires so.
         apply_ctx.sync_log_hint |= should_sync_log(&req);
 
-<<<<<<< HEAD
-        apply_ctx.host.pre_apply(&self.region, &cmd);
-        let (mut resp, exec_result, should_write) =
-            self.apply_raft_cmd(apply_ctx, index, term, &cmd);
-=======
         apply_ctx.host.pre_apply(&self.region, &req);
         let (mut cmd, exec_result, should_write) = self.apply_raft_cmd(apply_ctx, index, term, req);
->>>>>>> 616b4402
         if let ApplyResult::WaitMergeSource(_) = exec_result {
             return exec_result;
         }
@@ -1369,14 +1331,8 @@
 
         // TODO: if we have exec_result, maybe we should return this callback too. Outer
         // store will call it after handing exec result.
-<<<<<<< HEAD
-        cmd_resp::bind_term(&mut resp, self.term);
-        let cmd_cb = self.find_pending(index, term, is_conf_change_cmd(&cmd));
-        let cmd = Cmd::new(index, term, cmd, resp);
-=======
         cmd_resp::bind_term(&mut cmd.response, self.term);
         let cmd_cb = self.find_pending(index, term, is_conf_change_cmd(&cmd.request));
->>>>>>> 616b4402
         apply_ctx
             .applied_batch
             .push(cmd_cb, cmd, &self.observe_info, self.region_id());
@@ -1404,13 +1360,8 @@
         ctx: &mut ApplyContext<EK>,
         index: u64,
         term: u64,
-<<<<<<< HEAD
-        req: &RaftCmdRequest,
-    ) -> (RaftCmdResponse, ApplyResult<EK::Snapshot>, bool) {
-=======
         req: RaftCmdRequest,
     ) -> (Cmd, ApplyResult<EK::Snapshot>, bool) {
->>>>>>> 616b4402
         // if pending remove, apply should be aborted already.
         assert!(!self.pending_remove);
 
@@ -1418,11 +1369,7 @@
         // E.g. `RaftApplyState` must not be changed.
 
         let mut origin_epoch = None;
-<<<<<<< HEAD
-        let (resp, exec_result) = if ctx.host.pre_exec(&self.region, req, index, term) {
-=======
         let (resp, exec_result) = if ctx.host.pre_exec(&self.region, &req, index, term) {
->>>>>>> 616b4402
             // One of the observers want to filter execution of the command.
             let mut resp = RaftCmdResponse::default();
             if !req.get_header().get_uuid().is_empty() {
@@ -1434,11 +1381,7 @@
             ctx.exec_log_index = index;
             ctx.exec_log_term = term;
             ctx.kv_wb_mut().set_save_point();
-<<<<<<< HEAD
-            let (resp, exec_result) = match self.exec_raft_cmd(ctx, req) {
-=======
             let (resp, exec_result) = match self.exec_raft_cmd(ctx, &req) {
->>>>>>> 616b4402
                 Ok(a) => {
                     ctx.kv_wb_mut().pop_save_point().unwrap();
                     if req.has_admin_request() {
@@ -1482,20 +1425,12 @@
 
         let cmd = Cmd::new(index, term, req, resp);
         if let ApplyResult::WaitMergeSource(_) = exec_result {
-<<<<<<< HEAD
-            return (resp, exec_result, false);
-=======
             return (cmd, exec_result, false);
->>>>>>> 616b4402
         }
 
         self.apply_state.set_applied_index(index);
         self.applied_term = term;
 
-<<<<<<< HEAD
-        let cmd = Cmd::new(index, term, req.clone(), resp.clone());
-=======
->>>>>>> 616b4402
         let (modified_region, mut pending_handle_ssts) = match exec_result {
             ApplyResult::Res(ref e) => match e {
                 ExecResult::SplitRegion { ref derived, .. } => (Some(derived.clone()), None),
@@ -1597,11 +1532,7 @@
             }
         }
 
-<<<<<<< HEAD
-        (resp, exec_result, should_write)
-=======
         (cmd, exec_result, should_write)
->>>>>>> 616b4402
     }
 
     fn destroy(&mut self, apply_ctx: &mut ApplyContext<EK>) {
@@ -1698,10 +1629,7 @@
             AdminCmdType::PrepareFlashback | AdminCmdType::FinishFlashback => {
                 self.exec_flashback(ctx, request)
             }
-<<<<<<< HEAD
-=======
             AdminCmdType::BatchSwitchWitness => Err(box_err!("unsupported admin command type")),
->>>>>>> 616b4402
             AdminCmdType::InvalidAdmin => Err(box_err!("unsupported admin command type")),
         }?;
         response.set_cmd_type(cmd_type);
@@ -4668,11 +4596,7 @@
     use tempfile::{Builder, TempDir};
     use test_sst_importer::*;
     use tikv_util::{
-<<<<<<< HEAD
-        config::VersionTrack,
-=======
         config::{ReadableSize, VersionTrack},
->>>>>>> 616b4402
         store::{new_learner_peer, new_peer},
         worker::dummy_scheduler,
     };
@@ -6957,8 +6881,6 @@
         rx.recv_timeout(Duration::from_millis(500)).unwrap();
         system.shutdown();
     }
-<<<<<<< HEAD
-=======
 
     fn new_batch_split_request(keys: Vec<Vec<u8>>) -> AdminRequest {
         let mut req = AdminRequest::default();
@@ -7055,5 +6977,4 @@
         let req = new_batch_split_request(vec![b"k06".to_vec(), b"k07".to_vec(), b"k08".to_vec()]);
         validate_batch_split(&req, &region).unwrap();
     }
->>>>>>> 616b4402
 }