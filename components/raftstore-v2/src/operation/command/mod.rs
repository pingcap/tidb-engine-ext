// Copyright 2022 TiKV Project Authors. Licensed under Apache-2.0.

//! This module contains implementations of commmands that will be replicated to
//! all replicas and executed in the same order. Typical commands include:
//! - normal writes like put, delete, etc.
//! - admin commands like split, compact, etc.
//!
//! General proceessing is:
//! - Propose a command to the leader via PeerMsg::Command,
//! - The leader batch up commands and replicates them to followers,
//! - Once they are replicated to majority, leader considers it committed and
//!   send to another thread for execution via
//!   `schedule_apply_committed_entries`,
//! - The apply thread executes the commands in buffer, and write to LSM tree
//!   via `flush`,
//! - Applied result are sent back to peer fsm, and update memory state in
//!   `on_apply_res`.

<<<<<<< HEAD
use std::mem;

use engine_traits::{KvEngine, RaftEngine, WriteBatch, WriteOptions};
=======
use std::{mem, time::Duration};

use engine_traits::{KvEngine, PerfContext, RaftEngine, WriteBatch, WriteOptions};
>>>>>>> 46ec0258
use kvproto::raft_cmdpb::{
    AdminCmdType, CmdType, RaftCmdRequest, RaftCmdResponse, RaftRequestHeader,
};
use protobuf::Message;
use raft::eraftpb::{ConfChange, ConfChangeV2, Entry, EntryType};
use raft_proto::ConfChangeI;
use raftstore::{
    store::{
        cmd_resp,
        fsm::{
            apply::{self, APPLY_WB_SHRINK_SIZE, SHRINK_PENDING_CMD_QUEUE_CAP},
            Proposal,
        },
        local_metrics::RaftMetrics,
<<<<<<< HEAD
        msg::ErrorCallback,
        util, WriteCallback,
    },
    Error, Result,
};
use tikv_util::{box_err, time::monotonic_raw_now};
=======
        metrics::{APPLY_TASK_WAIT_TIME_HISTOGRAM, APPLY_TIME_HISTOGRAM},
        msg::ErrorCallback,
        util, Config, WriteCallback,
    },
    Error, Result,
};
use slog::{info, warn};
use tikv_util::{
    box_err, slog_panic,
    time::{duration_to_sec, monotonic_raw_now, Instant},
};
>>>>>>> 46ec0258

use crate::{
    batch::StoreContext,
    fsm::{ApplyFsm, ApplyResReporter},
    raft::{Apply, Peer},
<<<<<<< HEAD
    router::{ApplyRes, ApplyTask, CmdResChannel},
=======
    router::{ApplyRes, ApplyTask, CmdResChannel, PeerTick},
>>>>>>> 46ec0258
};

mod admin;
mod control;
mod write;

pub use admin::{
<<<<<<< HEAD
    temp_split_path, AdminCmdResult, RequestSplit, SplitFlowControl, SplitInit, SPLIT_PREFIX,
=======
    temp_split_path, AdminCmdResult, CompactLogContext, RequestSplit, SplitFlowControl, SplitInit,
    SPLIT_PREFIX,
>>>>>>> 46ec0258
};
pub use control::ProposalControl;
pub use write::{
    SimpleWriteBinary, SimpleWriteEncoder, SimpleWriteReqDecoder, SimpleWriteReqEncoder,
};

use self::write::SimpleWrite;

fn parse_at<M: Message + Default>(logger: &slog::Logger, buf: &[u8], index: u64, term: u64) -> M {
    let mut m = M::default();
    match m.merge_from_bytes(buf) {
        Ok(()) => m,
        Err(e) => slog_panic!(
            logger,
            "data is corrupted";
            "term" => term,
            "index" => index,
            "error" => ?e,
        ),
    }
}

#[derive(Debug)]
pub struct CommittedEntries {
    /// Entries need to be applied. Note some entries may not be included for
    /// flow control.
    entry_and_proposals: Vec<(Entry, Vec<CmdResChannel>)>,
    committed_time: Instant,
}

fn new_response(header: &RaftRequestHeader) -> RaftCmdResponse {
    let mut resp = RaftCmdResponse::default();
    if !header.get_uuid().is_empty() {
        let uuid = header.get_uuid().to_vec();
        resp.mut_header().set_uuid(uuid);
    }
    resp
}

impl<EK: KvEngine, ER: RaftEngine> Peer<EK, ER> {
    /// Schedule an apply fsm to apply logs in the background.
    ///
    /// Everytime a snapshot is applied or peer is just started, it will
    /// schedule a new apply fsm. The old fsm will stopped automatically
    /// when the old apply scheduler is dropped.
    #[inline]
    pub fn schedule_apply_fsm<T>(&mut self, store_ctx: &mut StoreContext<EK, ER, T>) {
        let region_state = self.storage().region_state().clone();
        let mailbox = store_ctx.router.mailbox(self.region_id()).unwrap();
        let logger = self.logger.clone();
        let read_scheduler = self.storage().read_scheduler();
        let (apply_scheduler, mut apply_fsm) = ApplyFsm::new(
            &store_ctx.cfg,
            self.peer().clone(),
            region_state,
            mailbox,
            store_ctx.tablet_registry.clone(),
            read_scheduler,
            self.flush_state().clone(),
            self.storage().apply_trace().log_recovery(),
<<<<<<< HEAD
=======
            self.entry_storage().applied_term(),
>>>>>>> 46ec0258
            logger,
        );

        store_ctx
            .apply_pool
            .spawn(async move { apply_fsm.handle_all_tasks().await })
            .unwrap();
        self.set_apply_scheduler(apply_scheduler);
    }

    #[inline]
    fn validate_command(
        &self,
        header: &RaftRequestHeader,
        admin_type: Option<AdminCmdType>,
        metrics: &mut RaftMetrics,
    ) -> Result<()> {
        if let Err(e) = util::check_store_id(header, self.peer().get_store_id()) {
            metrics.invalid_proposal.mismatch_store_id.inc();
            return Err(e);
        }
        if let Err(e) = util::check_peer_id(header, self.peer().get_id()) {
            metrics.invalid_proposal.mismatch_peer_id.inc();
            return Err(e);
        }
        if !self.is_leader() {
            metrics.invalid_proposal.not_leader.inc();
            return Err(Error::NotLeader(self.region_id(), self.leader()));
        }
        if let Err(e) = util::check_term(header, self.term()) {
            metrics.invalid_proposal.stale_command.inc();
            return Err(e);
        }
        if let Err(mut e) = util::check_region_epoch(header, admin_type, self.region(), true) {
            if let Error::EpochNotMatch(_, _new_regions) = &mut e {
                // TODO: query sibling regions.
                metrics.invalid_proposal.epoch_not_match.inc();
            }
            return Err(e);
        }
        Ok(())
    }

    #[inline]
    fn propose<T>(
        &mut self,
        store_ctx: &mut StoreContext<EK, ER, T>,
        data: Vec<u8>,
    ) -> Result<u64> {
        self.propose_with_ctx(store_ctx, data, vec![])
    }

    #[inline]
    fn propose_with_ctx<T>(
        &mut self,
        store_ctx: &mut StoreContext<EK, ER, T>,
        data: Vec<u8>,
        proposal_ctx: Vec<u8>,
    ) -> Result<u64> {
        store_ctx.raft_metrics.propose.normal.inc();
        store_ctx
            .raft_metrics
            .propose_log_size
            .observe(data.len() as f64);
        if data.len() as u64 > store_ctx.cfg.raft_entry_max_size.0 {
            return Err(Error::RaftEntryTooLarge {
                region_id: self.region_id(),
                entry_size: data.len() as u64,
            });
        }
        let last_index = self.raft_group().raft.raft_log.last_index();
        self.raft_group_mut().propose(proposal_ctx, data)?;
        if self.raft_group().raft.raft_log.last_index() == last_index {
            // The message is dropped silently, this usually due to leader absence
            // or transferring leader. Both cases can be considered as NotLeader error.
            return Err(Error::NotLeader(self.region_id(), None));
        }
        Ok(last_index + 1)
    }

    #[inline]
    pub fn post_propose_command<T>(
        &mut self,
        ctx: &mut StoreContext<EK, ER, T>,
        res: Result<u64>,
        ch: Vec<CmdResChannel>,
        call_proposed_on_success: bool,
    ) {
        let idx = match res {
            Ok(i) => i,
            Err(e) => {
                ch.report_error(cmd_resp::err_resp(e, self.term()));
                return;
            }
        };
        let mut proposal = Proposal::new(idx, self.term(), ch);
        if call_proposed_on_success {
            proposal.cb.notify_proposed();
        }
        proposal.must_pass_epoch_check = self.applied_to_current_term();
        proposal.propose_time = Some(*ctx.current_time.get_or_insert_with(monotonic_raw_now));
        self.report_batch_wait_duration(ctx, &proposal.cb);
        self.proposals_mut().push(proposal);
        self.set_has_ready();
    }

    fn report_batch_wait_duration<T>(
        &self,
        ctx: &mut StoreContext<EK, ER, T>,
        ch: &Vec<CmdResChannel>,
    ) {
        if !ctx.raft_metrics.waterfall_metrics || ch.is_empty() {
            return;
        }
        let now = std::time::Instant::now();
        for c in ch {
            for tracker in c.write_trackers() {
                tracker.observe(now, &ctx.raft_metrics.wf_batch_wait, |t| {
                    &mut t.metrics.wf_batch_wait_nanos
                });
            }
        }
    }

    #[inline]
<<<<<<< HEAD
    pub fn schedule_apply_committed_entries(&mut self, committed_entries: Vec<Entry>) {
=======
    pub fn schedule_apply_committed_entries<T>(
        &mut self,
        ctx: &mut StoreContext<EK, ER, T>,
        committed_entries: Vec<Entry>,
    ) {
>>>>>>> 46ec0258
        if committed_entries.is_empty() {
            return;
        }
        let current_term = self.term();
        let mut entry_and_proposals = vec![];
        let queue = self.proposals_mut();
        if !queue.is_empty() {
            for e in committed_entries {
                let mut proposal = queue.find_proposal(e.term, e.index, current_term);
                if let Some(p) = &mut proposal && p.must_pass_epoch_check {
                    // In this case the apply can be guaranteed to be successful. Invoke the
                    // on_committed callback if necessary.
                    p.cb.notify_committed();
                }
                entry_and_proposals.push((e, proposal.map_or_else(Vec::new, |p| p.cb)));
            }
        } else {
            entry_and_proposals = committed_entries.into_iter().map(|e| (e, vec![])).collect();
        }
        self.report_store_time_duration(ctx, &mut entry_and_proposals);
        // Unlike v1, v2 doesn't need to persist commit index and commit term. The
        // point of persist commit index/term of raft apply state is to recover commit
        // index when the writes to raft engine is lost but writes to kv engine is
        // persisted. But in v2, writes to raft engine must be persisted before
        // memtables in kv engine is flushed.
        let apply = CommittedEntries {
            entry_and_proposals,
            committed_time: Instant::now(),
        };
        assert!(
            self.apply_scheduler().is_some(),
            "apply_scheduler should be something. region_id {}",
            self.region_id()
        );
        self.apply_scheduler()
            .unwrap()
            .send(ApplyTask::CommittedEntries(apply));
    }

    #[inline]
    fn report_store_time_duration<T>(
        &mut self,
        ctx: &mut StoreContext<EK, ER, T>,
        entry_and_proposals: &mut [(Entry, Vec<CmdResChannel>)],
    ) {
        let now = std::time::Instant::now();
        for (_, chs) in entry_and_proposals {
            for tracker in chs.write_trackers_mut() {
                tracker.observe(now, &ctx.raft_metrics.store_time, |t| {
                    t.metrics.write_instant = Some(now);
                    &mut t.metrics.store_time_nanos
                });
                tracker.reset(now);
            }
        }
    }

    pub fn on_apply_res<T>(&mut self, ctx: &mut StoreContext<EK, ER, T>, apply_res: ApplyRes) {
        if !self.serving() {
            return;
        }
        // TODO: remove following log once stable.
        info!(self.logger, "on_apply_res"; "apply_res" => ?apply_res, "apply_trace" => ?self.storage().apply_trace());
        // It must just applied a snapshot.
        if apply_res.applied_index < self.entry_storage().first_index() {
            // Ignore admin command side effects, otherwise it may split incomplete
            // region.
            return;
        }

        for admin_res in Vec::from(apply_res.admin_result) {
            match admin_res {
                AdminCmdResult::None => unreachable!(),
                AdminCmdResult::ConfChange(conf_change) => {
                    self.on_apply_res_conf_change(ctx, conf_change)
                }
                AdminCmdResult::SplitRegion(res) => {
                    self.storage_mut()
                        .apply_trace_mut()
                        .on_admin_modify(res.tablet_index);
                    self.on_apply_res_split(ctx, res)
                }
                AdminCmdResult::TransferLeader(term) => self.on_transfer_leader(ctx, term),
                AdminCmdResult::CompactLog(res) => self.on_apply_res_compact_log(ctx, res),
            }
        }

        self.update_split_flow_control(&apply_res.metrics);
        self.update_stat(&apply_res.metrics);

        self.raft_group_mut()
            .advance_apply_to(apply_res.applied_index);
        self.proposal_control_advance_apply(apply_res.applied_index);
        let is_leader = self.is_leader();
        let progress_to_be_updated = self.entry_storage().applied_term() != apply_res.applied_term;
        let entry_storage = self.entry_storage_mut();
        entry_storage
            .apply_state_mut()
            .set_applied_index(apply_res.applied_index);
        entry_storage.set_applied_term(apply_res.applied_term);
        if !is_leader {
            entry_storage.compact_entry_cache(apply_res.applied_index + 1);
        }
        self.on_data_modified(apply_res.modifications);
        self.handle_read_on_apply(
            ctx,
            apply_res.applied_term,
            apply_res.applied_index,
            progress_to_be_updated,
        );
        if self.pause_for_recovery()
            && self.storage().entry_storage().commit_index() <= apply_res.applied_index
        {
            info!(self.logger, "recovery completed"; "apply_index" => apply_res.applied_index);
            self.set_pause_for_recovery(false);
            // Flush to avoid recover again and again.
            if let Some(scheduler) = self.apply_scheduler() {
                scheduler.send(ApplyTask::ManualFlush);
            }
            self.add_pending_tick(PeerTick::Raft);
        }
        if !self.pause_for_recovery() && self.storage_mut().apply_trace_mut().should_flush() {
            if let Some(scheduler) = self.apply_scheduler() {
                scheduler.send(ApplyTask::ManualFlush);
            }
        }
        let last_applying_index = self.compact_log_context().last_applying_index();
        let committed_index = self.entry_storage().commit_index();
        if last_applying_index < committed_index {
            // We need to continue to apply after previous page is finished.
            self.set_has_ready();
        }
    }
}

#[derive(Debug)]
pub struct ApplyFlowControl {
    timer: Instant,
    last_check_keys: u64,
    need_flush: bool,
    yield_time: Duration,
    yield_written_bytes: u64,
}

impl ApplyFlowControl {
    pub fn new(cfg: &Config) -> Self {
        ApplyFlowControl {
            timer: Instant::now_coarse(),
            last_check_keys: 0,
            need_flush: false,
            yield_time: cfg.apply_yield_duration.0,
            yield_written_bytes: cfg.apply_yield_write_size.0,
        }
    }

    #[cfg(test)]
    pub fn set_need_flush(&mut self, need_flush: bool) {
        self.need_flush = need_flush;
    }
}

impl<EK: KvEngine, R> Apply<EK, R> {
    #[inline]
    pub fn on_start_apply(&mut self) {
        self.apply_flow_control_mut().timer = Instant::now_coarse();
    }

    #[inline]
    fn should_skip(&self, off: usize, index: u64) -> bool {
        let log_recovery = self.log_recovery();
        if log_recovery.is_none() {
            return false;
        }
        log_recovery.as_ref().unwrap()[off] >= index
    }
}

impl<EK: KvEngine, R> Apply<EK, R> {
    #[inline]
    fn should_skip(&self, off: usize, index: u64) -> bool {
        let log_recovery = self.log_recovery();
        if log_recovery.is_none() {
            return false;
        }
        log_recovery.as_ref().unwrap()[off] >= index
    }
}

impl<EK: KvEngine, R: ApplyResReporter> Apply<EK, R> {
    pub fn apply_unsafe_write(&mut self, data: Box<[u8]>) {
        let decoder = match SimpleWriteReqDecoder::new(&self.logger, &data, u64::MAX, u64::MAX) {
            Ok(decoder) => decoder,
            Err(req) => unreachable!("unexpected request: {:?}", req),
        };
        for req in decoder {
            match req {
                SimpleWrite::Put(put) => {
                    let _ = self.apply_put(put.cf, u64::MAX, put.key, put.value);
                }
                SimpleWrite::Delete(delete) => {
                    let _ = self.apply_delete(delete.cf, u64::MAX, delete.key);
                }
                SimpleWrite::DeleteRange(dr) => {
                    let _ = self.apply_delete_range(
                        dr.cf,
                        u64::MAX,
                        dr.start_key,
                        dr.end_key,
                        dr.notify_only,
                    );
                }
            }
        }
<<<<<<< HEAD
=======
        self.apply_flow_control_mut().need_flush = true;
    }

    pub async fn on_manual_flush(&mut self) {
        let written_bytes = self.flush();
        if let Err(e) = self.tablet().flush_cfs(&[], false) {
            warn!(self.logger, "failed to flush: {:?}", e);
        }
        self.maybe_reschedule(written_bytes).await
>>>>>>> 46ec0258
    }

    #[inline]
    pub async fn apply_committed_entries(&mut self, ce: CommittedEntries) {
        fail::fail_point!("APPLY_COMMITTED_ENTRIES");
        APPLY_TASK_WAIT_TIME_HISTOGRAM
            .observe(duration_to_sec(ce.committed_time.saturating_elapsed()));
        for (e, ch) in ce.entry_and_proposals {
            if self.tombstone() {
                apply::notify_req_region_removed(self.region_state().get_region().get_id(), ch);
                continue;
            }
            if !e.get_data().is_empty() {
                let mut set_save_point = false;
                if let Some(wb) = &mut self.write_batch {
                    wb.set_save_point();
                    set_save_point = true;
                }
                let resp = match self.apply_entry(&e).await {
                    Ok(resp) => resp,
                    Err(e) => {
                        if let Some(wb) = &mut self.write_batch {
                            if set_save_point {
                                wb.rollback_to_save_point().unwrap();
                            } else {
                                wb.clear();
                            }
                        }
                        cmd_resp::new_error(e)
                    }
                };
                self.callbacks_mut().push((ch, resp));
            } else {
                assert!(ch.is_empty());
            }
            // Flush may be triggerred in the middle, so always update the index and term.
            self.set_apply_progress(e.index, e.term);
            self.apply_flow_control_mut().need_flush = true;
        }
    }

    #[inline]
    async fn apply_entry(&mut self, entry: &Entry) -> Result<RaftCmdResponse> {
        let mut conf_change = None;
        let log_index = entry.get_index();
        let req = match entry.get_entry_type() {
            EntryType::EntryNormal => match SimpleWriteReqDecoder::new(
                &self.logger,
                entry.get_data(),
                log_index,
                entry.get_term(),
            ) {
                Ok(decoder) => {
                    util::compare_region_epoch(
                        decoder.header().get_region_epoch(),
                        self.region_state().get_region(),
                        false,
                        true,
                        true,
                    )?;
                    let res = Ok(new_response(decoder.header()));
                    for req in decoder {
                        match req {
                            SimpleWrite::Put(put) => {
                                self.apply_put(put.cf, log_index, put.key, put.value)?;
                            }
                            SimpleWrite::Delete(delete) => {
                                self.apply_delete(delete.cf, log_index, delete.key)?;
                            }
                            SimpleWrite::DeleteRange(dr) => {
                                self.apply_delete_range(
                                    dr.cf,
                                    log_index,
                                    dr.start_key,
                                    dr.end_key,
                                    dr.notify_only,
                                )?;
                            }
                        }
                    }
                    return res;
                }
                Err(req) => req,
            },
            EntryType::EntryConfChange => {
                let cc: ConfChange =
                    parse_at(&self.logger, entry.get_data(), log_index, entry.get_term());
                let req: RaftCmdRequest =
                    parse_at(&self.logger, cc.get_context(), log_index, entry.get_term());
                conf_change = Some(cc.into_v2());
                req
            }
            EntryType::EntryConfChangeV2 => {
                let cc: ConfChangeV2 =
                    parse_at(&self.logger, entry.get_data(), log_index, entry.get_term());
                let req: RaftCmdRequest =
                    parse_at(&self.logger, cc.get_context(), log_index, entry.get_term());
                conf_change = Some(cc);
                req
            }
        };

        util::check_req_region_epoch(&req, self.region_state().get_region(), true)?;
        if req.has_admin_request() {
            let admin_req = req.get_admin_request();
            let (admin_resp, admin_result) = match req.get_admin_request().get_cmd_type() {
                AdminCmdType::CompactLog => self.apply_compact_log(admin_req, entry.index)?,
                AdminCmdType::Split => self.apply_split(admin_req, log_index)?,
                AdminCmdType::BatchSplit => self.apply_batch_split(admin_req, log_index)?,
                AdminCmdType::PrepareMerge => unimplemented!(),
                AdminCmdType::CommitMerge => unimplemented!(),
                AdminCmdType::RollbackMerge => unimplemented!(),
                AdminCmdType::TransferLeader => {
                    self.apply_transfer_leader(admin_req, entry.term)?
                }
                AdminCmdType::ChangePeer => {
                    self.apply_conf_change(log_index, admin_req, conf_change.unwrap())?
                }
                AdminCmdType::ChangePeerV2 => {
                    self.apply_conf_change_v2(log_index, admin_req, conf_change.unwrap())?
                }
                AdminCmdType::ComputeHash => unimplemented!(),
                AdminCmdType::VerifyHash => unimplemented!(),
                AdminCmdType::PrepareFlashback => unimplemented!(),
                AdminCmdType::FinishFlashback => unimplemented!(),
                AdminCmdType::BatchSwitchWitness => unimplemented!(),
                AdminCmdType::InvalidAdmin => {
                    return Err(box_err!("invalid admin command type"));
                }
                AdminCmdType::UpdateGcPeer => unimplemented!(),
            };

            match admin_result {
                AdminCmdResult::None => (),
                _ => self.push_admin_result(admin_result),
            }
            let mut resp = new_response(req.get_header());
            resp.set_admin_response(admin_resp);
            Ok(resp)
        } else {
            for r in req.get_requests() {
                match r.get_cmd_type() {
                    // These three writes should all use the new codec. Keep them here for
                    // backward compatibility.
                    CmdType::Put => {
                        let put = r.get_put();
                        self.apply_put(put.get_cf(), log_index, put.get_key(), put.get_value())?;
                    }
                    CmdType::Delete => {
                        let delete = r.get_delete();
                        self.apply_delete(delete.get_cf(), log_index, delete.get_key())?;
                    }
                    CmdType::DeleteRange => {
                        let dr = r.get_delete_range();
                        self.apply_delete_range(
                            dr.get_cf(),
                            log_index,
                            dr.get_start_key(),
                            dr.get_end_key(),
                            dr.get_notify_only(),
                        )?;
                    }
                    _ => unimplemented!(),
                }
            }
            Ok(new_response(req.get_header()))
        }
    }

    fn should_reschedule(&self, written_bytes: u64) -> bool {
        let control = self.apply_flow_control();
        written_bytes >= control.yield_written_bytes
            || control.timer.saturating_elapsed() >= control.yield_time
    }

    pub async fn maybe_reschedule(&mut self, written_bytes: u64) {
        if self.should_reschedule(written_bytes) {
            yatp::task::future::reschedule().await;
            self.apply_flow_control_mut().timer = Instant::now_coarse();
        }
    }

    /// Check whether it needs to flush.
    ///
    /// We always batch as much inputs as possible, flush will only be triggered
    /// when it has been processing too long.
    pub async fn maybe_flush(&mut self) {
        let buffer_keys = self.metrics.written_keys;
        let control = self.apply_flow_control_mut();
        if buffer_keys >= control.last_check_keys + 128 {
            // Reschedule by write size was designed to avoid too many deletes impacts
            // performance so it doesn't need pricise control. If checking bytes here may
            // make the batch too small and hurt performance.
            if self.should_reschedule(0) {
                let written_bytes = self.flush();
                self.maybe_reschedule(written_bytes).await;
            } else {
                self.apply_flow_control_mut().last_check_keys = self.metrics.written_keys;
            }
        }
    }

    #[inline]
<<<<<<< HEAD
    pub fn flush(&mut self) {
        let (index, term) = self.apply_progress();
        let flush_state = self.flush_state().clone();
        if let Some(wb) = &mut self.write_batch && !wb.is_empty() {
            let mut write_opt = WriteOptions::default();
            write_opt.set_disable_wal(true);
            if let Err(e) = wb.write_callback_opt(&write_opt, || {
                flush_state.set_applied_index(index);
            }) {
                panic!("failed to write data: {:?}: {:?}", self.logger.list(), e);
=======
    pub fn flush(&mut self) -> u64 {
        // TODO: maybe we should check whether there is anything to flush.
        let (index, term) = self.apply_progress();
        let control = self.apply_flow_control_mut();
        control.last_check_keys = 0;
        if !control.need_flush {
            return 0;
        }
        control.need_flush = false;
        let flush_state = self.flush_state().clone();
        if let Some(wb) = &self.write_batch && !wb.is_empty() {
            self.perf_context().start_observe();
            let mut write_opt = WriteOptions::default();
            write_opt.set_disable_wal(true);
            let wb = self.write_batch.as_mut().unwrap();
            if let Err(e) = wb.write_callback_opt(&write_opt, || {
                flush_state.set_applied_index(index);
            }) {
                slog_panic!(self.logger, "failed to write data"; "error" => ?e);
>>>>>>> 46ec0258
            }
            self.metrics.written_bytes += wb.data_size() as u64;
            self.metrics.written_keys += wb.count() as u64;
            if wb.data_size() <= APPLY_WB_SHRINK_SIZE {
                wb.clear();
            } else {
                self.write_batch.take();
            }
            let tokens: Vec<_> = self
                .callbacks_mut()
                .iter()
                .flat_map(|(v, _)| {
                    v.write_trackers()
                        .flat_map(|t| t.as_tracker_token())
                })
                .collect();
            self.perf_context().report_metrics(&tokens);
        }
        let mut apply_res = ApplyRes::default();
        apply_res.applied_index = index;
        apply_res.applied_term = term;
        apply_res.admin_result = self.take_admin_result().into_boxed_slice();
        apply_res.modifications = *self.modifications_mut();
        apply_res.metrics = mem::take(&mut self.metrics);
        let written_bytes = apply_res.metrics.written_bytes;
        self.res_reporter().report(apply_res);

        // Report result first and then invoking callbacks. This may delays callback a
        // little bit, but can make sure all following messages must see the side
        // effect of admin commands.
        let callbacks = self.callbacks_mut();
        let now = std::time::Instant::now();
        let apply_time = APPLY_TIME_HISTOGRAM.local();
        for (ch, resp) in callbacks.drain(..) {
            for tracker in ch.write_trackers() {
                tracker.observe(now, &apply_time, |t| &mut t.metrics.apply_time_nanos);
            }
            ch.set_result(resp);
        }
        apply_time.flush();
        if callbacks.capacity() > SHRINK_PENDING_CMD_QUEUE_CAP {
            callbacks.shrink_to(SHRINK_PENDING_CMD_QUEUE_CAP);
        }
<<<<<<< HEAD
        let mut apply_res = ApplyRes::default();
        apply_res.applied_index = index;
        apply_res.applied_term = term;
        apply_res.admin_result = self.take_admin_result().into_boxed_slice();
        apply_res.modifications = *self.modifications_mut();
        apply_res.metrics = mem::take(&mut self.metrics);
        self.res_reporter().report(apply_res);
=======
        written_bytes
>>>>>>> 46ec0258
    }
}<|MERGE_RESOLUTION|>--- conflicted
+++ resolved
@@ -16,15 +16,9 @@
 //! - Applied result are sent back to peer fsm, and update memory state in
 //!   `on_apply_res`.
 
-<<<<<<< HEAD
-use std::mem;
-
-use engine_traits::{KvEngine, RaftEngine, WriteBatch, WriteOptions};
-=======
 use std::{mem, time::Duration};
 
 use engine_traits::{KvEngine, PerfContext, RaftEngine, WriteBatch, WriteOptions};
->>>>>>> 46ec0258
 use kvproto::raft_cmdpb::{
     AdminCmdType, CmdType, RaftCmdRequest, RaftCmdResponse, RaftRequestHeader,
 };
@@ -39,14 +33,6 @@
             Proposal,
         },
         local_metrics::RaftMetrics,
-<<<<<<< HEAD
-        msg::ErrorCallback,
-        util, WriteCallback,
-    },
-    Error, Result,
-};
-use tikv_util::{box_err, time::monotonic_raw_now};
-=======
         metrics::{APPLY_TASK_WAIT_TIME_HISTOGRAM, APPLY_TIME_HISTOGRAM},
         msg::ErrorCallback,
         util, Config, WriteCallback,
@@ -58,17 +44,12 @@
     box_err, slog_panic,
     time::{duration_to_sec, monotonic_raw_now, Instant},
 };
->>>>>>> 46ec0258
 
 use crate::{
     batch::StoreContext,
     fsm::{ApplyFsm, ApplyResReporter},
     raft::{Apply, Peer},
-<<<<<<< HEAD
-    router::{ApplyRes, ApplyTask, CmdResChannel},
-=======
     router::{ApplyRes, ApplyTask, CmdResChannel, PeerTick},
->>>>>>> 46ec0258
 };
 
 mod admin;
@@ -76,12 +57,8 @@
 mod write;
 
 pub use admin::{
-<<<<<<< HEAD
-    temp_split_path, AdminCmdResult, RequestSplit, SplitFlowControl, SplitInit, SPLIT_PREFIX,
-=======
     temp_split_path, AdminCmdResult, CompactLogContext, RequestSplit, SplitFlowControl, SplitInit,
     SPLIT_PREFIX,
->>>>>>> 46ec0258
 };
 pub use control::ProposalControl;
 pub use write::{
@@ -142,10 +119,7 @@
             read_scheduler,
             self.flush_state().clone(),
             self.storage().apply_trace().log_recovery(),
-<<<<<<< HEAD
-=======
             self.entry_storage().applied_term(),
->>>>>>> 46ec0258
             logger,
         );
 
@@ -271,15 +245,11 @@
     }
 
     #[inline]
-<<<<<<< HEAD
-    pub fn schedule_apply_committed_entries(&mut self, committed_entries: Vec<Entry>) {
-=======
     pub fn schedule_apply_committed_entries<T>(
         &mut self,
         ctx: &mut StoreContext<EK, ER, T>,
         committed_entries: Vec<Entry>,
     ) {
->>>>>>> 46ec0258
         if committed_entries.is_empty() {
             return;
         }
@@ -457,17 +427,6 @@
     }
 }
 
-impl<EK: KvEngine, R> Apply<EK, R> {
-    #[inline]
-    fn should_skip(&self, off: usize, index: u64) -> bool {
-        let log_recovery = self.log_recovery();
-        if log_recovery.is_none() {
-            return false;
-        }
-        log_recovery.as_ref().unwrap()[off] >= index
-    }
-}
-
 impl<EK: KvEngine, R: ApplyResReporter> Apply<EK, R> {
     pub fn apply_unsafe_write(&mut self, data: Box<[u8]>) {
         let decoder = match SimpleWriteReqDecoder::new(&self.logger, &data, u64::MAX, u64::MAX) {
@@ -493,8 +452,6 @@
                 }
             }
         }
-<<<<<<< HEAD
-=======
         self.apply_flow_control_mut().need_flush = true;
     }
 
@@ -504,7 +461,6 @@
             warn!(self.logger, "failed to flush: {:?}", e);
         }
         self.maybe_reschedule(written_bytes).await
->>>>>>> 46ec0258
     }
 
     #[inline]
@@ -708,18 +664,6 @@
     }
 
     #[inline]
-<<<<<<< HEAD
-    pub fn flush(&mut self) {
-        let (index, term) = self.apply_progress();
-        let flush_state = self.flush_state().clone();
-        if let Some(wb) = &mut self.write_batch && !wb.is_empty() {
-            let mut write_opt = WriteOptions::default();
-            write_opt.set_disable_wal(true);
-            if let Err(e) = wb.write_callback_opt(&write_opt, || {
-                flush_state.set_applied_index(index);
-            }) {
-                panic!("failed to write data: {:?}: {:?}", self.logger.list(), e);
-=======
     pub fn flush(&mut self) -> u64 {
         // TODO: maybe we should check whether there is anything to flush.
         let (index, term) = self.apply_progress();
@@ -739,7 +683,6 @@
                 flush_state.set_applied_index(index);
             }) {
                 slog_panic!(self.logger, "failed to write data"; "error" => ?e);
->>>>>>> 46ec0258
             }
             self.metrics.written_bytes += wb.data_size() as u64;
             self.metrics.written_keys += wb.count() as u64;
@@ -783,16 +726,6 @@
         if callbacks.capacity() > SHRINK_PENDING_CMD_QUEUE_CAP {
             callbacks.shrink_to(SHRINK_PENDING_CMD_QUEUE_CAP);
         }
-<<<<<<< HEAD
-        let mut apply_res = ApplyRes::default();
-        apply_res.applied_index = index;
-        apply_res.applied_term = term;
-        apply_res.admin_result = self.take_admin_result().into_boxed_slice();
-        apply_res.modifications = *self.modifications_mut();
-        apply_res.metrics = mem::take(&mut self.metrics);
-        self.res_reporter().report(apply_res);
-=======
         written_bytes
->>>>>>> 46ec0258
     }
 }