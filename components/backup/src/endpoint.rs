--- conflicted
+++ resolved
@@ -9,11 +9,7 @@
 };
 
 use async_channel::SendError;
-<<<<<<< HEAD
-use causal_ts::CausalTsProvider;
-=======
 use causal_ts::{CausalTsProvider, CausalTsProviderImpl};
->>>>>>> b448214b
 use concurrency_manager::ConcurrencyManager;
 use engine_rocks::RocksEngine;
 use engine_traits::{name_to_cf, raw_ttl::ttl_current_ts, CfName, SstCompressionType};
@@ -511,11 +507,7 @@
 
     async fn backup_raw_kv_to_file<E: Engine>(
         &self,
-<<<<<<< HEAD
-        engine: E,
-=======
         mut engine: E,
->>>>>>> b448214b
         db: RocksEngine,
         limiter: &Limiter,
         file_name: String,
@@ -675,11 +667,7 @@
     concurrency_manager: ConcurrencyManager,
     softlimit: SoftLimitKeeper,
     api_version: ApiVersion,
-<<<<<<< HEAD
-    causal_ts_provider: Option<Arc<dyn CausalTsProvider>>, // used in rawkv apiv2 only
-=======
     causal_ts_provider: Option<Arc<CausalTsProviderImpl>>, // used in rawkv apiv2 only
->>>>>>> b448214b
 
     pub(crate) engine: E,
     pub(crate) region_info: R,
@@ -801,11 +789,7 @@
         config: BackupConfig,
         concurrency_manager: ConcurrencyManager,
         api_version: ApiVersion,
-<<<<<<< HEAD
-        causal_ts_provider: Option<Arc<dyn CausalTsProvider>>,
-=======
         causal_ts_provider: Option<Arc<CausalTsProviderImpl>>,
->>>>>>> b448214b
     ) -> Endpoint<E, R> {
         let pool = ControlThreadPool::new();
         let rt = utils::create_tokio_runtime(config.io_thread_size, "backup-io").unwrap();
@@ -998,13 +982,9 @@
             if let Err(e) = self
                 .causal_ts_provider
                 .as_ref()
-<<<<<<< HEAD
-                .map_or(Ok(()), |provider| provider.flush())
-=======
                 .map_or(Ok(TimeStamp::new(0)), |provider| {
                     block_on(provider.async_flush())
                 })
->>>>>>> b448214b
             {
                 error!("backup flush causal timestamp failed"; "err" => ?e);
                 let mut response = BackupResponse::default();
@@ -1294,11 +1274,7 @@
         limiter: Option<Arc<IoRateLimiter>>,
         api_version: ApiVersion,
         is_raw_kv: bool,
-<<<<<<< HEAD
-        causal_ts_provider: Option<Arc<dyn CausalTsProvider>>,
-=======
         causal_ts_provider: Option<Arc<CausalTsProviderImpl>>,
->>>>>>> b448214b
     ) -> (TempDir, Endpoint<RocksEngine, MockRegionInfoProvider>) {
         let temp = TempDir::new().unwrap();
         let rocks = TestEngineBuilder::new()
@@ -1541,11 +1517,7 @@
         let limiter = Arc::new(IoRateLimiter::new_for_test());
         let stats = limiter.statistics().unwrap();
         let (tmp, endpoint) = new_endpoint_with_limiter(Some(limiter), ApiVersion::V1, false, None);
-<<<<<<< HEAD
-        let engine = endpoint.engine.clone();
-=======
         let mut engine = endpoint.engine.clone();
->>>>>>> b448214b
 
         endpoint
             .region_info
@@ -1710,12 +1682,8 @@
             } else {
                 u64::MAX
             };
-<<<<<<< HEAD
-            let key = generate_engine_test_key(key_str.clone(), None, cur_api_ver);
-=======
             // engine do not append ts anymore, need write ts encoded key into engine.
             let key = generate_engine_test_key(key_str.clone(), Some(i.into()), cur_api_ver);
->>>>>>> b448214b
             let value = generate_engine_test_value(value_str.clone(), cur_api_ver, ttl);
             let dst_user_key = convert_test_backup_user_key(key_str, cur_api_ver, dst_api_ver);
             let dst_value = value_str.as_bytes();
@@ -1858,14 +1826,9 @@
     #[test]
     fn test_backup_raw_apiv2_causal_ts() {
         let limiter = Arc::new(IoRateLimiter::new_for_test());
-<<<<<<< HEAD
-        let ts_provider = Arc::new(causal_ts::tests::TestProvider::default());
-        let start_ts = ts_provider.get_ts().unwrap();
-=======
         let ts_provider: Arc<CausalTsProviderImpl> =
             Arc::new(causal_ts::tests::TestProvider::default().into());
         let start_ts = block_on(ts_provider.async_get_ts()).unwrap();
->>>>>>> b448214b
         let (tmp, endpoint) = new_endpoint_with_limiter(
             Some(limiter),
             ApiVersion::V2,
@@ -1883,13 +1846,8 @@
         req.set_dst_api_version(ApiVersion::V2);
         let (task, _) = Task::new(req, tx).unwrap();
         endpoint.handle_backup_task(task);
-<<<<<<< HEAD
-        let end_ts = ts_provider.get_ts().unwrap();
-        assert_eq!(end_ts.into_inner(), start_ts.next().into_inner() + 100);
-=======
         let end_ts = block_on(ts_provider.async_get_ts()).unwrap();
         assert_eq!(end_ts.into_inner(), start_ts.next().into_inner() + 101);
->>>>>>> b448214b
     }
 
     #[test]
