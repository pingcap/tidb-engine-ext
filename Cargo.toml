--- conflicted
+++ resolved
@@ -36,11 +36,7 @@
   "engine_rocks/testexport",
   "engine_panic/testexport",
   "encryption/testexport",
-<<<<<<< HEAD
-  "file_system/testexport"
-=======
   "file_system/testexport",
->>>>>>> c88260c2
 ]
 test-engine-kv-rocksdb = ["engine_test/test-engine-kv-rocksdb"]
 test-engine-raft-raft-engine = ["engine_test/test-engine-raft-raft-engine"]
@@ -238,11 +234,6 @@
 
 [workspace]
 members = [
-<<<<<<< HEAD
-=======
-  "cmd/tikv-ctl",
-  "cmd/tikv-server",
->>>>>>> c88260c2
   "components/*",
   "components/test_coprocessor_plugin/example_plugin",
   "fuzz",
@@ -261,10 +252,7 @@
   "raftstore-proxy-main",
   "tests",
 ]
-<<<<<<< HEAD
 default-members = ["raftstore-proxy"]
-=======
->>>>>>> c88260c2
 exclude = [
   # Only enable tirocks in local development, otherwise it can slow down compilation.
   # TODO: always enable tirocks and remove engine_rocks.
@@ -273,10 +261,6 @@
   # What is a valid crate is the subdir in `test_coprocessor_plugin`, like `example_plugin`.
   "components/test_coprocessor_plugin",
 ]
-<<<<<<< HEAD
-=======
-default-members = ["cmd/tikv-server", "cmd/tikv-ctl"]
->>>>>>> c88260c2
 
 [workspace.metadata.cargo-machete]
 ignored = [
