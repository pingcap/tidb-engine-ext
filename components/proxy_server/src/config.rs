// Copyright 2022 TiKV Project Authors. Licensed under Apache-2.0.

use std::{collections::HashSet, iter::FromIterator, path::Path};

use engine_traits::{CF_DEFAULT, CF_LOCK, CF_WRITE};
use itertools::Itertools;
use online_config::OnlineConfig;
use serde_derive::{Deserialize, Serialize};
use serde_with::with_prefix;
use tikv::config::{TikvConfig, LAST_CONFIG_FILE};
use tikv_util::{
    config::{ReadableDuration, ReadableSize},
    crit,
    sys::SysQuota,
};

use crate::fatal;

with_prefix!(prefix_apply "apply-");
with_prefix!(prefix_store "store-");
#[derive(Clone, Debug, Serialize, Deserialize, PartialEq, OnlineConfig)]
#[serde(default)]
#[serde(rename_all = "kebab-case")]
pub struct RaftstoreConfig {
    pub snap_handle_pool_size: usize,

    #[doc(hidden)]
    #[online_config(skip)]
    pub region_worker_tick_interval: ReadableDuration,
    pub apply_low_priority_pool_size: usize,
}

impl Default for RaftstoreConfig {
    fn default() -> Self {
        let cpu_num = SysQuota::cpu_cores_quota();

        RaftstoreConfig {
            region_worker_tick_interval: ReadableDuration::millis(500),
            // This pool is used when handling raft Snapshots, e.g. when
            // adding a new TiFlash replica, or scaling TiFlash instances.
            // The rate limit is by default controlled by PD scheduling limit,
            // so it is safe to have a large default here.
            snap_handle_pool_size: (cpu_num * 0.7).clamp(2.0, 16.0) as usize,
            // This pool is used when handling ingest SST raft messages, e.g.
            // when using BR / lightning.
            apply_low_priority_pool_size: (cpu_num * 0.3).clamp(2.0, 8.0) as usize,
        }
    }
}

#[derive(Clone, Debug, Serialize, Deserialize, PartialEq, OnlineConfig)]
#[serde(default)]
#[serde(rename_all = "kebab-case")]
pub struct ServerConfig {
    pub engine_addr: String,
    pub engine_store_version: String,
    pub engine_store_git_hash: String,
}

impl Default for ServerConfig {
    fn default() -> Self {
        ServerConfig {
            engine_addr: DEFAULT_ENGINE_ADDR.to_string(),
            engine_store_version: String::default(),
            engine_store_git_hash: String::default(),
        }
    }
}

#[derive(Clone, Debug, Serialize, Deserialize, PartialEq, OnlineConfig)]
#[serde(default)]
#[serde(rename_all = "kebab-case")]
pub struct ProxyConfig {
    #[online_config(submodule)]
    pub server: ServerConfig,

    #[online_config(submodule)]
    #[serde(rename = "raftstore")]
    pub raft_store: RaftstoreConfig,

    #[online_config(submodule)]
    pub rocksdb: RocksDbConfig,
    #[online_config(submodule)]
    pub raftdb: RaftDbConfig,
}

pub const DEFAULT_ENGINE_ADDR: &str = if cfg!(feature = "failpoints") {
    "127.0.0.1:20206"
} else {
    ""
};

const GIB: u64 = 1024 * 1024 * 1024;
const MIB: u64 = 1024 * 1024;

pub fn memory_limit_for_cf(is_raft_db: bool, cf: &str, total_mem: u64) -> ReadableSize {
    let (ratio, min, max) = match (is_raft_db, cf) {
        (true, CF_DEFAULT) => (0.05, 256 * MIB as usize, usize::MAX),
        (false, CF_DEFAULT) => (0.25, 0, 128 * MIB as usize),
        (false, CF_LOCK) => (0.02, 0, 128 * MIB as usize),
        (false, CF_WRITE) => (0.15, 0, 128 * MIB as usize),
        _ => unreachable!(),
    };
    let mut size = (total_mem as f64 * ratio) as usize;
    if size < min {
        size = min;
    } else if size > max {
        size = max;
    }
    ReadableSize::mb(size as u64 / MIB)
}

#[derive(Clone, Default, Debug, Serialize, Deserialize, PartialEq, OnlineConfig)]
#[serde(default)]
#[serde(rename_all = "kebab-case")]
pub struct DefaultCfConfig {
    pub block_cache_size: ReadableSize,
}

#[derive(Clone, Default, Debug, Serialize, Deserialize, PartialEq, OnlineConfig)]
#[serde(default)]
#[serde(rename_all = "kebab-case")]
pub struct LockCfConfig {
    pub block_cache_size: ReadableSize,
}

#[derive(Clone, Default, Debug, Serialize, Deserialize, PartialEq, OnlineConfig)]
#[serde(default)]
#[serde(rename_all = "kebab-case")]
pub struct WriteCfConfig {
    pub block_cache_size: ReadableSize,
}

#[derive(Clone, Serialize, Deserialize, PartialEq, Debug, OnlineConfig)]
#[serde(default)]
#[serde(rename_all = "kebab-case")]
pub struct RaftDbConfig {
    #[online_config(submodule)]
    pub defaultcf: DefaultCfConfig,
}

impl Default for RaftDbConfig {
    fn default() -> Self {
        let total_mem = SysQuota::memory_limit_in_bytes();
        RaftDbConfig {
            defaultcf: DefaultCfConfig {
                block_cache_size: memory_limit_for_cf(true, CF_DEFAULT, total_mem),
            },
        }
    }
}

#[derive(Clone, Serialize, Deserialize, PartialEq, Debug, OnlineConfig)]
#[serde(default)]
#[serde(rename_all = "kebab-case")]
pub struct RocksDbConfig {
    #[online_config(submodule)]
    pub lockcf: LockCfConfig,
    #[online_config(submodule)]
    pub writecf: WriteCfConfig,
    #[online_config(submodule)]
    pub defaultcf: DefaultCfConfig,
}

impl Default for RocksDbConfig {
    fn default() -> Self {
        let total_mem = SysQuota::memory_limit_in_bytes();
        RocksDbConfig {
            defaultcf: DefaultCfConfig {
                block_cache_size: memory_limit_for_cf(false, CF_DEFAULT, total_mem),
            },
            writecf: WriteCfConfig {
                block_cache_size: memory_limit_for_cf(false, CF_WRITE, total_mem),
            },
            lockcf: LockCfConfig {
                block_cache_size: memory_limit_for_cf(false, CF_LOCK, total_mem),
            },
        }
    }
}

impl Default for ProxyConfig {
    fn default() -> Self {
        ProxyConfig {
            raft_store: RaftstoreConfig::default(),
            server: ServerConfig::default(),
            rocksdb: RocksDbConfig::default(),
            raftdb: RaftDbConfig::default(),
        }
    }
}

impl ProxyConfig {
    pub fn from_file(
        path: &Path,
        unrecognized_keys: Option<&mut Vec<String>>,
    ) -> Result<Self, Box<dyn std::error::Error>> {
        let s = std::fs::read_to_string(path)?;
        let mut deserializer = toml::Deserializer::new(&s);
        let cfg: ProxyConfig = if let Some(keys) = unrecognized_keys {
            serde_ignored::deserialize(&mut deserializer, |key| keys.push(key.to_string()))
        } else {
            <ProxyConfig as serde::Deserialize>::deserialize(&mut deserializer)
        }?;
        deserializer.end()?;
        Ok(cfg)
    }
}

pub fn ensure_no_common_unrecognized_keys(
    proxy_unrecognized_keys: &[String],
    unrecognized_keys: &[String],
) -> Result<(), String> {
    // We can't just compute intersection, since `rocksdb.z` equals not `rocksdb`.
    let proxy_part = HashSet::<_>::from_iter(proxy_unrecognized_keys.iter());
    let inter = unrecognized_keys
        .iter()
        .filter(|s| {
            let mut pref: String = String::from("");
            for p in s.split('.') {
                if !pref.is_empty() {
                    pref += "."
                }
                pref += p;
                if proxy_part.contains(&pref) {
                    // common unrecognized by both config.
                    return true;
                }
            }
            false
        })
        .collect::<Vec<_>>();
    if inter.len() != 0 {
        return Err(inter.iter().join(", "));
    }
    Ok(())
}

// Not the same as TiKV
pub const TIFLASH_DEFAULT_LISTENING_ADDR: &str = "127.0.0.1:20170";
pub const TIFLASH_DEFAULT_STATUS_ADDR: &str = "127.0.0.1:20292";

pub fn make_tikv_config() -> TikvConfig {
    let mut default = TikvConfig::default();
    setup_default_tikv_config(&mut default);
    default
}

pub fn setup_default_tikv_config(default: &mut TikvConfig) {
    // Compat test.
    default.server.addr = TIFLASH_DEFAULT_LISTENING_ADDR.to_string();
    default.server.status_addr = TIFLASH_DEFAULT_STATUS_ADDR.to_string();
    default.server.advertise_status_addr = TIFLASH_DEFAULT_STATUS_ADDR.to_string();
    // Do not add here, try use `address_proxy_config`.
}

/// This function changes TiKV's config according to ProxyConfig.
<<<<<<< HEAD
pub fn address_proxy_config(config: &mut TiKvConfig, proxy_config: &ProxyConfig) {
    // TiFlash engine label is already setup in run_proxy() using the command
    // arguments.
=======
pub fn address_proxy_config(config: &mut TikvConfig, proxy_config: &ProxyConfig) {
    // We must add engine label to our TiFlash config
    pub const DEFAULT_ENGINE_LABEL_KEY: &str = "engine";
    let engine_name = match option_env!("ENGINE_LABEL_VALUE") {
        None => {
            fatal!("should set engine name with env variable `ENGINE_LABEL_VALUE`");
        }
        Some(name) => name.to_owned(),
    };
    config
        .server
        .labels
        .insert(DEFAULT_ENGINE_LABEL_KEY.to_owned(), engine_name);
>>>>>>> 89581c6a
    config.raft_store.region_worker_tick_interval =
        proxy_config.raft_store.region_worker_tick_interval;
    let clean_stale_ranges_tick =
        (10_000 / config.raft_store.region_worker_tick_interval.as_millis()) as usize;
    config.raft_store.clean_stale_ranges_tick = clean_stale_ranges_tick;
    config.raft_store.apply_batch_system.low_priority_pool_size =
        proxy_config.raft_store.apply_low_priority_pool_size;
    config.raftdb.defaultcf.block_cache_size = proxy_config.raftdb.defaultcf.block_cache_size;
    config.rocksdb.defaultcf.block_cache_size = proxy_config.rocksdb.defaultcf.block_cache_size;
    config.rocksdb.writecf.block_cache_size = proxy_config.rocksdb.writecf.block_cache_size;
    config.rocksdb.lockcf.block_cache_size = proxy_config.rocksdb.lockcf.block_cache_size;
}

pub fn validate_and_persist_config(config: &mut TikvConfig, persist: bool) {
    config.compatible_adjust();
    if let Err(e) = config.validate() {
        fatal!("invalid configuration: {}", e);
    }

    if let Err(e) = check_critical_config(config) {
        fatal!("critical config check failed: {}", e);
    }

    if persist {
        if let Err(e) = tikv::config::persist_config(config) {
            fatal!("persist critical config failed: {}", e);
        }
    }
}

/// Prevents launching with an incompatible configuration
///
/// Loads the previously-loaded configuration from `last_tikv.toml`,
/// compares key configuration items and fails if they are not
/// identical.
pub fn check_critical_config(config: &TikvConfig) -> Result<(), String> {
    // Check current critical configurations with last time, if there are some
    // changes, user must guarantee relevant works have been done.
    if let Some(mut cfg) = get_last_config(&config.storage.data_dir) {
        info!("check_critical_config finished compatible_adjust");
        cfg.compatible_adjust();
        if let Err(e) = cfg.validate() {
            warn!("last_tikv.toml is invalid but ignored: {:?}", e);
        }
        info!("check_critical_config finished validate");
        config.check_critical_cfg_with(&cfg)?;
        info!("check_critical_config finished check_critical_cfg_with");
    }
    Ok(())
}

pub fn get_last_config(data_dir: &str) -> Option<TikvConfig> {
    let store_path = Path::new(data_dir);
    let last_cfg_path = store_path.join(LAST_CONFIG_FILE);
    let mut v: Vec<String> = vec![];
    if last_cfg_path.exists() {
        let s = TikvConfig::from_file(&last_cfg_path, Some(&mut v)).unwrap_or_else(|e| {
            error!(
                "invalid auto generated configuration file {}, err {}",
                last_cfg_path.display(),
                e
            );
            std::process::exit(1)
        });
        if !v.is_empty() {
            info!("unrecognized in last config";
                "config" => ?v,
                "file" => last_cfg_path.display(),
            );
        }
        return Some(s);
    }
    None
}<|MERGE_RESOLUTION|>--- conflicted
+++ resolved
@@ -255,25 +255,9 @@
 }
 
 /// This function changes TiKV's config according to ProxyConfig.
-<<<<<<< HEAD
-pub fn address_proxy_config(config: &mut TiKvConfig, proxy_config: &ProxyConfig) {
+pub fn address_proxy_config(config: &mut TikvConfig, proxy_config: &ProxyConfig) {
     // TiFlash engine label is already setup in run_proxy() using the command
     // arguments.
-=======
-pub fn address_proxy_config(config: &mut TikvConfig, proxy_config: &ProxyConfig) {
-    // We must add engine label to our TiFlash config
-    pub const DEFAULT_ENGINE_LABEL_KEY: &str = "engine";
-    let engine_name = match option_env!("ENGINE_LABEL_VALUE") {
-        None => {
-            fatal!("should set engine name with env variable `ENGINE_LABEL_VALUE`");
-        }
-        Some(name) => name.to_owned(),
-    };
-    config
-        .server
-        .labels
-        .insert(DEFAULT_ENGINE_LABEL_KEY.to_owned(), engine_name);
->>>>>>> 89581c6a
     config.raft_store.region_worker_tick_interval =
         proxy_config.raft_store.region_worker_tick_interval;
     let clean_stale_ranges_tick =
