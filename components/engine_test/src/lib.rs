// Copyright 2020 TiKV Project Authors. Licensed under Apache-2.0.

//! Engines for use in the test suite, implementing both the KvEngine
//! and RaftEngine traits.
//!
//! These engines link to all other engines, providing concrete single storage
//! engine type to run tests against.
//!
//! This provides a simple way to integrate non-RocksDB engines into the
//! existing test suite without too much disruption.
//!
//! Engines presently supported by this crate are
//!
//! - RocksEngine from engine_rocks
//! - PanicEngine from engine_panic
//! - RaftLogEngine from raft_log_engine
//!
//! TiKV uses two different storage engine instances,
//! the "raft" engine, for storing consensus data,
//! and the "kv" engine, for storing user data.
//!
//! The types and constructors for these two engines are located in the `raft`
//! and `kv` modules respectively.
//!
//! The engine for each module is chosen at compile time with feature flags:
//!
//! - `--features test-engine-kv-rocksdb`
//! - `--features test-engine-kv-panic`
//! - `--features test-engine-raft-rocksdb`
//! - `--features test-engine-raft-panic`
//! - `--features test-engine-raft-raft-engine`
//!
//! By default, the `tikv` crate turns on `test-engine-kv-rocksdb`,
//! and `test-engine-raft-raft-engine`. This behavior can be disabled
//! with `--disable-default-features`.
//!
//! The `tikv` crate additionally provides some feature flags that
//! contral both the `kv` and `raft` engines at the same time:
//!
//! - `--features test-engines-rocksdb`
//! - `--features test-engines-panic`
//!
//! So, e.g., to run the test suite with the panic engine:
//!
//! ```
//! cargo test --all --disable-default-features --features=protobuf_codec,test-engines-panic
//! ```
//!
//! We'll probably revisit the engine-testing strategy in the future,
//! e.g. by using engine-parameterized tests instead.
//!
//! This create also contains a `ctor` module that contains constructor methods
//! appropriate for constructing storage engines of any type. It is intended
//! that this module is _the only_ module within TiKV that knows about concrete
//! storage engines, and that it be extracted into its own crate for use in
//! TiKV, once the full requirements are better understood.

/// Types and constructors for the "raft" engine
pub mod raft {
    #[cfg(feature = "test-engine-raft-panic")]
    pub use engine_panic::PanicEngine as RaftTestEngine;
    #[cfg(feature = "test-engine-raft-rocksdb")]
    pub use engine_rocks::RocksEngine as RaftTestEngine;
    use engine_traits::Result;
    #[cfg(feature = "test-engine-raft-raft-engine")]
    pub use raft_log_engine::RaftLogEngine as RaftTestEngine;

    use crate::ctor::{RaftDbOptions, RaftEngineConstructorExt};

    pub fn new_engine(path: &str, db_opt: Option<RaftDbOptions>) -> Result<RaftTestEngine> {
        RaftTestEngine::new_raft_engine(path, db_opt)
    }
}

/// Types and constructors for the "kv" engine
pub mod kv {
    use std::{
        path::{Path, PathBuf},
        sync::{Arc, Mutex},
    };

    use collections::HashMap;
    #[cfg(feature = "test-engine-kv-panic")]
    pub use engine_panic::{
        PanicEngine as KvTestEngine, PanicEngineIterator as KvTestEngineIterator,
        PanicSnapshot as KvTestSnapshot, PanicWriteBatch as KvTestWriteBatch,
    };
    #[cfg(feature = "test-engine-kv-rocksdb")]
    pub use engine_rocks::{
        RocksEngine as KvTestEngine, RocksEngineIterator as KvTestEngineIterator,
        RocksSnapshot as KvTestSnapshot, RocksWriteBatchVec as KvTestWriteBatch,
    };
    use engine_traits::{
<<<<<<< HEAD
        CfOptions, CfOptionsExt, OpenOptions, Result, TabletAccessor, TabletFactory, CF_DEFAULT,
=======
        CfOptions, CfOptionsExt, MiscExt, OpenOptions, Result, TabletAccessor, TabletFactory,
        CF_DEFAULT,
>>>>>>> 0f5058eb
    };
    use tikv_util::box_err;

    use crate::ctor::{CfOptions as KvTestCfOptions, DbOptions, KvEngineConstructorExt};

    pub fn new_engine(path: &str, cfs: &[&str]) -> Result<KvTestEngine> {
        KvTestEngine::new_kv_engine(path, cfs)
    }

    pub fn new_engine_opt(
        path: &str,
        db_opt: DbOptions,
        cfs_opts: Vec<(&str, KvTestCfOptions)>,
    ) -> Result<KvTestEngine> {
        KvTestEngine::new_kv_engine_opt(path, db_opt, cfs_opts)
    }

    const TOMBSTONE_MARK: &str = "TOMBSTONE_TABLET";

    #[derive(Clone)]
    pub struct TestTabletFactory {
        root_path: PathBuf,
        db_opt: DbOptions,
        cf_opts: Vec<(&'static str, KvTestCfOptions)>,
        root_db: Arc<Mutex<Option<KvTestEngine>>>,
    }

    impl TestTabletFactory {
        pub fn new(
            root_path: &Path,
            db_opt: DbOptions,
            cf_opts: Vec<(&'static str, KvTestCfOptions)>,
        ) -> Self {
            Self {
                root_path: root_path.to_path_buf(),
                db_opt,
                cf_opts,
                root_db: Arc::new(Mutex::default()),
            }
        }

        fn create_tablet(&self, tablet_path: &Path) -> Result<KvTestEngine> {
            KvTestEngine::new_kv_engine_opt(
                tablet_path.to_str().unwrap(),
                self.db_opt.clone(),
                self.cf_opts.clone(),
            )
        }
    }

    impl TabletFactory<KvTestEngine> for TestTabletFactory {
        fn create_shared_db(&self) -> Result<KvTestEngine> {
            let tablet_path = self.tablet_path(0, 0);
            let tablet = self.create_tablet(&tablet_path)?;
            let mut root_db = self.root_db.lock().unwrap();
            root_db.replace(tablet.clone());
            Ok(tablet)
        }

        /// See the comment above the same name method in KvEngineFactory
        fn open_tablet(
            &self,
            _id: u64,
            _suffix: Option<u64>,
            options: OpenOptions,
        ) -> Result<KvTestEngine> {
            if let Some(db) = self.root_db.lock().unwrap().as_ref() {
                if options.create_new() {
<<<<<<< HEAD
                    return Err(box_err!(
                        "root tablet {} already exists",
                        db.as_inner().path()
                    ));
=======
                    return Err(box_err!("root tablet {} already exists", db.path()));
>>>>>>> 0f5058eb
                }
                return Ok(db.clone());
            }
            // No need for mutex protection here since root_db creation only occurs at
            // tikv bootstrap time when there is no racing issue.
            if options.create_new() || options.create() {
                return self.create_shared_db();
            }

            Err(box_err!("root tablet has not been initialized"))
        }

        fn open_tablet_raw(
            &self,
            _path: &Path,
            _id: u64,
            _suffix: u64,
            _options: OpenOptions,
        ) -> Result<KvTestEngine> {
            self.create_shared_db()
        }

        fn exists_raw(&self, _path: &Path) -> bool {
            false
        }

        #[inline]
        fn tablet_path(&self, id: u64, suffix: u64) -> PathBuf {
            Path::new(&self.root_path).join(format!("tablets/{}_{}", id, suffix))
        }

        #[inline]
        fn tablets_path(&self) -> PathBuf {
            Path::new(&self.root_path).join("tablets")
        }

        #[inline]
        fn destroy_tablet(&self, _id: u64, _suffix: u64) -> engine_traits::Result<()> {
            Ok(())
        }

        fn set_shared_block_cache_capacity(&self, capacity: u64) -> Result<()> {
            let db = self.root_db.lock().unwrap();
            let opt = db.as_ref().unwrap().get_options_cf(CF_DEFAULT).unwrap(); // FIXME unwrap
            opt.set_block_cache_capacity(capacity)?;
            Ok(())
        }
    }

    impl TabletAccessor<KvTestEngine> for TestTabletFactory {
        fn for_each_opened_tablet(&self, f: &mut dyn FnMut(u64, u64, &KvTestEngine)) {
            let db = self.root_db.lock().unwrap();
            let db = db.as_ref().unwrap();
            f(0, 0, db);
        }

        fn is_single_engine(&self) -> bool {
            true
        }
    }

    #[derive(Clone)]
    pub struct TestTabletFactoryV2 {
        inner: TestTabletFactory,
        registry: Arc<Mutex<HashMap<(u64, u64), KvTestEngine>>>,
    }

    impl TestTabletFactoryV2 {
        pub fn new(
            root_path: &Path,
            db_opt: DbOptions,
            cf_opts: Vec<(&'static str, KvTestCfOptions)>,
        ) -> Self {
            Self {
                inner: TestTabletFactory::new(root_path, db_opt, cf_opts),
                registry: Arc::default(),
            }
        }
    }

    // Extract tablet id and tablet suffix from the path.
    fn get_id_and_suffix_from_path(path: &Path) -> (u64, u64) {
        let (mut tablet_id, mut tablet_suffix) = (0, 1);
        if let Some(s) = path.file_name().map(|s| s.to_string_lossy()) {
            let mut split = s.split('_');
            tablet_id = split.next().and_then(|s| s.parse().ok()).unwrap_or(0);
            tablet_suffix = split.next().and_then(|s| s.parse().ok()).unwrap_or(1);
        }
        (tablet_id, tablet_suffix)
    }

    impl TabletFactory<KvTestEngine> for TestTabletFactoryV2 {
        /// See the comment above the same name method in KvEngineFactoryV2
        fn open_tablet(
            &self,
            id: u64,
            suffix: Option<u64>,
            mut options: OpenOptions,
        ) -> Result<KvTestEngine> {
            if options.create_new() || options.create() {
                options = options.set_cache_only(false);
            }

            let mut reg = self.registry.lock().unwrap();
            if let Some(suffix) = suffix {
                if let Some(tablet) = reg.get(&(id, suffix)) {
                    // Target tablet exist in the cache

                    if options.create_new() {
<<<<<<< HEAD
                        return Err(box_err!(
                            "region {} {} already exists",
                            id,
                            tablet.as_inner().path()
                        ));
=======
                        return Err(box_err!("region {} {} already exists", id, tablet.path()));
>>>>>>> 0f5058eb
                    }
                    return Ok(tablet.clone());
                } else if !options.cache_only() {
                    let tablet_path = self.tablet_path(id, suffix);
                    let tablet = self.open_tablet_raw(&tablet_path, id, suffix, options.clone())?;
                    if !options.skip_cache() {
                        reg.insert((id, suffix), tablet.clone());
                    }
                    return Ok(tablet);
                }
            } else if options.cache_only() {
                // This branch reads an arbitrary tablet with region id `id`

                if let Some(k) = reg.keys().find(|k| k.0 == id) {
                    return Ok(reg.get(k).unwrap().clone());
                }
            }

            Err(box_err!(
                "tablet with region id {} suffix {:?} does not exist",
                id,
                suffix
            ))
        }

        fn open_tablet_raw(
            &self,
            path: &Path,
            id: u64,
            _suffix: u64,
            options: OpenOptions,
        ) -> Result<KvTestEngine> {
            let engine_exist = KvTestEngine::exists(path.to_str().unwrap_or_default());
            // Even though neither options.create nor options.create_new are true, if the
            // tablet files already exists, we will open it by calling
            // inner.create_tablet. In this case, the tablet exists but not in the cache
            // (registry).
            if !options.create() && !options.create_new() && !engine_exist {
                return Err(box_err!(
                    "path {} does not have db",
                    path.to_str().unwrap_or_default()
                ));
            };

            if options.create_new() && engine_exist {
                return Err(box_err!(
                    "region {} {} already exists",
                    id,
                    path.to_str().unwrap()
                ));
            }

            self.inner.create_tablet(path)
        }

        #[inline]
        fn create_shared_db(&self) -> Result<KvTestEngine> {
            self.open_tablet(0, Some(0), OpenOptions::default().set_create_new(true))
        }

        #[inline]
        fn exists_raw(&self, path: &Path) -> bool {
            KvTestEngine::exists(path.to_str().unwrap_or_default())
        }

        #[inline]
        fn tablets_path(&self) -> PathBuf {
            self.inner.root_path.join("tablets")
        }

        #[inline]
        fn tablet_path(&self, id: u64, suffix: u64) -> PathBuf {
            self.inner
                .root_path
                .join(format!("tablets/{}_{}", id, suffix))
        }

        #[inline]
        fn mark_tombstone(&self, region_id: u64, suffix: u64) {
            let path = self.tablet_path(region_id, suffix).join(TOMBSTONE_MARK);
            std::fs::File::create(&path).unwrap();
            self.registry.lock().unwrap().remove(&(region_id, suffix));
        }

        #[inline]
        fn is_tombstoned(&self, region_id: u64, suffix: u64) -> bool {
            self.tablet_path(region_id, suffix)
                .join(TOMBSTONE_MARK)
                .exists()
        }

        #[inline]
        fn destroy_tablet(&self, id: u64, suffix: u64) -> engine_traits::Result<()> {
            let path = self.tablet_path(id, suffix);
            self.registry.lock().unwrap().remove(&(id, suffix));
            let _ = std::fs::remove_dir_all(path);
            Ok(())
        }

        #[inline]
        fn load_tablet(&self, path: &Path, id: u64, suffix: u64) -> Result<KvTestEngine> {
            {
                let reg = self.registry.lock().unwrap();
                if let Some(db) = reg.get(&(id, suffix)) {
<<<<<<< HEAD
                    return Err(box_err!(
                        "region {} {} already exists",
                        id,
                        db.as_inner().path()
                    ));
=======
                    return Err(box_err!("region {} {} already exists", id, db.path()));
>>>>>>> 0f5058eb
                }
            }

            let db_path = self.tablet_path(id, suffix);
            std::fs::rename(path, &db_path)?;
            let new_engine =
                self.open_tablet(id, Some(suffix), OpenOptions::default().set_create(true));
            if new_engine.is_ok() {
                let (old_id, old_suffix) = get_id_and_suffix_from_path(path);
                self.registry.lock().unwrap().remove(&(old_id, old_suffix));
            }
            new_engine
        }

        fn set_shared_block_cache_capacity(&self, capacity: u64) -> Result<()> {
            let reg = self.registry.lock().unwrap();
            // pick up any tablet and set the shared block cache capacity
            if let Some(((_id, _suffix), tablet)) = (*reg).iter().next() {
                let opt = tablet.get_options_cf(CF_DEFAULT).unwrap(); // FIXME unwrap
                opt.set_block_cache_capacity(capacity)?;
            }
            Ok(())
        }
    }

    impl TabletAccessor<KvTestEngine> for TestTabletFactoryV2 {
        #[inline]
        fn for_each_opened_tablet(&self, f: &mut dyn FnMut(u64, u64, &KvTestEngine)) {
            let reg = self.registry.lock().unwrap();
            for ((id, suffix), tablet) in &*reg {
                f(*id, *suffix, tablet)
            }
        }

        // it have multi tablets.
        fn is_single_engine(&self) -> bool {
            false
        }
    }
}

/// Create a storage engine with a concrete type. This should ultimately be the
/// only module within TiKV that needs to know about concrete engines. Other
/// code only uses the `engine_traits` abstractions.
///
/// At the moment this has a lot of open-coding of engine-specific
/// initialization, but in the future more constructor abstractions should be
/// pushed down into engine_traits.
///
/// This module itself is intended to be extracted from this crate into its own
/// crate, once the requirements for engine construction are better understood.
pub mod ctor {
    use std::sync::Arc;

    use encryption::DataKeyManager;
    use engine_traits::Result;
    use file_system::IoRateLimiter;

    /// Kv engine construction
    ///
    /// For simplicity, all engine constructors are expected to configure every
    /// engine such that all of TiKV and its tests work correctly, for the
    /// constructed column families.
    ///
    /// Specifically, this means that RocksDB constructors should set up
    /// all properties collectors, always.
    pub trait KvEngineConstructorExt: Sized {
        /// Create a new kv engine with either:
        ///
        /// - The column families specified as `cfs`, with default options, or
        /// - The column families specified as `opts`, with options.
        ///
        /// Note that if `opts` is not `None` then the `cfs` argument is
        /// completely ignored.
        ///
        /// The engine stores its data in the `path` directory.
        /// If that directory does not exist, then it is created.
        fn new_kv_engine(path: &str, cfs: &[&str]) -> Result<Self>;

        /// Create a new engine with specified column families and options
        ///
        /// The engine stores its data in the `path` directory.
        /// If that directory does not exist, then it is created.
        fn new_kv_engine_opt(
            path: &str,
            db_opt: DbOptions,
            cf_opts: Vec<(&str, CfOptions)>,
        ) -> Result<Self>;
    }

    /// Raft engine construction
    pub trait RaftEngineConstructorExt: Sized {
        /// Create a new raft engine.
        fn new_raft_engine(path: &str, db_opt: Option<RaftDbOptions>) -> Result<Self>;
    }

    #[derive(Clone, Default)]
    pub struct DbOptions {
        key_manager: Option<Arc<DataKeyManager>>,
        rate_limiter: Option<Arc<IoRateLimiter>>,
        enable_multi_batch_write: bool,
    }

    impl DbOptions {
        pub fn set_key_manager(&mut self, key_manager: Option<Arc<DataKeyManager>>) {
            self.key_manager = key_manager;
        }

        pub fn set_rate_limiter(&mut self, rate_limiter: Option<Arc<IoRateLimiter>>) {
            self.rate_limiter = rate_limiter;
        }

        pub fn set_enable_multi_batch_write(&mut self, enable: bool) {
            self.enable_multi_batch_write = enable;
        }
    }

    pub type RaftDbOptions = DbOptions;

    /// Properties for a single column family
    ///
    /// All engines must emulate column families, but at present it is not clear
    /// how non-RocksDB engines should deal with the wide variety of options for
    /// column families.
    ///
    /// At present this very closely mirrors the column family options
    /// for RocksDB, with the exception that it provides no capacity for
    /// installing table property collectors, which have little hope of being
    /// emulated on arbitrary engines.
    ///
    /// Instead, the RocksDB constructors need to always install the table
    /// property collectors that TiKV needs, and other engines need to
    /// accomplish the same high-level ends those table properties are used for
    /// by their own means.
    ///
    /// At present, they should probably emulate, reinterpret, or ignore them as
    /// suitable to get tikv functioning.
    ///
    /// In the future TiKV will probably have engine-specific configuration
    /// options.
    #[derive(Clone)]
    pub struct CfOptions {
        disable_auto_compactions: bool,
        level_zero_file_num_compaction_trigger: Option<i32>,
        level_zero_slowdown_writes_trigger: Option<i32>,
        /// On RocksDB, turns off the range properties collector. Only used in
        /// tests. Unclear how other engines should deal with this.
        no_range_properties: bool,
        /// On RocksDB, turns off the table properties collector. Only used in
        /// tests. Unclear how other engines should deal with this.
        no_table_properties: bool,
    }

    impl CfOptions {
        pub fn new() -> CfOptions {
            CfOptions {
                disable_auto_compactions: false,
                level_zero_file_num_compaction_trigger: None,
                level_zero_slowdown_writes_trigger: None,
                no_range_properties: false,
                no_table_properties: false,
            }
        }

        pub fn set_disable_auto_compactions(&mut self, v: bool) {
            self.disable_auto_compactions = v;
        }

        pub fn get_disable_auto_compactions(&self) -> bool {
            self.disable_auto_compactions
        }

        pub fn set_level_zero_file_num_compaction_trigger(&mut self, n: i32) {
            self.level_zero_file_num_compaction_trigger = Some(n);
        }

        pub fn get_level_zero_file_num_compaction_trigger(&self) -> Option<i32> {
            self.level_zero_file_num_compaction_trigger
        }

        pub fn set_level_zero_slowdown_writes_trigger(&mut self, n: i32) {
            self.level_zero_slowdown_writes_trigger = Some(n);
        }

        pub fn get_level_zero_slowdown_writes_trigger(&self) -> Option<i32> {
            self.level_zero_slowdown_writes_trigger
        }

        pub fn set_no_range_properties(&mut self, v: bool) {
            self.no_range_properties = v;
        }

        pub fn get_no_range_properties(&self) -> bool {
            self.no_range_properties
        }

        pub fn set_no_table_properties(&mut self, v: bool) {
            self.no_table_properties = v;
        }

        pub fn get_no_table_properties(&self) -> bool {
            self.no_table_properties
        }
    }

    impl Default for CfOptions {
        fn default() -> Self {
            Self::new()
        }
    }

    mod panic {
        use engine_panic::PanicEngine;
        use engine_traits::Result;

        use super::{CfOptions, DbOptions, KvEngineConstructorExt, RaftEngineConstructorExt};

        impl KvEngineConstructorExt for engine_panic::PanicEngine {
            fn new_kv_engine(_path: &str, _cfs: &[&str]) -> Result<Self> {
                Ok(PanicEngine)
            }

            fn new_kv_engine_opt(
                _path: &str,
                _db_opt: DbOptions,
                _cfs_opts: Vec<(&str, CfOptions)>,
            ) -> Result<Self> {
                Ok(PanicEngine)
            }
        }

        impl RaftEngineConstructorExt for engine_panic::PanicEngine {
            fn new_raft_engine(_path: &str, _db_opt: Option<DbOptions>) -> Result<Self> {
                Ok(PanicEngine)
            }
        }
    }

    mod rocks {
        use engine_rocks::{
            get_env,
            properties::{MvccPropertiesCollectorFactory, RangePropertiesCollectorFactory},
            util::new_engine_opt as rocks_new_engine_opt,
            RocksCfOptions, RocksDbOptions,
        };
        use engine_traits::{CfOptions as _, Result, CF_DEFAULT};

        use super::{
            CfOptions, DbOptions, KvEngineConstructorExt, RaftDbOptions, RaftEngineConstructorExt,
        };

        impl KvEngineConstructorExt for engine_rocks::RocksEngine {
            // FIXME this is duplicating behavior from engine_rocks::util in order to
            // call set_standard_cf_opts.
            fn new_kv_engine(path: &str, cfs: &[&str]) -> Result<Self> {
                let rocks_db_opt = RocksDbOptions::default();
                let default_cf_opt = CfOptions::new();
                let rocks_cfs_opts = cfs
                    .iter()
                    .map(|cf_name| (*cf_name, get_rocks_cf_opts(&default_cf_opt)))
                    .collect();
                rocks_new_engine_opt(path, rocks_db_opt, rocks_cfs_opts)
            }

            fn new_kv_engine_opt(
                path: &str,
                db_opt: DbOptions,
                cfs_opts: Vec<(&str, CfOptions)>,
            ) -> Result<Self> {
                let rocks_db_opts = get_rocks_db_opts(db_opt)?;
                let rocks_cfs_opts = cfs_opts
                    .iter()
                    .map(|(name, opt)| (*name, get_rocks_cf_opts(opt)))
                    .collect();
                rocks_new_engine_opt(path, rocks_db_opts, rocks_cfs_opts)
            }
        }

        impl RaftEngineConstructorExt for engine_rocks::RocksEngine {
            fn new_raft_engine(path: &str, db_opt: Option<RaftDbOptions>) -> Result<Self> {
                let rocks_db_opts = match db_opt {
                    Some(db_opt) => get_rocks_db_opts(db_opt)?,
                    None => RocksDbOptions::default(),
                };
                let rocks_cf_opts = get_rocks_cf_opts(&CfOptions::new());
                let default_cfs_opts = vec![(CF_DEFAULT, rocks_cf_opts)];
                rocks_new_engine_opt(path, rocks_db_opts, default_cfs_opts)
            }
        }

        fn get_rocks_cf_opts(cf_opts: &CfOptions) -> RocksCfOptions {
            let mut rocks_cf_opts = RocksCfOptions::new();
            if !cf_opts.get_no_range_properties() {
                rocks_cf_opts.add_table_properties_collector_factory(
                    "tikv.range-properties-collector",
                    RangePropertiesCollectorFactory::default(),
                );
            }
            if !cf_opts.get_no_table_properties() {
                rocks_cf_opts.add_table_properties_collector_factory(
                    "tikv.mvcc-properties-collector",
                    MvccPropertiesCollectorFactory::default(),
                );
            }

            if let Some(trigger) = cf_opts.get_level_zero_file_num_compaction_trigger() {
                rocks_cf_opts.set_level_zero_file_num_compaction_trigger(trigger);
            }
            if let Some(trigger) = cf_opts.get_level_zero_slowdown_writes_trigger() {
                rocks_cf_opts.set_level_zero_slowdown_writes_trigger(trigger);
            }
            if cf_opts.get_disable_auto_compactions() {
                rocks_cf_opts.set_disable_auto_compactions(true);
            }
            rocks_cf_opts
        }

        fn get_rocks_db_opts(db_opts: DbOptions) -> Result<RocksDbOptions> {
            let mut rocks_db_opts = RocksDbOptions::default();
            let env = get_env(db_opts.key_manager.clone(), db_opts.rate_limiter)?;
            rocks_db_opts.set_env(env);
            if db_opts.enable_multi_batch_write {
                rocks_db_opts.enable_unordered_write(false);
                rocks_db_opts.enable_pipelined_write(false);
                rocks_db_opts.enable_multi_batch_write(true);
            }
            Ok(rocks_db_opts)
        }
    }

    mod raft_engine {
        use engine_traits::Result;
        use raft_log_engine::{RaftEngineConfig, RaftLogEngine};

        use super::{RaftDbOptions, RaftEngineConstructorExt};

        impl RaftEngineConstructorExt for raft_log_engine::RaftLogEngine {
            fn new_raft_engine(path: &str, db_opts: Option<RaftDbOptions>) -> Result<Self> {
                let mut config = RaftEngineConfig::default();
                config.dir = path.to_owned();
                RaftLogEngine::new(
                    config,
                    db_opts.as_ref().and_then(|opts| opts.key_manager.clone()),
                    db_opts.and_then(|opts| opts.rate_limiter),
                )
            }
        }
    }
}

/// Create a new set of engines in a temporary directory
///
/// This is little-used and probably shouldn't exist.
pub fn new_temp_engine(
    path: &tempfile::TempDir,
) -> engine_traits::Engines<crate::kv::KvTestEngine, crate::raft::RaftTestEngine> {
    let raft_path = path.path().join(std::path::Path::new("raft"));
    engine_traits::Engines::new(
        crate::kv::new_engine(path.path().to_str().unwrap(), engine_traits::ALL_CFS).unwrap(),
        crate::raft::new_engine(raft_path.to_str().unwrap(), None).unwrap(),
    )
}<|MERGE_RESOLUTION|>--- conflicted
+++ resolved
@@ -91,12 +91,8 @@
         RocksSnapshot as KvTestSnapshot, RocksWriteBatchVec as KvTestWriteBatch,
     };
     use engine_traits::{
-<<<<<<< HEAD
-        CfOptions, CfOptionsExt, OpenOptions, Result, TabletAccessor, TabletFactory, CF_DEFAULT,
-=======
         CfOptions, CfOptionsExt, MiscExt, OpenOptions, Result, TabletAccessor, TabletFactory,
         CF_DEFAULT,
->>>>>>> 0f5058eb
     };
     use tikv_util::box_err;
 
@@ -165,14 +161,7 @@
         ) -> Result<KvTestEngine> {
             if let Some(db) = self.root_db.lock().unwrap().as_ref() {
                 if options.create_new() {
-<<<<<<< HEAD
-                    return Err(box_err!(
-                        "root tablet {} already exists",
-                        db.as_inner().path()
-                    ));
-=======
                     return Err(box_err!("root tablet {} already exists", db.path()));
->>>>>>> 0f5058eb
                 }
                 return Ok(db.clone());
             }
@@ -282,15 +271,7 @@
                     // Target tablet exist in the cache
 
                     if options.create_new() {
-<<<<<<< HEAD
-                        return Err(box_err!(
-                            "region {} {} already exists",
-                            id,
-                            tablet.as_inner().path()
-                        ));
-=======
                         return Err(box_err!("region {} {} already exists", id, tablet.path()));
->>>>>>> 0f5058eb
                     }
                     return Ok(tablet.clone());
                 } else if !options.cache_only() {
@@ -395,15 +376,7 @@
             {
                 let reg = self.registry.lock().unwrap();
                 if let Some(db) = reg.get(&(id, suffix)) {
-<<<<<<< HEAD
-                    return Err(box_err!(
-                        "region {} {} already exists",
-                        id,
-                        db.as_inner().path()
-                    ));
-=======
                     return Err(box_err!("region {} {} already exists", id, db.path()));
->>>>>>> 0f5058eb
                 }
             }
 
