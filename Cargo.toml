[package]
name = "tikv"
version = "5.3.1"
authors = ["The TiKV Authors"]
description = "A distributed transactional key-value database powered by Rust and Raft"
license = "Apache-2.0"
keywords = ["KV", "distributed-systems", "raft"]
homepage = "https://tikv.org"
repository = "https://github.com/tikv/tikv/"
readme = "README.md"
edition = "2018"
publish = false

[features]
default = ["protobuf-codec", "test-engines-rocksdb", "cloud-aws", "cloud-gcp"]
tcmalloc = ["tikv_alloc/tcmalloc"]
jemalloc = ["tikv_alloc/jemalloc", "engine_rocks/jemalloc"]
mimalloc = ["tikv_alloc/mimalloc"]
snmalloc = ["tikv_alloc/snmalloc"]
portable = ["engine_rocks/portable"]
sse = ["engine_rocks/sse"]
mem-profiling = ["tikv_alloc/mem-profiling"]
failpoints = [
  "fail/failpoints",
  "raftstore/failpoints",
  "tikv_util/failpoints",
  "engine_rocks/failpoints"
]
cloud-aws = [
  "encryption_export/cloud-aws",
  "sst_importer/cloud-aws",
]
cloud-gcp = [
  "encryption_export/cloud-gcp",
  "sst_importer/cloud-gcp",
]
protobuf-codec = [
  "protobuf/bytes",
  "batch-system/protobuf-codec",
  "codec/protobuf-codec",
  "concurrency_manager/protobuf-codec",
  "encryption_export/protobuf-codec",
  "engine_panic/protobuf-codec",
  "engine_rocks/protobuf-codec",
  "engine_test/protobuf-codec",
  "engine_traits/protobuf-codec",
  "engine_traits_tests/protobuf-codec",
  "error_code/protobuf-codec",
  "grpcio/protobuf-codec",
  "into_other/protobuf-codec",
  "keys/protobuf-codec",
  "kvproto/protobuf-codec",
  "pd_client/protobuf-codec",
  "raft/protobuf-codec",
  "raftstore/protobuf-codec",
  "raft_log_engine/protobuf-codec",
  "security/protobuf-codec",
  "sst_importer/protobuf-codec",
  "tidb_query_aggr/protobuf-codec",
  "tidb_query_common/protobuf-codec",
  "tidb_query_datatype/protobuf-codec",
  "tidb_query_executors/protobuf-codec",
  "tidb_query_expr/protobuf-codec",
  "tipb/protobuf-codec",
  "tikv_kv/protobuf-codec",
  "tikv_util/protobuf-codec",
  "txn_types/protobuf-codec",
  "grpcio-health/protobuf-codec",
  "file_system/protobuf-codec",
  "resource_metering/protobuf-codec",
  "protobuf/bytes",
]
prost-codec = [
  "batch-system/prost-codec",
  "codec/prost-codec",
  "concurrency_manager/prost-codec",
  "encryption_export/prost-codec",
  "engine_panic/prost-codec",
  "engine_rocks/prost-codec",
  "engine_test/prost-codec",
  "engine_traits/prost-codec",
  "engine_traits_tests/prost-codec",
  "error_code/prost-codec",
  "grpcio/prost-codec",
  "into_other/prost-codec",
  "keys/prost-codec",
  "kvproto/prost-codec",
  "pd_client/prost-codec",
  "raft/prost-codec",
  "raftstore/prost-codec",
  "raft_log_engine/prost-codec",
  "security/prost-codec",
  "sst_importer/prost-codec",
  "tidb_query_aggr/prost-codec",
  "tidb_query_common/prost-codec",
  "tidb_query_datatype/prost-codec",
  "tidb_query_executors/prost-codec",
  "tidb_query_expr/prost-codec",
  "tipb/prost-codec",
  "tikv_kv/prost-codec",
  "tikv_util/prost-codec",
  "txn_types/prost-codec",
  "grpcio-health/prost-codec",
  "file_system/prost-codec",
  "resource_metering/prost-codec",
]
testexport = ["raftstore/testexport"]
test-engines-rocksdb = [
  "engine_test/test-engines-rocksdb",
]
test-engines-panic = [
  "engine_test/test-engines-panic",
]
bcc-iosnoop = [
  "file_system/bcc-iosnoop",
]
cloud-storage-grpc = ["sst_importer/cloud-storage-grpc"]
cloud-storage-dylib = ["sst_importer/cloud-storage-dylib"]

# for testing configure propegate to other crates
# https://stackoverflow.com/questions/41700543/can-we-share-test-utilites-between-crates
testing = []

[lib]
name = "tikv"

[dependencies]
anyhow = "1.0"
async-stream = "0.2"
async-trait = "0.1"
async-std = "1.10"
backtrace = "0.3"
batch-system = { path = "components/batch-system", default-features = false }
byteorder = "1.2"
chrono = "0.4"
codec = { path = "components/codec", default-features = false }
concurrency_manager = { path = "components/concurrency_manager", default-features = false }
online_config = { path = "components/online_config" }
crc32fast = "1.2"
crc64fast = "0.1"
crossbeam = "0.8"
encryption_export = { path = "components/encryption/export", default-features = false }
engine_panic = { path = "components/engine_panic", default-features = false }
engine_rocks = { path = "components/engine_rocks", default-features = false }
engine_test = { path = "components/engine_test", default-features = false }
engine_traits = { path = "components/engine_traits", default-features = false }
engine_traits_tests = { path = "components/engine_traits_tests", default-features = false }
error_code = { path = "components/error_code", default-features = false }
fail = "0.4"
file_system = { path = "components/file_system", default-features = false }
fs2 = "0.4"
futures = { version = "0.3", features = ["thread-pool", "compat"] }
futures-executor = "0.3.1"
futures-util = { version = "0.3.1", default-features = false, features = ["io", "async-await"] }
grpcio = { version = "0.9",  default-features = false, features = ["openssl-vendored"] }
grpcio-health = { version = "0.9", default-features = false }
hex = "0.4"
hyper-tls = "0.5"
itertools = "0.10"
openssl = "0.10"
hyper = { version = "0.14", features = ["full"] }
hyper-openssl = "0.9"
http = "0"
into_other = { path = "components/into_other", default-features = false }
keys = { path = "components/keys", default-features = false }
kvproto = { git = "https://github.com/pingcap/kvproto.git", default-features = false }
lazy_static = "1.3"
libc = "0.2"
libloading = "0.7"
log = { version = "0.4", features = ["max_level_trace", "release_max_level_debug"] }
log_wrappers = { path = "components/log_wrappers" }
memory_trace_macros = { path = "components/memory_trace_macros" }
mime = "0.3.13"
more-asserts = "0.2"
murmur3 = "0.5.1"
nom = { version = "5.1.0", default-features = false, features = ["std"] }
notify = "4"
num_cpus = "1"
pd_client = { path = "components/pd_client", default-features = false }
pin-project = "1.0"
pnet_datalink = "0.23"
prost = "0.7"
<<<<<<< HEAD
pprof = { version = "^0.4", default-features = false, features = ["flamegraph", "protobuf", "cpp"] }
=======
pprof = { version = "^0.6", default-features = false, features = ["flamegraph", "protobuf"] }
>>>>>>> ecc2549e
protobuf = "2.8"
raft = { version = "0.6.0-alpha", default-features = false }
raftstore = { path = "components/raftstore", default-features = false }
raft_log_engine = { path = "components/raft_log_engine", default-features = false }
rand = "0.7.3"
regex = "1.3"
num-traits = "0.2.14"
rev_lines = "0.2.1"
security = { path = "components/security", default-features = false }
semver = "0.11"
serde = { version = "1.0", features = ["derive"] }
serde_derive = "1.0"
serde_ignored = "0.1"
serde_json = "1.0"
slog = { version = "2.3", features = ["max_level_trace", "release_max_level_debug"] }
slog-global = { version = "0.1", git = "https://github.com/breeswish/slog-global.git", rev = "d592f88e4dbba5eb439998463054f1a44fbf17b9" }
strum = { version = "0.20", features = ["derive"] }
parking_lot = "0.11"
prometheus = { version = "0.12", features = ["nightly"] }
prometheus-static-metric = "0.5"
sst_importer = { path = "components/sst_importer", default-features = false }
sysinfo = "0.16"
tempfile = "3.0"
match_template = { path = "components/match_template" }
paste = "1.0"
thiserror = "1.0"
tidb_query_datatype = { path = "components/tidb_query_datatype", default-features = false }
tidb_query_common = { path = "components/tidb_query_common", default-features = false }
tidb_query_expr = { path = "components/tidb_query_expr", default-features = false }
tidb_query_aggr = { path = "components/tidb_query_aggr", default-features = false }
tidb_query_executors = { path = "components/tidb_query_executors", default-features = false }
tikv_alloc = { path = "components/tikv_alloc" }
tikv_kv = { path = "components/tikv_kv", default-features = false }
tikv_util = { path = "components/tikv_util", default-features = false }
collections = { path = "components/collections" }
coprocessor_plugin_api = { path = "components/coprocessor_plugin_api" }
time = "0.1"
tipb = { git = "https://github.com/pingcap/tipb.git", default-features = false }
tokio = { version = "1.12", features = ["full"] }
tokio-timer = "0.2"
tokio-openssl = "0.6"
toml = "0.5"
txn_types = { path = "components/txn_types", default-features = false }
url = "2"
uuid = { version = "0.8.1", features = ["serde", "v4"] }
unsigned-varint = "0.7"
walkdir = "2"
yatp = { git = "https://github.com/tikv/yatp.git", branch = "master" }
resource_metering = { path = "components/resource_metering" }
seahash = "4.1.0"

[dev-dependencies]
example_plugin = { path = "components/test_coprocessor_plugin/example_plugin" } # should be a binary dependency
panic_hook = { path = "components/panic_hook" }
tokio = { version = "1.5", features = ["macros", "rt-multi-thread", "time"] }
zipf = "6.1.0"

[patch.crates-io]
prometheus = { git = "https://github.com/solotzg/rust-prometheus.git", rev = "3bc64acb5f7a23685f9c8f54d4067eb4273260c7" }

# TODO: remove this when new raft-rs is published.
raft = { git = "https://github.com/tikv/raft-rs", branch = "master" }
raft-proto = { git = "https://github.com/tikv/raft-rs", branch = "master" }
protobuf = { git = "https://github.com/pingcap/rust-protobuf", branch = "v2.8" }
protobuf-codegen = { git = "https://github.com/pingcap/rust-protobuf", branch = "v2.8" }

# TODO: remove this replacement after rusoto_s3 truly supports virtual-host style (https://github.com/rusoto/rusoto/pull/1823).
rusoto_core = { git = "https://github.com/tikv/rusoto", branch = "gh1482-s3-addr-styles" }
rusoto_credential = { git = "https://github.com/tikv/rusoto", branch = "gh1482-s3-addr-styles" }
rusoto_kms = { git = "https://github.com/tikv/rusoto", branch = "gh1482-s3-addr-styles" }
rusoto_mock = { git = "https://github.com/tikv/rusoto", branch = "gh1482-s3-addr-styles" }
rusoto_s3 = { git = "https://github.com/tikv/rusoto", branch = "gh1482-s3-addr-styles" }
rusoto_sts = { git = "https://github.com/tikv/rusoto", branch = "gh1482-s3-addr-styles" }

[target.'cfg(target_os = "linux")'.dependencies]
procinfo = { git = "https://github.com/tikv/procinfo-rs", rev = "5125fc1a69496b73b26b3c08b6e8afc3c665a56e" }

# When you modify TiKV cooperatively with kvproto, this will be useful to submit the PR to TiKV and the PR to
# kvproto at the same time.
# After the PR to kvproto is merged, remember to comment this out and run `cargo update -p kvproto`.
# [patch.'https://github.com/pingcap/kvproto']
# kvproto = {git = "https://github.com/your_github_id/kvproto", branch="your_branch"}

[workspace]
members = [
  "components/tikv_alloc",
  "components/match_template",
  "components/codec",
  "components/online_config",
  "components/panic_hook",
  "components/tipb_helper",
  "components/log_wrappers",
  "components/tikv_util",
  "components/tidb_query_datatype",
  "components/tidb_query_common",
  "components/tidb_query_codegen",
  "components/tidb_query_expr",
  "components/tidb_query_aggr",
  "components/tidb_query_executors",
  "components/pd_client",
  "components/external_storage",
  "components/external_storage/export",
  "components/cloud",
  "components/cloud/aws",
  "components/cloud/gcp",
  "components/backup",
  "components/keys",
  "components/sst_importer",
  "components/txn_types",
  "components/batch-system",
  "components/raftstore",
  "components/into_other",
  "components/encryption",
  "components/encryption/export",
  "components/error_code",
  "components/concurrency_manager",
  "components/server",
  "components/file_system",
  "components/collections",
  "components/coprocessor_plugin_api",
  "components/resource_metering",

  "mock-engine-store",
  "tests",
  "raftstore-proxy",
  "gen-proxy-ffi",
]
default-members = ["raftstore-proxy"]

[profile.dev]
opt-level = 0
debug = 1 # required for line numbers in tests, see tikv #5049
codegen-units = 4
lto = false
incremental = true
panic = 'unwind'
debug-assertions = true
overflow-checks = false
rpath = false

[profile.release]
opt-level = 3
debug = false
codegen-units = 1
lto = "thin"
incremental = false
panic = 'unwind'
debug-assertions = false
overflow-checks = false
rpath = false

[profile.test]
opt-level = 0
debug = 1 # enable line numbers by default for easy test debugging
codegen-units = 16
lto = false
incremental = true
debug-assertions = true
overflow-checks = true
rpath = false

# The benchmark profile is identical to release, except that lto = false
[profile.bench]
opt-level = 3
debug = false
codegen-units = 1
lto = 'thin'
incremental = false
debug-assertions = false
overflow-checks = false
rpath = false<|MERGE_RESOLUTION|>--- conflicted
+++ resolved
@@ -180,11 +180,7 @@
 pin-project = "1.0"
 pnet_datalink = "0.23"
 prost = "0.7"
-<<<<<<< HEAD
-pprof = { version = "^0.4", default-features = false, features = ["flamegraph", "protobuf", "cpp"] }
-=======
-pprof = { version = "^0.6", default-features = false, features = ["flamegraph", "protobuf"] }
->>>>>>> ecc2549e
+pprof = { version = "^0.6", default-features = false, features = ["flamegraph", "protobuf", "cpp"] }
 protobuf = "2.8"
 raft = { version = "0.6.0-alpha", default-features = false }
 raftstore = { path = "components/raftstore", default-features = false }
