#pragma once
#include <cstdint>
<<<<<<< HEAD
namespace DB { constexpr uint64_t RAFT_STORE_PROXY_VERSION = 15262247402413224460ull; }
=======
namespace DB { constexpr uint64_t RAFT_STORE_PROXY_VERSION = 5455550920944837743ull; }
>>>>>>> 04e2be42
<|MERGE_RESOLUTION|>--- conflicted
+++ resolved
@@ -1,7 +1,3 @@
 #pragma once
 #include <cstdint>
-<<<<<<< HEAD
-namespace DB { constexpr uint64_t RAFT_STORE_PROXY_VERSION = 15262247402413224460ull; }
-=======
-namespace DB { constexpr uint64_t RAFT_STORE_PROXY_VERSION = 5455550920944837743ull; }
->>>>>>> 04e2be42
+namespace DB { constexpr uint64_t RAFT_STORE_PROXY_VERSION = 15262247402413224460ull; }