// Copyright 2022 TiKV Project Authors. Licensed under Apache-2.0.

use std::{
    collections::HashSet, fmt, marker::PhantomData, path::PathBuf, sync::Arc, time::Duration,
};

use concurrency_manager::ConcurrencyManager;
use engine_traits::KvEngine;
use error_code::ErrorCodeExt;
use futures::FutureExt;
use kvproto::{
    brpb::{StreamBackupError, StreamBackupTaskInfo},
    metapb::Region,
};
use online_config::ConfigChange;
use pd_client::PdClient;
use raftstore::{
    coprocessor::{CmdBatch, ObserveHandle, RegionInfoProvider},
    router::RaftStoreRouter,
};
use tikv::config::BackupStreamConfig;
use tikv_util::{
    box_err,
    config::ReadableDuration,
    debug, defer, info,
    sys::thread::ThreadBuildWrapper,
    time::{Instant, Limiter},
    warn,
    worker::{Runnable, Scheduler},
    HandyRwLock,
};
use tokio::{
    io::Result as TokioResult,
    runtime::{Handle, Runtime},
    sync::oneshot,
};
use tokio_stream::StreamExt;
use txn_types::TimeStamp;

use super::metrics::HANDLE_EVENT_DURATION_HISTOGRAM;
use crate::{
    annotate,
    checkpoint_manager::{
        BasicFlushObserver, CheckpointManager, CheckpointV3FlushObserver, FlushObserver,
<<<<<<< HEAD
        GetCheckpointResult, RegionIdWithVersion,
=======
        GetCheckpointResult, RegionIdWithVersion, Subscription,
>>>>>>> 0f1d45a8
    },
    errors::{Error, Result},
    event_loader::{InitialDataLoader, PendingMemoryQuota},
    future,
    metadata::{store::MetaStore, MetadataClient, MetadataEvent, StreamTask},
    metrics::{self, TaskStatus},
    observer::BackupStreamObserver,
    router::{ApplyEvents, Router, TaskSelector},
    subscription_manager::{RegionSubscriptionManager, ResolvedRegions},
    subscription_track::SubscriptionTracer,
    try_send,
    utils::{self, CallbackWaitGroup, StopWatch, Work},
};

const SLOW_EVENT_THRESHOLD: f64 = 120.0;
/// CHECKPOINT_SAFEPOINT_TTL_IF_ERROR specifies the safe point TTL(24 hour) if
/// task has fatal error.
const CHECKPOINT_SAFEPOINT_TTL_IF_ERROR: u64 = 24;
/// The timeout for tick updating the checkpoint.
/// Generally, it would take ~100ms.
/// 5s would be enough for it.
const TICK_UPDATE_TIMEOUT: Duration = Duration::from_secs(5);

pub struct Endpoint<S, R, E, RT, PDC> {
    // Note: those fields are more like a shared context between components.
    // For now, we copied them everywhere, maybe we'd better extract them into a
    // context type.
    pub(crate) meta_client: MetadataClient<S>,
    pub(crate) scheduler: Scheduler<Task>,
    pub(crate) store_id: u64,
    pub(crate) regions: R,
    pub(crate) engine: PhantomData<E>,
    pub(crate) router: RT,
    pub(crate) pd_client: Arc<PDC>,
    pub(crate) subs: SubscriptionTracer,
    pub(crate) concurrency_manager: ConcurrencyManager,

    range_router: Router,
    observer: BackupStreamObserver,
    pool: Runtime,
    initial_scan_memory_quota: PendingMemoryQuota,
    initial_scan_throughput_quota: Limiter,
    region_operator: RegionSubscriptionManager<S, R, PDC>,
    failover_time: Option<Instant>,
    // We holds the config before, even it is useless for now,
    // however probably it would be useful in the future.
    #[allow(dead_code)]
    config: BackupStreamConfig,
    checkpoint_mgr: CheckpointManager,
}

impl<S, R, E, RT, PDC> Endpoint<S, R, E, RT, PDC>
where
    R: RegionInfoProvider + 'static + Clone,
    E: KvEngine,
    RT: RaftStoreRouter<E> + 'static,
    PDC: PdClient + 'static,
    S: MetaStore + 'static,
{
    pub fn new(
        store_id: u64,
        store: S,
        config: BackupStreamConfig,
        scheduler: Scheduler<Task>,
        observer: BackupStreamObserver,
        accessor: R,
        router: RT,
        pd_client: Arc<PDC>,
        concurrency_manager: ConcurrencyManager,
    ) -> Self {
        crate::metrics::STREAM_ENABLED.inc();
        let pool = create_tokio_runtime((config.num_threads / 2).max(1), "backup-stream")
            .expect("failed to create tokio runtime for backup stream worker.");

        let meta_client = MetadataClient::new(store, store_id);
        let range_router = Router::new(
            PathBuf::from(config.temp_path.clone()),
            scheduler.clone(),
            config.file_size_limit.0,
            config.max_flush_interval.0,
        );

        // spawn a worker to watch task changes from etcd periodically.
        let meta_client_clone = meta_client.clone();
        let scheduler_clone = scheduler.clone();
        // TODO build a error handle mechanism #error 2
        pool.spawn(async {
            if let Err(err) = Self::start_and_watch_tasks(meta_client_clone, scheduler_clone).await
            {
                err.report("failed to start watch tasks");
            }
        });

        pool.spawn(Self::starts_flush_ticks(range_router.clone()));

        let initial_scan_memory_quota =
            PendingMemoryQuota::new(config.initial_scan_pending_memory_quota.0 as _);
        let limit = if config.initial_scan_rate_limit.0 > 0 {
            config.initial_scan_rate_limit.0 as f64
        } else {
            f64::INFINITY
        };
        let initial_scan_throughput_quota = Limiter::new(limit);
        info!("the endpoint of stream backup started"; "path" => %config.temp_path);
        let subs = SubscriptionTracer::default();
        let (region_operator, op_loop) = RegionSubscriptionManager::start(
            InitialDataLoader::new(
                router.clone(),
                accessor.clone(),
                range_router.clone(),
                subs.clone(),
                scheduler.clone(),
                initial_scan_memory_quota.clone(),
                pool.handle().clone(),
                initial_scan_throughput_quota.clone(),
            ),
            observer.clone(),
            meta_client.clone(),
            pd_client.clone(),
            ((config.num_threads + 1) / 2).max(1),
        );
        pool.spawn(op_loop);
<<<<<<< HEAD
=======
        let mut checkpoint_mgr = CheckpointManager::default();
        pool.spawn(checkpoint_mgr.spawn_subscription_mgr());
>>>>>>> 0f1d45a8
        Endpoint {
            meta_client,
            range_router,
            scheduler,
            observer,
            pool,
            store_id,
            regions: accessor,
            engine: PhantomData,
            router,
            pd_client,
            subs,
            concurrency_manager,
            initial_scan_memory_quota,
            initial_scan_throughput_quota,
            region_operator,
            failover_time: None,
            config,
<<<<<<< HEAD
            checkpoint_mgr: Default::default(),
=======
            checkpoint_mgr,
>>>>>>> 0f1d45a8
        }
    }
}

impl<S, R, E, RT, PDC> Endpoint<S, R, E, RT, PDC>
where
    S: MetaStore + 'static,
    R: RegionInfoProvider + Clone + 'static,
    E: KvEngine,
    RT: RaftStoreRouter<E> + 'static,
    PDC: PdClient + 'static,
{
    fn get_meta_client(&self) -> MetadataClient<S> {
        self.meta_client.clone()
    }

    fn on_fatal_error(&self, select: TaskSelector, err: Box<Error>) {
        err.report_fatal();
        let tasks = self
            .pool
            .block_on(self.range_router.select_task(select.reference()));
        warn!("fatal error reporting"; "selector" => ?select, "selected" => ?tasks, "err" => %err);
        for task in tasks {
            // Let's pause the task first.
            self.unload_task(&task);
            metrics::update_task_status(TaskStatus::Error, &task);

            let meta_cli = self.get_meta_client();
            let pdc = self.pd_client.clone();
            let store_id = self.store_id;
            let sched = self.scheduler.clone();
            let safepoint_name = self.pause_guard_id_for_task(&task);
            let safepoint_ttl = self.pause_guard_duration();
            let code = err.error_code().code.to_owned();
            let msg = err.to_string();
            self.pool.block_on(async move {
                let err_fut = async {
                    let safepoint = meta_cli.global_progress_of_task(&task).await?;
                    pdc.update_service_safe_point(
                        safepoint_name,
                        TimeStamp::new(safepoint.saturating_sub(1)),
                        safepoint_ttl,
                    )
                    .await?;
                    meta_cli.pause(&task).await?;
                    let mut last_error = StreamBackupError::new();
                    last_error.set_error_code(code);
                    last_error.set_error_message(msg.clone());
                    last_error.set_store_id(store_id);
                    last_error.set_happen_at(TimeStamp::physical_now());
                    meta_cli.report_last_error(&task, last_error).await?;
                    Result::Ok(())
                };
                if let Err(err_report) = err_fut.await {
                    err_report.report(format_args!("failed to upload error {}", err_report));
                    // Let's retry reporting after 5s.
                    tokio::task::spawn(async move {
                        tokio::time::sleep(Duration::from_secs(5)).await;
                        try_send!(
                            sched,
                            Task::FatalError(
                                TaskSelector::ByName(task.to_owned()),
                                Box::new(annotate!(err_report, "origin error: {}", msg))
                            )
                        );
                    });
                }
            });
        }
    }

    async fn starts_flush_ticks(router: Router) {
        loop {
            // check every 5s.
            // TODO: maybe use global timer handle in the `tikv_utils::timer` (instead of
            // enabling timing in the current runtime)?
            tokio::time::sleep(Duration::from_secs(5)).await;
            debug!("backup stream trigger flush tick");
            router.tick().await;
        }
    }

    // TODO find a proper way to exit watch tasks
    async fn start_and_watch_tasks(
        meta_client: MetadataClient<S>,
        scheduler: Scheduler<Task>,
    ) -> Result<()> {
        let tasks = meta_client.get_tasks().await?;
        for task in tasks.inner {
            info!("backup stream watch task"; "task" => ?task);
            if task.is_paused {
                continue;
            }
            // We have meet task upon store start, we must in a failover.
            scheduler.schedule(Task::MarkFailover(Instant::now()))?;
            // move task to schedule
            scheduler.schedule(Task::WatchTask(TaskOp::AddTask(task)))?;
        }

        let revision = tasks.revision;
        let meta_client_clone = meta_client.clone();
        let scheduler_clone = scheduler.clone();

        Handle::current().spawn(async move {
            if let Err(err) =
                Self::starts_watch_task(meta_client_clone, scheduler_clone, revision).await
            {
                err.report("failed to start watch tasks");
            }
        });

        Handle::current().spawn(async move {
            if let Err(err) = Self::starts_watch_pause(meta_client, scheduler, revision).await {
                err.report("failed to start watch pause");
            }
        });

        Ok(())
    }

    async fn starts_watch_task(
        meta_client: MetadataClient<S>,
        scheduler: Scheduler<Task>,
        revision: i64,
    ) -> Result<()> {
        let mut revision_new = revision;
        loop {
            let watcher = meta_client.events_from(revision_new).await;
            let mut watcher = match watcher {
                Ok(w) => w,
                Err(e) => {
                    e.report("failed to start watch pause");
                    tokio::time::sleep(Duration::from_secs(5)).await;
                    continue;
                }
            };

            loop {
                if let Some(event) = watcher.stream.next().await {
                    info!("backup stream watch event from etcd"; "event" => ?event);

                    let revision = meta_client.get_reversion().await;
                    if let Ok(r) = revision {
                        revision_new = r;
                    }

                    match event {
                        MetadataEvent::AddTask { task } => {
                            scheduler.schedule(Task::WatchTask(TaskOp::AddTask(task)))?;
                        }
                        MetadataEvent::RemoveTask { task } => {
                            scheduler.schedule(Task::WatchTask(TaskOp::RemoveTask(task)))?;
                        }
                        MetadataEvent::Error { err } => {
                            err.report("metadata client watch meet error");
                            tokio::time::sleep(Duration::from_secs(2)).await;
                            break;
                        }
                        _ => warn!("BUG: invalid event"; "event" => ?event),
                    }
                } else {
                    tokio::time::sleep(Duration::from_secs(1)).await;
                    break;
                }
            }
        }
    }

    async fn starts_watch_pause(
        meta_client: MetadataClient<S>,
        scheduler: Scheduler<Task>,
        revision: i64,
    ) -> Result<()> {
        let mut revision_new = revision;

        loop {
            let watcher = meta_client.events_from_pause(revision_new).await;
            let mut watcher = match watcher {
                Ok(w) => w,
                Err(e) => {
                    e.report("failed to start watch pause");
                    tokio::time::sleep(Duration::from_secs(2)).await;
                    continue;
                }
            };

            loop {
                if let Some(event) = watcher.stream.next().await {
                    info!("backup stream watch event from etcd"; "event" => ?event);
                    let revision = meta_client.get_reversion().await;
                    if let Ok(r) = revision {
                        revision_new = r;
                    }

                    match event {
                        MetadataEvent::PauseTask { task } => {
                            scheduler.schedule(Task::WatchTask(TaskOp::PauseTask(task)))?;
                        }
                        MetadataEvent::ResumeTask { task } => {
                            scheduler.schedule(Task::WatchTask(TaskOp::ResumeTask(task)))?;
                        }
                        MetadataEvent::Error { err } => {
                            err.report("metadata client watch meet error");
                            tokio::time::sleep(Duration::from_secs(2)).await;
                            break;
                        }
                        _ => warn!("BUG: invalid event"; "event" => ?event),
                    }
                } else {
                    tokio::time::sleep(Duration::from_secs(1)).await;
                    break;
                }
            }
        }
    }

    fn flush_observer(&self) -> impl FlushObserver {
        let basic = BasicFlushObserver::new(self.pd_client.clone(), self.store_id);
        CheckpointV3FlushObserver::new(self.scheduler.clone(), self.meta_client.clone(), basic)
    }

    /// Convert a batch of events to the cmd batch, and update the resolver
    /// status.
    fn record_batch(subs: SubscriptionTracer, batch: CmdBatch) -> Option<ApplyEvents> {
        let region_id = batch.region_id;
        let mut resolver = match subs.get_subscription_of(region_id) {
            Some(rts) => rts,
            None => {
                debug!("the region isn't registered (no resolver found) but sent to backup_batch, maybe stale."; "region_id" => %region_id);
                return None;
            }
        };
        // Stale data is acceptable, while stale locks may block the checkpoint
        // advancing.
        // ```text
        // Let L be the instant some key locked, U be the instant it unlocked,
        // +---------*-------L-----------U--*-------------+
        //           ^   ^----(1)----^      ^ We get the snapshot for initial scanning at here.
        //           +- If we issue refresh resolver at here, and the cmd batch (1) is the last cmd batch of the first observing.
        //              ...the background initial scanning may keep running, and the lock would be sent to the scanning.
        //              ...note that (1) is the last cmd batch of first observing, so the unlock event would never be sent to us.
        //              ...then the lock would get an eternal life in the resolver :|
        //                 (Before we refreshing the resolver for this region again)
        // ```
        if batch.pitr_id != resolver.value().handle.id {
            debug!("stale command"; "region_id" => %region_id, "now" => ?resolver.value().handle.id, "remote" => ?batch.pitr_id);
            return None;
        }

        let kvs = ApplyEvents::from_cmd_batch(batch, resolver.value_mut().resolver());
        Some(kvs)
    }

    fn backup_batch(&self, batch: CmdBatch, work: Work) {
        let mut sw = StopWatch::new();

        let router = self.range_router.clone();
        let sched = self.scheduler.clone();
        let subs = self.subs.clone();
        self.pool.spawn(async move {
            let region_id = batch.region_id;
            let kvs = Self::record_batch(subs, batch);
            if kvs.as_ref().map(|x| x.is_empty()).unwrap_or(true) {
                return;
            }
            let kvs = kvs.unwrap();

            HANDLE_EVENT_DURATION_HISTOGRAM
                .with_label_values(&["to_stream_event"])
                .observe(sw.lap().as_secs_f64());
            let kv_count = kvs.len();
            let total_size = kvs.size();
            metrics::HEAP_MEMORY
                .add(total_size as _);
            utils::handle_on_event_result(&sched, router.on_events(kvs).await);
            metrics::HEAP_MEMORY
                .sub(total_size as _);
            let time_cost = sw.lap().as_secs_f64();
            if time_cost > SLOW_EVENT_THRESHOLD {
                warn!("write to temp file too slow."; "time_cost" => ?time_cost, "region_id" => %region_id, "len" => %kv_count);
            }
            HANDLE_EVENT_DURATION_HISTOGRAM
                .with_label_values(&["save_to_temp_file"])
                .observe(time_cost);
            drop(work)
        });
    }

    /// Make an initial data loader using the resource of the endpoint.
    pub fn make_initial_loader(&self) -> InitialDataLoader<E, R, RT> {
        InitialDataLoader::new(
            self.router.clone(),
            self.regions.clone(),
            self.range_router.clone(),
            self.subs.clone(),
            self.scheduler.clone(),
            self.initial_scan_memory_quota.clone(),
            self.pool.handle().clone(),
            self.initial_scan_throughput_quota.clone(),
        )
    }

    pub fn handle_watch_task(&self, op: TaskOp) {
        match op {
            TaskOp::AddTask(task) => {
                self.on_register(task);
            }
            TaskOp::RemoveTask(task_name) => {
                self.on_unregister(&task_name);
            }
            TaskOp::PauseTask(task_name) => {
                self.on_pause(&task_name);
            }
            TaskOp::ResumeTask(task) => {
                self.on_resume(task);
            }
        }
    }

    async fn observe_and_scan_region(
        &self,
        init: InitialDataLoader<E, R, RT>,
        task: &StreamTask,
        start_key: Vec<u8>,
        end_key: Vec<u8>,
    ) -> Result<()> {
        let start = Instant::now_coarse();
        let success = self
            .observer
            .ranges
            .wl()
            .add((start_key.clone(), end_key.clone()));
        if !success {
            warn!("backup stream task ranges overlapped, which hasn't been supported for now";
                "task" => ?task,
                "start_key" => utils::redact(&start_key),
                "end_key" => utils::redact(&end_key),
            );
        }
        // Assuming the `region info provider` would read region info form `StoreMeta`
        // directly and this would be fast. If this gets slow, maybe make it async
        // again. (Will that bring race conditions? say `Start` handled after
        // `ResfreshResolver` of some region.)
        let range_init_result = init.initialize_range(start_key.clone(), end_key.clone());
        match range_init_result {
            Ok(()) => {
                info!("backup stream success to initialize"; 
                        "start_key" => utils::redact(&start_key),
                        "end_key" => utils::redact(&end_key),
                        "take" => ?start.saturating_elapsed(),)
            }
            Err(e) => {
                e.report("backup stream initialize failed");
            }
        }
        Ok(())
    }

    // register task ranges
    pub fn on_register(&self, task: StreamTask) {
        let name = task.info.name.clone();
        let start_ts = task.info.start_ts;
        self.load_task(task);

        metrics::STORE_CHECKPOINT_TS
            .with_label_values(&[name.as_str()])
            .set(start_ts as _);
    }

    /// Load the task into memory: this would make the endpint start to observe.
    fn load_task(&self, task: StreamTask) {
        let cli = self.meta_client.clone();
        let init = self.make_initial_loader();
        let range_router = self.range_router.clone();

        info!(
            "register backup stream task";
            "task" => ?task,
        );

        let task_name = task.info.get_name().to_owned();
        // clean the safepoint created at pause(if there is)
        self.pool.spawn(
            self.pd_client
                .update_service_safe_point(
                    self.pause_guard_id_for_task(task.info.get_name()),
                    TimeStamp::zero(),
                    Duration::new(0, 0),
                )
                .map(|r| {
                    r.map_err(|err| Error::from(err).report("removing safe point for pausing"))
                }),
        );
        self.pool.block_on(async move {
            let task_clone = task.clone();
            let run = async move {
                let task_name = task.info.get_name();
                cli.init_task(&task.info).await?;
                let ranges = cli.ranges_of_task(task_name).await?;
                info!(
                    "register backup stream ranges";
                    "task" => ?task,
                    "ranges-count" => ranges.inner.len(),
                );
                let ranges = ranges
                    .inner
                    .into_iter()
                    .map(|(start_key, end_key)| {
                        (utils::wrap_key(start_key), utils::wrap_key(end_key))
                    })
                    .collect::<Vec<_>>();
                range_router
                    .register_task(task.clone(), ranges.clone(), self.config.file_size_limit.0)
                    .await?;

                for (start_key, end_key) in ranges {
                    let init = init.clone();

                    self.observe_and_scan_region(init, &task, start_key, end_key)
                        .await?
                }
                info!(
                    "finish register backup stream ranges";
                    "task" => ?task,
                );
                Result::Ok(())
            };
            if let Err(e) = run.await {
                e.report(format!(
                    "failed to register backup stream task {} to router: ranges not found",
                    task_clone.info.get_name()
                ));
            }
        });
        metrics::update_task_status(TaskStatus::Running, &task_name);
    }

    fn pause_guard_id_for_task(&self, task: &str) -> String {
        format!("{}-{}-pause-guard", task, self.store_id)
    }

    fn pause_guard_duration(&self) -> Duration {
        ReadableDuration::hours(CHECKPOINT_SAFEPOINT_TTL_IF_ERROR).0
    }

    pub fn on_pause(&self, task: &str) {
        self.unload_task(task);

        metrics::update_task_status(TaskStatus::Paused, task);
    }

    pub fn on_resume(&self, task_name: String) {
        let task = self.pool.block_on(self.meta_client.get_task(&task_name));
        match task {
            Ok(Some(stream_task)) => self.load_task(stream_task),
            Ok(None) => {
                info!("backup stream task not existed"; "task" => %task_name);
            }
            Err(err) => {
                err.report(format!("failed to resume backup stream task {}", task_name));
                let sched = self.scheduler.clone();
                tokio::task::spawn(async move {
                    tokio::time::sleep(Duration::from_secs(5)).await;
                    sched
                        .schedule(Task::WatchTask(TaskOp::ResumeTask(task_name)))
                        .unwrap();
                });
            }
        }
    }

    pub fn on_unregister(&self, task: &str) -> Option<StreamBackupTaskInfo> {
        let info = self.unload_task(task);
        self.remove_metrics_after_unregister(task);
        info
    }

    fn remove_metrics_after_unregister(&self, task: &str) {
        // remove metrics of the task so it won't mislead the metrics.
        let _ = metrics::STORE_CHECKPOINT_TS
            .remove_label_values(&[task])
            .map_err(
                |err| info!("failed to remove checkpoint ts metric"; "task" => task, "err" => %err),
            );
        let _ = metrics::remove_task_status_metric(task).map_err(
            |err| info!("failed to remove checkpoint ts metric"; "task" => task, "err" => %err),
        );
    }

    /// unload a task from memory: this would stop observe the changes required
    /// by the task temporarily.
    fn unload_task(&self, task: &str) -> Option<StreamBackupTaskInfo> {
        let router = self.range_router.clone();

        // for now, we support one concurrent task only.
        // so simply clear all info would be fine.
        self.observer.ranges.wl().clear();
        self.subs.clear();
        self.pool.block_on(router.unregister_task(task))
    }

    fn prepare_min_ts(&self) -> future![TimeStamp] {
        let pd_cli = self.pd_client.clone();
        let cm = self.concurrency_manager.clone();
        async move {
            let pd_tso = pd_cli
                .get_tso()
                .await
                .map_err(|err| Error::from(err).report("failed to get tso from pd"))
                .unwrap_or_default();
            cm.update_max_ts(pd_tso);
            let min_ts = cm.global_min_lock_ts().unwrap_or(TimeStamp::max());
            Ord::min(pd_tso, min_ts)
        }
    }

    fn get_resolved_regions(&self, min_ts: TimeStamp) -> future![Result<ResolvedRegions>] {
        let (tx, rx) = oneshot::channel();
        let op = self.region_operator.clone();
        async move {
            let req = ObserveOp::ResolveRegions {
                callback: Box::new(move |rs| {
                    let _ = tx.send(rs);
                }),
                min_ts,
            };
            op.request(req).await;
            rx.await
                .map_err(|err| annotate!(err, "failed to send request for resolve regions"))
        }
    }

    fn do_flush(&self, task: String, min_ts: TimeStamp) -> future![Result<()>] {
        let get_rts = self.get_resolved_regions(min_ts);
        let router = self.range_router.clone();
        let store_id = self.store_id;
        let mut flush_ob = self.flush_observer();
        async move {
            let mut resolved = get_rts.await?;
            let mut new_rts = resolved.global_checkpoint();
            fail::fail_point!("delay_on_flush");
            flush_ob.before(resolved.take_region_checkpoints()).await;
            if let Some(rewritten_rts) = flush_ob.rewrite_resolved_ts(&task).await {
                info!("rewriting resolved ts"; "old" => %new_rts, "new" => %rewritten_rts);
                new_rts = rewritten_rts.min(new_rts);
            }
            if let Some(rts) = router.do_flush(&task, store_id, new_rts).await {
                info!("flushing and refreshing checkpoint ts.";
                    "checkpoint_ts" => %rts,
                    "task" => %task,
                );
                if rts == 0 {
                    // We cannot advance the resolved ts for now.
                    return Ok(());
                }
                flush_ob.after(&task, rts).await?
            }
            Ok(())
        }
    }

    pub fn on_force_flush(&self, task: String) {
        self.pool.block_on(async move {
            let info = self.range_router.get_task_info(&task).await;
            // This should only happen in testing, it would be to unwrap...
            let _ = info.unwrap().set_flushing_status_cas(false, true);
            let mts = self.prepare_min_ts().await;
            try_send!(self.scheduler, Task::FlushWithMinTs(task, mts));
        });
    }

    pub fn on_flush(&self, task: String) {
        self.pool.block_on(async move {
            let mts = self.prepare_min_ts().await;
            info!("min_ts prepared for flushing"; "min_ts" => %mts);
            try_send!(self.scheduler, Task::FlushWithMinTs(task, mts));
        })
    }

    fn on_flush_with_min_ts(&self, task: String, min_ts: TimeStamp) {
        self.pool.spawn(self.do_flush(task, min_ts).map(|r| {
            if let Err(err) = r {
                err.report("during updating flush status")
            }
        }));
    }

    fn update_global_checkpoint(&self, task: String) -> future![()] {
        let meta_client = self.meta_client.clone();
        let router = self.range_router.clone();
        let store_id = self.store_id;
        async move {
            #[cfg(feature = "failpoints")]
            {
                // fail-rs doesn't support async code blocks now.
                // let's borrow the feature name and do it ourselves :3
                if std::env::var("LOG_BACKUP_UGC_SLEEP_AND_RETURN").is_ok() {
                    tokio::time::sleep(Duration::from_secs(100)).await;
                    return;
                }
            }
            let ts = meta_client.global_progress_of_task(&task).await;
            match ts {
                Ok(global_checkpoint) => {
                    let r = router
                        .update_global_checkpoint(&task, global_checkpoint, store_id)
                        .await;
                    match r {
                        Ok(true) => {
                            if let Err(err) = meta_client
                                .set_storage_checkpoint(&task, global_checkpoint)
                                .await
                            {
                                warn!("backup stream failed to set global checkpoint.";
                                    "task" => ?task,
                                    "global-checkpoint" => global_checkpoint,
                                    "err" => ?err,
                                );
                            }
                        }
                        Ok(false) => {
                            debug!("backup stream no need update global checkpoint.";
                                "task" => ?task,
                                "global-checkpoint" => global_checkpoint,
                            );
                        }
                        Err(e) => {
                            warn!("backup stream failed to update global checkpoint.";
                                "task" => ?task,
                                "err" => ?e
                            );
                        }
                    }
                }
                Err(e) => {
                    warn!("backup stream failed to get global checkpoint.";
                        "task" => ?task,
                        "err" => ?e
                    );
                }
            }
        }
    }

    fn on_update_global_checkpoint(&self, task: String) {
        let _guard = self.pool.handle().enter();
        let result = self.pool.block_on(tokio::time::timeout(
            TICK_UPDATE_TIMEOUT,
            self.update_global_checkpoint(task),
        ));
        if let Err(err) = result {
            warn!("log backup update global checkpoint timed out"; "err" => %err)
        }
    }

    /// Modify observe over some region.
    /// This would register the region to the RaftStore.
    pub fn on_modify_observe(&self, op: ObserveOp) {
        self.pool.block_on(self.region_operator.request(op));
    }

    pub fn run_task(&mut self, task: Task) {
        debug!("run backup stream task"; "task" => ?task, "store_id" => %self.store_id);
        let now = Instant::now_coarse();
        let label = task.label();
        defer! {
            metrics::INTERNAL_ACTOR_MESSAGE_HANDLE_DURATION.with_label_values(&[label])
                .observe(now.saturating_elapsed_secs())
        }
        match task {
            Task::WatchTask(op) => self.handle_watch_task(op),
            Task::BatchEvent(events) => self.do_backup(events),
            Task::Flush(task) => self.on_flush(task),
            Task::ModifyObserve(op) => self.on_modify_observe(op),
            Task::ForceFlush(task) => self.on_force_flush(task),
            Task::FatalError(task, err) => self.on_fatal_error(task, err),
            Task::ChangeConfig(_) => {
                warn!("change config online isn't supported for now.")
            }
            Task::Sync(cb, mut cond) => {
                if cond(&self.range_router) {
                    cb()
                } else {
                    let sched = self.scheduler.clone();
                    self.pool.spawn(async move {
                        tokio::time::sleep(Duration::from_millis(500)).await;
                        sched.schedule(Task::Sync(cb, cond)).unwrap();
                    });
                }
            }
            Task::MarkFailover(t) => self.failover_time = Some(t),
            Task::FlushWithMinTs(task, min_ts) => self.on_flush_with_min_ts(task, min_ts),
            Task::RegionCheckpointsOp(s) => self.handle_region_checkpoints_op(s),
            Task::UpdateGlobalCheckpoint(task) => self.on_update_global_checkpoint(task),
        }
    }

    pub fn handle_region_checkpoints_op(&mut self, op: RegionCheckpointOperation) {
        match op {
            RegionCheckpointOperation::Update(u) => {
                // Let's clear all stale checkpoints first.
                // Or they may slow down the global checkpoint.
                self.checkpoint_mgr.clear();
<<<<<<< HEAD
                for (region, checkpoint) in u {
                    debug!("setting region checkpoint"; "region" => %region.get_id(), "ts" => %checkpoint);
                    self.checkpoint_mgr
                        .update_region_checkpoint(&region, checkpoint)
                }
=======
                self.checkpoint_mgr.update_region_checkpoints(u);
>>>>>>> 0f1d45a8
            }
            RegionCheckpointOperation::Get(g, cb) => {
                let _guard = self.pool.handle().enter();
                match g {
                    RegionSet::Universal => cb(self
                        .checkpoint_mgr
                        .get_all()
                        .into_iter()
                        .map(|c| GetCheckpointResult::ok(c.region.clone(), c.checkpoint))
                        .collect()),
                    RegionSet::Regions(rs) => cb(rs
                        .iter()
                        .map(|(id, version)| {
                            self.checkpoint_mgr
                                .get_from_region(RegionIdWithVersion::new(*id, *version))
                        })
                        .collect()),
                }
            }
<<<<<<< HEAD
=======
            RegionCheckpointOperation::Subscribe(sub) => {
                let fut = self.checkpoint_mgr.add_subscriber(sub);
                self.pool.spawn(async move {
                    if let Err(err) = fut.await {
                        err.report("adding subscription");
                    }
                });
            }
>>>>>>> 0f1d45a8
        }
    }

    pub fn do_backup(&self, events: Vec<CmdBatch>) {
        let wg = CallbackWaitGroup::new();
        for batch in events {
            self.backup_batch(batch, wg.clone().work());
        }
        self.pool.block_on(wg.wait())
    }
}

/// Create a standard tokio runtime
/// (which allows io and time reactor, involve thread memory accessor),
fn create_tokio_runtime(thread_count: usize, thread_name: &str) -> TokioResult<Runtime> {
    info!("create tokio runtime for backup stream"; "thread_name" => thread_name, "thread-count" => thread_count);

    tokio::runtime::Builder::new_multi_thread()
        .thread_name(thread_name)
        // Maybe make it more configurable?
        // currently, blocking threads would be used for tokio local I/O.
        // (`File` API in `tokio::io` would use this pool.)
        .max_blocking_threads(thread_count * 8)
        .worker_threads(thread_count)
        .enable_io()
        .enable_time()
        .after_start_wrapper(|| {
            tikv_alloc::add_thread_memory_accessor();
        })
        .before_stop_wrapper(|| {
            tikv_alloc::remove_thread_memory_accessor();
        })
        .build()
}

#[derive(Debug)]
pub enum RegionSet {
    /// The universal set.
    Universal,
    /// A subset.
    Regions(HashSet<(u64, u64)>),
}

pub enum RegionCheckpointOperation {
    Update(Vec<(Region, TimeStamp)>),
    Get(RegionSet, Box<dyn FnOnce(Vec<GetCheckpointResult>) + Send>),
<<<<<<< HEAD
=======
    Subscribe(Subscription),
>>>>>>> 0f1d45a8
}

impl fmt::Debug for RegionCheckpointOperation {
    fn fmt(&self, f: &mut fmt::Formatter<'_>) -> fmt::Result {
        match self {
            Self::Update(arg0) => f.debug_tuple("Update").field(arg0).finish(),
            Self::Get(arg0, _) => f.debug_tuple("Get").field(arg0).finish(),
<<<<<<< HEAD
=======
            Self::Subscribe(_) => f.debug_tuple("Subscription").finish(),
>>>>>>> 0f1d45a8
        }
    }
}

pub enum Task {
    WatchTask(TaskOp),
    BatchEvent(Vec<CmdBatch>),
    ChangeConfig(ConfigChange),
    /// Change the observe status of some region.
    ModifyObserve(ObserveOp),
    /// Convert status of some task into `flushing` and do flush then.
    ForceFlush(String),
    /// FatalError pauses the task and set the error.
    FatalError(TaskSelector, Box<Error>),
    /// Run the callback when see this message. Only for test usage.
    /// NOTE: Those messages for testing are not guarded by `#[cfg(test)]` for
    /// now, because the integration test would not enable test config when
    /// compiling (why?)
    Sync(
        // Run the closure if ...
        Box<dyn FnOnce() + Send>,
        // This returns `true`.
        Box<dyn FnMut(&Router) -> bool + Send>,
    ),
    /// Mark the store as a failover store.
    /// This would prevent store from updating its checkpoint ts for a while.
    /// Because we are not sure whether the regions in the store have new leader
    /// -- we keep a safe checkpoint so they can choose a safe `from_ts` for
    /// initial scanning.
    MarkFailover(Instant),
    /// Flush the task with name.
    Flush(String),
    /// Execute the flush with the calculated `min_ts`.
    /// This is an internal command only issued by the `Flush` task.
    FlushWithMinTs(String, TimeStamp),
    /// The command for getting region checkpoints.
    RegionCheckpointsOp(RegionCheckpointOperation),
    /// update global-checkpoint-ts to storage.
    UpdateGlobalCheckpoint(String),
}

#[derive(Debug)]
pub enum TaskOp {
    AddTask(StreamTask),
    RemoveTask(String),
    PauseTask(String),
    ResumeTask(String),
}

/// The callback for resolving region.
type ResolveRegionsCallback = Box<dyn FnOnce(ResolvedRegions) + 'static + Send>;

pub enum ObserveOp {
    Start {
        region: Region,
    },
    Stop {
        region: Region,
    },
    /// Destroy the region subscription.
    /// Unlike `Stop`, this will assume the region would never go back.
    /// For now, the effect of "never go back" is that we won't try to hint
    /// other store the checkpoint ts of this region.
    Destroy {
        region: Region,
    },
    RefreshResolver {
        region: Region,
    },
    NotifyFailToStartObserve {
        region: Region,
        handle: ObserveHandle,
        err: Box<Error>,
    },
    ResolveRegions {
        callback: ResolveRegionsCallback,
        min_ts: TimeStamp,
    },
}

impl std::fmt::Debug for ObserveOp {
    fn fmt(&self, f: &mut fmt::Formatter<'_>) -> fmt::Result {
        match self {
            Self::Start { region } => f.debug_struct("Start").field("region", region).finish(),
            Self::Stop { region } => f.debug_struct("Stop").field("region", region).finish(),
            Self::Destroy { region } => f.debug_struct("Destroy").field("region", region).finish(),
            Self::RefreshResolver { region } => f
                .debug_struct("RefreshResolver")
                .field("region", region)
                .finish(),
            Self::NotifyFailToStartObserve {
                region,
                handle,
                err,
            } => f
                .debug_struct("NotifyFailToStartObserve")
                .field("region", region)
                .field("handle", handle)
                .field("err", err)
                .finish(),
            Self::ResolveRegions { min_ts, .. } => f
                .debug_struct("ResolveRegions")
                .field("min_ts", min_ts)
                .field("callback", &format_args!("fn {{ .. }}"))
                .finish(),
        }
    }
}

impl fmt::Debug for Task {
    fn fmt(&self, f: &mut fmt::Formatter<'_>) -> fmt::Result {
        match self {
            Self::WatchTask(arg0) => f.debug_tuple("WatchTask").field(arg0).finish(),
            Self::BatchEvent(arg0) => f
                .debug_tuple("BatchEvent")
                .field(&format!("[{} events...]", arg0.len()))
                .finish(),
            Self::ChangeConfig(arg0) => f.debug_tuple("ChangeConfig").field(arg0).finish(),
            Self::Flush(arg0) => f.debug_tuple("Flush").field(arg0).finish(),
            Self::ModifyObserve(op) => f.debug_tuple("ModifyObserve").field(op).finish(),
            Self::ForceFlush(arg0) => f.debug_tuple("ForceFlush").field(arg0).finish(),
            Self::FatalError(task, err) => {
                f.debug_tuple("FatalError").field(task).field(err).finish()
            }
            Self::Sync(..) => f.debug_tuple("Sync").finish(),
            Self::MarkFailover(t) => f
                .debug_tuple("MarkFailover")
                .field(&format_args!("{:?} ago", t.saturating_elapsed()))
                .finish(),
            Self::FlushWithMinTs(arg0, arg1) => f
                .debug_tuple("FlushWithMinTs")
                .field(arg0)
                .field(arg1)
                .finish(),
            Self::RegionCheckpointsOp(s) => f.debug_tuple("GetRegionCheckpoints").field(s).finish(),
            Self::UpdateGlobalCheckpoint(task) => {
                f.debug_tuple("UpdateGlobalCheckpoint").field(task).finish()
            }
        }
    }
}

impl fmt::Display for Task {
    fn fmt(&self, f: &mut fmt::Formatter<'_>) -> fmt::Result {
        write!(f, "{:?}", self)
    }
}

impl Task {
    fn label(&self) -> &'static str {
        match self {
            Task::WatchTask(w) => match w {
                TaskOp::AddTask(_) => "watch_task.add",
                TaskOp::RemoveTask(_) => "watch_task.remove",
                TaskOp::PauseTask(_) => "watch_task.pause",
                TaskOp::ResumeTask(_) => "watch_task.resume",
            },
            Task::BatchEvent(_) => "batch_event",
            Task::ChangeConfig(_) => "change_config",
            Task::Flush(_) => "flush",
            Task::ModifyObserve(o) => match o {
                ObserveOp::Start { .. } => "modify_observe.start",
                ObserveOp::Stop { .. } => "modify_observe.stop",
                ObserveOp::Destroy { .. } => "modify_observe.destroy",
                ObserveOp::RefreshResolver { .. } => "modify_observe.refresh_resolver",
                ObserveOp::NotifyFailToStartObserve { .. } => "modify_observe.retry",
                ObserveOp::ResolveRegions { .. } => "modify_observe.resolve",
            },
            Task::ForceFlush(_) => "force_flush",
            Task::FatalError(..) => "fatal_error",
            Task::Sync(..) => "sync",
            Task::MarkFailover(_) => "mark_failover",
            Task::FlushWithMinTs(..) => "flush_with_min_ts",
            Task::RegionCheckpointsOp(..) => "get_checkpoints",
            Task::UpdateGlobalCheckpoint(..) => "update_global_checkpoint",
        }
    }
}

impl<S, R, E, RT, PDC> Runnable for Endpoint<S, R, E, RT, PDC>
where
    S: MetaStore + 'static,
    R: RegionInfoProvider + Clone + 'static,
    E: KvEngine,
    RT: RaftStoreRouter<E> + 'static,
    PDC: PdClient + 'static,
{
    type Task = Task;

    fn run(&mut self, task: Task) {
        self.run_task(task)
    }
}<|MERGE_RESOLUTION|>--- conflicted
+++ resolved
@@ -42,11 +42,7 @@
     annotate,
     checkpoint_manager::{
         BasicFlushObserver, CheckpointManager, CheckpointV3FlushObserver, FlushObserver,
-<<<<<<< HEAD
-        GetCheckpointResult, RegionIdWithVersion,
-=======
         GetCheckpointResult, RegionIdWithVersion, Subscription,
->>>>>>> 0f1d45a8
     },
     errors::{Error, Result},
     event_loader::{InitialDataLoader, PendingMemoryQuota},
@@ -169,11 +165,8 @@
             ((config.num_threads + 1) / 2).max(1),
         );
         pool.spawn(op_loop);
-<<<<<<< HEAD
-=======
         let mut checkpoint_mgr = CheckpointManager::default();
         pool.spawn(checkpoint_mgr.spawn_subscription_mgr());
->>>>>>> 0f1d45a8
         Endpoint {
             meta_client,
             range_router,
@@ -192,11 +185,7 @@
             region_operator,
             failover_time: None,
             config,
-<<<<<<< HEAD
-            checkpoint_mgr: Default::default(),
-=======
             checkpoint_mgr,
->>>>>>> 0f1d45a8
         }
     }
 }
@@ -900,15 +889,7 @@
                 // Let's clear all stale checkpoints first.
                 // Or they may slow down the global checkpoint.
                 self.checkpoint_mgr.clear();
-<<<<<<< HEAD
-                for (region, checkpoint) in u {
-                    debug!("setting region checkpoint"; "region" => %region.get_id(), "ts" => %checkpoint);
-                    self.checkpoint_mgr
-                        .update_region_checkpoint(&region, checkpoint)
-                }
-=======
                 self.checkpoint_mgr.update_region_checkpoints(u);
->>>>>>> 0f1d45a8
             }
             RegionCheckpointOperation::Get(g, cb) => {
                 let _guard = self.pool.handle().enter();
@@ -928,8 +909,6 @@
                         .collect()),
                 }
             }
-<<<<<<< HEAD
-=======
             RegionCheckpointOperation::Subscribe(sub) => {
                 let fut = self.checkpoint_mgr.add_subscriber(sub);
                 self.pool.spawn(async move {
@@ -938,7 +917,6 @@
                     }
                 });
             }
->>>>>>> 0f1d45a8
         }
     }
 
@@ -985,10 +963,7 @@
 pub enum RegionCheckpointOperation {
     Update(Vec<(Region, TimeStamp)>),
     Get(RegionSet, Box<dyn FnOnce(Vec<GetCheckpointResult>) + Send>),
-<<<<<<< HEAD
-=======
     Subscribe(Subscription),
->>>>>>> 0f1d45a8
 }
 
 impl fmt::Debug for RegionCheckpointOperation {
@@ -996,10 +971,7 @@
         match self {
             Self::Update(arg0) => f.debug_tuple("Update").field(arg0).finish(),
             Self::Get(arg0, _) => f.debug_tuple("Get").field(arg0).finish(),
-<<<<<<< HEAD
-=======
             Self::Subscribe(_) => f.debug_tuple("Subscription").finish(),
->>>>>>> 0f1d45a8
         }
     }
 }
