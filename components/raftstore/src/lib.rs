// Copyright 2016 TiKV Project Authors. Licensed under Apache-2.0.

#![cfg_attr(test, feature(test))]
#![feature(cell_update)]
#![feature(shrink_to)]
#![feature(div_duration)]
#![feature(min_specialization)]
#![feature(box_patterns)]
#![feature(vecdeque_binary_search)]

#[cfg(test)]
extern crate test;
#[macro_use]
extern crate derivative;

pub mod coprocessor;
pub mod errors;
pub mod router;
pub mod store;
pub use self::coprocessor::{RegionInfo, RegionInfoAccessor, SeekRegionCallback};
pub use self::errors::{DiscardReason, Error, Result};
<<<<<<< HEAD
pub mod engine_store_ffi;
=======

// With feature protobuf-codec, `bytes::Bytes` is generated for `bytes` in protobuf.
#[cfg(feature = "protobuf-codec")]
fn bytes_capacity(b: &bytes::Bytes) -> usize {
    // NOTE: For deserialized raft messages, `len` equals capacity.
    // This is used to report memory usage to metrics.
    b.len()
}

// Currently `bytes::Bytes` are not available for prost-codec.
#[cfg(feature = "prost-codec")]
fn bytes_capacity(b: &Vec<u8>) -> usize {
    b.capacity()
}
>>>>>>> 527a79da
<|MERGE_RESOLUTION|>--- conflicted
+++ resolved
@@ -19,9 +19,7 @@
 pub mod store;
 pub use self::coprocessor::{RegionInfo, RegionInfoAccessor, SeekRegionCallback};
 pub use self::errors::{DiscardReason, Error, Result};
-<<<<<<< HEAD
 pub mod engine_store_ffi;
-=======
 
 // With feature protobuf-codec, `bytes::Bytes` is generated for `bytes` in protobuf.
 #[cfg(feature = "protobuf-codec")]
@@ -35,5 +33,4 @@
 #[cfg(feature = "prost-codec")]
 fn bytes_capacity(b: &Vec<u8>) -> usize {
     b.capacity()
-}
->>>>>>> 527a79da
+}