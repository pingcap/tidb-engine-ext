// Copyright 2019 TiKV Project Authors. Licensed under Apache-2.0.

use std::{
    path::{Path, PathBuf},
    thread,
    time::Duration,
};

use engine_rocks::{
    raw::IngestExternalFileOptions, RocksEngine, RocksSnapshot, RocksSstWriterBuilder,
};
use engine_test::new_temp_engine;
use engine_traits::{
    CfOptionsExt, CompactExt, DeleteStrategy, Engines, KvEngine, MiscExt, Range, SstWriter,
    SstWriterBuilder, SyncMutable, CF_DEFAULT, CF_WRITE,
};
use keys::data_key;
use kvproto::metapb::{Peer, Region};
use raftstore::store::{apply_sst_cf_file, build_sst_cf_file_list, CfFile, RegionSnapshot};
use tempfile::Builder;
use test_raftstore::*;
use tikv::{
    config::TikvConfig,
    storage::{mvcc::ScannerBuilder, txn::Scanner},
};
use tikv_util::{
    config::{ReadableDuration, ReadableSize},
    time::Limiter,
};
use txn_types::{Key, Write, WriteType};

#[test]
fn test_turnoff_titan() {
    let mut cluster = new_node_cluster(0, 3);
    cluster.cfg.rocksdb.defaultcf.disable_auto_compactions = true;
    cluster.cfg.rocksdb.defaultcf.num_levels = 1;
    configure_for_enable_titan(&mut cluster, ReadableSize::kb(0));
    cluster.run();
    assert_eq!(cluster.must_get(b"k1"), None);

    let size = 5;
    for i in 0..size {
        cluster
            .put(
                format!("k{:02}0", i).as_bytes(),
                format!("v{}", i).as_bytes(),
            )
            .unwrap();
    }
    cluster.must_flush_cf(CF_DEFAULT, true);
    for i in 0..size {
        cluster
            .put(
                format!("k{:02}1", i).as_bytes(),
                format!("v{}", i).as_bytes(),
            )
            .unwrap();
    }
    cluster.must_flush_cf(CF_DEFAULT, true);
    for i in cluster.get_node_ids().into_iter() {
        let engine = cluster.get_engine(i);
        let db = engine.as_inner();
        assert_eq!(
            db.get_property_int("rocksdb.num-files-at-level0").unwrap(),
            2
        );
        assert_eq!(
            db.get_property_int("rocksdb.num-files-at-level1").unwrap(),
            0
        );
        assert_eq!(
            db.get_property_int("rocksdb.titandb.num-live-blob-file")
                .unwrap(),
            2
        );
        assert_eq!(
            db.get_property_int("rocksdb.titandb.num-obsolete-blob-file")
                .unwrap(),
            0
        );
    }
    cluster.shutdown();

    // try reopen db when titan isn't properly turned off.
    configure_for_disable_titan(&mut cluster);
    cluster.pre_start_check().unwrap_err();

    configure_for_enable_titan(&mut cluster, ReadableSize::kb(0));
    cluster.pre_start_check().unwrap();
    cluster.start().unwrap();
    assert_eq!(cluster.must_get(b"k1"), None);
    for i in cluster.get_node_ids().into_iter() {
        let db = cluster.get_engine(i);
        let opt = vec![("blob_run_mode", "kFallback")];
        db.set_options_cf(CF_DEFAULT, &opt).unwrap();
    }
    cluster.compact_data();
    let mut all_check_pass = true;
    for _ in 0..10 {
        // wait for gc completes.
        sleep_ms(10);
        all_check_pass = true;
        for i in cluster.get_node_ids().into_iter() {
            let engine = cluster.get_engine(i);
            let db = engine.as_inner();
            if db.get_property_int("rocksdb.num-files-at-level0").unwrap() != 0 {
                all_check_pass = false;
                break;
            }
            if db.get_property_int("rocksdb.num-files-at-level1").unwrap() != 1 {
                all_check_pass = false;
                break;
            }
            if db
                .get_property_int("rocksdb.titandb.num-live-blob-file")
                .unwrap()
                != 0
            {
                all_check_pass = false;
                break;
            }
        }
        if all_check_pass {
            break;
        }
    }
    if !all_check_pass {
        panic!("unexpected titan gc results");
    }
    cluster.shutdown();

    configure_for_disable_titan(&mut cluster);
    // wait till files are purged, timeout set to purge_obsolete_files_period.
    for _ in 1..100 {
        sleep_ms(10);
        if cluster.pre_start_check().is_ok() {
            return;
        }
    }
    cluster.pre_start_check().unwrap();
}

#[test]
fn test_delete_files_in_range_for_titan() {
    let path = Builder::new()
        .prefix("test-titan-delete-files-in-range")
        .tempdir()
        .unwrap();

    // Set configs and create engines
    let mut cfg = TikvConfig::default();
    let cache = cfg.storage.block_cache.build_shared_cache();
    cfg.rocksdb.titan.enabled = true;
    cfg.rocksdb.titan.disable_gc = true;
    cfg.rocksdb.titan.purge_obsolete_files_period = ReadableDuration::secs(1);
    cfg.rocksdb.defaultcf.disable_auto_compactions = true;
    // Disable dynamic_level_bytes, otherwise SST files would be ingested to L0.
    cfg.rocksdb.defaultcf.dynamic_level_bytes = false;
    cfg.rocksdb.defaultcf.titan.min_gc_batch_size = ReadableSize(0);
    cfg.rocksdb.defaultcf.titan.discardable_ratio = 0.4;
    cfg.rocksdb.defaultcf.titan.min_blob_size = ReadableSize(0);
    let kv_db_opts = cfg
        .rocksdb
        .build_opt(&cfg.rocksdb.build_resources(Default::default()));
    let kv_cfs_opts = cfg.rocksdb.build_cf_opts(
        &cfg.rocksdb.build_cf_resources(cache),
        None,
        cfg.storage.api_version(),
        cfg.storage.engine,
    );

    let raft_path = path.path().join(Path::new("titan"));
    let engines = Engines::new(
        engine_rocks::util::new_engine_opt(path.path().to_str().unwrap(), kv_db_opts, kv_cfs_opts)
            .unwrap(),
        engine_rocks::util::new_engine(raft_path.to_str().unwrap(), &[CF_DEFAULT]).unwrap(),
    );

    // Write some mvcc keys and values into db
    // default_cf : a_7, b_7
    // write_cf : a_8, b_8
    let start_ts = 7.into();
    let commit_ts = 8.into();
    let write = Write::new(WriteType::Put, start_ts, None);
    engines
        .kv
        .put_cf(
            CF_DEFAULT,
            &data_key(Key::from_raw(b"a").append_ts(start_ts).as_encoded()),
            b"a_value",
        )
        .unwrap();
    engines
        .kv
        .put_cf(
            CF_WRITE,
            &data_key(Key::from_raw(b"a").append_ts(commit_ts).as_encoded()),
            &write.as_ref().to_bytes(),
        )
        .unwrap();
    engines
        .kv
        .put_cf(
            CF_DEFAULT,
            &data_key(Key::from_raw(b"b").append_ts(start_ts).as_encoded()),
            b"b_value",
        )
        .unwrap();
    engines
        .kv
        .put_cf(
            CF_WRITE,
            &data_key(Key::from_raw(b"b").append_ts(commit_ts).as_encoded()),
            &write.as_ref().to_bytes(),
        )
        .unwrap();

    // Flush and compact the kvs into L6.
<<<<<<< HEAD
    engines.kv.flush_cfs(true).unwrap();
=======
    engines.kv.flush_cfs(&[], true).unwrap();
>>>>>>> 25261c8a
    engines.kv.compact_files_in_range(None, None, None).unwrap();
    let db = engines.kv.as_inner();
    let value = db.get_property_int("rocksdb.num-files-at-level0").unwrap();
    assert_eq!(value, 0);
    let value = db.get_property_int("rocksdb.num-files-at-level6").unwrap();
    assert_eq!(value, 1);

    // Delete one mvcc kvs we have written above.
    // Here we make the kvs on the L5 by ingesting SST.
    let sst_file_path = Path::new(db.path()).join("for_ingest.sst");
    let mut writer = RocksSstWriterBuilder::new()
        .build(sst_file_path.to_str().unwrap())
        .unwrap();
    writer
        .delete(&data_key(
            Key::from_raw(b"a").append_ts(start_ts).as_encoded(),
        ))
        .unwrap();
    writer.finish().unwrap();
    let mut opts = IngestExternalFileOptions::new();
    opts.move_files(true);
    let cf_default = db.cf_handle(CF_DEFAULT).unwrap();
    db.ingest_external_file_cf(cf_default, &opts, &[sst_file_path.to_str().unwrap()])
        .unwrap();

    // Now the LSM structure of default cf is:
    // L5: [delete(a_7)]
    // L6: [put(a_7, blob1), put(b_7, blob1)]
    // the ranges of two SST files are overlapped.
    //
    // There is one blob file in Titan
    // blob1: (a_7, a_value), (b_7, b_value)
    let value = db.get_property_int("rocksdb.num-files-at-level0").unwrap();
    assert_eq!(value, 0);
    let value = db.get_property_int("rocksdb.num-files-at-level5").unwrap();
    assert_eq!(value, 1);
    let value = db.get_property_int("rocksdb.num-files-at-level6").unwrap();
    assert_eq!(value, 1);

    // Used to trigger titan gc
    let engine = &engines.kv;
    engine.put(b"1", b"1").unwrap();
<<<<<<< HEAD
    engine.flush_cfs(true).unwrap();
    engine.put(b"2", b"2").unwrap();
    engine.flush_cfs(true).unwrap();
=======
    engine.flush_cfs(&[], true).unwrap();
    engine.put(b"2", b"2").unwrap();
    engine.flush_cfs(&[], true).unwrap();
>>>>>>> 25261c8a
    engine
        .compact_files_in_range(Some(b"0"), Some(b"3"), Some(1))
        .unwrap();

    // Now the LSM structure of default cf is:
    // memtable: [put(b_7, blob4)] (because of Titan GC)
    // L0: [put(1, blob2), put(2, blob3)]
    // L5: [delete(a_7)]
    // L6: [put(a_7, blob1), put(b_7, blob1)]
    // the ranges of two SST files are overlapped.
    //
    // There is four blob files in Titan
    // blob1: (a_7, a_value), (b_7, b_value)
    // blob2: (1, 1)
    // blob3: (2, 2)
    // blob4: (b_7, b_value)
    let db = engine.as_inner();
    let value = db.get_property_int("rocksdb.num-files-at-level0").unwrap();
    assert_eq!(value, 0);
    let value = db.get_property_int("rocksdb.num-files-at-level1").unwrap();
    assert_eq!(value, 1);
    let value = db.get_property_int("rocksdb.num-files-at-level5").unwrap();
    assert_eq!(value, 1);
    let value = db.get_property_int("rocksdb.num-files-at-level6").unwrap();
    assert_eq!(value, 1);

    // Wait Titan to purge obsolete files
    thread::sleep(Duration::from_secs(2));
    // Now the LSM structure of default cf is:
    // memtable: [put(b_7, blob4)] (because of Titan GC)
    // L0: [put(1, blob2), put(2, blob3)]
    // L5: [delete(a_7)]
    // L6: [put(a_7, blob1), put(b_7, blob1)]
    // the ranges of two SST files are overlapped.
    //
    // There is three blob files in Titan
    // blob2: (1, 1)
    // blob3: (2, 2)
    // blob4: (b_7, b_value)

    // `delete_files_in_range` may expose some old keys.
    // For Titan it may encounter `missing blob file` in `delete_ranges_cfs`,
    // so we set key_only for Titan.
    engines
        .kv
        .delete_ranges_cfs(
            DeleteStrategy::DeleteFiles,
            &[Range::new(
                &data_key(Key::from_raw(b"a").as_encoded()),
                &data_key(Key::from_raw(b"b").as_encoded()),
            )],
        )
        .unwrap();
    engines
        .kv
        .delete_ranges_cfs(
            DeleteStrategy::DeleteByKey,
            &[Range::new(
                &data_key(Key::from_raw(b"a").as_encoded()),
                &data_key(Key::from_raw(b"b").as_encoded()),
            )],
        )
        .unwrap();
    engines
        .kv
        .delete_ranges_cfs(
            DeleteStrategy::DeleteBlobs,
            &[Range::new(
                &data_key(Key::from_raw(b"a").as_encoded()),
                &data_key(Key::from_raw(b"b").as_encoded()),
            )],
        )
        .unwrap();

    // Now the LSM structure of default cf is:
    // memtable: [put(b_7, blob4)] (because of Titan GC)
    // L0: [put(1, blob2), put(2, blob3)]
    // L6: [put(a_7, blob1), put(b_7, blob1)]
    // the ranges of two SST files are overlapped.
    //
    // There is three blob files in Titan
    // blob2: (1, 1)
    // blob3: (2, 2)
    // blob4: (b_7, b_value)
    let value = db.get_property_int("rocksdb.num-files-at-level0").unwrap();
    assert_eq!(value, 0);
    let value = db.get_property_int("rocksdb.num-files-at-level1").unwrap();
    assert_eq!(value, 1);
    let value = db.get_property_int("rocksdb.num-files-at-level5").unwrap();
    assert_eq!(value, 0);
    let value = db.get_property_int("rocksdb.num-files-at-level6").unwrap();
    assert_eq!(value, 1);

    // Generate a snapshot
    let limiter = Limiter::new(f64::INFINITY);
    let mut cf_file = CfFile::new(
        CF_DEFAULT,
        PathBuf::from(path.path().to_str().unwrap()),
        "default".to_string(),
        ".sst".to_string(),
    );
    build_sst_cf_file_list::<RocksEngine>(
        &mut cf_file,
        &engines.kv,
        &engines.kv.snapshot(),
        b"",
        b"{",
        u64::MAX,
        &limiter,
    )
    .unwrap();
    let mut cf_file_write = CfFile::new(
        CF_WRITE,
        PathBuf::from(path.path().to_str().unwrap()),
        "write".to_string(),
        ".sst".to_string(),
    );
    build_sst_cf_file_list::<RocksEngine>(
        &mut cf_file_write,
        &engines.kv,
        &engines.kv.snapshot(),
        b"",
        b"{",
        u64::MAX,
        &limiter,
    )
    .unwrap();

    // Apply the snapshot to other DB.
    let dir1 = Builder::new()
        .prefix("test-snap-cf-db-apply")
        .tempdir()
        .unwrap();
    let engines1 = new_temp_engine(&dir1);
    let tmp_file_paths = cf_file.tmp_file_paths();
    let tmp_file_paths = tmp_file_paths
        .iter()
        .map(|s| s.as_str())
        .collect::<Vec<&str>>();
    apply_sst_cf_file(&tmp_file_paths, &engines1.kv, CF_DEFAULT).unwrap();
    let tmp_file_paths = cf_file_write.tmp_file_paths();
    let tmp_file_paths = tmp_file_paths
        .iter()
        .map(|s| s.as_str())
        .collect::<Vec<&str>>();
    apply_sst_cf_file(&tmp_file_paths, &engines1.kv, CF_WRITE).unwrap();

    // Do scan on other DB.
    let mut r = Region::default();
    r.mut_peers().push(Peer::default());
    r.set_start_key(b"a".to_vec());
    r.set_end_key(b"z".to_vec());
    let snapshot = RegionSnapshot::<RocksSnapshot>::from_raw(engines1.kv, r);
    let mut scanner = ScannerBuilder::new(snapshot, 10.into())
        .range(Some(Key::from_raw(b"a")), None)
        .build()
        .unwrap();
    assert_eq!(
        scanner.next().unwrap(),
        Some((Key::from_raw(b"b"), b"b_value".to_vec())),
    );
}<|MERGE_RESOLUTION|>--- conflicted
+++ resolved
@@ -216,11 +216,7 @@
         .unwrap();
 
     // Flush and compact the kvs into L6.
-<<<<<<< HEAD
-    engines.kv.flush_cfs(true).unwrap();
-=======
     engines.kv.flush_cfs(&[], true).unwrap();
->>>>>>> 25261c8a
     engines.kv.compact_files_in_range(None, None, None).unwrap();
     let db = engines.kv.as_inner();
     let value = db.get_property_int("rocksdb.num-files-at-level0").unwrap();
@@ -263,15 +259,9 @@
     // Used to trigger titan gc
     let engine = &engines.kv;
     engine.put(b"1", b"1").unwrap();
-<<<<<<< HEAD
-    engine.flush_cfs(true).unwrap();
-    engine.put(b"2", b"2").unwrap();
-    engine.flush_cfs(true).unwrap();
-=======
     engine.flush_cfs(&[], true).unwrap();
     engine.put(b"2", b"2").unwrap();
     engine.flush_cfs(&[], true).unwrap();
->>>>>>> 25261c8a
     engine
         .compact_files_in_range(Some(b"0"), Some(b"3"), Some(1))
         .unwrap();
