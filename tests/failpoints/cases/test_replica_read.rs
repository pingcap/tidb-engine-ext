// Copyright 2019 TiKV Project Authors. Licensed under Apache-2.0.

use std::{
    sync::{atomic::AtomicBool, Arc, Mutex},
    thread,
    time::Duration,
};

use crossbeam::channel;
use engine_traits::RaftEngineReadOnly;
use futures::executor::block_on;
use kvproto::raft_serverpb::{PeerState, RaftMessage, RegionLocalState};
use raft::eraftpb::MessageType;
use test_raftstore::{Simulator as S1, *};
use test_raftstore_macro::test_case;
use test_raftstore_v2::Simulator as S2;
use tikv::storage::config::EngineType;
use tikv_util::{config::ReadableDuration, future::block_on_timeout, HandyRwLock};
use txn_types::{Key, Lock, LockType};

#[test_case(test_raftstore::new_node_cluster)]
#[test_case(test_raftstore_v2::new_node_cluster)]
fn test_wait_for_apply_index() {
    let mut cluster = new_cluster(0, 3);

    // Increase the election tick to make this test case running reliably.
    configure_for_lease_read(&mut cluster.cfg, Some(50), Some(10_000));
    let pd_client = Arc::clone(&cluster.pd_client);
    pd_client.disable_default_operator();

    let r1 = cluster.run_conf_change();
    let p2 = new_peer(2, 2);
    cluster.pd_client.must_add_peer(r1, p2.clone());
    let p3 = new_peer(3, 3);
    cluster.pd_client.must_add_peer(r1, p3.clone());
    cluster.must_put(b"k0", b"v0");
    cluster.pd_client.must_none_pending_peer(p2.clone());
    cluster.pd_client.must_none_pending_peer(p3.clone());

    let region = cluster.get_region(b"k0");
    cluster.must_transfer_leader(region.get_id(), p2);

    // Block all write cmd applying of Peer 3.
    fail::cfg("on_apply_write_cmd", "sleep(2000)").unwrap();
    cluster.must_put(b"k1", b"v1");
    must_get_equal(&cluster.get_engine(2), b"k1", b"v1");

    // Peer 3 does not apply the cmd of putting 'k1' right now, then the follower
    // read must be blocked.
    must_get_none(&cluster.get_engine(3), b"k1");
    let mut request = new_request(
        region.get_id(),
        region.get_region_epoch().clone(),
        vec![new_get_cf_cmd("default", b"k1")],
        false,
    );
    request.mut_header().set_peer(p3);
    request.mut_header().set_replica_read(true);
    let mut rx = async_command_on_node(&mut cluster, 3, request);
    // Must timeout here
    block_on_timeout(rx.as_mut(), Duration::from_millis(500)).unwrap_err();
    fail::remove("on_apply_write_cmd");

    // After write cmd applied, the follower read will be executed.
    match block_on_timeout(rx.as_mut(), Duration::from_secs(3)) {
        Ok(resp) => {
            assert_eq!(resp.get_responses().len(), 1);
            assert_eq!(resp.get_responses()[0].get_get().get_value(), b"v1");
        }
        Err(_) => panic!("follower read failed"),
    }
}

#[test_case(test_raftstore::new_node_cluster)]
#[test_case(test_raftstore_v2::new_node_cluster)]
fn test_duplicate_read_index_ctx() {
    // Initialize cluster
    let mut cluster = new_cluster(0, 3);
    configure_for_lease_read(&mut cluster.cfg, Some(50), Some(10_000));
    cluster.cfg.raft_store.raft_heartbeat_ticks = 1;
    let pd_client = Arc::clone(&cluster.pd_client);
    pd_client.disable_default_operator();

    // Set region and peers
    let r1 = cluster.run_conf_change();
    let p1 = new_peer(1, 1);
    let p2 = new_peer(2, 2);
    cluster.pd_client.must_add_peer(r1, p2.clone());
    let p3 = new_peer(3, 3);
    cluster.pd_client.must_add_peer(r1, p3.clone());
    cluster.must_put(b"k0", b"v0");
    cluster.pd_client.must_none_pending_peer(p2.clone());
    cluster.pd_client.must_none_pending_peer(p3.clone());
    let region = cluster.get_region(b"k0");
    assert_eq!(cluster.leader_of_region(region.get_id()).unwrap(), p1);

    // Delay all raft messages to peer 1.
    let dropped_msgs = Arc::new(Mutex::new(Vec::new()));
    let (sx, rx) = channel::unbounded();
    let recv_filter = Box::new(
        RegionPacketFilter::new(region.get_id(), 1)
            .direction(Direction::Recv)
            .when(Arc::new(AtomicBool::new(true)))
            .reserve_dropped(Arc::clone(&dropped_msgs))
            .set_msg_callback(Arc::new(move |msg: &RaftMessage| {
                if msg.get_message().get_msg_type() == MessageType::MsgReadIndex {
                    sx.send(()).unwrap();
                }
            })),
    );
    cluster.sim.wl().add_recv_filter(1, recv_filter);

    // send two read index requests to leader
    let mut request = new_request(
        region.get_id(),
        region.get_region_epoch().clone(),
        vec![new_read_index_cmd()],
        true,
    );
    request.mut_header().set_peer(p2);
    // In v2, we use replica read to force issue a read index.
    if cluster.cfg.storage.engine == EngineType::RaftKv2 {
        request.mut_requests()[0] = new_get_cmd(b"k0");
        request.mut_header().set_replica_read(true);
    }
    // send to peer 2
    let mut rx2 = async_command_on_node(&mut cluster, 2, request.clone());
    rx.recv_timeout(Duration::from_secs(5)).unwrap();

    must_get_equal(&cluster.get_engine(3), b"k0", b"v0");
    request.mut_header().set_peer(p3);
    // send to peer 3
    let mut rx3 = async_command_on_node(&mut cluster, 3, request);
    rx.recv_timeout(Duration::from_secs(5)).unwrap();

    let router = cluster.sim.wl().get_router(1).unwrap();
    fail::cfg("pause_on_peer_collect_message", "pause").unwrap();
    cluster.sim.wl().clear_recv_filters(1);
    for raft_msg in std::mem::take(&mut *dropped_msgs.lock().unwrap()) {
        #[allow(clippy::useless_conversion)]
        router.send_raft_message(raft_msg.into()).unwrap();
    }
    fail::remove("pause_on_peer_collect_message");

    // read index response must not be dropped
    block_on_timeout(rx2.as_mut(), Duration::from_secs(5)).unwrap();
    block_on_timeout(rx3.as_mut(), Duration::from_secs(5)).unwrap();
}

#[test_case(test_raftstore::new_node_cluster)]
#[test_case(test_raftstore_v2::new_node_cluster)]
fn test_read_before_init() {
    // Initialize cluster
    let mut cluster = new_cluster(0, 3);
    configure_for_lease_read(&mut cluster.cfg, Some(50), Some(10_000));
    let pd_client = Arc::clone(&cluster.pd_client);
    pd_client.disable_default_operator();

    // Set region and peers
    let r1 = cluster.run_conf_change();
    let p1 = new_peer(1, 1);
    let p2 = new_peer(2, 2);
    cluster.pd_client.must_add_peer(r1, p2.clone());
    cluster.must_put(b"k0", b"v0");
    cluster.pd_client.must_none_pending_peer(p2);
    must_get_equal(&cluster.get_engine(2), b"k0", b"v0");

    fail::cfg("before_handle_snapshot_ready_3", "return").unwrap();
    // Add peer 3
    let p3 = new_peer(3, 3);
    cluster.pd_client.must_add_peer(r1, p3.clone());
    thread::sleep(Duration::from_millis(500));
    let region = cluster.get_region(b"k0");
    assert_eq!(cluster.leader_of_region(r1).unwrap(), p1);

    let mut request = new_request(
        region.get_id(),
        region.get_region_epoch().clone(),
        vec![new_get_cf_cmd("default", b"k0")],
        false,
    );
    request.mut_header().set_peer(p3);
    request.mut_header().set_replica_read(true);
    let mut rx = async_command_on_node(&mut cluster, 3, request);
    let resp = block_on_timeout(rx.as_mut(), Duration::from_secs(5)).unwrap();
    fail::remove("before_handle_snapshot_ready_3");
    assert!(
        resp.get_header()
            .get_error()
            .get_message()
            .contains("not initialized yet"),
        "{:?}",
        resp.get_header().get_error()
    );
}

#[test_case(test_raftstore::new_node_cluster)]
#[test_case(test_raftstore_v2::new_node_cluster)]
fn test_read_applying_snapshot() {
    // Initialize cluster
    let mut cluster = new_cluster(0, 3);
    configure_for_lease_read(&mut cluster.cfg, Some(50), Some(10_000));
    let pd_client = Arc::clone(&cluster.pd_client);
    pd_client.disable_default_operator();

    // Set region and peers
    let r1 = cluster.run_conf_change();
    let p1 = new_peer(1, 1);
    let p2 = new_peer(2, 2);
    cluster.pd_client.must_add_peer(r1, p2.clone());
    cluster.must_put(b"k0", b"v0");
    cluster.pd_client.must_none_pending_peer(p2);

    // Don't apply snapshot to init peer 3
    fail::cfg("region_apply_snap", "pause").unwrap();
    let p3 = new_peer(3, 3);
    cluster.pd_client.must_add_peer(r1, p3.clone());
    thread::sleep(Duration::from_millis(500));

    // Check if peer 3 is applying snapshot for raftstore v1.
    if cluster.cfg.storage.engine == EngineType::RaftKv {
        let region_state: RegionLocalState = cluster.region_local_state(r1, 3);
        assert_eq!(region_state.get_state(), PeerState::Applying);
    }
    let region = cluster.get_region(b"k0");
    assert_eq!(cluster.leader_of_region(r1).unwrap(), p1);

    let mut request = new_request(
        region.get_id(),
        region.get_region_epoch().clone(),
        vec![new_get_cf_cmd("default", b"k0")],
        false,
    );
    request.mut_header().set_peer(p3);
    request.mut_header().set_replica_read(true);
    let mut rx = async_command_on_node(&mut cluster, 3, request);
    match block_on_timeout(rx.as_mut(), Duration::from_secs(5)) {
        Ok(resp) => {
            // In raftstore v1, read fails due to snapshot.
            assert!(cluster.cfg.storage.engine == EngineType::RaftKv);
            assert!(
                resp.get_header()
                    .get_error()
                    .get_message()
                    .contains("applying snapshot"),
                "{:?}",
                resp.get_header().get_error()
            );
        }
        Err(_) => {
            // In raftstore v2, snapshot blocks reads.
            assert!(cluster.cfg.storage.engine == EngineType::RaftKv2);
        }
    };
    fail::remove("region_apply_snap");
}

#[test]
fn test_read_after_cleanup_range_for_snap() {
    let mut cluster = new_server_cluster(1, 3);
    configure_for_snapshot(&mut cluster.cfg);
    configure_for_lease_read(&mut cluster.cfg, Some(100), Some(10));
    let pd_client = Arc::clone(&cluster.pd_client);
    pd_client.disable_default_operator();

    // Set region and peers
    let r1 = cluster.run_conf_change();
    let p1 = new_peer(1, 1);
    let p2 = new_peer(2, 2);
    cluster.pd_client.must_add_peer(r1, p2.clone());
    let p3 = new_peer(3, 3);
    cluster.pd_client.must_add_peer(r1, p3.clone());
    cluster.must_put(b"k0", b"v0");
    cluster.pd_client.must_none_pending_peer(p2);
    cluster.pd_client.must_none_pending_peer(p3.clone());
    let region = cluster.get_region(b"k0");
    assert_eq!(cluster.leader_of_region(region.get_id()).unwrap(), p1);
    must_get_equal(&cluster.get_engine(3), b"k0", b"v0");
    cluster.stop_node(3);
    let last_index = cluster.raft_local_state(r1, 1).last_index;
    (0..10).for_each(|_| cluster.must_put(b"k1", b"v1"));
    // Ensure logs are compacted, then node 1 will send a snapshot to node 3 later
    cluster.wait_log_truncated(r1, 1, last_index + 1);

    fail::cfg("send_snapshot", "pause").unwrap();
    cluster.run_node(3).unwrap();
    // Sleep for a while to ensure peer 3 receives a HeartBeat
    thread::sleep(Duration::from_millis(500));

    // Add filter for delaying ReadIndexResp and MsgSnapshot
    let (read_index_sx, read_index_rx) = channel::unbounded::<RaftMessage>();
    let (snap_sx, snap_rx) = channel::unbounded::<RaftMessage>();
    let recv_filter = Box::new(
        RegionPacketFilter::new(region.get_id(), 3)
            .direction(Direction::Recv)
            .msg_type(MessageType::MsgSnapshot)
            .set_msg_callback(Arc::new(move |msg: &RaftMessage| {
                snap_sx.send(msg.clone()).unwrap();
            })),
    );
    let send_read_index_filter = RegionPacketFilter::new(region.get_id(), 3)
        .direction(Direction::Recv)
        .msg_type(MessageType::MsgReadIndexResp)
        .set_msg_callback(Arc::new(move |msg: &RaftMessage| {
            read_index_sx.send(msg.clone()).unwrap();
        }));
    cluster.sim.wl().add_recv_filter(3, recv_filter);
    cluster.add_send_filter(CloneFilterFactory(send_read_index_filter));
    fail::remove("send_snapshot");
    let mut request = new_request(
        region.get_id(),
        region.get_region_epoch().clone(),
        vec![new_get_cf_cmd("default", b"k0")],
        false,
    );
    request.mut_header().set_peer(p3);
    request.mut_header().set_replica_read(true);
    // Send follower read request to peer 3
    let (cb1, mut rx1) = make_cb(&request);
    cluster
        .sim
        .rl()
        .async_command_on_node(3, request, cb1)
        .unwrap();
    let read_index_msg = read_index_rx.recv_timeout(Duration::from_secs(5)).unwrap();
    let snap_msg = snap_rx.recv_timeout(Duration::from_secs(5)).unwrap();

    fail::cfg("apply_snap_cleanup_range", "pause").unwrap();

    let router = cluster.sim.wl().get_router(3).unwrap();
    fail::cfg("pause_on_peer_collect_message", "pause").unwrap();
    cluster.sim.wl().clear_recv_filters(3);
    cluster.clear_send_filters();
    router.send_raft_message(snap_msg).unwrap();
    router.send_raft_message(read_index_msg).unwrap();
    cluster.add_send_filter(IsolationFilterFactory::new(3));
    fail::remove("pause_on_peer_collect_message");
    must_get_none(&cluster.get_engine(3), b"k0");
    // Should not receive resp
    rx1.recv_timeout(Duration::from_millis(500)).unwrap_err();
    fail::remove("apply_snap_cleanup_range");
    rx1.recv_timeout(Duration::from_secs(5)).unwrap();
}

/// Tests the learner of new split region will know its leader without waiting
/// for the leader heartbeat timeout.
///
/// Before https://github.com/tikv/tikv/pull/8820,
/// the learner of a new split region may not know its leader if it applies log
/// slowly and drops the no-op entry from the new leader, and it had to wait for
/// a heartbeat timeout to know its leader before that it can't handle any read
/// request.
#[test_case(test_raftstore::new_node_cluster)]
<<<<<<< HEAD
// #[test_case(test_raftstore_v2::new_node_cluster)]
=======
#[test_case(test_raftstore_v2::new_node_cluster)]
>>>>>>> 993eb2f6
fn test_new_split_learner_can_not_find_leader() {
    let mut cluster = new_cluster(0, 4);
    configure_for_lease_read(&mut cluster.cfg, Some(5000), None);

    let pd_client = Arc::clone(&cluster.pd_client);
    pd_client.disable_default_operator();
    let region_id = cluster.run_conf_change();

    cluster.must_put(b"k1", b"v1");
    cluster.must_put(b"k5", b"v5");
    pd_client.must_add_peer(region_id, new_peer(2, 2));
    pd_client.must_add_peer(region_id, new_learner_peer(3, 3));
    pd_client.must_add_peer(region_id, new_peer(4, 4));
    for id in 1..=4 {
        must_get_equal(&cluster.get_engine(id), b"k5", b"v5");
    }

    fail::cfg("apply_before_split_1_3", "pause").unwrap();

    let region = cluster.get_region(b"k3");
    cluster.must_split(&region, b"k3");

    // This `put` will not inform learner leadership because the The learner is
    // paused at apply split command, so the learner peer of the new split region is
    // not create yet. Also, the leader will not send another append request before
    // the previous one response as all peer is initiated with the `Probe` mod
    cluster.must_put(b"k2", b"v2");
    assert_eq!(cluster.get(b"k2"), Some(b"v2".to_vec()));

    fail::remove("apply_before_split_1_3");

    // Wait the learner split. Then it can receive a `MsgAppend`.
    must_get_equal(&cluster.get_engine(3), b"k2", b"v2");

    let new_region = cluster.get_region(b"k2");
    let learner_peer = find_peer(&new_region, 3).unwrap().clone();
    let resp_ch = async_read_on_peer(&mut cluster, learner_peer, new_region, b"k2", true, true);
    let resp = block_on_timeout(resp_ch, Duration::from_secs(3)).unwrap();
    let exp_value = resp.get_responses()[0].get_get().get_value();
    assert_eq!(exp_value, b"v2");
}

/// Test if the read index request can get a correct response when the commit
/// index of leader if not up-to-date after transferring leader.
#[test_case(test_raftstore::new_node_cluster)]
#[test_case(test_raftstore_v2::new_node_cluster)]
fn test_replica_read_after_transfer_leader() {
    let mut cluster = new_cluster(0, 3);

    configure_for_lease_read(&mut cluster.cfg, Some(50), Some(100));

    let pd_client = Arc::clone(&cluster.pd_client);
    pd_client.disable_default_operator();

    let r = cluster.run_conf_change();
    assert_eq!(r, 1);
    pd_client.must_add_peer(1, new_peer(2, 2));
    pd_client.must_add_peer(1, new_peer(3, 3));

    cluster.must_transfer_leader(1, new_peer(1, 1));

    // Make sure the peer 3 exists
    cluster.must_put(b"k1", b"v1");
    must_get_equal(&cluster.get_engine(3), b"k1", b"v1");

    cluster.add_send_filter(IsolationFilterFactory::new(3));

    // peer 2 does not know the latest commit index if it cann't receive hearbeat.
    // It's because the mechanism of notifying commit index in raft-rs is lazy.
    let recv_filter_2 = Box::new(
        RegionPacketFilter::new(1, 2)
            .direction(Direction::Recv)
            .msg_type(MessageType::MsgHeartbeat),
    );
    cluster.sim.wl().add_recv_filter(2, recv_filter_2);

    cluster.must_put(b"k1", b"v2");

    // Delay the response raft messages to peer 2.
    let dropped_msgs = Arc::new(Mutex::new(Vec::new()));
    let response_recv_filter_2 = Box::new(
        RegionPacketFilter::new(1, 2)
            .direction(Direction::Recv)
            .reserve_dropped(Arc::clone(&dropped_msgs))
            .msg_type(MessageType::MsgAppendResponse)
            .msg_type(MessageType::MsgHeartbeatResponse),
    );
    cluster.sim.wl().add_recv_filter(2, response_recv_filter_2);

    cluster.must_transfer_leader(1, new_peer(2, 2));

    cluster.clear_send_filters();

    // Wait peer 1 and 3 to send heartbeat response to peer 2
    sleep_ms(100);
    // Pause before collecting message to make the these message be handled in one
    // loop
    let on_peer_collect_message_2 = "on_peer_collect_message_2";
    fail::cfg(on_peer_collect_message_2, "pause").unwrap();

    cluster.sim.wl().clear_recv_filters(2);

    let router = cluster.sim.wl().get_router(2).unwrap();
    for raft_msg in std::mem::take(&mut *dropped_msgs.lock().unwrap()) {
        #[allow(clippy::useless_conversion)]
        router.send_raft_message(raft_msg.into()).unwrap();
    }

    let new_region = cluster.get_region(b"k1");
    let resp_ch = async_read_on_peer(&mut cluster, new_peer(3, 3), new_region, b"k1", true, true);
    // Wait peer 2 to send read index to peer 1003
    sleep_ms(100);

    fail::remove(on_peer_collect_message_2);

    let resp = block_on_timeout(resp_ch, Duration::from_secs(3)).unwrap();
    let exp_value = resp.get_responses()[0].get_get().get_value();
    assert_eq!(exp_value, b"v2");
}

// This test is for reproducing the bug that some replica reads was sent to a
// leader and shared a same read index because of the optimization on leader.
#[test_case(test_raftstore::new_node_cluster)]
<<<<<<< HEAD
// #[test_case(test_raftstore_v2::new_node_cluster)]
=======
#[test_case(test_raftstore_v2::new_node_cluster)]
>>>>>>> 993eb2f6
fn test_read_index_after_transfer_leader() {
    let mut cluster = new_cluster(0, 3);
    let pd_client = Arc::clone(&cluster.pd_client);
    pd_client.disable_default_operator();
    configure_for_lease_read(&mut cluster.cfg, Some(50), Some(100));
    // Setup cluster and check all peers have data.
    let region_id = cluster.run_conf_change();
    pd_client.must_add_peer(region_id, new_peer(2, 2));
    pd_client.must_add_peer(region_id, new_peer(3, 3));
    cluster.must_transfer_leader(region_id, new_peer(2, 2));
    cluster.must_put(b"k1", b"v1");
    for i in 1..=3 {
        must_get_equal(&cluster.get_engine(i), b"k1", b"v1");
    }
    // Add a recv filter for holding up raft messages.
    let dropped_msgs = Arc::new(Mutex::new(Vec::new()));
    let filter = Box::new(
        RegionPacketFilter::new(region_id, 2)
            .direction(Direction::Recv)
            .skip(MessageType::MsgTransferLeader)
            .reserve_dropped(Arc::clone(&dropped_msgs)),
    );
    cluster.sim.wl().add_recv_filter(2, filter);
    // Send 10 read index requests to peer 2 which is a follower.
    let mut responses = Vec::with_capacity(10);
    let region = cluster.get_region(b"k1");
    for _ in 0..10 {
        let resp =
            async_read_index_on_peer(&mut cluster, new_peer(2, 2), region.clone(), b"k1", true);
        responses.push(resp);
    }
    // Try to split the region to change the peer into `splitting` state then can
    // not handle read requests.
    cluster.split_region(&region, b"k2", raftstore::store::Callback::None);
    // Wait the split command be sent.
    sleep_ms(100);
    // Filter all heartbeat and append responses to advance read index.
    let msgs = std::mem::take(&mut *dropped_msgs.lock().unwrap());
    let heartbeat_msgs = msgs.iter().filter(|msg| {
        let msg_type = msg.get_message().get_msg_type();
        matches!(msg_type, MessageType::MsgHeartbeatResponse)
    });
    let append_msgs = msgs.iter().filter(|msg| {
        let msg_type = msg.get_message().get_msg_type();
        matches!(msg_type, MessageType::MsgAppendResponse)
    });
    // Transfer leader to peer 1, peer 2 should not change role since we added a
    // recv filter.
    cluster.transfer_leader(region_id, new_peer(1, 1));
    // Pause before collecting peer messages to make sure all messages can be
    // handled in one batch.
    let on_peer_collect_message_2 = "on_peer_collect_message_2";
    fail::cfg(on_peer_collect_message_2, "pause").unwrap();
    // Pause apply worker to stop the split command so peer 2 would keep in
    // `splitting` state.
    let on_handle_apply_2 = "on_handle_apply_2";
    fail::cfg(on_handle_apply_2, "pause").unwrap();
    // Send heartbeat and append responses to advance read index.
    let router = cluster.sim.wl().get_router(2).unwrap();
    for msg in append_msgs {
        #[allow(clippy::useless_conversion)]
        router.send_raft_message(msg.clone().into()).unwrap();
    }
    for msg in heartbeat_msgs {
        #[allow(clippy::useless_conversion)]
        router.send_raft_message(msg.clone().into()).unwrap();
    }
    fail::remove(on_peer_collect_message_2);
    // Wait for read index has been advanced.
    sleep_ms(100);
    // Filter and send vote message, peer 2 would step down to follower and try to
    // handle read requests as a follower.
    let msgs = std::mem::take(&mut *dropped_msgs.lock().unwrap());
    let vote_msgs = msgs.iter().filter(|msg| {
        let msg_type = msg.get_message().get_msg_type();
        matches!(
            msg_type,
            MessageType::MsgRequestVote | MessageType::MsgRequestPreVote
        )
    });
    for msg in vote_msgs {
        #[allow(clippy::useless_conversion)]
        router.send_raft_message(msg.clone().into()).unwrap();
    }

    for mut resp in responses {
        block_on_timeout(resp.as_mut(), Duration::from_millis(200)).unwrap();
    }

    cluster.sim.wl().clear_recv_filters(2);
    fail::remove(on_handle_apply_2);
}

/// Test if the read index request can get a correct response when the commit
/// index of leader if not up-to-date after transferring leader.
#[test_case(test_raftstore::new_node_cluster)]
<<<<<<< HEAD
// #[test_case(test_raftstore_v2::new_node_cluster)]
=======
#[test_case(test_raftstore_v2::new_node_cluster)]
>>>>>>> 993eb2f6
fn test_batch_read_index_after_transfer_leader() {
    let mut cluster = new_node_cluster(0, 3);
    configure_for_lease_read(&mut cluster.cfg, Some(50), Some(100));

    let pd_client = Arc::clone(&cluster.pd_client);
    pd_client.disable_default_operator();

    let r = cluster.run_conf_change();
    assert_eq!(r, 1);

    cluster.must_put(b"k1", b"v1");
    pd_client.must_add_peer(1, new_peer(2, 2));
    must_get_equal(&cluster.get_engine(2), b"k1", b"v1");
    pd_client.must_add_peer(1, new_peer(3, 3));
    must_get_equal(&cluster.get_engine(3), b"k1", b"v1");

    // Delay the response raft messages to peer 2.
    let dropped_msgs = Arc::new(Mutex::new(Vec::new()));
    let response_recv_filter_2 = Box::new(
        RegionPacketFilter::new(1, 2)
            .direction(Direction::Recv)
            .reserve_dropped(Arc::clone(&dropped_msgs))
            .msg_type(MessageType::MsgAppendResponse)
            .msg_type(MessageType::MsgHeartbeatResponse),
    );
    cluster.sim.wl().add_recv_filter(2, response_recv_filter_2);

    cluster.must_transfer_leader(1, new_peer(2, 2));

    // Pause before collecting message to make the these message be handled in one
    // loop
    let on_peer_collect_message_2 = "on_peer_collect_message_2";
    fail::cfg(on_peer_collect_message_2, "pause").unwrap();

    cluster.sim.wl().clear_recv_filters(2);

    let router = cluster.sim.wl().get_router(2).unwrap();
    for raft_msg in std::mem::take(&mut *dropped_msgs.lock().unwrap()) {
        #[allow(clippy::useless_conversion)]
        router.send_raft_message(raft_msg.into()).unwrap();
    }

    let mut resps = Vec::with_capacity(2);
    for _ in 0..2 {
        let epoch = cluster.get_region(b"k1").take_region_epoch();
        let mut req = new_request(1, epoch, vec![new_read_index_cmd()], true);
        req.mut_header().set_peer(new_peer(2, 2));

        let (cb, rx) = make_cb(&req);
        cluster.sim.rl().async_command_on_node(2, req, cb).unwrap();
        resps.push(rx);
    }

    fail::remove(on_peer_collect_message_2);

    let resps = resps
        .into_iter()
        .map(|mut x| x.recv_timeout(Duration::from_secs(5)).unwrap())
        .collect::<Vec<_>>();

    // `term` in the header is `current_term`, not term of the entry at
    // `read_index`.
    let term = resps[0].get_header().get_current_term();
    assert_eq!(term, resps[1].get_header().get_current_term());
    assert_eq!(term, pd_client.get_region_last_report_term(1).unwrap());

    for i in 0..2 {
        let index = resps[i].responses[0].get_read_index().read_index;
        let raft_engine = cluster.get_raft_engine(2);
        let entry = raft_engine.get_entry(1, index).unwrap().unwrap();
        // According to Raft, a peer shouldn't be able to perform read index until it
        // commits to the current term. So term of `read_index` must equal to
        // the current one.
        assert_eq!(entry.get_term(), term);
    }
}

// Read index on follower must also return KeyIsLocked error.
//
// Note: this test case does not applicable to raftstore v2, because it no
// longer support read index from users.
#[test_case(test_raftstore::new_node_cluster)]
fn test_read_index_lock_checking_on_follower() {
    let mut cluster = new_cluster(0, 3);

    let pd_client = Arc::clone(&cluster.pd_client);
    pd_client.disable_default_operator();

    let rid = cluster.run_conf_change();
    cluster.must_put(b"k1", b"v1");
    pd_client.must_add_peer(rid, new_peer(2, 2));
    must_get_equal(&cluster.get_engine(2), b"k1", b"v1");
    pd_client.must_add_peer(rid, new_peer(3, 3));
    must_get_equal(&cluster.get_engine(3), b"k1", b"v1");

    let r1 = cluster.get_region(b"k1");
    cluster.must_transfer_leader(1, new_peer(1, 1));

    // Pause read_index before transferring leader to peer 3. Then, the read index
    // message will still be sent to the old leader peer 1.
    fail::cfg("before_propose_readindex", "1*pause").unwrap();
    let mut resp = async_read_index_on_peer(&mut cluster, new_peer(2, 2), r1.clone(), b"k1", true);
    for i in 0..=20 {
        let res = block_on_timeout(resp.as_mut(), Duration::from_millis(500));
        if res.is_err() {
            break;
        }
        if i == 20 {
            panic!("read index not blocked by failpoint: {:?}", res);
        }
        thread::sleep(Duration::from_millis(200));
        resp = async_read_index_on_peer(&mut cluster, new_peer(2, 2), r1.clone(), b"k1", true);
    }

    // Filter all other responses to peer 2, so the term of peer 2 will not change.
    // Otherwise, a StaleCommand error will be returned instead.
    let recv_filter = Box::new(
        RegionPacketFilter::new(rid, 2)
            .direction(Direction::Recv)
            .skip(MessageType::MsgReadIndexResp),
    );
    cluster.sim.wl().add_recv_filter(2, recv_filter);

    cluster.must_transfer_leader(1, new_peer(3, 3));
    // k1 has a memory lock
    let leader_cm = cluster.sim.rl().get_concurrency_manager(3);
    let lock = Lock::new(
        LockType::Put,
        b"k1".to_vec(),
        10.into(),
        20000,
        None,
        10.into(),
        1,
        20.into(),
        false,
    )
    .use_async_commit(vec![]);
    let guard = block_on(leader_cm.lock_key(&Key::from_raw(b"k1")));
    guard.with_lock(|l| *l = Some(lock.clone()));

    // Now, the leader has been transferred to peer 3. The original read index
    // request will be first sent to peer 1 and then redirected to peer 3.
    // We must make sure the lock check is done on peer 3.

    fail::remove("before_propose_readindex");
    let resp = block_on_timeout(resp.as_mut(), Duration::from_millis(2000)).unwrap();
    assert_eq!(
        &lock.into_lock_info(b"k1".to_vec()),
        resp.get_responses()[0].get_read_index().get_locked(),
        "{:?}",
        resp
    );
}

#[test_case(test_raftstore::new_node_cluster)]
#[test_case(test_raftstore_v2::new_node_cluster)]
fn test_read_index_lock_checking_on_false_leader() {
    let mut cluster = new_cluster(0, 5);
    // Use long election timeout and short lease.
    configure_for_lease_read(&mut cluster.cfg, Some(50), Some(200));
    cluster.cfg.raft_store.raft_store_max_leader_lease =
        ReadableDuration(Duration::from_millis(100));

    let pd_client = Arc::clone(&cluster.pd_client);
    pd_client.disable_default_operator();

    let rid = cluster.run_conf_change();
    cluster.must_put(b"k1", b"v1");
    for i in 2..=5 {
        pd_client.must_add_peer(rid, new_peer(i, i));
        must_get_equal(&cluster.get_engine(i), b"k1", b"v1");
    }

    cluster.must_transfer_leader(1, new_peer(1, 1));
    let r1 = cluster.get_region(b"k1");

    // Let peer 3 become leader, but do not make peer 1 and 2 aware of it.
    cluster.add_send_filter(PartitionFilterFactory::new(vec![1, 2], vec![3, 4, 5]));
    let mut raft_msg = RaftMessage::default();
    raft_msg
        .mut_message()
        .set_msg_type(MessageType::MsgTimeoutNow);
    raft_msg.set_region_id(r1.get_id());
    raft_msg.set_to_peer(find_peer(&r1, 3).unwrap().to_owned());
    raft_msg.set_region_epoch(r1.get_region_epoch().to_owned());
    cluster.send_raft_msg(raft_msg).unwrap();

    let mut leader_id = 1;
    for i in 1..=20 {
        thread::sleep(Duration::from_millis(200));
        cluster.reset_leader_of_region(rid);
        let leader = cluster.leader_of_region(rid);
        if let Some(leader) = leader {
            leader_id = leader.get_store_id();
            if leader_id != 1 {
                break;
            }
        }
        if i == 20 {
            panic!("new leader should be elected");
        }
    }

    // k1 has a memory lock on the new leader
    let leader_cm = cluster.sim.rl().get_concurrency_manager(leader_id);
    let lock = Lock::new(
        LockType::Put,
        b"k1".to_vec(),
        10.into(),
        20000,
        None,
        10.into(),
        1,
        20.into(),
        false,
    )
    .use_async_commit(vec![]);
    let guard = block_on(leader_cm.lock_key(&Key::from_raw(b"k1")));
    guard.with_lock(|l| *l = Some(lock.clone()));

    // Read index from peer 2, the read index message will be sent to the old leader
    // peer 1. But the lease of peer 1 has expired and it cannot get majority of
    // heartbeat. So, we cannot get the result here.
    let mut resp = async_read_index_on_peer(&mut cluster, new_peer(2, 2), r1, b"k1", true);
    block_on_timeout(resp.as_mut(), Duration::from_millis(300)).unwrap_err();

    // Now, restore the network partition. Peer 1 should now become follower and
    // drop its pending read index request. Peer 2 cannot get the result now.
    let recv_filter = Box::new(
        RegionPacketFilter::new(rid, 2)
            .direction(Direction::Recv)
            .skip(MessageType::MsgReadIndexResp),
    );
    cluster.sim.wl().add_recv_filter(2, recv_filter);
    cluster.clear_send_filters();
    block_on_timeout(resp.as_mut(), Duration::from_millis(300)).unwrap_err();

    // After cleaning all filters, peer 2 will retry and will get error.
    cluster.sim.wl().clear_recv_filters(2);
    let resp = block_on_timeout(resp.as_mut(), Duration::from_secs(2)).unwrap();
    assert!(resp.get_header().has_error());
}<|MERGE_RESOLUTION|>--- conflicted
+++ resolved
@@ -351,11 +351,7 @@
 /// a heartbeat timeout to know its leader before that it can't handle any read
 /// request.
 #[test_case(test_raftstore::new_node_cluster)]
-<<<<<<< HEAD
-// #[test_case(test_raftstore_v2::new_node_cluster)]
-=======
 #[test_case(test_raftstore_v2::new_node_cluster)]
->>>>>>> 993eb2f6
 fn test_new_split_learner_can_not_find_leader() {
     let mut cluster = new_cluster(0, 4);
     configure_for_lease_read(&mut cluster.cfg, Some(5000), None);
@@ -479,11 +475,7 @@
 // This test is for reproducing the bug that some replica reads was sent to a
 // leader and shared a same read index because of the optimization on leader.
 #[test_case(test_raftstore::new_node_cluster)]
-<<<<<<< HEAD
-// #[test_case(test_raftstore_v2::new_node_cluster)]
-=======
 #[test_case(test_raftstore_v2::new_node_cluster)]
->>>>>>> 993eb2f6
 fn test_read_index_after_transfer_leader() {
     let mut cluster = new_cluster(0, 3);
     let pd_client = Arc::clone(&cluster.pd_client);
@@ -580,11 +572,7 @@
 /// Test if the read index request can get a correct response when the commit
 /// index of leader if not up-to-date after transferring leader.
 #[test_case(test_raftstore::new_node_cluster)]
-<<<<<<< HEAD
-// #[test_case(test_raftstore_v2::new_node_cluster)]
-=======
 #[test_case(test_raftstore_v2::new_node_cluster)]
->>>>>>> 993eb2f6
 fn test_batch_read_index_after_transfer_leader() {
     let mut cluster = new_node_cluster(0, 3);
     configure_for_lease_read(&mut cluster.cfg, Some(50), Some(100));
