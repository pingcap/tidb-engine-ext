--- conflicted
+++ resolved
@@ -61,12 +61,9 @@
     #[error("region {0} is in the flashback progress")]
     FlashbackInProgress(u64),
 
-<<<<<<< HEAD
-=======
     #[error("region {0} not prepared the flashback")]
     FlashbackNotPrepared(u64),
 
->>>>>>> 0f5058eb
     #[error(
         "key {} is not in region key range [{}, {}) for region {}",
         log_wrappers::Value::key(.0),
@@ -261,14 +258,11 @@
                 e.set_region_id(region_id);
                 errorpb.set_flashback_in_progress(e);
             }
-<<<<<<< HEAD
-=======
             Error::FlashbackNotPrepared(region_id) => {
                 let mut e = errorpb::FlashbackNotPrepared::default();
                 e.set_region_id(region_id);
                 errorpb.set_flashback_not_prepared(e);
             }
->>>>>>> 0f5058eb
             _ => {}
         };
 
@@ -304,10 +298,7 @@
             Error::DiskFull(..) => error_code::raftstore::DISK_FULL,
             Error::RecoveryInProgress(..) => error_code::raftstore::RECOVERY_IN_PROGRESS,
             Error::FlashbackInProgress(..) => error_code::raftstore::FLASHBACK_IN_PROGRESS,
-<<<<<<< HEAD
-=======
             Error::FlashbackNotPrepared(..) => error_code::raftstore::FLASHBACK_NOT_PREPARED,
->>>>>>> 0f5058eb
             Error::StaleCommand => error_code::raftstore::STALE_COMMAND,
             Error::RegionNotInitialized(_) => error_code::raftstore::REGION_NOT_INITIALIZED,
             Error::KeyNotInRegion(..) => error_code::raftstore::KEY_NOT_IN_REGION,
