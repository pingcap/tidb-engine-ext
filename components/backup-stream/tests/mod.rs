--- conflicted
+++ resolved
@@ -13,10 +13,7 @@
 use backup_stream::{
     errors::Result,
     metadata::{
-<<<<<<< HEAD
-=======
         keys::{KeyValue, MetaKey},
->>>>>>> b448214b
         store::{MetaStore, SlashEtcStore},
         MetadataClient, StreamTask,
     },
@@ -102,10 +99,6 @@
 pub struct SuiteBuilder {
     name: String,
     nodes: usize,
-<<<<<<< HEAD
-    use_v3: bool,
-=======
->>>>>>> b448214b
     metastore_error: Box<dyn Fn(&str) -> Result<()> + Send + Sync>,
 }
 
@@ -114,22 +107,10 @@
         Self {
             name: s.to_owned(),
             nodes: 4,
-<<<<<<< HEAD
-            use_v3: false,
-=======
->>>>>>> b448214b
             metastore_error: Box::new(|_| Ok(())),
         }
     }
 
-<<<<<<< HEAD
-    pub fn use_v3(mut self) -> Self {
-        self.use_v3 = true;
-        self
-    }
-
-=======
->>>>>>> b448214b
     pub fn nodes(mut self, n: usize) -> Self {
         self.nodes = n;
         self
@@ -147,10 +128,6 @@
         let Self {
             name: case,
             nodes: n,
-<<<<<<< HEAD
-            use_v3,
-=======
->>>>>>> b448214b
             metastore_error,
         } = self;
 
@@ -178,11 +155,7 @@
         }
         suite.cluster.run();
         for id in 1..=(n as u64) {
-<<<<<<< HEAD
-            suite.start_endpoint(id, use_v3);
-=======
             suite.start_endpoint(id);
->>>>>>> b448214b
         }
         // We must wait until the endpoints get ready to watching the metastore, or some
         // modifies may be lost. Either make Endpoint::with_client wait until watch did
@@ -274,7 +247,7 @@
         worker
     }
 
-    fn start_endpoint(&mut self, id: u64, use_v3: bool) {
+    fn start_endpoint(&mut self, id: u64) {
         let cluster = &mut self.cluster;
         let worker = self.endpoints.get_mut(&id).unwrap();
         let sim = cluster.sim.wl();
@@ -283,7 +256,6 @@
         let regions = sim.region_info_accessors.get(&id).unwrap().clone();
         let mut cfg = BackupStreamConfig::default();
         cfg.enable = true;
-        cfg.use_checkpoint_v3 = use_v3;
         cfg.temp_path = format!("/{}/{}", self.temp_files.path().display(), id);
         let ob = self.obs.get(&id).unwrap().clone();
         let endpoint = Endpoint::new(
@@ -419,8 +391,6 @@
     fn run(&self, mut t: impl FnMut() -> Task) {
         for worker in self.endpoints.values() {
             worker.scheduler().schedule(t()).unwrap();
-<<<<<<< HEAD
-=======
         }
     }
 
@@ -455,49 +425,10 @@
                     }
                 }
             }
->>>>>>> b448214b
         }
         meta_map
     }
 
-<<<<<<< HEAD
-    fn load_metadata_for_write_records(&self, path: &Path) -> HashMap<String, Vec<(usize, usize)>> {
-        let mut meta_map: HashMap<String, Vec<(usize, usize)>> = HashMap::new();
-        for entry in WalkDir::new(path) {
-            let entry = entry.unwrap();
-            if entry.file_type().is_file()
-                && entry
-                    .file_name()
-                    .to_str()
-                    .map_or(false, |s| s.ends_with(".meta"))
-            {
-                let content = std::fs::read(entry.path()).unwrap();
-                let meta = parse_from_bytes::<Metadata>(content.as_ref()).unwrap();
-                for g in meta.file_groups.into_iter() {
-                    let path = g.path.split('/').last().unwrap();
-                    for f in g.data_files_info.into_iter() {
-                        let file_info = meta_map.get_mut(path);
-                        if let Some(v) = file_info {
-                            v.push((
-                                f.range_offset as usize,
-                                (f.range_offset + f.range_length) as usize,
-                            ));
-                        } else {
-                            let v = vec![(
-                                f.range_offset as usize,
-                                (f.range_offset + f.range_length) as usize,
-                            )];
-                            meta_map.insert(String::from(path), v);
-                        }
-                    }
-                }
-            }
-        }
-        meta_map
-    }
-
-=======
->>>>>>> b448214b
     async fn check_for_write_records<'a>(
         &self,
         path: &Path,
@@ -795,13 +726,8 @@
     use std::time::{Duration, Instant};
 
     use backup_stream::{
-<<<<<<< HEAD
-        errors::Error, metadata::MetadataClient, router::TaskSelector, GetCheckpointResult,
-        RegionCheckpointOperation, RegionSet, Task,
-=======
         errors::Error, router::TaskSelector, GetCheckpointResult, RegionCheckpointOperation,
         RegionSet, Task,
->>>>>>> b448214b
     };
     use pd_client::PdClient;
     use tikv_util::{box_err, defer, info, HandyRwLock};
@@ -813,11 +739,7 @@
 
     #[test]
     fn basic() {
-<<<<<<< HEAD
-        let mut suite = super::SuiteBuilder::new_named("basic").use_v3().build();
-=======
         let mut suite = super::SuiteBuilder::new_named("basic").build();
->>>>>>> b448214b
         fail::cfg("try_start_observe", "1*return").unwrap();
 
         run_async_test(async {
@@ -840,13 +762,7 @@
 
     #[test]
     fn with_split() {
-<<<<<<< HEAD
-        let mut suite = super::SuiteBuilder::new_named("with_split")
-            .use_v3()
-            .build();
-=======
         let mut suite = super::SuiteBuilder::new_named("with_split").build();
->>>>>>> b448214b
         run_async_test(async {
             let round1 = suite.write_records(0, 128, 1).await;
             suite.must_split(&make_split_key_at_record(1, 42));
@@ -881,11 +797,7 @@
     ///   scanning get the snapshot.
     #[test]
     fn with_split_txn() {
-<<<<<<< HEAD
-        let mut suite = super::SuiteBuilder::new_named("split_txn").use_v3().build();
-=======
         let mut suite = super::SuiteBuilder::new_named("split_txn").build();
->>>>>>> b448214b
         run_async_test(async {
             let start_ts = suite.cluster.pd_client.get_tso().await.unwrap();
             let keys = (1..1960).map(|i| make_record_key(1, i)).collect::<Vec<_>>();
@@ -925,13 +837,7 @@
     #[test]
     /// This case tests whether the backup can continue when the leader failes.
     fn leader_down() {
-<<<<<<< HEAD
-        let mut suite = super::SuiteBuilder::new_named("leader_down")
-            .use_v3()
-            .build();
-=======
         let mut suite = super::SuiteBuilder::new_named("leader_down").build();
->>>>>>> b448214b
         suite.must_register_task(1, "test_leader_down");
         suite.sync();
         let round1 = run_async_test(suite.write_records(0, 128, 1));
@@ -982,10 +888,7 @@
         run_async_test(suite.write_records(0, 1, 1));
         suite.force_flush_files("test_fatal_error");
         suite.wait_for_flush();
-<<<<<<< HEAD
-=======
         run_async_test(suite.advance_global_checkpoint("test_fatal_error")).unwrap();
->>>>>>> b448214b
         let (victim, endpoint) = suite.endpoints.iter().next().unwrap();
         endpoint
             .scheduler()
@@ -1006,23 +909,11 @@
         assert_eq!(err.error_code, error_code::backup_stream::OTHER.code);
         assert!(err.error_message.contains("everything is alright"));
         assert_eq!(err.store_id, *victim);
-<<<<<<< HEAD
-        let paused = run_async_test(meta_cli.check_task_paused("test_fatal_error")).unwrap();
-        assert!(paused);
-        let safepoints = suite.cluster.pd_client.gc_safepoints.rl();
-        let checkpoint = run_async_test(
-            suite
-                .get_meta_cli()
-                .global_progress_of_task("test_fatal_error"),
-        )
-        .unwrap();
-=======
         let paused =
             run_async_test(suite.get_meta_cli().check_task_paused("test_fatal_error")).unwrap();
         assert!(paused);
         let safepoints = suite.cluster.pd_client.gc_safepoints.rl();
         let checkpoint = suite.global_checkpoint();
->>>>>>> b448214b
 
         assert!(
             safepoints.iter().any(|sp| {
@@ -1036,60 +927,9 @@
     }
 
     #[test]
-<<<<<<< HEAD
-    fn inflight_messages() {
-        // We should remove the failpoints when paniked or we may get stucked.
-        defer! {{
-            fail::remove("delay_on_start_observe");
-            fail::remove("delay_on_flush");
-        }}
-        let mut suite = super::SuiteBuilder::new_named("inflight_message")
-            .nodes(3)
-            .build();
-        suite.must_register_task(1, "inflight_message");
-        run_async_test(suite.write_records(0, 128, 1));
-        fail::cfg("delay_on_flush", "pause").unwrap();
-        suite.force_flush_files("inflight_message");
-        fail::cfg("delay_on_start_observe", "pause").unwrap();
-        suite.must_shuffle_leader(1);
-        // Handling the `StartObserve` message and doing flush are executed
-        // asynchronously. Make a delay of unblocking flush thread for make sure
-        // we have handled the `StartObserve`.
-        std::thread::sleep(Duration::from_secs(1));
-        fail::cfg("delay_on_flush", "off").unwrap();
-        suite.wait_for_flush();
-        let checkpoint = run_async_test(
-            suite
-                .get_meta_cli()
-                .global_progress_of_task("inflight_message"),
-        );
-        fail::cfg("delay_on_start_observe", "off").unwrap();
-        // The checkpoint should not advance if there are inflight messages.
-        assert_eq!(checkpoint.unwrap(), 0);
-        run_async_test(suite.write_records(256, 128, 1));
-        suite.force_flush_files("inflight_message");
-        suite.wait_for_flush();
-        let checkpoint = run_async_test(
-            suite
-                .get_meta_cli()
-                .global_progress_of_task("inflight_message"),
-        )
-        .unwrap();
-        // The checkpoint should be advanced as expected when the inflight message has
-        // been consumed.
-        assert!(checkpoint > 512, "checkpoint = {}", checkpoint);
-    }
-
-    #[test]
     fn region_checkpoint_info() {
         let mut suite = super::SuiteBuilder::new_named("checkpoint_info")
             .nodes(1)
-            .use_v3()
-=======
-    fn region_checkpoint_info() {
-        let mut suite = super::SuiteBuilder::new_named("checkpoint_info")
-            .nodes(1)
->>>>>>> b448214b
             .build();
         suite.must_register_task(1, "checkpoint_info");
         suite.must_split(&make_split_key_at_record(1, 42));
@@ -1202,10 +1042,6 @@
 
         let mut suite = SuiteBuilder::new_named("fail_to_refresh_region")
             .nodes(1)
-<<<<<<< HEAD
-            .use_v3()
-=======
->>>>>>> b448214b
             .build();
 
         suite.must_register_task(1, "fail_to_refresh_region");
@@ -1266,10 +1102,7 @@
         suite.force_flush_files("pessimistic_lock");
         suite.wait_for_flush();
         std::thread::sleep(Duration::from_secs(1));
-<<<<<<< HEAD
-=======
         run_async_test(suite.advance_global_checkpoint("pessimistic_lock")).unwrap();
->>>>>>> b448214b
         let checkpoint = run_async_test(
             suite
                 .get_meta_cli()
