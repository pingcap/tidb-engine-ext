--- conflicted
+++ resolved
@@ -29,11 +29,7 @@
 futures-io = "0.3"
 futures-util = { version = "0.3", default-features = false, features = ["io"] }
 grpcio = { workspace = true, optional = true }
-<<<<<<< HEAD
-kvproto = { git = "https://github.com/pingcap/kvproto.git" }
-=======
 kvproto = { workspace = true }
->>>>>>> 7a3764fc
 lazy_static = "1.3"
 libloading = { optional = true, version = "0.7.0" }
 openssl = "0.10"
