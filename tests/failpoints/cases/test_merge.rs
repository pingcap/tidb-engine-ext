--- conflicted
+++ resolved
@@ -776,17 +776,9 @@
     let r2 = pd_client.get_region(b"k5").unwrap();
     let r3 = pd_client.get_region(b"k9").unwrap();
 
-    assert_eq!(r1.get_id() % 4, 0);
-
     pd_client.must_merge(r2.get_id(), r1.get_id());
-<<<<<<< HEAD
-    assert_eq!(pd_client.get_region(b"k5").unwrap().get_id(), r1.get_id());
-    let yield_apply_1000_fp = "yield_apply_1000";
-    fail::cfg(yield_apply_1000_fp, "80%3*return()").unwrap();
-=======
     let yield_apply_first_region_fp = "yield_apply_first_region";
     fail::cfg(yield_apply_first_region_fp, "80%3*return()").unwrap();
->>>>>>> b5262299
 
     for i in 0..10 {
         cluster.must_put(format!("k{}", i).as_bytes(), b"v2");
