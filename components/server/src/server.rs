--- conflicted
+++ resolved
@@ -44,14 +44,9 @@
 };
 use engine_rocks_helper::sst_recovery::{RecoveryRunner, DEFAULT_CHECK_INTERVAL};
 use engine_traits::{
-<<<<<<< HEAD
-    CfOptions, CfOptionsExt, Engines, FlowControlFactorsExt, KvEngine, MiscExt, RaftEngine,
-    TabletFactory, CF_DEFAULT, CF_LOCK, CF_WRITE,
-=======
     CachedTablet, CfOptions, CfOptionsExt, Engines, FlowControlFactorsExt, KvEngine, MiscExt,
     RaftEngine, SingletonFactory, StatisticsReporter, TabletContext, TabletRegistry, CF_DEFAULT,
     CF_LOCK, CF_WRITE,
->>>>>>> 25261c8a
 };
 use error_code::ErrorCodeExt;
 use file_system::{
@@ -112,11 +107,7 @@
         config_manager::StorageConfigManger,
         mvcc::MvccConsistencyCheckObserver,
         txn::flow_controller::{EngineFlowController, FlowController},
-<<<<<<< HEAD
-        Engine,
-=======
         Engine, Storage,
->>>>>>> 25261c8a
     },
 };
 use tikv_util::{
@@ -240,11 +231,8 @@
     snap_mgr: Option<SnapManager>, // Will be filled in `init_servers`.
     encryption_key_manager: Option<Arc<DataKeyManager>>,
     engines: Option<TikvEngines<RocksEngine, ER>>,
-<<<<<<< HEAD
-=======
     kv_statistics: Option<Arc<RocksStatistics>>,
     raft_statistics: Option<Arc<RocksStatistics>>,
->>>>>>> 25261c8a
     servers: Option<Servers<RocksEngine, ER>>,
     region_info_accessor: RegionInfoAccessor,
     coprocessor_host: Option<CoprocessorHost<RocksEngine>>,
@@ -257,11 +245,7 @@
     sst_worker: Option<Box<LazyWorker<String>>>,
     quota_limiter: Arc<QuotaLimiter>,
     causal_ts_provider: Option<Arc<CausalTsProviderImpl>>, // used for rawkv apiv2
-<<<<<<< HEAD
-    tablet_factory: Option<Arc<dyn TabletFactory<RocksEngine> + Send + Sync>>,
-=======
     tablet_registry: Option<TabletRegistry<RocksEngine>>,
->>>>>>> 25261c8a
     br_snap_recovery_mode: bool, // use for br snapshot recovery
 }
 
@@ -415,11 +399,7 @@
             sst_worker: None,
             quota_limiter,
             causal_ts_provider,
-<<<<<<< HEAD
-            tablet_factory: None,
-=======
             tablet_registry: None,
->>>>>>> 25261c8a
             br_snap_recovery_mode: is_recovering_marked,
         }
     }
@@ -817,11 +797,7 @@
             storage_read_pools.handle()
         };
 
-<<<<<<< HEAD
-        let storage = create_raft_storage::<_, _, _, F, _>(
-=======
         let storage = Storage::<_, _, F>::from_engine(
->>>>>>> 25261c8a
             engines.engine.clone(),
             &self.config.storage,
             storage_read_pool_handle,
@@ -839,12 +815,7 @@
         cfg_controller.register(
             tikv::config::Module::Storage,
             Box::new(StorageConfigManger::new(
-<<<<<<< HEAD
-                self.tablet_factory.as_ref().unwrap().clone(),
-                self.config.storage.block_cache.shared,
-=======
                 self.tablet_registry.as_ref().unwrap().clone(),
->>>>>>> 25261c8a
                 ttl_scheduler,
                 flow_controller,
                 storage.get_scheduler(),
@@ -854,11 +825,7 @@
         let (resolver, state) = resolve::new_resolver(
             self.pd_client.clone(),
             &self.background_worker,
-<<<<<<< HEAD
-            storage.get_engine().raft_extension().clone(),
-=======
             storage.get_engine().raft_extension(),
->>>>>>> 25261c8a
         );
         self.resolver = Some(resolver);
 
@@ -993,11 +960,7 @@
             ),
             coprocessor_v2::Endpoint::new(&self.config.coprocessor_v2),
             self.resolver.clone().unwrap(),
-<<<<<<< HEAD
-            snap_mgr.clone(),
-=======
             Either::Left(snap_mgr.clone()),
->>>>>>> 25261c8a
             gc_worker.clone(),
             check_leader_scheduler,
             self.env.clone(),
@@ -1253,11 +1216,7 @@
             self.kv_statistics.clone(),
             self.raft_statistics.clone(),
             servers.server.get_debug_thread_pool().clone(),
-<<<<<<< HEAD
-            engines.engine.raft_extension().clone(),
-=======
             engines.engine.raft_extension(),
->>>>>>> 25261c8a
             self.cfg_controller.as_ref().unwrap().clone(),
         );
         if servers
@@ -1422,11 +1381,7 @@
         // for recording the latest tablet for each region.
         // `cached_latest_tablets` is passed to `update` to avoid memory
         // allocation each time when calling `update`.
-<<<<<<< HEAD
-        let mut cached_latest_tablets: HashMap<u64, (u64, RocksEngine)> = HashMap::new();
-=======
         let mut cached_latest_tablets = HashMap::default();
->>>>>>> 25261c8a
         self.background_worker
             .spawn_interval_task(DEFAULT_METRICS_FLUSH_INTERVAL, move || {
                 let now = Instant::now();
@@ -1739,17 +1694,10 @@
         _: &TikvConfig,
         _: &Arc<Env>,
         _: &Option<Arc<DataKeyManager>>,
-<<<<<<< HEAD
-        _: &Option<Cache>,
-    ) -> Self;
-    fn as_rocks_engine(&self) -> Option<&RocksEngine>;
-    fn register_config(&self, _cfg_controller: &mut ConfigController, _share_cache: bool);
-=======
         _: &Cache,
     ) -> (Self, Option<Arc<RocksStatistics>>);
     fn as_rocks_engine(&self) -> Option<&RocksEngine>;
     fn register_config(&self, _cfg_controller: &mut ConfigController);
->>>>>>> 25261c8a
 }
 
 impl<T: RaftEngine> ConfiguredRaftEngine for T {
@@ -1757,23 +1705,14 @@
         _: &TikvConfig,
         _: &Arc<Env>,
         _: &Option<Arc<DataKeyManager>>,
-<<<<<<< HEAD
-        _: &Option<Cache>,
-    ) -> Self {
-=======
         _: &Cache,
     ) -> (Self, Option<Arc<RocksStatistics>>) {
->>>>>>> 25261c8a
         unimplemented!()
     }
     default fn as_rocks_engine(&self) -> Option<&RocksEngine> {
         None
     }
-<<<<<<< HEAD
-    default fn register_config(&self, _cfg_controller: &mut ConfigController, _share_cache: bool) {}
-=======
     default fn register_config(&self, _cfg_controller: &mut ConfigController) {}
->>>>>>> 25261c8a
 }
 
 impl ConfiguredRaftEngine for RocksEngine {
@@ -1795,15 +1734,8 @@
         let statistics = Arc::new(RocksStatistics::new_titan());
         let raft_db_opts = config_raftdb.build_opt(env.clone(), Some(&statistics));
         let raft_cf_opts = config_raftdb.build_cf_opts(block_cache);
-<<<<<<< HEAD
-        let mut raftdb =
-            engine_rocks::util::new_engine_opt(raft_db_path, raft_db_opts, raft_cf_opts)
-                .expect("failed to open raftdb");
-        raftdb.set_shared_block_cache(block_cache.is_some());
-=======
         let raftdb = engine_rocks::util::new_engine_opt(raft_db_path, raft_db_opts, raft_cf_opts)
             .expect("failed to open raftdb");
->>>>>>> 25261c8a
 
         if should_dump {
             let raft_engine =
@@ -1824,15 +1756,7 @@
     fn register_config(&self, cfg_controller: &mut ConfigController) {
         cfg_controller.register(
             tikv::config::Module::Raftdb,
-<<<<<<< HEAD
-            Box::new(DbConfigManger::new(
-                Arc::new(self.clone()),
-                DbType::Raft,
-                share_cache,
-            )),
-=======
             Box::new(DbConfigManger::new(self.clone(), DbType::Raft)),
->>>>>>> 25261c8a
         );
     }
 }
@@ -1896,29 +1820,16 @@
         self.raft_statistics = raft_statistics;
 
         // Create kv engine.
-<<<<<<< HEAD
-        let mut builder = KvEngineFactoryBuilder::new(env, &self.config, &self.store_path)
-=======
         let builder = KvEngineFactoryBuilder::new(env, &self.config, block_cache)
->>>>>>> 25261c8a
             .compaction_event_sender(Arc::new(RaftRouterCompactedEventSender {
                 router: Mutex::new(self.router.clone()),
             }))
             .region_info_accessor(self.region_info_accessor.clone())
             .sst_recovery_sender(self.init_sst_recovery_sender())
             .flow_listener(flow_listener);
-<<<<<<< HEAD
-        if let Some(cache) = block_cache {
-            builder = builder.block_cache(cache);
-        }
-        let factory = Arc::new(builder.build());
-        let kv_engine = factory
-            .create_shared_db()
-=======
         let factory = Box::new(builder.build());
         let kv_engine = factory
             .create_shared_db(&self.store_path)
->>>>>>> 25261c8a
             .unwrap_or_else(|s| fatal!("failed to create kv engine: {}", s));
         self.kv_statistics = Some(factory.rocks_statistics());
         let engines = Engines::new(kv_engine.clone(), raft_engine);
@@ -1926,21 +1837,6 @@
         let cfg_controller = self.cfg_controller.as_mut().unwrap();
         cfg_controller.register(
             tikv::config::Module::Rocksdb,
-<<<<<<< HEAD
-            Box::new(DbConfigManger::new(
-                factory.clone(),
-                DbType::Kv,
-                self.config.storage.block_cache.shared,
-            )),
-        );
-        self.tablet_factory = Some(factory.clone());
-        engines
-            .raft
-            .register_config(cfg_controller, self.config.storage.block_cache.shared);
-
-        let engines_info = Arc::new(EnginesResourceInfo::new(
-            factory,
-=======
             Box::new(DbConfigManger::new(kv_engine.clone(), DbType::Kv)),
         );
         let reg = TabletRegistry::new(Box::new(SingletonFactory::new(kv_engine)), &self.store_path)
@@ -1953,7 +1849,6 @@
 
         let engines_info = Arc::new(EnginesResourceInfo::new(
             reg,
->>>>>>> 25261c8a
             engines.raft.as_rocks_engine().cloned(),
             180, // max_samples_to_preserve
         ));
@@ -2137,11 +2032,7 @@
 }
 
 pub struct EnginesResourceInfo {
-<<<<<<< HEAD
-    tablet_factory: Arc<dyn TabletFactory<RocksEngine> + Sync + Send>,
-=======
     tablet_registry: TabletRegistry<RocksEngine>,
->>>>>>> 25261c8a
     raft_engine: Option<RocksEngine>,
     latest_normalized_pending_bytes: AtomicU32,
     normalized_pending_bytes_collector: MovingAvgU32,
@@ -2151,20 +2042,12 @@
     const SCALE_FACTOR: u64 = 100;
 
     fn new(
-<<<<<<< HEAD
-        tablet_factory: Arc<dyn TabletFactory<RocksEngine> + Sync + Send>,
-=======
         tablet_registry: TabletRegistry<RocksEngine>,
->>>>>>> 25261c8a
         raft_engine: Option<RocksEngine>,
         max_samples_to_preserve: usize,
     ) -> Self {
         EnginesResourceInfo {
-<<<<<<< HEAD
-            tablet_factory,
-=======
             tablet_registry,
->>>>>>> 25261c8a
             raft_engine,
             latest_normalized_pending_bytes: AtomicU32::new(0),
             normalized_pending_bytes_collector: MovingAvgU32::new(max_samples_to_preserve),
@@ -2174,11 +2057,7 @@
     pub fn update(
         &self,
         _now: Instant,
-<<<<<<< HEAD
-        cached_latest_tablets: &mut HashMap<u64, (u64, RocksEngine)>,
-=======
         cached_latest_tablets: &mut HashMap<u64, CachedTablet<RocksEngine>>,
->>>>>>> 25261c8a
     ) {
         let mut normalized_pending_bytes = 0;
 
@@ -2201,27 +2080,11 @@
             fetch_engine_cf(raft_engine, CF_DEFAULT, &mut normalized_pending_bytes);
         }
 
-<<<<<<< HEAD
-        self.tablet_factory
-            .for_each_opened_tablet(
-                &mut |id, suffix, db: &RocksEngine| match cached_latest_tablets.entry(id) {
-                    collections::HashMapEntry::Occupied(mut slot) => {
-                        if slot.get().0 < suffix {
-                            slot.insert((suffix, db.clone()));
-                        }
-                    }
-                    collections::HashMapEntry::Vacant(slot) => {
-                        slot.insert((suffix, db.clone()));
-                    }
-                },
-            );
-=======
         self.tablet_registry
             .for_each_opened_tablet(|id, db: &mut CachedTablet<RocksEngine>| {
                 cached_latest_tablets.insert(id, db.clone());
                 true
             });
->>>>>>> 25261c8a
 
         // todo(SpadeA): Now, there's a potential race condition problem where the
         // tablet could be destroyed after the clone and before the fetching
@@ -2232,12 +2095,8 @@
         // propose another PR to tackle it such as destory tablet lazily in a GC
         // thread.
 
-<<<<<<< HEAD
-        for (_, (_, tablet)) in cached_latest_tablets.iter() {
-=======
         for (_, cache) in cached_latest_tablets.iter_mut() {
             let Some(tablet) = cache.latest() else { continue };
->>>>>>> 25261c8a
             for cf in &[CF_DEFAULT, CF_WRITE, CF_LOCK] {
                 fetch_engine_cf(tablet, cf, &mut normalized_pending_bytes);
             }
@@ -2281,15 +2140,9 @@
         sync::{atomic::Ordering, Arc},
     };
 
-<<<<<<< HEAD
-    use engine_rocks::{raw::Env, RocksEngine};
-    use engine_traits::{
-        FlowControlFactorsExt, MiscExt, OpenOptions, SyncMutable, TabletFactory, CF_DEFAULT,
-=======
     use engine_rocks::raw::Env;
     use engine_traits::{
         FlowControlFactorsExt, MiscExt, SyncMutable, TabletContext, TabletRegistry, CF_DEFAULT,
->>>>>>> 25261c8a
     };
     use tempfile::Builder;
     use tikv::{config::TikvConfig, server::KvEngineFactoryBuilder};
@@ -2306,21 +2159,6 @@
         config.rocksdb.lockcf.soft_pending_compaction_bytes_limit = Some(ReadableSize(1));
         let env = Arc::new(Env::default());
         let path = Builder::new().prefix("test-update").tempdir().unwrap();
-<<<<<<< HEAD
-
-        let builder = KvEngineFactoryBuilder::new(env, &config, path.path());
-        let factory = builder.build_v2();
-
-        for i in 1..6 {
-            let _ = factory
-                .open_tablet(i, Some(10), OpenOptions::default().set_create_new(true))
-                .unwrap();
-        }
-
-        let tablet = factory
-            .open_tablet(1, Some(10), OpenOptions::default().set_cache_only(true))
-            .unwrap();
-=======
         let cache = config.storage.block_cache.build_shared_cache();
 
         let factory = KvEngineFactoryBuilder::new(env, &config, cache).build();
@@ -2333,7 +2171,6 @@
 
         let mut cached = reg.get(1).unwrap();
         let mut tablet = cached.latest().unwrap();
->>>>>>> 25261c8a
         // Prepare some data for two tablets of the same region. So we can test whether
         // we fetch the bytes from the latest one.
         for i in 1..21 {
@@ -2347,15 +2184,9 @@
             .unwrap()
             .unwrap();
 
-<<<<<<< HEAD
-        let tablet = factory
-            .open_tablet(1, Some(20), OpenOptions::default().set_create_new(true))
-            .unwrap();
-=======
         let ctx = TabletContext::with_infinite_region(1, Some(20));
         reg.load(ctx, true).unwrap();
         tablet = cached.latest().unwrap();
->>>>>>> 25261c8a
 
         for i in 1..11 {
             tablet.put_cf(CF_DEFAULT, b"key", b"val").unwrap();
@@ -2370,15 +2201,9 @@
 
         assert!(old_pending_compaction_bytes > new_pending_compaction_bytes);
 
-<<<<<<< HEAD
-        let engines_info = Arc::new(EnginesResourceInfo::new(Arc::new(factory), None, 10));
-
-        let mut cached_latest_tablets: HashMap<u64, (u64, RocksEngine)> = HashMap::new();
-=======
         let engines_info = Arc::new(EnginesResourceInfo::new(reg, None, 10));
 
         let mut cached_latest_tablets = HashMap::default();
->>>>>>> 25261c8a
         engines_info.update(Instant::now(), &mut cached_latest_tablets);
 
         // The memory allocation should be reserved
