--- conflicted
+++ resolved
@@ -990,9 +990,6 @@
                 ConnectionConfig {
                     keep_alive_interval: self.config.server.grpc_keepalive_time.0,
                     keep_alive_timeout: self.config.server.grpc_keepalive_timeout.0,
-<<<<<<< HEAD
-                    tls: self.security_mgr.tonic_tls_config(),
-=======
                     tls: self
                         .security_mgr
                         .client_suite()
@@ -1000,7 +997,6 @@
                             warn!("Failed to load client TLS suite, ignoring TLS config."; "err" => %err);
                         })
                         .ok(),
->>>>>>> 7a3764fc
                 },
             );
             let backup_stream_endpoint = backup_stream::Endpoint::new(
