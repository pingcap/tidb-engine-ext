// Copyright 2019 TiKV Project Authors. Licensed under Apache-2.0.

// #[PerformanceCriticalPath]
use std::ops::Bound;

use engine_traits::{CF_DEFAULT, CF_LOCK, CF_WRITE};
use kvproto::{
    errorpb::{self, EpochNotMatch, StaleCommand},
    kvrpcpb::Context,
};
use tikv_kv::{SnapshotExt, SEEK_BOUND};
use txn_types::{Key, Lock, OldValue, TimeStamp, Value, Write, WriteRef, WriteType};

use crate::storage::{
    kv::{
        Cursor, CursorBuilder, Error as KvError, ScanMode, Snapshot as EngineSnapshot, Statistics,
    },
    mvcc::{
        default_not_found_error,
        reader::{OverlappedWrite, TxnCommitRecord},
        Result,
    },
};

/// Read from an MVCC snapshot, i.e., a logical view of the database at a
/// specific timestamp (the start_ts).
///
/// This represents the view of the database from a single transaction.
///
/// Confusingly, there are two meanings of the word 'snapshot' here. In the name
/// of the struct, 'snapshot' means an mvcc snapshot. In the type parameter
/// bound (of `S`), 'snapshot' means a view of the underlying storage engine at
/// a given point in time. This latter snapshot will include values for keys at
/// multiple timestamps.
pub struct SnapshotReader<S: EngineSnapshot> {
    pub reader: MvccReader<S>,
    pub start_ts: TimeStamp,
}

impl<S: EngineSnapshot> SnapshotReader<S> {
    pub fn new(start_ts: TimeStamp, snapshot: S, fill_cache: bool) -> Self {
        SnapshotReader {
            reader: MvccReader::new(snapshot, None, fill_cache),
            start_ts,
        }
    }

    pub fn new_with_ctx(start_ts: TimeStamp, snapshot: S, ctx: &Context) -> Self {
        SnapshotReader {
            reader: MvccReader::new_with_ctx(snapshot, None, ctx),
            start_ts,
        }
    }

    #[inline(always)]
    pub fn get_txn_commit_record(&mut self, key: &Key) -> Result<TxnCommitRecord> {
        self.reader.get_txn_commit_record(key, self.start_ts)
    }

    #[inline(always)]
    pub fn load_lock(&mut self, key: &Key) -> Result<Option<Lock>> {
        self.reader.load_lock(key)
    }

    #[inline(always)]
    pub fn key_exist(&mut self, key: &Key, ts: TimeStamp) -> Result<bool> {
        Ok(self
            .reader
            .get_write(key, ts, Some(self.start_ts))?
            .is_some())
    }

    #[inline(always)]
    pub fn get(&mut self, key: &Key, ts: TimeStamp) -> Result<Option<Value>> {
        self.reader.get(key, ts, Some(self.start_ts))
    }

    #[inline(always)]
    pub fn get_write(&mut self, key: &Key, ts: TimeStamp) -> Result<Option<Write>> {
        self.reader.get_write(key, ts, Some(self.start_ts))
    }

    #[inline(always)]
    pub fn get_write_with_commit_ts(
        &mut self,
        key: &Key,
        ts: TimeStamp,
    ) -> Result<Option<(Write, TimeStamp)>> {
        self.reader
            .get_write_with_commit_ts(key, ts, Some(self.start_ts))
    }

    #[inline(always)]
    pub fn seek_write(&mut self, key: &Key, ts: TimeStamp) -> Result<Option<(TimeStamp, Write)>> {
        self.reader.seek_write(key, ts)
    }

    #[inline(always)]
    pub fn load_data(&mut self, key: &Key, write: Write) -> Result<Value> {
        self.reader.load_data(key, write)
    }

    #[inline(always)]
    pub fn get_old_value(
        &mut self,
        key: &Key,
        ts: TimeStamp,
        prev_write_loaded: bool,
        prev_write: Option<Write>,
    ) -> Result<OldValue> {
        self.reader
            .get_old_value(key, ts, prev_write_loaded, prev_write)
    }

    #[inline(always)]
    pub fn take_statistics(&mut self) -> Statistics {
        std::mem::take(&mut self.reader.statistics)
    }
}

pub struct MvccReader<S: EngineSnapshot> {
    snapshot: S,
    pub statistics: Statistics,
    // cursors are used for speeding up scans.
    data_cursor: Option<Cursor<S::Iter>>,
    lock_cursor: Option<Cursor<S::Iter>>,
    write_cursor: Option<Cursor<S::Iter>>,

    lower_bound: Option<Key>,
    upper_bound: Option<Key>,

<<<<<<< HEAD
=======
    hint_min_ts: Option<Bound<TimeStamp>>,

>>>>>>> 0f1d45a8
    /// None means following operations are performed on a single user key,
    /// i.e., different versions of the same key. It can use prefix seek to
    /// speed up reads from the write-cf.
    scan_mode: Option<ScanMode>,
    // Records the current key for prefix seek. Will Reset the write cursor when switching to
    // another key.
    current_key: Option<Key>,

    fill_cache: bool,

    // The term and the epoch version when the snapshot is created. They will be zero
    // if the two properties are not available.
    term: u64,
    #[allow(dead_code)]
    version: u64,
}

impl<S: EngineSnapshot> MvccReader<S> {
    pub fn new(snapshot: S, scan_mode: Option<ScanMode>, fill_cache: bool) -> Self {
        Self {
            snapshot,
            statistics: Statistics::default(),
            data_cursor: None,
            lock_cursor: None,
            write_cursor: None,
            lower_bound: None,
            upper_bound: None,
<<<<<<< HEAD
=======
            hint_min_ts: None,
>>>>>>> 0f1d45a8
            scan_mode,
            current_key: None,
            fill_cache,
            term: 0,
            version: 0,
        }
    }

    pub fn new_with_ctx(snapshot: S, scan_mode: Option<ScanMode>, ctx: &Context) -> Self {
        Self {
            snapshot,
            statistics: Statistics::default(),
            data_cursor: None,
            lock_cursor: None,
            write_cursor: None,
            lower_bound: None,
            upper_bound: None,
<<<<<<< HEAD
=======
            hint_min_ts: None,
>>>>>>> 0f1d45a8
            scan_mode,
            current_key: None,
            fill_cache: !ctx.get_not_fill_cache(),
            term: ctx.get_term(),
            version: ctx.get_region_epoch().get_version(),
        }
    }

    /// get the value of a user key with the given `start_ts`.
    pub fn get_value(&mut self, key: &Key, start_ts: TimeStamp) -> Result<Option<Value>> {
        if self.scan_mode.is_some() {
            self.create_data_cursor()?;
        }
        let k = key.clone().append_ts(start_ts);
        let val = if let Some(ref mut cursor) = self.data_cursor {
            cursor
                .get(&k, &mut self.statistics.data)?
                .map(|v| v.to_vec())
        } else {
            self.statistics.data.get += 1;
            self.snapshot.get(&k)?
        };
        if val.is_some() {
            self.statistics.data.processed_keys += 1;
        }
        Ok(val)
    }

<<<<<<< HEAD
        match val {
            Some(val) => {
                self.statistics.data.processed_keys += 1;
                Ok(val)
            }
            None => Err(default_not_found_error(k.into_encoded(), "get")),
=======
    /// load the value associated with `key` and pointed by `write`
    fn load_data(&mut self, key: &Key, write: Write) -> Result<Value> {
        assert_eq!(write.write_type, WriteType::Put);
        if let Some(val) = write.short_value {
            return Ok(val);
        }
        let start_ts = write.start_ts;
        match self.get_value(key, start_ts)? {
            Some(val) => Ok(val),
            None => Err(default_not_found_error(
                key.clone().append_ts(start_ts).into_encoded(),
                "get",
            )),
>>>>>>> 0f1d45a8
        }
    }

    pub fn load_lock(&mut self, key: &Key) -> Result<Option<Lock>> {
        if let Some(pessimistic_lock) = self.load_in_memory_pessimistic_lock(key)? {
            return Ok(Some(pessimistic_lock));
        }

        if self.scan_mode.is_some() {
            self.create_lock_cursor()?;
        }

        let res = if let Some(ref mut cursor) = self.lock_cursor {
            match cursor.get(key, &mut self.statistics.lock)? {
                Some(v) => Some(Lock::parse(v)?),
                None => None,
            }
        } else {
            self.statistics.lock.get += 1;
            match self.snapshot.get_cf(CF_LOCK, key)? {
                Some(v) => Some(Lock::parse(&v)?),
                None => None,
            }
        };

        Ok(res)
    }

    fn load_in_memory_pessimistic_lock(&self, key: &Key) -> Result<Option<Lock>> {
        self.snapshot
            .ext()
            .get_txn_ext()
            .and_then(|txn_ext| {
                // If the term or region version has changed, do not read the lock table.
                // Instead, just return a StaleCommand or EpochNotMatch error, so the
                // client will not receive a false error because the lock table has been
                // cleared.
                let locks = txn_ext.pessimistic_locks.read();
                if self.term != 0 && locks.term != self.term {
                    let mut err = errorpb::Error::default();
                    err.set_stale_command(StaleCommand::default());
                    return Some(Err(KvError::from(err).into()));
                }
                if self.version != 0 && locks.version != self.version {
                    let mut err = errorpb::Error::default();
                    // We don't know the current regions. Just return an empty EpochNotMatch error.
                    err.set_epoch_not_match(EpochNotMatch::default());
                    return Some(Err(KvError::from(err).into()));
                }

                locks.get(key).map(|(lock, _)| {
                    // For write commands that are executed in serial, it should be impossible
                    // to read a deleted lock.
                    // For read commands in the scheduler, it should read the lock marked deleted
                    // because the lock is not actually deleted from the underlying storage.
                    Ok(lock.to_lock())
                })
            })
            .transpose()
    }

    fn get_scan_mode(&self, allow_backward: bool) -> ScanMode {
        match self.scan_mode {
            Some(ScanMode::Forward) => ScanMode::Forward,
            Some(ScanMode::Backward) if allow_backward => ScanMode::Backward,
            _ => ScanMode::Mixed,
        }
    }

    /// Return:
    ///   (commit_ts, write_record) of the write record for `key` committed
    /// before or equal to`ts` Post Condition:
    ///   leave the write_cursor at the first record which key is less or equal
    /// to the `ts` encoded version of `key`
    pub fn seek_write(&mut self, key: &Key, ts: TimeStamp) -> Result<Option<(TimeStamp, Write)>> {
        // Get the cursor for write record
        //
        // When it switches to another key in prefix seek mode, creates a new cursor for
        // it because the current position of the cursor is seldom around `key`.
        if self.scan_mode.is_none() && self.current_key.as_ref().map_or(true, |k| k != key) {
            self.current_key = Some(key.clone());
            self.write_cursor.take();
        }
        self.create_write_cursor()?;
        let cursor = self.write_cursor.as_mut().unwrap();
        // find a `ts` encoded key which is less than the `ts` encoded version of the
        // `key`
        let found = cursor.near_seek(&key.clone().append_ts(ts), &mut self.statistics.write)?;
        if !found {
            return Ok(None);
        }
        let write_key = cursor.key(&mut self.statistics.write);
        let commit_ts = Key::decode_ts_from(write_key)?;
        // check whether the found written_key's "real key" part equals the `key` we
        // want to find
        if !Key::is_user_key_eq(write_key, key.as_encoded()) {
            return Ok(None);
        }
        // parse out the write record
        let write = WriteRef::parse(cursor.value(&mut self.statistics.write))?.to_owned();
        Ok(Some((commit_ts, write)))
    }

    /// Gets the value of the specified key's latest version before specified
    /// `ts`.
    ///
    /// It tries to ensure the write record's `gc_fence`'s ts, if any, greater
    /// than specified `gc_fence_limit`. Pass `None` to `gc_fence_limit` to
    /// skip the check. The caller must guarantee that there's no other `PUT` or
    /// `DELETE` versions whose `commit_ts` is between the found version and
    /// the provided `gc_fence_limit` (`gc_fence_limit` is inclusive).
    ///
    /// For transactional reads, the `gc_fence_limit` must be provided to ensure
    /// the result is correct. Generally, it should be the read_ts of the
    /// current transaction, which might be different from the `ts` passed to
    /// this function.
    ///
    /// Note that this function does not check for locks on `key`.
    fn get(
        &mut self,
        key: &Key,
        ts: TimeStamp,
        gc_fence_limit: Option<TimeStamp>,
    ) -> Result<Option<Value>> {
        Ok(match self.get_write(key, ts, gc_fence_limit)? {
            Some(write) => Some(self.load_data(key, write)?),
            None => None,
        })
    }

    /// Gets the write record of the specified key's latest version before
    /// specified `ts`. It tries to ensure the write record's `gc_fence`'s
    /// ts, if any, greater than specified `gc_fence_limit`. Pass `None` to
    /// `gc_fence_limit` to skip the check. The caller must guarantee that
    /// there's no other `PUT` or `DELETE` versions whose `commit_ts` is between
    /// the found version and the provided `gc_fence_limit` (`gc_fence_limit` is
    /// inclusive).
    /// For transactional reads, the `gc_fence_limit` must be provided to ensure
    /// the result is correct. Generally, it should be the read_ts of the
    /// current transaction, which might be different from the `ts` passed to
    /// this function.
    pub fn get_write(
        &mut self,
        key: &Key,
        ts: TimeStamp,
        gc_fence_limit: Option<TimeStamp>,
    ) -> Result<Option<Write>> {
        Ok(self
            .get_write_with_commit_ts(key, ts, gc_fence_limit)?
            .map(|(w, _)| w))
    }

    /// Gets the write record of the specified key's latest version before
    /// specified `ts`, and additionally the write record's `commit_ts`, if any.
    ///
    /// See also [`MvccReader::get_write`].
    pub fn get_write_with_commit_ts(
        &mut self,
        key: &Key,
        mut ts: TimeStamp,
        gc_fence_limit: Option<TimeStamp>,
    ) -> Result<Option<(Write, TimeStamp)>> {
        let mut seek_res = self.seek_write(key, ts)?;
        loop {
            match seek_res {
                Some((commit_ts, write)) => {
                    if let Some(limit) = gc_fence_limit {
                        if !write.as_ref().check_gc_fence_as_latest_version(limit) {
                            return Ok(None);
                        }
                    }
                    match write.write_type {
                        WriteType::Put => {
                            return Ok(Some((write, commit_ts)));
                        }
                        WriteType::Delete => {
                            return Ok(None);
                        }
                        WriteType::Lock | WriteType::Rollback => {
                            if write.versions_to_last_change > 0 && write.last_change_ts.is_zero() {
                                return Ok(None);
                            }
                            if write.versions_to_last_change < SEEK_BOUND {
                                ts = commit_ts.prev();
                            } else {
                                let commit_ts = write.last_change_ts;
                                let key_with_ts = key.clone().append_ts(commit_ts);
                                let Some(value) = self
                                    .snapshot
                                    .get_cf(CF_WRITE, &key_with_ts)? else {
                                        return Ok(None);
                                    };
                                self.statistics.write.get += 1;
                                let write = WriteRef::parse(&value)?.to_owned();
                                assert!(
                                    write.write_type == WriteType::Put
                                        || write.write_type == WriteType::Delete,
                                    "Write record pointed by last_change_ts {} should be Put or Delete, but got {:?}",
                                    commit_ts,
                                    write.write_type,
                                );
                                seek_res = Some((commit_ts, write));
                                continue;
                            }
                        }
                    }
                }
                None => return Ok(None),
            }
            seek_res = self.seek_write(key, ts)?;
        }
    }

    fn get_txn_commit_record(&mut self, key: &Key, start_ts: TimeStamp) -> Result<TxnCommitRecord> {
        // It's possible a txn with a small `start_ts` has a greater `commit_ts` than a
        // txn with a greater `start_ts` in pessimistic transaction.
        // I.e., txn_1.commit_ts > txn_2.commit_ts > txn_2.start_ts > txn_1.start_ts.
        //
        // Scan all the versions from `TimeStamp::max()` to `start_ts`.
        let mut seek_ts = TimeStamp::max();
        let mut gc_fence = TimeStamp::from(0);
        while let Some((commit_ts, write)) = self.seek_write(key, seek_ts)? {
            if write.start_ts == start_ts {
                return Ok(TxnCommitRecord::SingleRecord { commit_ts, write });
            }
            if commit_ts == start_ts {
                if write.has_overlapped_rollback {
                    return Ok(TxnCommitRecord::OverlappedRollback { commit_ts });
                }
                return Ok(TxnCommitRecord::None {
                    overlapped_write: Some(OverlappedWrite { write, gc_fence }),
                });
            }
            if write.write_type == WriteType::Put || write.write_type == WriteType::Delete {
                gc_fence = commit_ts;
            }
            if commit_ts < start_ts {
                break;
            }
            seek_ts = commit_ts.prev();
        }
        Ok(TxnCommitRecord::None {
            overlapped_write: None,
        })
    }

    fn create_data_cursor(&mut self) -> Result<()> {
        if self.data_cursor.is_none() {
            let cursor = CursorBuilder::new(&self.snapshot, CF_DEFAULT)
                .fill_cache(self.fill_cache)
                .scan_mode(self.get_scan_mode(true))
                .range(self.lower_bound.clone(), self.upper_bound.clone())
                .build()?;
            self.data_cursor = Some(cursor);
        }
        Ok(())
    }

    fn create_write_cursor(&mut self) -> Result<()> {
        if self.write_cursor.is_none() {
            let cursor = CursorBuilder::new(&self.snapshot, CF_WRITE)
                .fill_cache(self.fill_cache)
                // Only use prefix seek in non-scan mode.
                .prefix_seek(self.scan_mode.is_none())
                .scan_mode(self.get_scan_mode(true))
                .range(self.lower_bound.clone(), self.upper_bound.clone())
<<<<<<< HEAD
=======
                // `hint_min_ts` filters data by the `commit_ts`.
                .hint_min_ts(self.hint_min_ts)
>>>>>>> 0f1d45a8
                .build()?;
            self.write_cursor = Some(cursor);
        }
        Ok(())
    }

    fn create_lock_cursor(&mut self) -> Result<()> {
        if self.lock_cursor.is_none() {
            let cursor = CursorBuilder::new(&self.snapshot, CF_LOCK)
                .fill_cache(self.fill_cache)
                .scan_mode(self.get_scan_mode(true))
                .range(self.lower_bound.clone(), self.upper_bound.clone())
                .build()?;
            self.lock_cursor = Some(cursor);
        }
        Ok(())
    }

    /// Return the first committed key for which `start_ts` equals to `ts`
    pub fn seek_ts(&mut self, ts: TimeStamp) -> Result<Option<Key>> {
        assert!(self.scan_mode.is_some());
        self.create_write_cursor()?;

        let cursor = self.write_cursor.as_mut().unwrap();
        let mut ok = cursor.seek_to_first(&mut self.statistics.write);

        while ok {
            if WriteRef::parse(cursor.value(&mut self.statistics.write))?.start_ts == ts {
                return Ok(Some(
                    Key::from_encoded(cursor.key(&mut self.statistics.write).to_vec())
                        .truncate_ts()?,
                ));
            }
            ok = cursor.next(&mut self.statistics.write);
        }
        Ok(None)
    }

    /// Scan locks that satisfies `filter(lock)` returns true in the key range
    /// [start, end). At most `limit` locks will be returned. If `limit` is
    /// set to `0`, it means unlimited.
    ///
    /// The return type is `(locks, has_remain)`. `has_remain` indicates whether
    /// there MAY be remaining locks that can be scanned.
    pub fn scan_locks<F>(
        &mut self,
        start: Option<&Key>,
        end: Option<&Key>,
        filter: F,
        limit: usize,
    ) -> Result<(Vec<(Key, Lock)>, bool)>
    where
        F: Fn(&Lock) -> bool,
    {
        self.create_lock_cursor()?;
        let cursor = self.lock_cursor.as_mut().unwrap();
        let ok = match start {
            Some(x) => cursor.seek(x, &mut self.statistics.lock)?,
            None => cursor.seek_to_first(&mut self.statistics.lock),
        };
        if !ok {
            return Ok((vec![], false));
        }
        let mut locks = Vec::with_capacity(limit);
        let mut has_remain = false;
        while cursor.valid()? {
            let key = Key::from_encoded_slice(cursor.key(&mut self.statistics.lock));
            if let Some(end) = end {
                if key >= *end {
                    has_remain = false;
                    break;
                }
            }

            let lock = Lock::parse(cursor.value(&mut self.statistics.lock))?;
            if filter(&lock) {
                locks.push((key, lock));
                if limit > 0 && locks.len() == limit {
                    has_remain = true;
                    break;
                }
            }
            cursor.next(&mut self.statistics.lock);
        }
        self.statistics.lock.processed_keys += locks.len();
        Ok((locks, has_remain))
    }

<<<<<<< HEAD
    /// Scan the writes to get all the latest keys with their corresponding
    /// PUT/DELETE write records at the given version, if the version is not
    /// specified, it will scan the latest version for each key, if the key
    /// does not exist or is not visible at that point, an `Option::None` will
    /// be placed. The return type is:
    /// * `(Vec<(key, Option<write>)>, has_remain)`.
    ///   - `key` is the encoded key without commit ts.
    ///   - `write` is the PUT/DELETE write record at the given version.
    ///   - `has_remain` indicates whether there MAY be remaining writes that
=======
    /// Scan the writes to get all the latest user keys. The return type is:
    /// * `(Vec<key>, has_remain)`.
    ///   - `key` is the encoded user key without `commit_ts`.
    ///   - `has_remain` indicates whether there MAY be remaining user keys that
>>>>>>> 0f1d45a8
    ///     can be scanned.
    ///
    /// This function is mainly used by
    /// `txn::commands::FlashbackToVersionReadPhase`
    /// and `txn::commands::FlashbackToVersion` to achieve the MVCC
    /// overwriting.
<<<<<<< HEAD
    pub fn scan_writes<F>(
        &mut self,
        start: Option<&Key>,
        end: Option<&Key>,
        version: Option<TimeStamp>,
        filter: F,
        limit: usize,
    ) -> Result<(Vec<(Key, Option<Write>)>, bool)>
=======
    pub fn scan_latest_user_keys<F>(
        &mut self,
        start: Option<&Key>,
        end: Option<&Key>,
        filter: F,
        limit: usize,
    ) -> Result<(Vec<Key>, bool)>
>>>>>>> 0f1d45a8
    where
        F: Fn(&Key /* user key */, TimeStamp /* latest `commit_ts` */) -> bool,
    {
        self.create_write_cursor()?;
        let cursor = self.write_cursor.as_mut().unwrap();
        let ok = match start {
            Some(x) => cursor.seek(x, &mut self.statistics.write)?,
            None => cursor.seek_to_first(&mut self.statistics.write),
        };
        if !ok {
            return Ok((vec![], false));
        }
<<<<<<< HEAD
        // Use the latest version as the default value if the version is not given.
        let version = version.unwrap_or_else(TimeStamp::max);
        let mut cur_key = None;
        let mut key_writes = Vec::with_capacity(limit);
=======
        let mut cur_user_key = None;
        let mut keys = Vec::with_capacity(limit);
>>>>>>> 0f1d45a8
        let mut has_remain = false;
        while cursor.valid()? {
            let key = Key::from_encoded_slice(cursor.key(&mut self.statistics.write));
            if let Some(end) = end {
                if key >= *end {
                    has_remain = false;
                    break;
                }
            }
            let commit_ts = key.decode_ts()?;
            let user_key = key.truncate_ts()?;
            // To make sure we only check each unique user key once and the filter returns
            // true.
<<<<<<< HEAD
            let is_same_user_key = cur_key.as_ref() == Some(&user_key);
            if !is_same_user_key {
                cur_key = Some(user_key.clone());
=======
            let is_same_user_key = cur_user_key.as_ref() == Some(&user_key);
            if !is_same_user_key {
                cur_user_key = Some(user_key.clone());
>>>>>>> 0f1d45a8
            }
            if is_same_user_key || !filter(&user_key, commit_ts) {
                cursor.next(&mut self.statistics.write);
                continue;
            }
<<<<<<< HEAD

            let mut write = None;
            let version_key = user_key.clone().append_ts(version);
            // Try to seek to the key with the specified version.
            if cursor.near_seek(&version_key, &mut self.statistics.write)?
                && Key::is_user_key_eq(
                    cursor.key(&mut self.statistics.write),
                    user_key.as_encoded(),
                )
            {
                while cursor.valid()? {
                    write =
                        Some(WriteRef::parse(cursor.value(&mut self.statistics.write))?.to_owned());
                    // Move to the next key.
                    cursor.next(&mut self.statistics.write);
                    match write.as_ref().unwrap().write_type {
                        WriteType::Put | WriteType::Delete => {
                            break;
                        }
                        WriteType::Lock | WriteType::Rollback => {
                            // We should find the latest visible version after it.
                            let key =
                                Key::from_encoded_slice(cursor.key(&mut self.statistics.write));
                            // Could not find the visible version, current cursor is on the next
                            // key, so we set both `write` and `cur_key` to `None`.
                            if key.truncate_ts()? != user_key {
                                write = None;
                                cur_key = None;
                                break;
                            }
                        }
                    }
                }
            }
            key_writes.push((user_key, write));
            if limit > 0 && key_writes.len() == limit {
                has_remain = true;
                break;
            }
        }
        self.statistics.write.processed_keys += key_writes.len();
        resource_metering::record_read_keys(key_writes.len() as u32);
        Ok((key_writes, has_remain))
=======
            keys.push(user_key.clone());
            if limit > 0 && keys.len() == limit {
                has_remain = true;
                break;
            }
            // Seek once to skip all the writes of the same user key.
            cursor.near_seek(
                &user_key.append_ts(TimeStamp::zero()),
                &mut self.statistics.write,
            )?;
        }
        self.statistics.write.processed_keys += keys.len();
        resource_metering::record_read_keys(keys.len() as u32);
        Ok((keys, has_remain))
>>>>>>> 0f1d45a8
    }

    pub fn scan_keys(
        &mut self,
        mut start: Option<Key>,
        limit: usize,
    ) -> Result<(Vec<Key>, Option<Key>)> {
        let mut cursor = CursorBuilder::new(&self.snapshot, CF_WRITE)
            .fill_cache(self.fill_cache)
            .scan_mode(self.get_scan_mode(false))
            .build()?;
        let mut keys = vec![];
        loop {
            let ok = match start {
                Some(ref x) => cursor.near_seek(x, &mut self.statistics.write)?,
                None => cursor.seek_to_first(&mut self.statistics.write),
            };
            if !ok {
                return Ok((keys, None));
            }
            if keys.len() >= limit {
                self.statistics.write.processed_keys += keys.len();
                resource_metering::record_read_keys(keys.len() as u32);
                return Ok((keys, start));
            }
            let key =
                Key::from_encoded(cursor.key(&mut self.statistics.write).to_vec()).truncate_ts()?;
            start = Some(key.clone().append_ts(TimeStamp::zero()));
            keys.push(key);
        }
    }

    // Get all Value of the given key in CF_DEFAULT
    pub fn scan_values_in_default(&mut self, key: &Key) -> Result<Vec<(TimeStamp, Value)>> {
        self.create_data_cursor()?;
        let cursor = self.data_cursor.as_mut().unwrap();
        let mut ok = cursor.seek(key, &mut self.statistics.data)?;
        if !ok {
            return Ok(vec![]);
        }
        let mut v = vec![];
        while ok {
            let cur_key = cursor.key(&mut self.statistics.data);
            let ts = Key::decode_ts_from(cur_key)?;
            if Key::is_user_key_eq(cur_key, key.as_encoded()) {
                v.push((ts, cursor.value(&mut self.statistics.data).to_vec()));
            } else {
                break;
            }
            ok = cursor.next(&mut self.statistics.data);
        }
        Ok(v)
    }

    /// Read the old value for key for CDC.
    /// `prev_write` stands for the previous write record of the key
    /// it must be read in the caller and be passed in for optimization
    fn get_old_value(
        &mut self,
        key: &Key,
        start_ts: TimeStamp,
        prev_write_loaded: bool,
        prev_write: Option<Write>,
    ) -> Result<OldValue> {
        if prev_write_loaded && prev_write.is_none() {
            return Ok(OldValue::None);
        }
        if let Some(prev_write) = prev_write {
            if !prev_write
                .as_ref()
                .check_gc_fence_as_latest_version(start_ts)
            {
                return Ok(OldValue::None);
            }

            match prev_write.write_type {
                WriteType::Put => {
                    // For Put, there must be an old value either in its
                    // short value or in the default CF.
                    return Ok(match prev_write.short_value {
                        Some(value) => OldValue::Value { value },
                        None => OldValue::ValueTimeStamp {
                            start_ts: prev_write.start_ts,
                        },
                    });
                }
                WriteType::Delete => {
                    // For Delete, no old value.
                    return Ok(OldValue::None);
                }
                // For Rollback and Lock, it's unknown whether there is a more
                // previous valid write. Call `get_write` to get a valid
                // previous write.
                WriteType::Rollback | WriteType::Lock => (),
            }
        }
        Ok(match self.get_write(key, start_ts, Some(start_ts))? {
            Some(write) => match write.short_value {
                Some(value) => OldValue::Value { value },
                None => OldValue::ValueTimeStamp {
                    start_ts: write.start_ts,
                },
            },
            None => OldValue::None,
        })
    }

    pub fn set_range(&mut self, lower: Option<Key>, upper: Option<Key>) {
        self.lower_bound = lower;
        self.upper_bound = upper;
    }
<<<<<<< HEAD
=======

    pub fn set_hint_min_ts(&mut self, ts_bound: Option<Bound<TimeStamp>>) {
        self.hint_min_ts = ts_bound;
    }
>>>>>>> 0f1d45a8
}

#[cfg(test)]
pub mod tests {
    use std::{ops::Bound, u64};

    use concurrency_manager::ConcurrencyManager;
    use engine_rocks::{
        properties::MvccPropertiesCollectorFactory, RocksCfOptions, RocksDbOptions, RocksEngine,
        RocksSnapshot,
    };
    use engine_traits::{
        CompactExt, IterOptions, MiscExt, Mutable, SyncMutable, WriteBatch, WriteBatchExt, ALL_CFS,
        CF_DEFAULT, CF_LOCK, CF_RAFT, CF_WRITE,
    };
    use kvproto::{
        kvrpcpb::{AssertionLevel, Context, PrewriteRequestPessimisticAction::*},
        metapb::{Peer, Region},
    };
    use raftstore::store::RegionSnapshot;
    use txn_types::{LockType, Mutation};

    use super::*;
    use crate::storage::{
        kv::Modify,
        mvcc::{tests::write, MvccReader, MvccTxn},
        txn::{
            acquire_pessimistic_lock, cleanup, commit, gc, prewrite, CommitKind, TransactionKind,
            TransactionProperties,
        },
        Engine, TestEngineBuilder,
    };

    pub struct RegionEngine {
        db: RocksEngine,
        region: Region,
    }

    impl RegionEngine {
        pub fn new(db: &RocksEngine, region: &Region) -> RegionEngine {
            RegionEngine {
                db: db.clone(),
                region: region.clone(),
            }
        }

        pub fn snapshot(&self) -> RegionSnapshot<RocksSnapshot> {
            let db = self.db.clone();
            RegionSnapshot::<RocksSnapshot>::from_raw(db, self.region.clone())
        }

        pub fn put(
            &mut self,
            pk: &[u8],
            start_ts: impl Into<TimeStamp>,
            commit_ts: impl Into<TimeStamp>,
        ) {
            let start_ts = start_ts.into();
            let m = Mutation::make_put(Key::from_raw(pk), vec![]);
            self.prewrite(m, pk, start_ts);
            self.commit(pk, start_ts, commit_ts);
        }

        pub fn lock(
            &mut self,
            pk: &[u8],
            start_ts: impl Into<TimeStamp>,
            commit_ts: impl Into<TimeStamp>,
        ) {
            let start_ts = start_ts.into();
            let m = Mutation::make_lock(Key::from_raw(pk));
            self.prewrite(m, pk, start_ts);
            self.commit(pk, start_ts, commit_ts);
        }

        pub fn delete(
            &mut self,
            pk: &[u8],
            start_ts: impl Into<TimeStamp>,
            commit_ts: impl Into<TimeStamp>,
        ) {
            let start_ts = start_ts.into();
            let m = Mutation::make_delete(Key::from_raw(pk));
            self.prewrite(m, pk, start_ts);
            self.commit(pk, start_ts, commit_ts);
        }

        pub fn txn_props(
            start_ts: TimeStamp,
            primary: &[u8],
            pessimistic: bool,
        ) -> TransactionProperties<'_> {
            let kind = if pessimistic {
                TransactionKind::Pessimistic(TimeStamp::default())
            } else {
                TransactionKind::Optimistic(false)
            };

            TransactionProperties {
                start_ts,
                kind,
                commit_kind: CommitKind::TwoPc,
                primary,
                txn_size: 0,
                lock_ttl: 0,
                min_commit_ts: TimeStamp::default(),
                need_old_value: false,
                is_retry_request: false,
                assertion_level: AssertionLevel::Off,
                txn_source: 0,
            }
        }

        pub fn prewrite(&mut self, m: Mutation, pk: &[u8], start_ts: impl Into<TimeStamp>) {
            let snap = self.snapshot();
            let start_ts = start_ts.into();
            let cm = ConcurrencyManager::new(start_ts);
            let mut txn = MvccTxn::new(start_ts, cm);
            let mut reader = SnapshotReader::new(start_ts, snap, true);

            prewrite(
                &mut txn,
                &mut reader,
                &Self::txn_props(start_ts, pk, false),
                m,
                &None,
                SkipPessimisticCheck,
            )
            .unwrap();
            self.write(txn.into_modifies());
        }

        pub fn prewrite_pessimistic_lock(
            &mut self,
            m: Mutation,
            pk: &[u8],
            start_ts: impl Into<TimeStamp>,
        ) {
            let snap = self.snapshot();
            let start_ts = start_ts.into();
            let cm = ConcurrencyManager::new(start_ts);
            let mut txn = MvccTxn::new(start_ts, cm);
            let mut reader = SnapshotReader::new(start_ts, snap, true);

            prewrite(
                &mut txn,
                &mut reader,
                &Self::txn_props(start_ts, pk, true),
                m,
                &None,
                DoPessimisticCheck,
            )
            .unwrap();
            self.write(txn.into_modifies());
        }

        pub fn acquire_pessimistic_lock(
            &mut self,
            k: Key,
            pk: &[u8],
            start_ts: impl Into<TimeStamp>,
            for_update_ts: impl Into<TimeStamp>,
        ) {
            let snap = self.snapshot();
            let for_update_ts = for_update_ts.into();
            let cm = ConcurrencyManager::new(for_update_ts);
            let start_ts = start_ts.into();
            let mut txn = MvccTxn::new(start_ts, cm);
            let mut reader = SnapshotReader::new(start_ts, snap, true);
            acquire_pessimistic_lock(
                &mut txn,
                &mut reader,
                k,
                pk,
                false,
                0,
                for_update_ts,
                false,
                false,
                TimeStamp::zero(),
                true,
                false,
                false,
            )
            .unwrap();
            self.write(txn.into_modifies());
        }

        pub fn commit(
            &mut self,
            pk: &[u8],
            start_ts: impl Into<TimeStamp>,
            commit_ts: impl Into<TimeStamp>,
        ) {
            let snap = self.snapshot();
            let start_ts = start_ts.into();
            let cm = ConcurrencyManager::new(start_ts);
            let mut txn = MvccTxn::new(start_ts, cm);
            let mut reader = SnapshotReader::new(start_ts, snap, true);
            commit(&mut txn, &mut reader, Key::from_raw(pk), commit_ts.into()).unwrap();
            self.write(txn.into_modifies());
        }

        pub fn rollback(&mut self, pk: &[u8], start_ts: impl Into<TimeStamp>) {
            let snap = self.snapshot();
            let start_ts = start_ts.into();
            let cm = ConcurrencyManager::new(start_ts);
            let mut txn = MvccTxn::new(start_ts, cm);
            let mut reader = SnapshotReader::new(start_ts, snap, true);
            cleanup(
                &mut txn,
                &mut reader,
                Key::from_raw(pk),
                TimeStamp::zero(),
                true,
            )
            .unwrap();
            self.write(txn.into_modifies());
        }

        pub fn gc(&mut self, pk: &[u8], safe_point: impl Into<TimeStamp> + Copy) {
            let cm = ConcurrencyManager::new(safe_point.into());
            loop {
                let snap = self.snapshot();
                let mut txn = MvccTxn::new(safe_point.into(), cm.clone());
                let mut reader = MvccReader::new(snap, None, true);
                gc(&mut txn, &mut reader, Key::from_raw(pk), safe_point.into()).unwrap();
                let modifies = txn.into_modifies();
                if modifies.is_empty() {
                    return;
                }
                self.write(modifies);
            }
        }

        pub fn write(&mut self, modifies: Vec<Modify>) {
            let db = &self.db;
            let mut wb = db.write_batch();
            for rev in modifies {
                match rev {
                    Modify::Put(cf, k, v) => {
                        let k = keys::data_key(k.as_encoded());
                        wb.put_cf(cf, &k, &v).unwrap();
                    }
                    Modify::Delete(cf, k) => {
                        let k = keys::data_key(k.as_encoded());
                        wb.delete_cf(cf, &k).unwrap();
                    }
                    Modify::PessimisticLock(k, lock) => {
                        let k = keys::data_key(k.as_encoded());
                        let v = lock.into_lock().to_bytes();
                        wb.put_cf(CF_LOCK, &k, &v).unwrap();
                    }
                    Modify::DeleteRange(cf, k1, k2, notify_only) => {
                        if !notify_only {
                            let k1 = keys::data_key(k1.as_encoded());
                            let k2 = keys::data_key(k2.as_encoded());
                            wb.delete_range_cf(cf, &k1, &k2).unwrap();
                        }
                    }
                }
            }
            wb.write().unwrap();
        }

        pub fn flush(&mut self) {
            for cf in ALL_CFS {
                self.db.flush_cf(cf, true).unwrap();
            }
        }

        pub fn compact(&mut self) {
            for cf in ALL_CFS {
                self.db.compact_range(cf, None, None, false, 1).unwrap();
            }
        }
    }

    pub fn open_db(path: &str, with_properties: bool) -> RocksEngine {
        let db_opt = RocksDbOptions::default();
        let mut cf_opts = RocksCfOptions::default();
        cf_opts.set_write_buffer_size(32 * 1024 * 1024);
        if with_properties {
            cf_opts.add_table_properties_collector_factory(
                "tikv.test-collector",
                MvccPropertiesCollectorFactory::default(),
            );
        }
        let cfs_opts = vec![
            (CF_DEFAULT, RocksCfOptions::default()),
            (CF_RAFT, RocksCfOptions::default()),
            (CF_LOCK, RocksCfOptions::default()),
            (CF_WRITE, cf_opts),
        ];
        engine_rocks::util::new_engine_opt(path, db_opt, cfs_opts).unwrap()
    }

    pub fn make_region(id: u64, start_key: Vec<u8>, end_key: Vec<u8>) -> Region {
        let mut peer = Peer::default();
        peer.set_id(id);
        peer.set_store_id(id);
        let mut region = Region::default();
        region.set_id(id);
        region.set_start_key(start_key);
        region.set_end_key(end_key);
        region.mut_peers().push(peer);
        region
    }

    #[test]
    fn test_ts_filter() {
        let path = tempfile::Builder::new()
            .prefix("test_ts_filter")
            .tempdir()
            .unwrap();
        let path = path.path().to_str().unwrap();
        let region = make_region(1, vec![0], vec![13]);

        let db = open_db(path, true);
        let mut engine = RegionEngine::new(&db, &region);

        engine.put(&[2], 1, 2);
        engine.put(&[4], 3, 4);
        engine.flush();
        engine.put(&[6], 5, 6);
        engine.put(&[8], 7, 8);
        engine.flush();
        engine.put(&[10], 9, 10);
        engine.put(&[12], 11, 12);
        engine.flush();

        let snap = RegionSnapshot::<RocksSnapshot>::from_raw(db, region);

        let tests = vec![
            // set nothing.
            (
                Bound::Unbounded,
                Bound::Unbounded,
                vec![2u64, 4, 6, 8, 10, 12],
            ),
            // test set both hint_min_ts and hint_max_ts.
            (Bound::Included(6), Bound::Included(8), vec![6u64, 8]),
            (Bound::Excluded(5), Bound::Included(8), vec![6u64, 8]),
            (Bound::Included(6), Bound::Excluded(9), vec![6u64, 8]),
            (Bound::Excluded(5), Bound::Excluded(9), vec![6u64, 8]),
            // test set only hint_min_ts.
            (Bound::Included(10), Bound::Unbounded, vec![10u64, 12]),
            (Bound::Excluded(9), Bound::Unbounded, vec![10u64, 12]),
            // test set only hint_max_ts.
            (Bound::Unbounded, Bound::Included(7), vec![2u64, 4, 6, 8]),
            (Bound::Unbounded, Bound::Excluded(8), vec![2u64, 4, 6, 8]),
        ];

        for (_, &(min, max, ref res)) in tests.iter().enumerate() {
            let mut iopt = IterOptions::default();
            iopt.set_hint_min_ts(min);
            iopt.set_hint_max_ts(max);

            let mut iter = snap.iter(CF_WRITE, iopt).unwrap();

            for (i, expect_ts) in res.iter().enumerate() {
                if i == 0 {
                    assert_eq!(iter.seek_to_first().unwrap(), true);
                } else {
                    assert_eq!(iter.next().unwrap(), true);
                }

                let ts = Key::decode_ts_from(iter.key()).unwrap();
                assert_eq!(ts.into_inner(), *expect_ts);
            }

            assert_eq!(iter.next().unwrap(), false);
        }
    }

    #[test]
    fn test_ts_filter_lost_delete() {
        let dir = tempfile::Builder::new()
            .prefix("test_ts_filter_lost_deletion")
            .tempdir()
            .unwrap();
        let path = dir.path().to_str().unwrap();
        let region = make_region(1, vec![0], vec![]);

        let db = open_db(path, true);
        let mut engine = RegionEngine::new(&db, &region);

        let key1 = &[1];
        engine.put(key1, 2, 3);
        engine.flush();
        engine.compact();

        // Delete key 1 commit ts@5 and GC@6
        // Put key 2 commit ts@7
        let key2 = &[2];
        engine.put(key2, 6, 7);
        engine.delete(key1, 4, 5);
        engine.gc(key1, 6);
        engine.flush();

        // Scan kv with ts filter [1, 6].
        let mut iopt = IterOptions::default();
        iopt.set_hint_min_ts(Bound::Included(1));
        iopt.set_hint_max_ts(Bound::Included(6));

        let snap = RegionSnapshot::<RocksSnapshot>::from_raw(db, region);
        let mut iter = snap.iter(CF_WRITE, iopt).unwrap();

        // Must not omit the latest deletion of key1 to prevent seeing outdated record.
        assert_eq!(iter.seek_to_first().unwrap(), true);
        assert_eq!(
            Key::from_encoded_slice(iter.key())
                .to_raw()
                .unwrap()
                .as_slice(),
            key2
        );
        assert_eq!(iter.next().unwrap(), false);
    }

    #[test]
    fn test_get_txn_commit_record() {
        let path = tempfile::Builder::new()
            .prefix("_test_storage_mvcc_reader_get_txn_commit_record")
            .tempdir()
            .unwrap();
        let path = path.path().to_str().unwrap();
        let region = make_region(1, vec![], vec![]);
        let db = open_db(path, true);
        let mut engine = RegionEngine::new(&db, &region);

        let (k, v) = (b"k", b"v");
        let m = Mutation::make_put(Key::from_raw(k), v.to_vec());
        engine.prewrite(m, k, 1);
        engine.commit(k, 1, 10);

        engine.rollback(k, 5);
        engine.rollback(k, 20);

        let m = Mutation::make_put(Key::from_raw(k), v.to_vec());
        engine.prewrite(m, k, 25);
        engine.commit(k, 25, 30);

        let m = Mutation::make_put(Key::from_raw(k), v.to_vec());
        engine.prewrite(m, k, 35);
        engine.commit(k, 35, 40);

        // Overlapped rollback on the commit record at 40.
        engine.rollback(k, 40);

        let m = Mutation::make_put(Key::from_raw(k), v.to_vec());
        engine.acquire_pessimistic_lock(Key::from_raw(k), k, 45, 45);
        engine.prewrite_pessimistic_lock(m, k, 45);
        engine.commit(k, 45, 50);

        let snap = RegionSnapshot::<RocksSnapshot>::from_raw(db, region);
        let mut reader = MvccReader::new(snap, None, false);

        // Let's assume `50_45 PUT` means a commit version with start ts is 45 and
        // commit ts is 50.
        // Commit versions: [50_45 PUT, 45_40 PUT, 40_35 PUT, 30_25 PUT, 20_20 Rollback,
        // 10_1 PUT, 5_5 Rollback].
        let key = Key::from_raw(k);
        let overlapped_write = reader
            .get_txn_commit_record(&key, 55.into())
            .unwrap()
            .unwrap_none();
        assert!(overlapped_write.is_none());

        // When no such record is found but a record of another txn has a write record
        // with its commit_ts equals to current start_ts, it
        let overlapped_write = reader
            .get_txn_commit_record(&key, 50.into())
            .unwrap()
            .unwrap_none()
            .unwrap();
        assert_eq!(overlapped_write.write.start_ts, 45.into());
        assert_eq!(overlapped_write.write.write_type, WriteType::Put);

        let (commit_ts, write_type) = reader
            .get_txn_commit_record(&key, 45.into())
            .unwrap()
            .unwrap_single_record();
        assert_eq!(commit_ts, 50.into());
        assert_eq!(write_type, WriteType::Put);

        let commit_ts = reader
            .get_txn_commit_record(&key, 40.into())
            .unwrap()
            .unwrap_overlapped_rollback();
        assert_eq!(commit_ts, 40.into());

        let (commit_ts, write_type) = reader
            .get_txn_commit_record(&key, 35.into())
            .unwrap()
            .unwrap_single_record();
        assert_eq!(commit_ts, 40.into());
        assert_eq!(write_type, WriteType::Put);

        let (commit_ts, write_type) = reader
            .get_txn_commit_record(&key, 25.into())
            .unwrap()
            .unwrap_single_record();
        assert_eq!(commit_ts, 30.into());
        assert_eq!(write_type, WriteType::Put);

        let (commit_ts, write_type) = reader
            .get_txn_commit_record(&key, 20.into())
            .unwrap()
            .unwrap_single_record();
        assert_eq!(commit_ts, 20.into());
        assert_eq!(write_type, WriteType::Rollback);

        let (commit_ts, write_type) = reader
            .get_txn_commit_record(&key, 1.into())
            .unwrap()
            .unwrap_single_record();
        assert_eq!(commit_ts, 10.into());
        assert_eq!(write_type, WriteType::Put);

        let (commit_ts, write_type) = reader
            .get_txn_commit_record(&key, 5.into())
            .unwrap()
            .unwrap_single_record();
        assert_eq!(commit_ts, 5.into());
        assert_eq!(write_type, WriteType::Rollback);

        let seek_old = reader.statistics.write.seek;
        let next_old = reader.statistics.write.next;
        assert!(
            !reader
                .get_txn_commit_record(&key, 30.into())
                .unwrap()
                .exist()
        );
        let seek_new = reader.statistics.write.seek;
        let next_new = reader.statistics.write.next;

        // `get_txn_commit_record(&key, 30)` stopped at `30_25 PUT`.
        assert_eq!(seek_new - seek_old, 1);
        assert_eq!(next_new - next_old, 2);
    }

    #[test]
    fn test_get_txn_commit_record_of_pessimistic_txn() {
        let path = tempfile::Builder::new()
            .prefix("_test_storage_mvcc_reader_get_txn_commit_record_of_pessimistic_txn")
            .tempdir()
            .unwrap();
        let path = path.path().to_str().unwrap();
        let region = make_region(1, vec![], vec![]);
        let db = open_db(path, true);
        let mut engine = RegionEngine::new(&db, &region);

        let (k, v) = (b"k", b"v");
        let key = Key::from_raw(k);
        let m = Mutation::make_put(key.clone(), v.to_vec());

        // txn: start_ts = 2, commit_ts = 3
        engine.acquire_pessimistic_lock(key.clone(), k, 2, 2);
        engine.prewrite_pessimistic_lock(m.clone(), k, 2);
        engine.commit(k, 2, 3);
        // txn: start_ts = 1, commit_ts = 4
        engine.acquire_pessimistic_lock(key.clone(), k, 1, 3);
        engine.prewrite_pessimistic_lock(m, k, 1);
        engine.commit(k, 1, 4);

        let snap = RegionSnapshot::<RocksSnapshot>::from_raw(db, region);
        let mut reader = MvccReader::new(snap, None, false);

        let (commit_ts, write_type) = reader
            .get_txn_commit_record(&key, 2.into())
            .unwrap()
            .unwrap_single_record();
        assert_eq!(commit_ts, 3.into());
        assert_eq!(write_type, WriteType::Put);

        let (commit_ts, write_type) = reader
            .get_txn_commit_record(&key, 1.into())
            .unwrap()
            .unwrap_single_record();
        assert_eq!(commit_ts, 4.into());
        assert_eq!(write_type, WriteType::Put);
    }

    #[test]
    fn test_seek_write() {
        let path = tempfile::Builder::new()
            .prefix("_test_storage_mvcc_reader_seek_write")
            .tempdir()
            .unwrap();
        let path = path.path().to_str().unwrap();
        let region = make_region(1, vec![], vec![]);
        let db = open_db(path, true);
        let mut engine = RegionEngine::new(&db, &region);

        let (k, v) = (b"k", b"v");
        let m = Mutation::make_put(Key::from_raw(k), v.to_vec());
        engine.prewrite(m.clone(), k, 1);
        engine.commit(k, 1, 5);

        engine.write(vec![
            Modify::Put(
                CF_WRITE,
                Key::from_raw(k).append_ts(TimeStamp::new(3)),
                vec![b'R', 3],
            ),
            Modify::Put(
                CF_WRITE,
                Key::from_raw(k).append_ts(TimeStamp::new(7)),
                vec![b'R', 7],
            ),
        ]);

        engine.prewrite(m.clone(), k, 15);
        engine.commit(k, 15, 17);

        // Timestamp overlap with the previous transaction.
        engine.acquire_pessimistic_lock(Key::from_raw(k), k, 10, 18);
        engine.prewrite_pessimistic_lock(Mutation::make_lock(Key::from_raw(k)), k, 10);
        engine.commit(k, 10, 20);

        engine.prewrite(m, k, 23);
        engine.commit(k, 23, 25);

        // Let's assume `2_1 PUT` means a commit version with start ts is 1 and commit
        // ts is 2.
        // Commit versions: [25_23 PUT, 20_10 PUT, 17_15 PUT, 7_7 Rollback, 5_1 PUT, 3_3
        // Rollback].
        let snap = RegionSnapshot::<RocksSnapshot>::from_raw(db.clone(), region.clone());
        let mut reader = MvccReader::new(snap, None, false);

        let k = Key::from_raw(k);
        let (commit_ts, write) = reader.seek_write(&k, 30.into()).unwrap().unwrap();
        assert_eq!(commit_ts, 25.into());
        assert_eq!(
            write,
            Write::new(WriteType::Put, 23.into(), Some(v.to_vec()))
        );
        assert_eq!(reader.statistics.write.seek, 1);
        assert_eq!(reader.statistics.write.next, 0);

        let (commit_ts, write) = reader.seek_write(&k, 25.into()).unwrap().unwrap();
        assert_eq!(commit_ts, 25.into());
        assert_eq!(
            write,
            Write::new(WriteType::Put, 23.into(), Some(v.to_vec()))
        );
        assert_eq!(reader.statistics.write.seek, 1);
        assert_eq!(reader.statistics.write.next, 0);

        let (commit_ts, write) = reader.seek_write(&k, 20.into()).unwrap().unwrap();
        assert_eq!(commit_ts, 20.into());
        assert_eq!(write.write_type, WriteType::Lock);
        assert_eq!(write.start_ts, 10.into());
        assert_eq!(reader.statistics.write.seek, 1);
        assert_eq!(reader.statistics.write.next, 1);

        let (commit_ts, write) = reader.seek_write(&k, 19.into()).unwrap().unwrap();
        assert_eq!(commit_ts, 17.into());
        assert_eq!(
            write,
            Write::new(WriteType::Put, 15.into(), Some(v.to_vec()))
        );
        assert_eq!(reader.statistics.write.seek, 1);
        assert_eq!(reader.statistics.write.next, 2);

        let (commit_ts, write) = reader.seek_write(&k, 3.into()).unwrap().unwrap();
        assert_eq!(commit_ts, 3.into());
        assert_eq!(write, Write::new_rollback(3.into(), false));
        assert_eq!(reader.statistics.write.seek, 1);
        assert_eq!(reader.statistics.write.next, 5);

        let (commit_ts, write) = reader.seek_write(&k, 16.into()).unwrap().unwrap();
        assert_eq!(commit_ts, 7.into());
        assert_eq!(write, Write::new_rollback(7.into(), false));
        assert_eq!(reader.statistics.write.seek, 1);
        assert_eq!(reader.statistics.write.next, 6);
        assert_eq!(reader.statistics.write.prev, 3);

        let (commit_ts, write) = reader.seek_write(&k, 6.into()).unwrap().unwrap();
        assert_eq!(commit_ts, 5.into());
        assert_eq!(
            write,
            Write::new(WriteType::Put, 1.into(), Some(v.to_vec()))
        );
        assert_eq!(reader.statistics.write.seek, 1);
        assert_eq!(reader.statistics.write.next, 7);
        assert_eq!(reader.statistics.write.prev, 3);

        assert!(reader.seek_write(&k, 2.into()).unwrap().is_none());
        assert_eq!(reader.statistics.write.seek, 1);
        assert_eq!(reader.statistics.write.next, 9);
        assert_eq!(reader.statistics.write.prev, 3);

        // Test seek_write should not see the next key.
        let (k2, v2) = (b"k2", b"v2");
        let m2 = Mutation::make_put(Key::from_raw(k2), v2.to_vec());
        engine.prewrite(m2, k2, 1);
        engine.commit(k2, 1, 2);

        let snap = RegionSnapshot::<RocksSnapshot>::from_raw(db.clone(), region);
        let mut reader = MvccReader::new(snap, None, false);

        let (commit_ts, write) = reader
            .seek_write(&Key::from_raw(k2), 3.into())
            .unwrap()
            .unwrap();
        assert_eq!(commit_ts, 2.into());
        assert_eq!(
            write,
            Write::new(WriteType::Put, 1.into(), Some(v2.to_vec()))
        );
        assert_eq!(reader.statistics.write.seek, 1);
        assert_eq!(reader.statistics.write.next, 0);

        // Should seek for another key.
        assert!(reader.seek_write(&k, 2.into()).unwrap().is_none());
        assert_eq!(reader.statistics.write.seek, 2);
        assert_eq!(reader.statistics.write.next, 0);

        // Test seek_write touches region's end.
        let region1 = make_region(1, vec![], Key::from_raw(b"k1").into_encoded());
        let snap = RegionSnapshot::<RocksSnapshot>::from_raw(db, region1);
        let mut reader = MvccReader::new(snap, None, false);

        assert!(reader.seek_write(&k, 2.into()).unwrap().is_none());
    }

    #[test]
    fn test_get_write() {
        let path = tempfile::Builder::new()
            .prefix("_test_storage_mvcc_reader_get_write")
            .tempdir()
            .unwrap();
        let path = path.path().to_str().unwrap();
        let region = make_region(1, vec![], vec![]);
        let db = open_db(path, true);
        let mut engine = RegionEngine::new(&db, &region);

        let (k, v) = (b"k", b"v");
        let m = Mutation::make_put(Key::from_raw(k), v.to_vec());
        engine.prewrite(m, k, 1);
        engine.commit(k, 1, 2);

        engine.rollback(k, 5);

        engine.lock(k, 6, 7);

        engine.delete(k, 8, 9);

        let m = Mutation::make_put(Key::from_raw(k), v.to_vec());
        engine.prewrite(m, k, 12);
        engine.commit(k, 12, 14);

        let m = Mutation::make_lock(Key::from_raw(k));
        engine.acquire_pessimistic_lock(Key::from_raw(k), k, 13, 15);
        engine.prewrite_pessimistic_lock(m, k, 13);
        engine.commit(k, 13, 15);

        let m = Mutation::make_put(Key::from_raw(k), v.to_vec());
        engine.acquire_pessimistic_lock(Key::from_raw(k), k, 18, 18);
        engine.prewrite_pessimistic_lock(m, k, 18);
        engine.commit(k, 18, 20);

        let m = Mutation::make_lock(Key::from_raw(k));
        engine.acquire_pessimistic_lock(Key::from_raw(k), k, 17, 21);
        engine.prewrite_pessimistic_lock(m, k, 17);
        engine.commit(k, 17, 21);

        let m = Mutation::make_put(Key::from_raw(k), v.to_vec());
        engine.prewrite(m, k, 24);

        let snap = RegionSnapshot::<RocksSnapshot>::from_raw(db, region);
        let mut reader = MvccReader::new(snap, None, false);

        // Let's assume `2_1 PUT` means a commit version with start ts is 1 and commit
        // ts is 2.
        // Commit versions: [21_17 LOCK, 20_18 PUT, 15_13 LOCK, 14_12 PUT, 9_8 DELETE,
        // 7_6 LOCK, 5_5 Rollback, 2_1 PUT].
        let key = Key::from_raw(k);

        assert!(reader.get_write(&key, 1.into(), None).unwrap().is_none());

        let write = reader.get_write(&key, 2.into(), None).unwrap().unwrap();
        assert_eq!(write.write_type, WriteType::Put);
        assert_eq!(write.start_ts, 1.into());

        let write = reader.get_write(&key, 5.into(), None).unwrap().unwrap();
        assert_eq!(write.write_type, WriteType::Put);
        assert_eq!(write.start_ts, 1.into());

        let write = reader.get_write(&key, 7.into(), None).unwrap().unwrap();
        assert_eq!(write.write_type, WriteType::Put);
        assert_eq!(write.start_ts, 1.into());

        assert!(reader.get_write(&key, 9.into(), None).unwrap().is_none());

        let write = reader.get_write(&key, 14.into(), None).unwrap().unwrap();
        assert_eq!(write.write_type, WriteType::Put);
        assert_eq!(write.start_ts, 12.into());

        let write = reader.get_write(&key, 16.into(), None).unwrap().unwrap();
        assert_eq!(write.write_type, WriteType::Put);
        assert_eq!(write.start_ts, 12.into());

        let write = reader.get_write(&key, 20.into(), None).unwrap().unwrap();
        assert_eq!(write.write_type, WriteType::Put);
        assert_eq!(write.start_ts, 18.into());

        let write = reader.get_write(&key, 24.into(), None).unwrap().unwrap();
        assert_eq!(write.write_type, WriteType::Put);
        assert_eq!(write.start_ts, 18.into());

        assert!(
            reader
                .get_write(&Key::from_raw(b"j"), 100.into(), None)
                .unwrap()
                .is_none()
        );
    }

    #[test]
    fn test_scan_locks() {
        let path = tempfile::Builder::new()
            .prefix("_test_storage_mvcc_reader_scan_locks")
            .tempdir()
            .unwrap();
        let path = path.path().to_str().unwrap();
        let region = make_region(1, vec![], vec![]);
        let db = open_db(path, true);
        let mut engine = RegionEngine::new(&db, &region);

        // Put some locks to the db.
        engine.prewrite(
            Mutation::make_put(Key::from_raw(b"k1"), b"v1".to_vec()),
            b"k1",
            5,
        );
        engine.prewrite(
            Mutation::make_put(Key::from_raw(b"k2"), b"v2".to_vec()),
            b"k1",
            10,
        );
        engine.prewrite(Mutation::make_delete(Key::from_raw(b"k3")), b"k1", 10);
        engine.prewrite(Mutation::make_lock(Key::from_raw(b"k3\x00")), b"k1", 10);
        engine.prewrite(Mutation::make_delete(Key::from_raw(b"k4")), b"k1", 12);
        engine.acquire_pessimistic_lock(Key::from_raw(b"k5"), b"k1", 10, 12);
        engine.acquire_pessimistic_lock(Key::from_raw(b"k6"), b"k1", 12, 12);

        // All locks whose ts <= 10.
        let visible_locks: Vec<_> = vec![
            // key, lock_type, short_value, ts, for_update_ts
            (
                b"k1".to_vec(),
                LockType::Put,
                Some(b"v1".to_vec()),
                5.into(),
                TimeStamp::zero(),
            ),
            (
                b"k2".to_vec(),
                LockType::Put,
                Some(b"v2".to_vec()),
                10.into(),
                TimeStamp::zero(),
            ),
            (
                b"k3".to_vec(),
                LockType::Delete,
                None,
                10.into(),
                TimeStamp::zero(),
            ),
            (
                b"k3\x00".to_vec(),
                LockType::Lock,
                None,
                10.into(),
                TimeStamp::zero(),
            ),
            (
                b"k5".to_vec(),
                LockType::Pessimistic,
                None,
                10.into(),
                12.into(),
            ),
        ]
        .into_iter()
        .map(|(k, lock_type, short_value, ts, for_update_ts)| {
            (
                Key::from_raw(&k),
                Lock::new(
                    lock_type,
                    b"k1".to_vec(),
                    ts,
                    0,
                    short_value,
                    for_update_ts,
                    0,
                    TimeStamp::zero(),
                )
                .set_last_change(
                    TimeStamp::zero(),
                    (lock_type == LockType::Lock || lock_type == LockType::Pessimistic) as u64,
                ),
            )
        })
        .collect();

        // Creates a reader and scan locks,
        let check_scan_lock = |start_key: Option<Key>,
                               end_key: Option<Key>,
                               limit,
                               expect_res: &[_],
                               expect_is_remain| {
            let snap = RegionSnapshot::<RocksSnapshot>::from_raw(db.clone(), region.clone());
            let mut reader = MvccReader::new(snap, None, false);
            let res = reader
                .scan_locks(
                    start_key.as_ref(),
                    end_key.as_ref(),
                    |l| l.ts <= 10.into(),
                    limit,
                )
                .unwrap();
            assert_eq!(res.0, expect_res);
            assert_eq!(res.1, expect_is_remain);
        };

        check_scan_lock(None, None, 6, &visible_locks, false);
        check_scan_lock(None, None, 5, &visible_locks, true);
        check_scan_lock(None, None, 4, &visible_locks[0..4], true);
        check_scan_lock(
            Some(Key::from_raw(b"k2")),
            None,
            3,
            &visible_locks[1..4],
            true,
        );
        check_scan_lock(
            Some(Key::from_raw(b"k3\x00")),
            None,
            1,
            &visible_locks[3..4],
            true,
        );
        check_scan_lock(
            Some(Key::from_raw(b"k3\x00")),
            None,
            10,
            &visible_locks[3..],
            false,
        );
        // limit = 0 means unlimited.
        check_scan_lock(None, None, 0, &visible_locks, false);
        // Test scanning with limited end_key
        check_scan_lock(
            None,
            Some(Key::from_raw(b"k3")),
            0,
            &visible_locks[..2],
            false,
        );
        check_scan_lock(
            None,
            Some(Key::from_raw(b"k3\x00")),
            0,
            &visible_locks[..3],
            false,
        );
        check_scan_lock(
            None,
            Some(Key::from_raw(b"k3\x00")),
            3,
            &visible_locks[..3],
            true,
        );
        check_scan_lock(
            None,
            Some(Key::from_raw(b"k3\x00")),
            2,
            &visible_locks[..2],
            true,
        );
    }

    #[test]
<<<<<<< HEAD
    fn test_scan_writes() {
        let path = tempfile::Builder::new()
            .prefix("_test_storage_mvcc_reader_scan_writes")
=======
    fn test_scan_latest_user_keys() {
        let path = tempfile::Builder::new()
            .prefix("_test_storage_mvcc_reader_scan_latest_user_keys")
>>>>>>> 0f1d45a8
            .tempdir()
            .unwrap();
        let path = path.path().to_str().unwrap();
        let region = make_region(1, vec![], vec![]);
        let db = open_db(path, true);
        let mut engine = RegionEngine::new(&db, &region);

        // Prewrite and rollback k0.
        engine.prewrite(
            Mutation::make_put(Key::from_raw(b"k0"), b"v0@1".to_vec()),
            b"k0",
            1,
        );
        engine.rollback(b"k0", 1);
        // Prewrite and commit k0 with a large ts.
        engine.prewrite(
            Mutation::make_put(Key::from_raw(b"k0"), b"v0@999".to_vec()),
            b"k0",
            999,
        );
        engine.commit(b"k0", 999, 1000);
        // Prewrite and commit k1.
        engine.prewrite(
            Mutation::make_put(Key::from_raw(b"k1"), b"v1@1".to_vec()),
            b"k1",
            1,
        );
        engine.commit(b"k1", 1, 2);
        engine.prewrite(
            Mutation::make_put(Key::from_raw(b"k1"), b"v1@3".to_vec()),
            b"k1",
            3,
        );
        engine.commit(b"k1", 3, 4);
        // Uncommitted prewrite k1.
        engine.prewrite(
            Mutation::make_put(Key::from_raw(b"k1"), b"v1@5".to_vec()),
            b"k1",
            5,
        );

        // Prewrite and commit k2.
        engine.prewrite(
            Mutation::make_put(Key::from_raw(b"k2"), b"v2@1".to_vec()),
            b"k2",
            1,
        );
        engine.commit(b"k2", 1, 2);
        engine.prewrite(
            Mutation::make_put(Key::from_raw(b"k2"), b"v2@3".to_vec()),
            b"k2",
            3,
        );
        engine.commit(b"k2", 3, 4);

        // Prewrite and commit k3.
        engine.prewrite(
            Mutation::make_put(Key::from_raw(b"k3"), b"v3@5".to_vec()),
            b"k3",
            5,
        );
        engine.commit(b"k3", 5, 6);
        // Prewrite and rollback k3.
        engine.prewrite(
            Mutation::make_put(Key::from_raw(b"k3"), b"v3@7".to_vec()),
            b"k3",
            7,
        );
        engine.rollback(b"k3", 7);
        // Prewrite and commit k3.
        engine.prewrite(
            Mutation::make_put(Key::from_raw(b"k3"), b"v3@8".to_vec()),
            b"k3",
            8,
        );
        engine.commit(b"k3", 8, 9);
<<<<<<< HEAD
=======
        // Prewrite and rollback k4.
        engine.prewrite(
            Mutation::make_put(Key::from_raw(b"k4"), b"v4@1".to_vec()),
            b"k4",
            10,
        );
        engine.rollback(b"k4", 10);
>>>>>>> 0f1d45a8

        // Current MVCC keys in `CF_WRITE` should be:
        // PUT      k0 -> v0@999
        // ROLLBACK k0 -> v0@1
        // PUT      k1 -> v1@3
        // PUT      k1 -> v1@1
        // PUT      k2 -> v2@3
        // PUT      k2 -> v2@1
        // PUT      k3 -> v3@8
        // ROLLBACK k3 -> v3@7
        // PUT      k3 -> v3@5
<<<<<<< HEAD
=======
        // ROLLBACK k4 -> v4@1
>>>>>>> 0f1d45a8

        struct Case {
            start_key: Option<Key>,
            end_key: Option<Key>,
<<<<<<< HEAD
            version: Option<u64>,
            limit: usize,
            expect_res: Vec<(Key, Option<Write>)>,
=======
            limit: usize,
            expect_res: Vec<Key>,
>>>>>>> 0f1d45a8
            expect_is_remain: bool,
        }

        let cases = vec![
<<<<<<< HEAD
            // Get all latest writes with the unspecified version.
            Case {
                start_key: None,
                end_key: None,
                version: None,
                limit: 4,
                expect_res: vec![
                    (
                        Key::from_raw(b"k0"),
                        Some(Write::new(
                            WriteType::Put,
                            999.into(),
                            Some(b"v0@999".to_vec()),
                        )),
                    ),
                    (
                        Key::from_raw(b"k1"),
                        Some(Write::new(WriteType::Put, 3.into(), Some(b"v1@3".to_vec()))),
                    ),
                    (
                        Key::from_raw(b"k2"),
                        Some(Write::new(WriteType::Put, 3.into(), Some(b"v2@3".to_vec()))),
                    ),
                    (
                        Key::from_raw(b"k3"),
                        Some(Write::new(WriteType::Put, 8.into(), Some(b"v3@8".to_vec()))),
                    ),
                ],
                expect_is_remain: true,
            },
            // k0 is invisible at version 9.
            Case {
                start_key: None,
                end_key: None,
                version: Some(9),
                limit: 4,
                expect_res: vec![
                    (Key::from_raw(b"k0"), None),
                    (
                        Key::from_raw(b"k1"),
                        Some(Write::new(WriteType::Put, 3.into(), Some(b"v1@3".to_vec()))),
                    ),
                    (
                        Key::from_raw(b"k2"),
                        Some(Write::new(WriteType::Put, 3.into(), Some(b"v2@3".to_vec()))),
                    ),
                    (
                        Key::from_raw(b"k3"),
                        Some(Write::new(WriteType::Put, 8.into(), Some(b"v3@8".to_vec()))),
                    ),
                ],
                expect_is_remain: true,
            },
            // k3 has an old version write at version 8.
            Case {
                start_key: None,
                end_key: None,
                version: Some(8),
                limit: 4,
                expect_res: vec![
                    (Key::from_raw(b"k0"), None),
                    (
                        Key::from_raw(b"k1"),
                        Some(Write::new(WriteType::Put, 3.into(), Some(b"v1@3".to_vec()))),
                    ),
                    (
                        Key::from_raw(b"k2"),
                        Some(Write::new(WriteType::Put, 3.into(), Some(b"v2@3".to_vec()))),
                    ),
                    (
                        Key::from_raw(b"k3"),
                        Some(Write::new(WriteType::Put, 5.into(), Some(b"v3@5".to_vec()))),
                    ),
                ],
                expect_is_remain: true,
            },
            Case {
                start_key: None,
                end_key: None,
                version: Some(7),
                limit: 4,
                expect_res: vec![
                    (Key::from_raw(b"k0"), None),
                    (
                        Key::from_raw(b"k1"),
                        Some(Write::new(WriteType::Put, 3.into(), Some(b"v1@3".to_vec()))),
                    ),
                    (
                        Key::from_raw(b"k2"),
                        Some(Write::new(WriteType::Put, 3.into(), Some(b"v2@3".to_vec()))),
                    ),
                    (
                        Key::from_raw(b"k3"),
                        Some(Write::new(WriteType::Put, 5.into(), Some(b"v3@5".to_vec()))),
                    ),
                ],
                expect_is_remain: true,
            },
            Case {
                start_key: None,
                end_key: None,
                version: Some(6),
                limit: 4,
                expect_res: vec![
                    (Key::from_raw(b"k0"), None),
                    (
                        Key::from_raw(b"k1"),
                        Some(Write::new(WriteType::Put, 3.into(), Some(b"v1@3".to_vec()))),
                    ),
                    (
                        Key::from_raw(b"k2"),
                        Some(Write::new(WriteType::Put, 3.into(), Some(b"v2@3".to_vec()))),
                    ),
                    (
                        Key::from_raw(b"k3"),
                        Some(Write::new(WriteType::Put, 5.into(), Some(b"v3@5".to_vec()))),
                    ),
                ],
                expect_is_remain: true,
            },
            // k3 doesn't exist at version 5.
            Case {
                start_key: None,
                end_key: None,
                version: Some(5),
                limit: 4,
                expect_res: vec![
                    (Key::from_raw(b"k0"), None),
                    (
                        Key::from_raw(b"k1"),
                        Some(Write::new(WriteType::Put, 3.into(), Some(b"v1@3".to_vec()))),
                    ),
                    (
                        Key::from_raw(b"k2"),
                        Some(Write::new(WriteType::Put, 3.into(), Some(b"v2@3".to_vec()))),
                    ),
                    (Key::from_raw(b"k3"), None),
                ],
                expect_is_remain: true,
            },
            Case {
                start_key: None,
                end_key: None,
                version: Some(4),
                limit: 4,
                expect_res: vec![
                    (Key::from_raw(b"k0"), None),
                    (
                        Key::from_raw(b"k1"),
                        Some(Write::new(WriteType::Put, 3.into(), Some(b"v1@3".to_vec()))),
                    ),
                    (
                        Key::from_raw(b"k2"),
                        Some(Write::new(WriteType::Put, 3.into(), Some(b"v2@3".to_vec()))),
                    ),
                    (Key::from_raw(b"k3"), None),
                ],
                expect_is_remain: true,
            },
            // k1 and k2 have old version writes at version 3.
            Case {
                start_key: None,
                end_key: None,
                version: Some(3),
                limit: 4,
                expect_res: vec![
                    (Key::from_raw(b"k0"), None),
                    (
                        Key::from_raw(b"k1"),
                        Some(Write::new(WriteType::Put, 1.into(), Some(b"v1@1".to_vec()))),
                    ),
                    (
                        Key::from_raw(b"k2"),
                        Some(Write::new(WriteType::Put, 1.into(), Some(b"v2@1".to_vec()))),
                    ),
                    (Key::from_raw(b"k3"), None),
                ],
                expect_is_remain: true,
            },
            Case {
                start_key: None,
                end_key: None,
                version: Some(2),
                limit: 4,
                expect_res: vec![
                    (Key::from_raw(b"k0"), None),
                    (
                        Key::from_raw(b"k1"),
                        Some(Write::new(WriteType::Put, 1.into(), Some(b"v1@1".to_vec()))),
                    ),
                    (
                        Key::from_raw(b"k2"),
                        Some(Write::new(WriteType::Put, 1.into(), Some(b"v2@1".to_vec()))),
                    ),
                    (Key::from_raw(b"k3"), None),
                ],
                expect_is_remain: true,
            },
            // All keys don't exist at version 1.
            Case {
                start_key: None,
                end_key: None,
                version: Some(1),
                limit: 4,
                expect_res: vec![
                    (Key::from_raw(b"k0"), None),
                    (Key::from_raw(b"k1"), None),
                    (Key::from_raw(b"k2"), None),
                    (Key::from_raw(b"k3"), None),
                ],
                expect_is_remain: true,
            },
            // Test the limit.
            Case {
                start_key: None,
                end_key: None,
                version: Some(0),
                limit: 1,
                expect_res: vec![(Key::from_raw(b"k0"), None)],
                expect_is_remain: true,
            },
            Case {
                start_key: None,
                end_key: None,
                version: Some(0),
                limit: 5,
                expect_res: vec![
                    (Key::from_raw(b"k0"), None),
                    (Key::from_raw(b"k1"), None),
                    (Key::from_raw(b"k2"), None),
                    (Key::from_raw(b"k3"), None),
=======
            // Test the limit.
            Case {
                start_key: None,
                end_key: None,
                limit: 1,
                expect_res: vec![Key::from_raw(b"k0")],
                expect_is_remain: true,
            },
            Case {
                start_key: None,
                end_key: None,
                limit: 6,
                expect_res: vec![
                    Key::from_raw(b"k0"),
                    Key::from_raw(b"k1"),
                    Key::from_raw(b"k2"),
                    Key::from_raw(b"k3"),
                    Key::from_raw(b"k4"),
                ],
                expect_is_remain: false,
            },
            // Test the start/end key.
            Case {
                start_key: Some(Key::from_raw(b"k2")),
                end_key: None,
                limit: 4,
                expect_res: vec![
                    Key::from_raw(b"k2"),
                    Key::from_raw(b"k3"),
                    Key::from_raw(b"k4"),
                ],
                expect_is_remain: false,
            },
            Case {
                start_key: None,
                end_key: Some(Key::from_raw(b"k3")),
                limit: 4,
                expect_res: vec![
                    Key::from_raw(b"k0"),
                    Key::from_raw(b"k1"),
                    Key::from_raw(b"k2"),
>>>>>>> 0f1d45a8
                ],
                expect_is_remain: false,
            },
        ];

        for (idx, case) in cases.iter().enumerate() {
            let snap = RegionSnapshot::<RocksSnapshot>::from_raw(db.clone(), region.clone());
            let mut reader = MvccReader::new(snap, Some(ScanMode::Forward), false);
            let res = reader
<<<<<<< HEAD
                .scan_writes(
                    case.start_key.as_ref(),
                    case.end_key.as_ref(),
                    case.version.map(Into::into),
=======
                .scan_latest_user_keys(
                    case.start_key.as_ref(),
                    case.end_key.as_ref(),
>>>>>>> 0f1d45a8
                    |_, _| true,
                    case.limit,
                )
                .unwrap();
            assert_eq!(res.0, case.expect_res, "case #{}", idx);
            assert_eq!(res.1, case.expect_is_remain, "case #{}", idx);
        }
    }

    #[test]
    fn test_load_data() {
        let path = tempfile::Builder::new()
            .prefix("_test_storage_mvcc_reader_load_data")
            .tempdir()
            .unwrap();
        let path = path.path().to_str().unwrap();
        let region = make_region(1, vec![], vec![]);
        let db = open_db(path, true);
        let mut engine = RegionEngine::new(&db, &region);

        let (k, short_value, long_value) = (
            b"k",
            b"v",
            "v".repeat(txn_types::SHORT_VALUE_MAX_LEN + 1).into_bytes(),
        );

        struct Case {
            expected: Result<Value>,

            // modifies to put into the engine
            modifies: Vec<Modify>,
            // these are used to construct the mvcc reader
            scan_mode: Option<ScanMode>,
            key: Key,
            write: Write,
        }

        let cases = vec![
            Case {
                // write has short_value
                expected: Ok(short_value.to_vec()),

                modifies: vec![Modify::Put(
                    CF_DEFAULT,
                    Key::from_raw(k).append_ts(TimeStamp::new(1)),
                    vec![],
                )],
                scan_mode: None,
                key: Key::from_raw(k),
                write: Write::new(
                    WriteType::Put,
                    TimeStamp::new(1),
                    Some(short_value.to_vec()),
                ),
            },
            Case {
                // write has no short_value, the reader has a cursor, got something
                expected: Ok(long_value.to_vec()),
                modifies: vec![Modify::Put(
                    CF_DEFAULT,
                    Key::from_raw(k).append_ts(TimeStamp::new(2)),
                    long_value.to_vec(),
                )],
                scan_mode: Some(ScanMode::Forward),
                key: Key::from_raw(k),
                write: Write::new(WriteType::Put, TimeStamp::new(2), None),
            },
            Case {
                // write has no short_value, the reader has a cursor, got nothing
                expected: Err(default_not_found_error(
                    Key::from_raw(k).append_ts(TimeStamp::new(3)).into_encoded(),
                    "get",
                )),
                modifies: vec![Modify::Put(
                    CF_WRITE,
                    Key::from_raw(k).append_ts(TimeStamp::new(1)),
                    Write::new(WriteType::Put, TimeStamp::new(1), None)
                        .as_ref()
                        .to_bytes(),
                )],
                scan_mode: Some(ScanMode::Forward),
                key: Key::from_raw(k),
                write: Write::new(WriteType::Put, TimeStamp::new(3), None),
            },
            Case {
                // write has no short_value, the reader has no cursor, got something
                expected: Ok(long_value.to_vec()),
                modifies: vec![Modify::Put(
                    CF_DEFAULT,
                    Key::from_raw(k).append_ts(TimeStamp::new(4)),
                    long_value.to_vec(),
                )],
                scan_mode: None,
                key: Key::from_raw(k),
                write: Write::new(WriteType::Put, TimeStamp::new(4), None),
            },
            Case {
                // write has no short_value, the reader has no cursor, got nothing
                expected: Err(default_not_found_error(
                    Key::from_raw(k).append_ts(TimeStamp::new(5)).into_encoded(),
                    "get",
                )),
                modifies: vec![],
                scan_mode: None,
                key: Key::from_raw(k),
                write: Write::new(WriteType::Put, TimeStamp::new(5), None),
            },
        ];

        for case in cases {
            engine.write(case.modifies);
            let snap = RegionSnapshot::<RocksSnapshot>::from_raw(db.clone(), region.clone());
            let mut reader = MvccReader::new(snap, case.scan_mode, false);
            let result = reader.load_data(&case.key, case.write.clone());
            assert_eq!(format!("{:?}", result), format!("{:?}", case.expected));
            if let Ok(expected) = case.expected {
                if expected == long_value.to_vec() {
                    let result = reader
                        .get_value(&case.key, case.write.start_ts)
                        .unwrap()
                        .unwrap();
                    assert_eq!(format!("{:?}", result), format!("{:?}", expected));
                }
            }
        }
    }

    #[test]
    fn test_get() {
        let path = tempfile::Builder::new()
            .prefix("_test_storage_mvcc_reader_get")
            .tempdir()
            .unwrap();
        let path = path.path().to_str().unwrap();
        let region = make_region(1, vec![], vec![]);
        let db = open_db(path, true);
        let mut engine = RegionEngine::new(&db, &region);

        let (k, long_value) = (
            b"k",
            "v".repeat(txn_types::SHORT_VALUE_MAX_LEN + 1).into_bytes(),
        );

        struct Case {
            expected: Result<Option<Value>>,
            // modifies to put into the engine
            modifies: Vec<Modify>,
            // arguments to do the function call
            key: Key,
            ts: TimeStamp,
            gc_fence_limit: Option<TimeStamp>,
        }

        let cases = vec![
            Case {
                // no write for `key` at `ts` exists
                expected: Ok(None),
                modifies: vec![Modify::Delete(
                    CF_DEFAULT,
                    Key::from_raw(k).append_ts(TimeStamp::new(1)),
                )],
                key: Key::from_raw(k),
                ts: TimeStamp::new(1),
                gc_fence_limit: None,
            },
            Case {
                // some write for `key` at `ts` exists, load data return Err
                // todo: "some write for `key` at `ts` exists" should be checked by `test_get_write`
                // "load data return Err" is checked by test_load_data
                expected: Err(default_not_found_error(
                    Key::from_raw(k).append_ts(TimeStamp::new(2)).into_encoded(),
                    "get",
                )),
                modifies: vec![Modify::Put(
                    CF_WRITE,
                    Key::from_raw(k).append_ts(TimeStamp::new(2)),
                    Write::new(WriteType::Put, TimeStamp::new(2), None)
                        .as_ref()
                        .to_bytes(),
                )],
                key: Key::from_raw(k),
                ts: TimeStamp::new(3),
                gc_fence_limit: None,
            },
            Case {
                // some write for `key` at `ts` exists, load data success
                // todo: "some write for `key` at `ts` exists" should be checked by `test_get_write`
                // "load data success" is checked by test_load_data
                expected: Ok(Some(long_value.to_vec())),
                modifies: vec![
                    Modify::Put(
                        CF_WRITE,
                        Key::from_raw(k).append_ts(TimeStamp::new(4)),
                        Write::new(WriteType::Put, TimeStamp::new(4), None)
                            .as_ref()
                            .to_bytes(),
                    ),
                    Modify::Put(
                        CF_DEFAULT,
                        Key::from_raw(k).append_ts(TimeStamp::new(4)),
                        long_value,
                    ),
                ],
                key: Key::from_raw(k),
                ts: TimeStamp::new(5),
                gc_fence_limit: None,
            },
        ];

        for case in cases {
            engine.write(case.modifies);
            let snap = RegionSnapshot::<RocksSnapshot>::from_raw(db.clone(), region.clone());
            let mut reader = MvccReader::new(snap, None, false);
            let result = reader.get(&case.key, case.ts, case.gc_fence_limit);
            assert_eq!(format!("{:?}", result), format!("{:?}", case.expected));
        }
    }

    #[test]
    fn test_get_old_value() {
        struct Case {
            expected: OldValue,

            // (write_record, put_ts)
            // all data to write to the engine
            // current write_cursor will be on the last record in `written`
            // which also means prev_write is `Write` in the record
            written: Vec<(Write, TimeStamp)>,
        }
        let cases = vec![
            // prev_write is None
            Case {
                expected: OldValue::None,
                written: vec![],
            },
            // prev_write is Rollback, and there exists a more previous valid write
            Case {
                expected: OldValue::ValueTimeStamp {
                    start_ts: TimeStamp::new(4),
                },

                written: vec![
                    (
                        Write::new(WriteType::Put, TimeStamp::new(4), None),
                        TimeStamp::new(6),
                    ),
                    (
                        Write::new(WriteType::Rollback, TimeStamp::new(5), None),
                        TimeStamp::new(7),
                    ),
                ],
            },
            Case {
                expected: OldValue::Value {
                    value: b"v".to_vec(),
                },

                written: vec![
                    (
                        Write::new(WriteType::Put, TimeStamp::new(4), Some(b"v".to_vec())),
                        TimeStamp::new(6),
                    ),
                    (
                        Write::new(WriteType::Rollback, TimeStamp::new(5), None),
                        TimeStamp::new(7),
                    ),
                ],
            },
            // prev_write is Rollback, and there isn't a more previous valid write
            Case {
                expected: OldValue::None,
                written: vec![(
                    Write::new(WriteType::Rollback, TimeStamp::new(5), None),
                    TimeStamp::new(6),
                )],
            },
            // prev_write is Lock, and there exists a more previous valid write
            Case {
                expected: OldValue::ValueTimeStamp {
                    start_ts: TimeStamp::new(3),
                },

                written: vec![
                    (
                        Write::new(WriteType::Put, TimeStamp::new(3), None),
                        TimeStamp::new(6),
                    ),
                    (
                        Write::new(WriteType::Lock, TimeStamp::new(5), None),
                        TimeStamp::new(7),
                    ),
                ],
            },
            // prev_write is Lock, and there isn't a more previous valid write
            Case {
                expected: OldValue::None,
                written: vec![(
                    Write::new(WriteType::Lock, TimeStamp::new(5), None),
                    TimeStamp::new(6),
                )],
            },
            // prev_write is not Rollback or Lock, check_gc_fence_as_latest_version is true
            Case {
                expected: OldValue::ValueTimeStamp {
                    start_ts: TimeStamp::new(7),
                },
                written: vec![(
                    Write::new(WriteType::Put, TimeStamp::new(7), None)
                        .set_overlapped_rollback(true, Some(27.into())),
                    TimeStamp::new(5),
                )],
            },
            // prev_write is not Rollback or Lock, check_gc_fence_as_latest_version is false
            Case {
                expected: OldValue::None,
                written: vec![(
                    Write::new(WriteType::Put, TimeStamp::new(4), None)
                        .set_overlapped_rollback(true, Some(3.into())),
                    TimeStamp::new(5),
                )],
            },
            // prev_write is Delete, check_gc_fence_as_latest_version is true
            Case {
                expected: OldValue::None,
                written: vec![
                    (
                        Write::new(WriteType::Put, TimeStamp::new(3), None),
                        TimeStamp::new(6),
                    ),
                    (
                        Write::new(WriteType::Delete, TimeStamp::new(7), None),
                        TimeStamp::new(8),
                    ),
                ],
            },
            // prev_write is Delete, check_gc_fence_as_latest_version is false
            Case {
                expected: OldValue::None,
                written: vec![
                    (
                        Write::new(WriteType::Put, TimeStamp::new(3), None),
                        TimeStamp::new(6),
                    ),
                    (
                        Write::new(WriteType::Delete, TimeStamp::new(7), None)
                            .set_overlapped_rollback(true, Some(6.into())),
                        TimeStamp::new(8),
                    ),
                ],
            },
        ];
        for (i, case) in cases.into_iter().enumerate() {
            let mut engine = TestEngineBuilder::new().build().unwrap();
            let cm = ConcurrencyManager::new(42.into());
            let mut txn = MvccTxn::new(TimeStamp::new(10), cm.clone());
            for (write_record, put_ts) in case.written.iter() {
                txn.put_write(
                    Key::from_raw(b"a"),
                    *put_ts,
                    write_record.as_ref().to_bytes(),
                );
            }
            write(&engine, &Context::default(), txn.into_modifies());
            let snapshot = engine.snapshot(Default::default()).unwrap();
            let mut reader = MvccReader::new(snapshot, None, true);
            if !case.written.is_empty() {
                let prev_write = reader
                    .seek_write(&Key::from_raw(b"a"), case.written.last().unwrap().1)
                    .unwrap()
                    .map(|w| w.1);
                let prev_write_loaded = true;
                let result = reader
                    .get_old_value(
                        &Key::from_raw(b"a"),
                        TimeStamp::new(25),
                        prev_write_loaded,
                        prev_write,
                    )
                    .unwrap();
                assert_eq!(result, case.expected, "case #{}", i);
            }
        }

        // Must return Oldvalue::None when prev_write_loaded is true and prev_write is
        // None.
        let mut engine = TestEngineBuilder::new().build().unwrap();
        let snapshot = engine.snapshot(Default::default()).unwrap();
        let mut reader = MvccReader::new(snapshot, None, true);
        let prev_write_loaded = true;
        let prev_write = None;
        let result = reader
            .get_old_value(
                &Key::from_raw(b"a"),
                TimeStamp::new(25),
                prev_write_loaded,
                prev_write,
            )
            .unwrap();
        assert_eq!(result, OldValue::None);
    }

    #[test]
    fn test_reader_prefix_seek() {
        let dir = tempfile::TempDir::new().unwrap();
        let builder = TestEngineBuilder::new().path(dir.path());
        let db = builder.build().unwrap().kv_engine().unwrap();

        let region = make_region(1, vec![], vec![]);
        let mut engine = RegionEngine::new(&db, &region);

        // Put some tombstones into the DB.
        for i in 1..100 {
            let commit_ts = (i * 2 + 1).into();
            let mut k = vec![b'z'];
            k.extend_from_slice(Key::from_raw(b"k1").append_ts(commit_ts).as_encoded());
            engine.db.delete_cf(CF_WRITE, &k).unwrap();
        }
        engine.flush();

        for (k, scan_mode, tombstones) in &[
            (b"k0" as &[u8], Some(ScanMode::Forward), 99),
            (b"k0", None, 0),
            (b"k1", Some(ScanMode::Forward), 99),
            (b"k1", None, 99),
            (b"k2", Some(ScanMode::Forward), 0),
            (b"k2", None, 0),
        ] {
            let mut reader = MvccReader::new(engine.snapshot(), *scan_mode, false);
            let (k, ts) = (Key::from_raw(k), 199.into());
            reader.seek_write(&k, ts).unwrap();
            assert_eq!(reader.statistics.write.seek_tombstone, *tombstones);
<<<<<<< HEAD
=======
        }
    }

    #[test]
    fn test_get_write_second_get() {
        let path = tempfile::Builder::new()
            .prefix("_test_storage_mvcc_reader_get_write_second_get")
            .tempdir()
            .unwrap();
        let path = path.path().to_str().unwrap();
        let region = make_region(1, vec![], vec![]);
        let db = open_db(path, true);
        let mut engine = RegionEngine::new(&db, &region);

        let (k, v) = (b"k", b"v");
        let m = Mutation::make_put(Key::from_raw(k), v.to_vec());
        engine.prewrite(m, k, 1);
        engine.commit(k, 1, 2);

        // Write enough LOCK recrods
        for start_ts in (6..30).into_iter().step_by(2) {
            engine.lock(k, start_ts, start_ts + 1);
>>>>>>> 0f1d45a8
        }

        let m = Mutation::make_delete(Key::from_raw(k));
        engine.prewrite(m, k, 45);
        engine.commit(k, 45, 46);

        // Write enough LOCK recrods
        for start_ts in (50..80).into_iter().step_by(2) {
            engine.lock(k, start_ts, start_ts + 1);
        }

        let snap = RegionSnapshot::<RocksSnapshot>::from_raw(db, region);
        let mut reader = MvccReader::new(snap, None, false);

        let key = Key::from_raw(k);
        // Get write record whose commit_ts = 2
        let w2 = reader
            .get_write(&key, TimeStamp::new(2), None)
            .unwrap()
            .unwrap();

        // Clear statistics first
        reader.statistics = Statistics::default();
        let (write, commit_ts) = reader
            .get_write_with_commit_ts(&key, 40.into(), None)
            .unwrap()
            .unwrap();
        assert_eq!(commit_ts, 2.into());
        assert_eq!(write, w2);
        // versions_to_last_change should be large enough to trigger a second get
        // instead of calling a series of next, so the count of next should be 0 instead
        assert_eq!(reader.statistics.write.next, 0);
        assert_eq!(reader.statistics.write.get, 1);

        // Clear statistics first
        reader.statistics = Statistics::default();
        let res = reader
            .get_write_with_commit_ts(&key, 80.into(), None)
            .unwrap();
        // If the type is Delete, get_write_with_commit_ts should return None.
        assert!(res.is_none());
        // versions_to_last_change should be large enough to trigger a second get
        // instead of calling a series of next, so the count of next should be 0 instead
        assert_eq!(reader.statistics.write.next, 0);
        assert_eq!(reader.statistics.write.get, 1);
    }

    #[test]
    fn test_get_write_not_exist_skip_lock() {
        let path = tempfile::Builder::new()
            .prefix("_test_storage_mvcc_reader_get_write_not_exist_skip_lock")
            .tempdir()
            .unwrap();
        let path = path.path().to_str().unwrap();
        let region = make_region(1, vec![], vec![]);
        let db = open_db(path, true);
        let mut engine = RegionEngine::new(&db, &region);
        let k = b"k";

        // Write enough LOCK recrods
        for start_ts in (6..30).into_iter().step_by(2) {
            engine.lock(k, start_ts, start_ts + 1);
        }

        let snap = RegionSnapshot::<RocksSnapshot>::from_raw(db, region);
        let mut reader = MvccReader::new(snap, None, false);

        let res = reader
            .get_write_with_commit_ts(&Key::from_raw(k), 40.into(), None)
            .unwrap();
        // We can know the key doesn't exist without skipping all these locks according
        // to last_change_ts and versions_to_last_change.
        assert!(res.is_none());
        assert_eq!(reader.statistics.write.seek, 1);
        assert_eq!(reader.statistics.write.next, 0);
        assert_eq!(reader.statistics.write.get, 0);
    }
}<|MERGE_RESOLUTION|>--- conflicted
+++ resolved
@@ -129,11 +129,8 @@
     lower_bound: Option<Key>,
     upper_bound: Option<Key>,
 
-<<<<<<< HEAD
-=======
     hint_min_ts: Option<Bound<TimeStamp>>,
 
->>>>>>> 0f1d45a8
     /// None means following operations are performed on a single user key,
     /// i.e., different versions of the same key. It can use prefix seek to
     /// speed up reads from the write-cf.
@@ -161,10 +158,7 @@
             write_cursor: None,
             lower_bound: None,
             upper_bound: None,
-<<<<<<< HEAD
-=======
             hint_min_ts: None,
->>>>>>> 0f1d45a8
             scan_mode,
             current_key: None,
             fill_cache,
@@ -182,10 +176,7 @@
             write_cursor: None,
             lower_bound: None,
             upper_bound: None,
-<<<<<<< HEAD
-=======
             hint_min_ts: None,
->>>>>>> 0f1d45a8
             scan_mode,
             current_key: None,
             fill_cache: !ctx.get_not_fill_cache(),
@@ -214,14 +205,6 @@
         Ok(val)
     }
 
-<<<<<<< HEAD
-        match val {
-            Some(val) => {
-                self.statistics.data.processed_keys += 1;
-                Ok(val)
-            }
-            None => Err(default_not_found_error(k.into_encoded(), "get")),
-=======
     /// load the value associated with `key` and pointed by `write`
     fn load_data(&mut self, key: &Key, write: Write) -> Result<Value> {
         assert_eq!(write.write_type, WriteType::Put);
@@ -235,7 +218,6 @@
                 key.clone().append_ts(start_ts).into_encoded(),
                 "get",
             )),
->>>>>>> 0f1d45a8
         }
     }
 
@@ -502,11 +484,8 @@
                 .prefix_seek(self.scan_mode.is_none())
                 .scan_mode(self.get_scan_mode(true))
                 .range(self.lower_bound.clone(), self.upper_bound.clone())
-<<<<<<< HEAD
-=======
                 // `hint_min_ts` filters data by the `commit_ts`.
                 .hint_min_ts(self.hint_min_ts)
->>>>>>> 0f1d45a8
                 .build()?;
             self.write_cursor = Some(cursor);
         }
@@ -595,38 +574,16 @@
         Ok((locks, has_remain))
     }
 
-<<<<<<< HEAD
-    /// Scan the writes to get all the latest keys with their corresponding
-    /// PUT/DELETE write records at the given version, if the version is not
-    /// specified, it will scan the latest version for each key, if the key
-    /// does not exist or is not visible at that point, an `Option::None` will
-    /// be placed. The return type is:
-    /// * `(Vec<(key, Option<write>)>, has_remain)`.
-    ///   - `key` is the encoded key without commit ts.
-    ///   - `write` is the PUT/DELETE write record at the given version.
-    ///   - `has_remain` indicates whether there MAY be remaining writes that
-=======
     /// Scan the writes to get all the latest user keys. The return type is:
     /// * `(Vec<key>, has_remain)`.
     ///   - `key` is the encoded user key without `commit_ts`.
     ///   - `has_remain` indicates whether there MAY be remaining user keys that
->>>>>>> 0f1d45a8
     ///     can be scanned.
     ///
     /// This function is mainly used by
     /// `txn::commands::FlashbackToVersionReadPhase`
     /// and `txn::commands::FlashbackToVersion` to achieve the MVCC
     /// overwriting.
-<<<<<<< HEAD
-    pub fn scan_writes<F>(
-        &mut self,
-        start: Option<&Key>,
-        end: Option<&Key>,
-        version: Option<TimeStamp>,
-        filter: F,
-        limit: usize,
-    ) -> Result<(Vec<(Key, Option<Write>)>, bool)>
-=======
     pub fn scan_latest_user_keys<F>(
         &mut self,
         start: Option<&Key>,
@@ -634,7 +591,6 @@
         filter: F,
         limit: usize,
     ) -> Result<(Vec<Key>, bool)>
->>>>>>> 0f1d45a8
     where
         F: Fn(&Key /* user key */, TimeStamp /* latest `commit_ts` */) -> bool,
     {
@@ -647,15 +603,8 @@
         if !ok {
             return Ok((vec![], false));
         }
-<<<<<<< HEAD
-        // Use the latest version as the default value if the version is not given.
-        let version = version.unwrap_or_else(TimeStamp::max);
-        let mut cur_key = None;
-        let mut key_writes = Vec::with_capacity(limit);
-=======
         let mut cur_user_key = None;
         let mut keys = Vec::with_capacity(limit);
->>>>>>> 0f1d45a8
         let mut has_remain = false;
         while cursor.valid()? {
             let key = Key::from_encoded_slice(cursor.key(&mut self.statistics.write));
@@ -669,65 +618,14 @@
             let user_key = key.truncate_ts()?;
             // To make sure we only check each unique user key once and the filter returns
             // true.
-<<<<<<< HEAD
-            let is_same_user_key = cur_key.as_ref() == Some(&user_key);
-            if !is_same_user_key {
-                cur_key = Some(user_key.clone());
-=======
             let is_same_user_key = cur_user_key.as_ref() == Some(&user_key);
             if !is_same_user_key {
                 cur_user_key = Some(user_key.clone());
->>>>>>> 0f1d45a8
             }
             if is_same_user_key || !filter(&user_key, commit_ts) {
                 cursor.next(&mut self.statistics.write);
                 continue;
             }
-<<<<<<< HEAD
-
-            let mut write = None;
-            let version_key = user_key.clone().append_ts(version);
-            // Try to seek to the key with the specified version.
-            if cursor.near_seek(&version_key, &mut self.statistics.write)?
-                && Key::is_user_key_eq(
-                    cursor.key(&mut self.statistics.write),
-                    user_key.as_encoded(),
-                )
-            {
-                while cursor.valid()? {
-                    write =
-                        Some(WriteRef::parse(cursor.value(&mut self.statistics.write))?.to_owned());
-                    // Move to the next key.
-                    cursor.next(&mut self.statistics.write);
-                    match write.as_ref().unwrap().write_type {
-                        WriteType::Put | WriteType::Delete => {
-                            break;
-                        }
-                        WriteType::Lock | WriteType::Rollback => {
-                            // We should find the latest visible version after it.
-                            let key =
-                                Key::from_encoded_slice(cursor.key(&mut self.statistics.write));
-                            // Could not find the visible version, current cursor is on the next
-                            // key, so we set both `write` and `cur_key` to `None`.
-                            if key.truncate_ts()? != user_key {
-                                write = None;
-                                cur_key = None;
-                                break;
-                            }
-                        }
-                    }
-                }
-            }
-            key_writes.push((user_key, write));
-            if limit > 0 && key_writes.len() == limit {
-                has_remain = true;
-                break;
-            }
-        }
-        self.statistics.write.processed_keys += key_writes.len();
-        resource_metering::record_read_keys(key_writes.len() as u32);
-        Ok((key_writes, has_remain))
-=======
             keys.push(user_key.clone());
             if limit > 0 && keys.len() == limit {
                 has_remain = true;
@@ -742,7 +640,6 @@
         self.statistics.write.processed_keys += keys.len();
         resource_metering::record_read_keys(keys.len() as u32);
         Ok((keys, has_remain))
->>>>>>> 0f1d45a8
     }
 
     pub fn scan_keys(
@@ -854,13 +751,10 @@
         self.lower_bound = lower;
         self.upper_bound = upper;
     }
-<<<<<<< HEAD
-=======
 
     pub fn set_hint_min_ts(&mut self, ts_bound: Option<Bound<TimeStamp>>) {
         self.hint_min_ts = ts_bound;
     }
->>>>>>> 0f1d45a8
 }
 
 #[cfg(test)]
@@ -1850,15 +1744,9 @@
     }
 
     #[test]
-<<<<<<< HEAD
-    fn test_scan_writes() {
-        let path = tempfile::Builder::new()
-            .prefix("_test_storage_mvcc_reader_scan_writes")
-=======
     fn test_scan_latest_user_keys() {
         let path = tempfile::Builder::new()
             .prefix("_test_storage_mvcc_reader_scan_latest_user_keys")
->>>>>>> 0f1d45a8
             .tempdir()
             .unwrap();
         let path = path.path().to_str().unwrap();
@@ -1935,8 +1823,6 @@
             8,
         );
         engine.commit(b"k3", 8, 9);
-<<<<<<< HEAD
-=======
         // Prewrite and rollback k4.
         engine.prewrite(
             Mutation::make_put(Key::from_raw(b"k4"), b"v4@1".to_vec()),
@@ -1944,7 +1830,6 @@
             10,
         );
         engine.rollback(b"k4", 10);
->>>>>>> 0f1d45a8
 
         // Current MVCC keys in `CF_WRITE` should be:
         // PUT      k0 -> v0@999
@@ -1956,259 +1841,17 @@
         // PUT      k3 -> v3@8
         // ROLLBACK k3 -> v3@7
         // PUT      k3 -> v3@5
-<<<<<<< HEAD
-=======
         // ROLLBACK k4 -> v4@1
->>>>>>> 0f1d45a8
 
         struct Case {
             start_key: Option<Key>,
             end_key: Option<Key>,
-<<<<<<< HEAD
-            version: Option<u64>,
-            limit: usize,
-            expect_res: Vec<(Key, Option<Write>)>,
-=======
             limit: usize,
             expect_res: Vec<Key>,
->>>>>>> 0f1d45a8
             expect_is_remain: bool,
         }
 
         let cases = vec![
-<<<<<<< HEAD
-            // Get all latest writes with the unspecified version.
-            Case {
-                start_key: None,
-                end_key: None,
-                version: None,
-                limit: 4,
-                expect_res: vec![
-                    (
-                        Key::from_raw(b"k0"),
-                        Some(Write::new(
-                            WriteType::Put,
-                            999.into(),
-                            Some(b"v0@999".to_vec()),
-                        )),
-                    ),
-                    (
-                        Key::from_raw(b"k1"),
-                        Some(Write::new(WriteType::Put, 3.into(), Some(b"v1@3".to_vec()))),
-                    ),
-                    (
-                        Key::from_raw(b"k2"),
-                        Some(Write::new(WriteType::Put, 3.into(), Some(b"v2@3".to_vec()))),
-                    ),
-                    (
-                        Key::from_raw(b"k3"),
-                        Some(Write::new(WriteType::Put, 8.into(), Some(b"v3@8".to_vec()))),
-                    ),
-                ],
-                expect_is_remain: true,
-            },
-            // k0 is invisible at version 9.
-            Case {
-                start_key: None,
-                end_key: None,
-                version: Some(9),
-                limit: 4,
-                expect_res: vec![
-                    (Key::from_raw(b"k0"), None),
-                    (
-                        Key::from_raw(b"k1"),
-                        Some(Write::new(WriteType::Put, 3.into(), Some(b"v1@3".to_vec()))),
-                    ),
-                    (
-                        Key::from_raw(b"k2"),
-                        Some(Write::new(WriteType::Put, 3.into(), Some(b"v2@3".to_vec()))),
-                    ),
-                    (
-                        Key::from_raw(b"k3"),
-                        Some(Write::new(WriteType::Put, 8.into(), Some(b"v3@8".to_vec()))),
-                    ),
-                ],
-                expect_is_remain: true,
-            },
-            // k3 has an old version write at version 8.
-            Case {
-                start_key: None,
-                end_key: None,
-                version: Some(8),
-                limit: 4,
-                expect_res: vec![
-                    (Key::from_raw(b"k0"), None),
-                    (
-                        Key::from_raw(b"k1"),
-                        Some(Write::new(WriteType::Put, 3.into(), Some(b"v1@3".to_vec()))),
-                    ),
-                    (
-                        Key::from_raw(b"k2"),
-                        Some(Write::new(WriteType::Put, 3.into(), Some(b"v2@3".to_vec()))),
-                    ),
-                    (
-                        Key::from_raw(b"k3"),
-                        Some(Write::new(WriteType::Put, 5.into(), Some(b"v3@5".to_vec()))),
-                    ),
-                ],
-                expect_is_remain: true,
-            },
-            Case {
-                start_key: None,
-                end_key: None,
-                version: Some(7),
-                limit: 4,
-                expect_res: vec![
-                    (Key::from_raw(b"k0"), None),
-                    (
-                        Key::from_raw(b"k1"),
-                        Some(Write::new(WriteType::Put, 3.into(), Some(b"v1@3".to_vec()))),
-                    ),
-                    (
-                        Key::from_raw(b"k2"),
-                        Some(Write::new(WriteType::Put, 3.into(), Some(b"v2@3".to_vec()))),
-                    ),
-                    (
-                        Key::from_raw(b"k3"),
-                        Some(Write::new(WriteType::Put, 5.into(), Some(b"v3@5".to_vec()))),
-                    ),
-                ],
-                expect_is_remain: true,
-            },
-            Case {
-                start_key: None,
-                end_key: None,
-                version: Some(6),
-                limit: 4,
-                expect_res: vec![
-                    (Key::from_raw(b"k0"), None),
-                    (
-                        Key::from_raw(b"k1"),
-                        Some(Write::new(WriteType::Put, 3.into(), Some(b"v1@3".to_vec()))),
-                    ),
-                    (
-                        Key::from_raw(b"k2"),
-                        Some(Write::new(WriteType::Put, 3.into(), Some(b"v2@3".to_vec()))),
-                    ),
-                    (
-                        Key::from_raw(b"k3"),
-                        Some(Write::new(WriteType::Put, 5.into(), Some(b"v3@5".to_vec()))),
-                    ),
-                ],
-                expect_is_remain: true,
-            },
-            // k3 doesn't exist at version 5.
-            Case {
-                start_key: None,
-                end_key: None,
-                version: Some(5),
-                limit: 4,
-                expect_res: vec![
-                    (Key::from_raw(b"k0"), None),
-                    (
-                        Key::from_raw(b"k1"),
-                        Some(Write::new(WriteType::Put, 3.into(), Some(b"v1@3".to_vec()))),
-                    ),
-                    (
-                        Key::from_raw(b"k2"),
-                        Some(Write::new(WriteType::Put, 3.into(), Some(b"v2@3".to_vec()))),
-                    ),
-                    (Key::from_raw(b"k3"), None),
-                ],
-                expect_is_remain: true,
-            },
-            Case {
-                start_key: None,
-                end_key: None,
-                version: Some(4),
-                limit: 4,
-                expect_res: vec![
-                    (Key::from_raw(b"k0"), None),
-                    (
-                        Key::from_raw(b"k1"),
-                        Some(Write::new(WriteType::Put, 3.into(), Some(b"v1@3".to_vec()))),
-                    ),
-                    (
-                        Key::from_raw(b"k2"),
-                        Some(Write::new(WriteType::Put, 3.into(), Some(b"v2@3".to_vec()))),
-                    ),
-                    (Key::from_raw(b"k3"), None),
-                ],
-                expect_is_remain: true,
-            },
-            // k1 and k2 have old version writes at version 3.
-            Case {
-                start_key: None,
-                end_key: None,
-                version: Some(3),
-                limit: 4,
-                expect_res: vec![
-                    (Key::from_raw(b"k0"), None),
-                    (
-                        Key::from_raw(b"k1"),
-                        Some(Write::new(WriteType::Put, 1.into(), Some(b"v1@1".to_vec()))),
-                    ),
-                    (
-                        Key::from_raw(b"k2"),
-                        Some(Write::new(WriteType::Put, 1.into(), Some(b"v2@1".to_vec()))),
-                    ),
-                    (Key::from_raw(b"k3"), None),
-                ],
-                expect_is_remain: true,
-            },
-            Case {
-                start_key: None,
-                end_key: None,
-                version: Some(2),
-                limit: 4,
-                expect_res: vec![
-                    (Key::from_raw(b"k0"), None),
-                    (
-                        Key::from_raw(b"k1"),
-                        Some(Write::new(WriteType::Put, 1.into(), Some(b"v1@1".to_vec()))),
-                    ),
-                    (
-                        Key::from_raw(b"k2"),
-                        Some(Write::new(WriteType::Put, 1.into(), Some(b"v2@1".to_vec()))),
-                    ),
-                    (Key::from_raw(b"k3"), None),
-                ],
-                expect_is_remain: true,
-            },
-            // All keys don't exist at version 1.
-            Case {
-                start_key: None,
-                end_key: None,
-                version: Some(1),
-                limit: 4,
-                expect_res: vec![
-                    (Key::from_raw(b"k0"), None),
-                    (Key::from_raw(b"k1"), None),
-                    (Key::from_raw(b"k2"), None),
-                    (Key::from_raw(b"k3"), None),
-                ],
-                expect_is_remain: true,
-            },
-            // Test the limit.
-            Case {
-                start_key: None,
-                end_key: None,
-                version: Some(0),
-                limit: 1,
-                expect_res: vec![(Key::from_raw(b"k0"), None)],
-                expect_is_remain: true,
-            },
-            Case {
-                start_key: None,
-                end_key: None,
-                version: Some(0),
-                limit: 5,
-                expect_res: vec![
-                    (Key::from_raw(b"k0"), None),
-                    (Key::from_raw(b"k1"), None),
-                    (Key::from_raw(b"k2"), None),
-                    (Key::from_raw(b"k3"), None),
-=======
             // Test the limit.
             Case {
                 start_key: None,
@@ -2250,7 +1893,6 @@
                     Key::from_raw(b"k0"),
                     Key::from_raw(b"k1"),
                     Key::from_raw(b"k2"),
->>>>>>> 0f1d45a8
                 ],
                 expect_is_remain: false,
             },
@@ -2260,16 +1902,9 @@
             let snap = RegionSnapshot::<RocksSnapshot>::from_raw(db.clone(), region.clone());
             let mut reader = MvccReader::new(snap, Some(ScanMode::Forward), false);
             let res = reader
-<<<<<<< HEAD
-                .scan_writes(
-                    case.start_key.as_ref(),
-                    case.end_key.as_ref(),
-                    case.version.map(Into::into),
-=======
                 .scan_latest_user_keys(
                     case.start_key.as_ref(),
                     case.end_key.as_ref(),
->>>>>>> 0f1d45a8
                     |_, _| true,
                     case.limit,
                 )
@@ -2701,8 +2336,6 @@
             let (k, ts) = (Key::from_raw(k), 199.into());
             reader.seek_write(&k, ts).unwrap();
             assert_eq!(reader.statistics.write.seek_tombstone, *tombstones);
-<<<<<<< HEAD
-=======
         }
     }
 
@@ -2725,7 +2358,6 @@
         // Write enough LOCK recrods
         for start_ts in (6..30).into_iter().step_by(2) {
             engine.lock(k, start_ts, start_ts + 1);
->>>>>>> 0f1d45a8
         }
 
         let m = Mutation::make_delete(Key::from_raw(k));
