--- conflicted
+++ resolved
@@ -533,16 +533,10 @@
     let kv_path = dir.path().join(tikv::config::DEFAULT_ROCKSDB_SUB_DIR);
     let kv_path_str = kv_path.to_str().unwrap();
 
-<<<<<<< HEAD
-    let kv_db_opt = cfg
-        .rocksdb
-        .build_opt(&cfg.rocksdb.build_resources(env.clone()));
-=======
     let kv_db_opt = cfg.rocksdb.build_opt(
         &cfg.rocksdb.build_resources(env.clone()),
         cfg.storage.engine,
     );
->>>>>>> 46ec0258
 
     let cache = cfg.storage.block_cache.build_shared_cache();
     let raft_cfs_opt = cfg.raftdb.build_cf_opts(&cache);
