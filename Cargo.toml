[package]
name = "tikv"
<<<<<<< HEAD
version = "6.3.0"
=======
version = "6.4.0-alpha"
>>>>>>> b448214b
authors = ["The TiKV Authors"]
description = "A distributed transactional key-value database powered by Rust and Raft"
license = "Apache-2.0"
keywords = ["KV", "distributed-systems", "raft"]
homepage = "https://tikv.org"
repository = "https://github.com/tikv/tikv/"
readme = "README.md"
edition = "2018"
publish = false

[features]
default = ["test-engine-kv-rocksdb", "test-engine-raft-raft-engine", "cloud-aws", "cloud-gcp", "cloud-azure"]
tcmalloc = ["tikv_alloc/tcmalloc"]
jemalloc = ["tikv_alloc/jemalloc", "engine_rocks/jemalloc"]
mimalloc = ["tikv_alloc/mimalloc"]
snmalloc = ["tikv_alloc/snmalloc"]
portable = ["engine_rocks/portable"]
sse = ["engine_rocks/sse"]
mem-profiling = ["tikv_alloc/mem-profiling"]
failpoints = [
  "fail/failpoints",
  "raftstore/failpoints",
  "tikv_util/failpoints",
  "engine_rocks/failpoints",
]
cloud-aws = [
  "encryption_export/cloud-aws",
  "sst_importer/cloud-aws",
]
cloud-gcp = [
  "encryption_export/cloud-gcp",
  "sst_importer/cloud-gcp",
]
cloud-azure = [
  "encryption_export/cloud-azure",
  "sst_importer/cloud-azure",
]
<<<<<<< HEAD
testexport = ["raftstore/testexport", "api_version/testexport", "engine_tiflash/testexport", "causal_ts/testexport"]
=======
testexport = ["raftstore/testexport", "api_version/testexport", "causal_ts/testexport"]
>>>>>>> b448214b
test-engine-kv-rocksdb = [
  "engine_test/test-engine-kv-rocksdb"
]
test-engine-raft-raft-engine = [
  "engine_test/test-engine-raft-raft-engine"
]
test-engines-rocksdb = [
  "engine_test/test-engines-rocksdb",
]
test-engines-panic = [
  "engine_test/test-engines-panic",
]
bcc-iosnoop = [
  "file_system/bcc-iosnoop",
]
cloud-storage-grpc = ["sst_importer/cloud-storage-grpc"]
cloud-storage-dylib = ["sst_importer/cloud-storage-dylib"]
pprof-fp = ["pprof/frame-pointer"]

# for testing configure propegate to other crates
# https://stackoverflow.com/questions/41700543/can-we-share-test-utilites-between-crates
testing = []

[lib]
name = "tikv"

[dependencies]
anyhow = "1.0"
api_version = { path = "components/api_version", default-features = false }
async-stream = "0.2"
async-trait = "0.1"
backtrace = "0.3"
batch-system = { path = "components/batch-system", default-features = false }
byteorder = "1.2"
case_macros = { path = "components/case_macros" }
causal_ts = { path = "components/causal_ts" }
chrono = "0.4"
codec = { path = "components/codec", default-features = false }
collections = { path = "components/collections" }
concurrency_manager = { path = "components/concurrency_manager", default-features = false }
coprocessor_plugin_api = { path = "components/coprocessor_plugin_api" }
crc32fast = "1.2"
crc64fast = "0.1"
crossbeam = "0.8"
dashmap = "5"
encryption_export = { path = "components/encryption/export", default-features = false }
engine_panic = { path = "components/engine_panic", default-features = false }
engine_rocks = { path = "components/engine_rocks", default-features = false }
engine_test = { path = "components/engine_test", default-features = false }
engine_tiflash = { path = "engine_tiflash", default-features = false }
engine_traits = { path = "components/engine_traits", default-features = false }
engine_traits_tests = { path = "components/engine_traits_tests", default-features = false }
error_code = { path = "components/error_code", default-features = false }
fail = "0.5"
file_system = { path = "components/file_system", default-features = false }
flate2 = { version = "1.0", default-features = false, features = ["zlib"] }
futures = { version = "0.3", features = ["thread-pool", "compat"] }
futures-executor = "0.3.1"
futures-timer = "3.0"
futures-util = { version = "0.3.1", default-features = false, features = ["io", "async-await"] }
<<<<<<< HEAD
=======
fxhash = "0.2.1"
>>>>>>> b448214b
getset = "0.1"
grpcio = { version = "0.10.3", default-features = false, features = ["openssl-vendored", "protobuf-codec", "nightly"] }
grpcio-health = { version = "0.10", default-features = false, features = ["protobuf-codec"] }
hex = "0.4"
http = "0"
hyper = { version = "0.14", features = ["full"] }
hyper-tls = "0.5"
into_other = { path = "components/into_other", default-features = false }
itertools = "0.10"
keyed_priority_queue = "0.4"
keys = { path = "components/keys", default-features = false }
kvproto = { git = "https://github.com/pingcap/kvproto.git" }
lazy_static = "1.3"
libc = "0.2"
libloading = "0.7"
log = { version = "0.4", features = ["max_level_trace", "release_max_level_debug"] }
log_wrappers = { path = "components/log_wrappers" }
match-template = "0.0.1"
memory_trace_macros = { path = "components/memory_trace_macros" }
mime = "0.3.13"
more-asserts = "0.2"
murmur3 = "0.5.1"
nom = { version = "5.1.0", default-features = false, features = ["std"] }
notify = "4"
num-traits = "0.2.14"
num_cpus = "1"
online_config = { path = "components/online_config" }
openssl = "0.10"
parking_lot = "0.12"
paste = "1.0"
pd_client = { path = "components/pd_client", default-features = false }
pin-project = "1.0"
pnet_datalink = "0.23"
pprof = { git = "https://github.com/tikv/pprof-rs.git", rev = "3fed55af8fc6cf69dbd954a0321c799c5a111e4e", default-features = false, features = ["flamegraph", "protobuf-codec"] }
prometheus = { version = "0.13", features = ["nightly"] }
prometheus-static-metric = "0.5"
prost = "0.7"
protobuf = { version = "2.8", features = ["bytes"] }
raft = { version = "0.7.0", default-features = false, features = ["protobuf-codec"] }
raft_log_engine = { path = "components/raft_log_engine", default-features = false }
raftstore = { path = "components/raftstore", default-features = false, features = ["engine_rocks"] }
rand = "0.7.3"
regex = "1.3"
resource_metering = { path = "components/resource_metering" }
rev_lines = "0.2.1"
seahash = "4.1.0"
security = { path = "components/security", default-features = false }
semver = "0.11"
serde = { version = "1.0", features = ["derive"] }
serde_derive = "1.0"
serde_ignored = "0.1"
serde_json = { version = "1.0", features = ["preserve_order"] }
slog = { version = "2.3", features = ["max_level_trace", "release_max_level_debug"] }
slog-global = { version = "0.1", git = "https://github.com/breeswish/slog-global.git", rev = "d592f88e4dbba5eb439998463054f1a44fbf17b9" }
smallvec = "1.4"
sst_importer = { path = "components/sst_importer", default-features = false }
strum = { version = "0.20", features = ["derive"] }
sync_wrapper = "0.1.1"
sysinfo = "0.16"
tempfile = "3.0"
thiserror = "1.0"
tidb_query_aggr = { path = "components/tidb_query_aggr", default-features = false }
tidb_query_common = { path = "components/tidb_query_common", default-features = false }
tidb_query_datatype = { path = "components/tidb_query_datatype", default-features = false }
tidb_query_executors = { path = "components/tidb_query_executors", default-features = false }
tidb_query_expr = { path = "components/tidb_query_expr", default-features = false }
tikv_alloc = { path = "components/tikv_alloc" }
tikv_kv = { path = "components/tikv_kv", default-features = false }
tikv_util = { path = "components/tikv_util", default-features = false }
time = "0.1"
tipb = { git = "https://github.com/pingcap/tipb.git" }
tokio = { version = "1.17", features = ["full"] }
tokio-openssl = "0.6"
tokio-timer = { git = "https://github.com/tikv/tokio", branch = "tokio-timer-hotfix" }
toml = "0.5"
tracker = { path = "components/tracker" }
txn_types = { path = "components/txn_types", default-features = false }
url = "2"
uuid = { version = "0.8.1", features = ["serde", "v4"] }
walkdir = "2"
yatp = { git = "https://github.com/tikv/yatp.git", branch = "master" }

[dev-dependencies]
api_version = { path = "components/api_version", features = ["testexport"] }
example_plugin = { path = "components/test_coprocessor_plugin/example_plugin" } # should be a binary dependency
hyper-openssl = "0.9"
panic_hook = { path = "components/panic_hook" }
reqwest = { version = "0.11", features = ["blocking"] }
test_sst_importer = { path = "components/test_sst_importer", default-features = false }
test_util = { path = "components/test_util", default-features = false }
tokio = { version = "1.17", features = ["macros", "rt-multi-thread", "time"] }
zipf = "6.1.0"

[patch.crates-io]
prometheus = { git = "https://github.com/solotzg/rust-prometheus.git", rev = "b4fe98a06a58d29f9b9987a0d7186f6ed5230193" }

# TODO: remove this when new raft-rs is published.
raft = { git = "https://github.com/tikv/raft-rs", branch = "master" }
raft-proto = { git = "https://github.com/tikv/raft-rs", branch = "master" }
protobuf = { git = "https://github.com/pingcap/rust-protobuf", branch = "v2.8" }
protobuf-codegen = { git = "https://github.com/pingcap/rust-protobuf", branch = "v2.8" }

# TODO: remove this replacement after rusoto_s3 truly supports virtual-host style (https://github.com/rusoto/rusoto/pull/1823).
rusoto_core = { git = "https://github.com/tikv/rusoto", branch = "gh1482-s3-addr-styles" }
rusoto_credential = { git = "https://github.com/tikv/rusoto", branch = "gh1482-s3-addr-styles" }
rusoto_kms = { git = "https://github.com/tikv/rusoto", branch = "gh1482-s3-addr-styles" }
rusoto_mock = { git = "https://github.com/tikv/rusoto", branch = "gh1482-s3-addr-styles" }
rusoto_s3 = { git = "https://github.com/tikv/rusoto", branch = "gh1482-s3-addr-styles" }
rusoto_sts = { git = "https://github.com/tikv/rusoto", branch = "gh1482-s3-addr-styles" }

snappy-sys = { git = "https://github.com/busyjay/rust-snappy.git", branch = "static-link" }

# remove this when https://github.com/danburkert/fs2-rs/pull/42 is merged.
fs2 = { git = "https://github.com/tabokie/fs2-rs", branch = "tikv" }

# Remove this when a new version is release. We need to solve rust-lang/cmake-rs#143.
cmake = { git = "https://github.com/rust-lang/cmake-rs" }

[target.'cfg(target_os = "linux")'.dependencies]
procinfo = { git = "https://github.com/tikv/procinfo-rs", rev = "6599eb9dca74229b2c1fcc44118bef7eff127128" }
# When you modify TiKV cooperatively with kvproto, this will be useful to submit the PR to TiKV and the PR to
# kvproto at the same time.
# After the PR to kvproto is merged, remember to comment this out and run `cargo update -p kvproto`.
[patch.'https://github.com/pingcap/kvproto']
# kvproto = { git = "https://github.com/your_github_id/kvproto", branch="your_branch" }

[workspace]
members = [
  "components/api_version",
  "components/backup",
  "components/backup-stream",
  "components/batch-system",
  "components/case_macros",
  "components/causal_ts",
  "components/cdc",
  "components/cloud",
  "components/cloud/aws",
  "components/cloud/azure",
  "components/cloud/gcp",
  "components/codec",
  "components/collections",
  "components/concurrency_manager",
  "components/concurrency_manager",
  "components/coprocessor_plugin_api",
  "components/encryption",
  "components/encryption/export",
  "components/engine_rocks_helper",
# Only enable tirocks in local development, otherwise it can slow down compilation.
# TODO: always enable tirocks and remove engine_rocks.
#  "components/engine_tirocks",
  "components/error_code",
  "components/external_storage",
  "components/external_storage/export",
  "components/file_system",
  "components/into_other",
  "components/keys",
  "components/log_wrappers",
  "components/online_config",
  "components/panic_hook",
  "components/pd_client",
  "components/raftstore",
  "components/raftstore-v2",
  "components/resolved_ts",
  "components/resource_metering",
  "components/server",
  "components/server",
  "components/snap_recovery",
  "components/sst_importer",
  "components/test_backup",
  "components/test_coprocessor",
  "components/test_coprocessor_plugin/example_plugin",
  "components/test_pd",
  "components/test_pd_client",
  "components/test_raftstore",
  "components/test_sst_importer",
  "components/test_storage",
  "components/test_util",
  "components/tidb_query_aggr",
  "components/tidb_query_codegen",
  "components/tidb_query_common",
  "components/tidb_query_datatype",
  "components/tidb_query_executors",
  "components/tidb_query_expr",
  "components/tikv_alloc",
  "components/tikv_util",
  "components/tipb_helper",
  "components/tracker",
  "components/txn_types",
  "fuzz",
  "fuzz/fuzzer-afl",
  "fuzz/fuzzer-honggfuzz",
  "fuzz/fuzzer-libfuzzer",
  "gen-proxy-ffi",
  "raftstore-proxy",
  "tests",
]
default-members = ["raftstore-proxy"]

[profile.dev.package.grpcio-sys]
debug = false
opt-level = 1

[profile.dev.package.librocksdb_sys]
debug = false
opt-level = 1

[profile.dev.package.libtitan_sys]
debug = false
opt-level = 1

[profile.dev.package.tirocks-sys]
debug = false
opt-level = 1

[profile.dev.package.tests]
debug = 1
opt-level = 1

[profile.dev.package.grpcio-sys]
debug = false
opt-level = 1

[profile.dev.package.librocksdb_sys]
debug = false
opt-level = 1

[profile.dev.package.libtitan_sys]
debug = false
opt-level = 1

[profile.dev.package.tirocks-sys]
debug = false
opt-level = 1

[profile.dev.package.tests]
debug = 1
opt-level = 1

[profile.dev]
opt-level = 0
debug = 0
codegen-units = 4
lto = false
incremental = true
panic = 'unwind'
debug-assertions = true
overflow-checks = false
rpath = false

[profile.release]
opt-level = 3
debug = false
codegen-units = 1
lto = "thin"
incremental = false
panic = 'unwind'
debug-assertions = false
overflow-checks = false
rpath = false

[profile.test]
opt-level = 0
debug = 0
codegen-units = 16
lto = false
incremental = true
debug-assertions = true
overflow-checks = true
rpath = false

# The benchmark profile is identical to release, except that lto = false
[profile.bench]
opt-level = 3
debug = false
codegen-units = 1
lto = 'thin'
incremental = false
debug-assertions = false
overflow-checks = false
rpath = false<|MERGE_RESOLUTION|>--- conflicted
+++ resolved
@@ -1,10 +1,6 @@
 [package]
 name = "tikv"
-<<<<<<< HEAD
-version = "6.3.0"
-=======
 version = "6.4.0-alpha"
->>>>>>> b448214b
 authors = ["The TiKV Authors"]
 description = "A distributed transactional key-value database powered by Rust and Raft"
 license = "Apache-2.0"
@@ -42,11 +38,7 @@
   "encryption_export/cloud-azure",
   "sst_importer/cloud-azure",
 ]
-<<<<<<< HEAD
 testexport = ["raftstore/testexport", "api_version/testexport", "engine_tiflash/testexport", "causal_ts/testexport"]
-=======
-testexport = ["raftstore/testexport", "api_version/testexport", "causal_ts/testexport"]
->>>>>>> b448214b
 test-engine-kv-rocksdb = [
   "engine_test/test-engine-kv-rocksdb"
 ]
@@ -107,10 +99,7 @@
 futures-executor = "0.3.1"
 futures-timer = "3.0"
 futures-util = { version = "0.3.1", default-features = false, features = ["io", "async-await"] }
-<<<<<<< HEAD
-=======
 fxhash = "0.2.1"
->>>>>>> b448214b
 getset = "0.1"
 grpcio = { version = "0.10.3", default-features = false, features = ["openssl-vendored", "protobuf-codec", "nightly"] }
 grpcio-health = { version = "0.10", default-features = false, features = ["protobuf-codec"] }
@@ -329,26 +318,6 @@
 debug = 1
 opt-level = 1
 
-[profile.dev.package.grpcio-sys]
-debug = false
-opt-level = 1
-
-[profile.dev.package.librocksdb_sys]
-debug = false
-opt-level = 1
-
-[profile.dev.package.libtitan_sys]
-debug = false
-opt-level = 1
-
-[profile.dev.package.tirocks-sys]
-debug = false
-opt-level = 1
-
-[profile.dev.package.tests]
-debug = 1
-opt-level = 1
-
 [profile.dev]
 opt-level = 0
 debug = 0
