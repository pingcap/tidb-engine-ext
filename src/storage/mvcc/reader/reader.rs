// Copyright 2019 TiKV Project Authors. Licensed under Apache-2.0.

// #[PerformanceCriticalPath]
use engine_traits::{CF_DEFAULT, CF_LOCK, CF_WRITE};
use kvproto::{
    errorpb::{self, EpochNotMatch, StaleCommand},
    kvrpcpb::Context,
};
use tikv_kv::SnapshotExt;
use txn_types::{Key, Lock, OldValue, TimeStamp, Value, Write, WriteRef, WriteType};

use crate::storage::{
    kv::{
        Cursor, CursorBuilder, Error as KvError, ScanMode, Snapshot as EngineSnapshot, Statistics,
    },
    mvcc::{
        default_not_found_error,
        reader::{OverlappedWrite, TxnCommitRecord},
        Result,
    },
};

/// Read from an MVCC snapshot, i.e., a logical view of the database at a
/// specific timestamp (the start_ts).
///
/// This represents the view of the database from a single transaction.
///
/// Confusingly, there are two meanings of the word 'snapshot' here. In the name
/// of the struct, 'snapshot' means an mvcc snapshot. In the type parameter
/// bound (of `S`), 'snapshot' means a view of the underlying storage engine at
/// a given point in time. This latter snapshot will include values for keys at
/// multiple timestamps.
pub struct SnapshotReader<S: EngineSnapshot> {
    pub reader: MvccReader<S>,
    pub start_ts: TimeStamp,
}

impl<S: EngineSnapshot> SnapshotReader<S> {
    pub fn new(start_ts: TimeStamp, snapshot: S, fill_cache: bool) -> Self {
        SnapshotReader {
            reader: MvccReader::new(snapshot, None, fill_cache),
            start_ts,
        }
    }

    pub fn new_with_ctx(start_ts: TimeStamp, snapshot: S, ctx: &Context) -> Self {
        SnapshotReader {
            reader: MvccReader::new_with_ctx(snapshot, None, ctx),
            start_ts,
        }
    }

    #[inline(always)]
    pub fn get_txn_commit_record(&mut self, key: &Key) -> Result<TxnCommitRecord> {
        self.reader.get_txn_commit_record(key, self.start_ts)
    }

    #[inline(always)]
    pub fn load_lock(&mut self, key: &Key) -> Result<Option<Lock>> {
        self.reader.load_lock(key)
    }

    #[inline(always)]
    pub fn key_exist(&mut self, key: &Key, ts: TimeStamp) -> Result<bool> {
        Ok(self
            .reader
            .get_write(key, ts, Some(self.start_ts))?
            .is_some())
    }

    #[inline(always)]
    pub fn get(&mut self, key: &Key, ts: TimeStamp) -> Result<Option<Value>> {
        self.reader.get(key, ts, Some(self.start_ts))
    }

    #[inline(always)]
    pub fn get_write(&mut self, key: &Key, ts: TimeStamp) -> Result<Option<Write>> {
        self.reader.get_write(key, ts, Some(self.start_ts))
    }

    #[inline(always)]
    pub fn get_write_with_commit_ts(
        &mut self,
        key: &Key,
        ts: TimeStamp,
    ) -> Result<Option<(Write, TimeStamp)>> {
        self.reader
            .get_write_with_commit_ts(key, ts, Some(self.start_ts))
    }

    #[inline(always)]
    pub fn seek_write(&mut self, key: &Key, ts: TimeStamp) -> Result<Option<(TimeStamp, Write)>> {
        self.reader.seek_write(key, ts)
    }

    #[inline(always)]
    pub fn load_data(&mut self, key: &Key, write: Write) -> Result<Value> {
        self.reader.load_data(key, write)
    }

    #[inline(always)]
    pub fn get_old_value(
        &mut self,
        key: &Key,
        ts: TimeStamp,
        prev_write_loaded: bool,
        prev_write: Option<Write>,
    ) -> Result<OldValue> {
        self.reader
            .get_old_value(key, ts, prev_write_loaded, prev_write)
    }

    #[inline(always)]
    pub fn take_statistics(&mut self) -> Statistics {
        std::mem::take(&mut self.reader.statistics)
    }
}

pub struct MvccReader<S: EngineSnapshot> {
    snapshot: S,
    pub statistics: Statistics,
    // cursors are used for speeding up scans.
    data_cursor: Option<Cursor<S::Iter>>,
    lock_cursor: Option<Cursor<S::Iter>>,
    write_cursor: Option<Cursor<S::Iter>>,

    lower_bound: Option<Key>,
    upper_bound: Option<Key>,

    /// None means following operations are performed on a single user key,
    /// i.e., different versions of the same key. It can use prefix seek to
    /// speed up reads from the write-cf.
    scan_mode: Option<ScanMode>,
    // Records the current key for prefix seek. Will Reset the write cursor when switching to
    // another key.
    current_key: Option<Key>,

    fill_cache: bool,

    // The term and the epoch version when the snapshot is created. They will be zero
    // if the two properties are not available.
    term: u64,
    #[allow(dead_code)]
    version: u64,
}

impl<S: EngineSnapshot> MvccReader<S> {
    pub fn new(snapshot: S, scan_mode: Option<ScanMode>, fill_cache: bool) -> Self {
        Self {
            snapshot,
            statistics: Statistics::default(),
            data_cursor: None,
            lock_cursor: None,
            write_cursor: None,
            lower_bound: None,
            upper_bound: None,
            scan_mode,
            current_key: None,
            fill_cache,
            term: 0,
            version: 0,
        }
    }

    pub fn new_with_ctx(snapshot: S, scan_mode: Option<ScanMode>, ctx: &Context) -> Self {
        Self {
            snapshot,
            statistics: Statistics::default(),
            data_cursor: None,
            lock_cursor: None,
            write_cursor: None,
            lower_bound: None,
            upper_bound: None,
            scan_mode,
            current_key: None,
            fill_cache: !ctx.get_not_fill_cache(),
            term: ctx.get_term(),
            version: ctx.get_region_epoch().get_version(),
        }
    }

    /// load the value associated with `key` and pointed by `write`
    fn load_data(&mut self, key: &Key, write: Write) -> Result<Value> {
        assert_eq!(write.write_type, WriteType::Put);
        if let Some(val) = write.short_value {
            return Ok(val);
        }
        if self.scan_mode.is_some() {
            self.create_data_cursor()?;
        }

        let k = key.clone().append_ts(write.start_ts);
        let val = if let Some(ref mut cursor) = self.data_cursor {
            cursor
                .get(&k, &mut self.statistics.data)?
                .map(|v| v.to_vec())
        } else {
            self.statistics.data.get += 1;
            self.snapshot.get(&k)?
        };

        match val {
            Some(val) => {
                self.statistics.data.processed_keys += 1;
                Ok(val)
            }
            None => Err(default_not_found_error(k.into_encoded(), "get")),
        }
    }

    pub fn load_lock(&mut self, key: &Key) -> Result<Option<Lock>> {
        if let Some(pessimistic_lock) = self.load_in_memory_pessimistic_lock(key)? {
            return Ok(Some(pessimistic_lock));
        }

        if self.scan_mode.is_some() {
            self.create_lock_cursor()?;
        }

        let res = if let Some(ref mut cursor) = self.lock_cursor {
            match cursor.get(key, &mut self.statistics.lock)? {
                Some(v) => Some(Lock::parse(v)?),
                None => None,
            }
        } else {
            self.statistics.lock.get += 1;
            match self.snapshot.get_cf(CF_LOCK, key)? {
                Some(v) => Some(Lock::parse(&v)?),
                None => None,
            }
        };

        Ok(res)
    }

    fn load_in_memory_pessimistic_lock(&self, key: &Key) -> Result<Option<Lock>> {
        self.snapshot
            .ext()
            .get_txn_ext()
            .and_then(|txn_ext| {
                // If the term or region version has changed, do not read the lock table.
                // Instead, just return a StaleCommand or EpochNotMatch error, so the
                // client will not receive a false error because the lock table has been
                // cleared.
                let locks = txn_ext.pessimistic_locks.read();
                if self.term != 0 && locks.term != self.term {
                    let mut err = errorpb::Error::default();
                    err.set_stale_command(StaleCommand::default());
                    return Some(Err(KvError::from(err).into()));
                }
                if self.version != 0 && locks.version != self.version {
                    let mut err = errorpb::Error::default();
                    // We don't know the current regions. Just return an empty EpochNotMatch error.
                    err.set_epoch_not_match(EpochNotMatch::default());
                    return Some(Err(KvError::from(err).into()));
                }

                locks.get(key).map(|(lock, _)| {
                    // For write commands that are executed in serial, it should be impossible
                    // to read a deleted lock.
                    // For read commands in the scheduler, it should read the lock marked deleted
                    // because the lock is not actually deleted from the underlying storage.
                    Ok(lock.to_lock())
                })
            })
            .transpose()
    }

    fn get_scan_mode(&self, allow_backward: bool) -> ScanMode {
        match self.scan_mode {
            Some(ScanMode::Forward) => ScanMode::Forward,
            Some(ScanMode::Backward) if allow_backward => ScanMode::Backward,
            _ => ScanMode::Mixed,
        }
    }

    /// Return:
    ///   (commit_ts, write_record) of the write record for `key` committed
    /// before or equal to`ts` Post Condition:
    ///   leave the write_cursor at the first record which key is less or equal
    /// to the `ts` encoded version of `key`
    pub fn seek_write(&mut self, key: &Key, ts: TimeStamp) -> Result<Option<(TimeStamp, Write)>> {
        // Get the cursor for write record
        //
        // When it switches to another key in prefix seek mode, creates a new cursor for
        // it because the current position of the cursor is seldom around `key`.
        if self.scan_mode.is_none() && self.current_key.as_ref().map_or(true, |k| k != key) {
            self.current_key = Some(key.clone());
            self.write_cursor.take();
        }
        self.create_write_cursor()?;
        let cursor = self.write_cursor.as_mut().unwrap();
        // find a `ts` encoded key which is less than the `ts` encoded version of the
        // `key`
        let found = cursor.near_seek(&key.clone().append_ts(ts), &mut self.statistics.write)?;
        if !found {
            return Ok(None);
        }
        let write_key = cursor.key(&mut self.statistics.write);
        let commit_ts = Key::decode_ts_from(write_key)?;
        // check whether the found written_key's "real key" part equals the `key` we
        // want to find
        if !Key::is_user_key_eq(write_key, key.as_encoded()) {
            return Ok(None);
        }
        // parse out the write record
        let write = WriteRef::parse(cursor.value(&mut self.statistics.write))?.to_owned();
        Ok(Some((commit_ts, write)))
    }

    /// Gets the value of the specified key's latest version before specified
    /// `ts`.
    ///
    /// It tries to ensure the write record's `gc_fence`'s ts, if any, greater
    /// than specified `gc_fence_limit`. Pass `None` to `gc_fence_limit` to
    /// skip the check. The caller must guarantee that there's no other `PUT` or
    /// `DELETE` versions whose `commit_ts` is between the found version and
    /// the provided `gc_fence_limit` (`gc_fence_limit` is inclusive).
    ///
    /// For transactional reads, the `gc_fence_limit` must be provided to ensure
    /// the result is correct. Generally, it should be the read_ts of the
    /// current transaction, which might be different from the `ts` passed to
    /// this function.
    ///
    /// Note that this function does not check for locks on `key`.
    fn get(
        &mut self,
        key: &Key,
        ts: TimeStamp,
        gc_fence_limit: Option<TimeStamp>,
    ) -> Result<Option<Value>> {
        Ok(match self.get_write(key, ts, gc_fence_limit)? {
            Some(write) => Some(self.load_data(key, write)?),
            None => None,
        })
    }

    /// Gets the write record of the specified key's latest version before
    /// specified `ts`. It tries to ensure the write record's `gc_fence`'s
    /// ts, if any, greater than specified `gc_fence_limit`. Pass `None` to
    /// `gc_fence_limit` to skip the check. The caller must guarantee that
    /// there's no other `PUT` or `DELETE` versions whose `commit_ts` is between
    /// the found version and the provided `gc_fence_limit` (`gc_fence_limit` is
    /// inclusive).
    /// For transactional reads, the `gc_fence_limit` must be provided to ensure
    /// the result is correct. Generally, it should be the read_ts of the
    /// current transaction, which might be different from the `ts` passed to
    /// this function.
    pub fn get_write(
        &mut self,
        key: &Key,
        ts: TimeStamp,
        gc_fence_limit: Option<TimeStamp>,
    ) -> Result<Option<Write>> {
        Ok(self
            .get_write_with_commit_ts(key, ts, gc_fence_limit)?
            .map(|(w, _)| w))
    }

    /// Gets the write record of the specified key's latest version before
    /// specified `ts`, and additionally the write record's `commit_ts`, if any.
    ///
    /// See also [`MvccReader::get_write`].
    pub fn get_write_with_commit_ts(
        &mut self,
        key: &Key,
        mut ts: TimeStamp,
        gc_fence_limit: Option<TimeStamp>,
    ) -> Result<Option<(Write, TimeStamp)>> {
        loop {
            match self.seek_write(key, ts)? {
                Some((commit_ts, write)) => {
                    if let Some(limit) = gc_fence_limit {
                        if !write.as_ref().check_gc_fence_as_latest_version(limit) {
                            return Ok(None);
                        }
                    }
                    match write.write_type {
                        WriteType::Put => {
                            return Ok(Some((write, commit_ts)));
                        }
                        WriteType::Delete => {
                            return Ok(None);
                        }
                        WriteType::Lock | WriteType::Rollback => ts = commit_ts.prev(),
                    }
                }
                None => return Ok(None),
            }
        }
    }

    fn get_txn_commit_record(&mut self, key: &Key, start_ts: TimeStamp) -> Result<TxnCommitRecord> {
        // It's possible a txn with a small `start_ts` has a greater `commit_ts` than a
        // txn with a greater `start_ts` in pessimistic transaction.
        // I.e., txn_1.commit_ts > txn_2.commit_ts > txn_2.start_ts > txn_1.start_ts.
        //
        // Scan all the versions from `TimeStamp::max()` to `start_ts`.
        let mut seek_ts = TimeStamp::max();
        let mut gc_fence = TimeStamp::from(0);
        while let Some((commit_ts, write)) = self.seek_write(key, seek_ts)? {
            if write.start_ts == start_ts {
                return Ok(TxnCommitRecord::SingleRecord { commit_ts, write });
            }
            if commit_ts == start_ts {
                if write.has_overlapped_rollback {
                    return Ok(TxnCommitRecord::OverlappedRollback { commit_ts });
                }
                return Ok(TxnCommitRecord::None {
                    overlapped_write: Some(OverlappedWrite { write, gc_fence }),
                });
            }
            if write.write_type == WriteType::Put || write.write_type == WriteType::Delete {
                gc_fence = commit_ts;
            }
            if commit_ts < start_ts {
                break;
            }
            seek_ts = commit_ts.prev();
        }
        Ok(TxnCommitRecord::None {
            overlapped_write: None,
        })
    }

    fn create_data_cursor(&mut self) -> Result<()> {
        if self.data_cursor.is_none() {
            let cursor = CursorBuilder::new(&self.snapshot, CF_DEFAULT)
                .fill_cache(self.fill_cache)
                .scan_mode(self.get_scan_mode(true))
                .range(self.lower_bound.clone(), self.upper_bound.clone())
                .build()?;
            self.data_cursor = Some(cursor);
        }
        Ok(())
    }

    fn create_write_cursor(&mut self) -> Result<()> {
        if self.write_cursor.is_none() {
            let cursor = CursorBuilder::new(&self.snapshot, CF_WRITE)
                .fill_cache(self.fill_cache)
                // Only use prefix seek in non-scan mode.
                .prefix_seek(self.scan_mode.is_none())
                .scan_mode(self.get_scan_mode(true))
                .range(self.lower_bound.clone(), self.upper_bound.clone())
                .build()?;
            self.write_cursor = Some(cursor);
        }
        Ok(())
    }

    fn create_lock_cursor(&mut self) -> Result<()> {
        if self.lock_cursor.is_none() {
            let cursor = CursorBuilder::new(&self.snapshot, CF_LOCK)
                .fill_cache(self.fill_cache)
                .scan_mode(self.get_scan_mode(true))
                .range(self.lower_bound.clone(), self.upper_bound.clone())
                .build()?;
            self.lock_cursor = Some(cursor);
        }
        Ok(())
    }

    /// Return the first committed key for which `start_ts` equals to `ts`
    pub fn seek_ts(&mut self, ts: TimeStamp) -> Result<Option<Key>> {
        assert!(self.scan_mode.is_some());
        self.create_write_cursor()?;

        let cursor = self.write_cursor.as_mut().unwrap();
        let mut ok = cursor.seek_to_first(&mut self.statistics.write);

        while ok {
            if WriteRef::parse(cursor.value(&mut self.statistics.write))?.start_ts == ts {
                return Ok(Some(
                    Key::from_encoded(cursor.key(&mut self.statistics.write).to_vec())
                        .truncate_ts()?,
                ));
            }
            ok = cursor.next(&mut self.statistics.write);
        }
        Ok(None)
    }

    /// Scan locks that satisfies `filter(lock)` returns true in the key range
    /// [start, end). At most `limit` locks will be returned. If `limit` is
    /// set to `0`, it means unlimited.
    ///
    /// The return type is `(locks, has_remain)`. `has_remain` indicates whether
    /// there MAY be remaining locks that can be scanned.
    pub fn scan_locks<F>(
        &mut self,
        start: Option<&Key>,
        end: Option<&Key>,
        filter: F,
        limit: usize,
    ) -> Result<(Vec<(Key, Lock)>, bool)>
    where
        F: Fn(&Lock) -> bool,
    {
        self.create_lock_cursor()?;
        let cursor = self.lock_cursor.as_mut().unwrap();
        let ok = match start {
            Some(x) => cursor.seek(x, &mut self.statistics.lock)?,
            None => cursor.seek_to_first(&mut self.statistics.lock),
        };
        if !ok {
            return Ok((vec![], false));
        }
        let mut locks = Vec::with_capacity(limit);
        let mut has_remain = false;
        while cursor.valid()? {
            let key = Key::from_encoded_slice(cursor.key(&mut self.statistics.lock));
            if let Some(end) = end {
                if key >= *end {
                    has_remain = false;
                    break;
                }
            }

            let lock = Lock::parse(cursor.value(&mut self.statistics.lock))?;
            if filter(&lock) {
                locks.push((key, lock));
                if limit > 0 && locks.len() == limit {
                    has_remain = true;
                    break;
                }
            }
            cursor.next(&mut self.statistics.lock);
        }
        self.statistics.lock.processed_keys += locks.len();
        Ok((locks, has_remain))
    }

    /// Scan the writes to get all the latest keys with their corresponding
    /// PUT/DELETE write records at the given version, if the version is not
    /// specified, it will scan the latest version for each key, if the key
    /// does not exist or is not visible at that point, an `Option::None` will
    /// be placed. The return type is:
<<<<<<< HEAD
    /// * `(Vec<(key, commit_ts, Option<write>)>, has_remain)`.
    ///   - `key` is the encoded key without commit ts.
    ///   - `commit_ts` is the latest commit ts of the key.
=======
    /// * `(Vec<(key, Option<write>)>, has_remain)`.
    ///   - `key` is the encoded key without commit ts.
>>>>>>> 616b4402
    ///   - `write` is the PUT/DELETE write record at the given version.
    ///   - `has_remain` indicates whether there MAY be remaining writes that
    ///     can be scanned.
    ///
    /// This function is mainly used by
    /// `txn::commands::FlashbackToVersionReadPhase`
    /// and `txn::commands::FlashbackToVersion` to achieve the MVCC
    /// overwriting.
    pub fn scan_writes<F>(
        &mut self,
        start: Option<&Key>,
        end: Option<&Key>,
        version: Option<TimeStamp>,
        filter: F,
        limit: usize,
<<<<<<< HEAD
    ) -> Result<(Vec<(Key, TimeStamp, Option<Write>)>, bool)>
    where
        F: Fn(&Key) -> bool,
=======
    ) -> Result<(Vec<(Key, Option<Write>)>, bool)>
    where
        F: Fn(&Key /* user key */, TimeStamp /* latest `commit_ts` */) -> bool,
>>>>>>> 616b4402
    {
        self.create_write_cursor()?;
        let cursor = self.write_cursor.as_mut().unwrap();
        let ok = match start {
            Some(x) => cursor.seek(x, &mut self.statistics.write)?,
            None => cursor.seek_to_first(&mut self.statistics.write),
        };
        if !ok {
            return Ok((vec![], false));
        }
        // Use the latest version as the default value if the version is not given.
        let version = version.unwrap_or_else(TimeStamp::max);
        let mut cur_key = None;
        let mut key_writes = Vec::with_capacity(limit);
        let mut has_remain = false;
        while cursor.valid()? {
            let key = Key::from_encoded_slice(cursor.key(&mut self.statistics.write));
            if let Some(end) = end {
                if key >= *end {
                    has_remain = false;
                    break;
                }
            }
            let commit_ts = key.decode_ts()?;
<<<<<<< HEAD
            let user_key = key.clone().truncate_ts()?;
            // To make sure we only check each unique key once and `filter(&key)` returns
            // true.
            if (cur_key.is_some() && cur_key.clone().unwrap() == user_key) || !filter(&key) {
                cursor.next(&mut self.statistics.write);
                continue;
            }
            cur_key = Some(user_key.clone());
=======
            let user_key = key.truncate_ts()?;
            // To make sure we only check each unique user key once and the filter returns
            // true.
            let is_same_user_key = cur_key.as_ref() == Some(&user_key);
            if !is_same_user_key {
                cur_key = Some(user_key.clone());
            }
            if is_same_user_key || !filter(&user_key, commit_ts) {
                cursor.next(&mut self.statistics.write);
                continue;
            }
>>>>>>> 616b4402

            let mut write = None;
            let version_key = user_key.clone().append_ts(version);
            // Try to seek to the key with the specified version.
            if cursor.near_seek(&version_key, &mut self.statistics.write)?
                && Key::is_user_key_eq(
                    cursor.key(&mut self.statistics.write),
                    user_key.as_encoded(),
                )
            {
                while cursor.valid()? {
                    write =
                        Some(WriteRef::parse(cursor.value(&mut self.statistics.write))?.to_owned());
                    // Move to the next key.
                    cursor.next(&mut self.statistics.write);
                    match write.as_ref().unwrap().write_type {
                        WriteType::Put | WriteType::Delete => {
                            break;
                        }
                        WriteType::Lock | WriteType::Rollback => {
                            // We should find the latest visible version after it.
                            let key =
                                Key::from_encoded_slice(cursor.key(&mut self.statistics.write));
                            // Could not find the visible version, current cursor is on the next
                            // key, so we set both `write` and `cur_key` to `None`.
                            if key.truncate_ts()? != user_key {
                                write = None;
                                cur_key = None;
                                break;
                            }
                        }
                    }
                }
            }
<<<<<<< HEAD
            key_writes.push((user_key, commit_ts, write));
=======
            key_writes.push((user_key, write));
>>>>>>> 616b4402
            if limit > 0 && key_writes.len() == limit {
                has_remain = true;
                break;
            }
        }
        self.statistics.write.processed_keys += key_writes.len();
        resource_metering::record_read_keys(key_writes.len() as u32);
        Ok((key_writes, has_remain))
    }

    pub fn scan_keys(
        &mut self,
        mut start: Option<Key>,
        limit: usize,
    ) -> Result<(Vec<Key>, Option<Key>)> {
        let mut cursor = CursorBuilder::new(&self.snapshot, CF_WRITE)
            .fill_cache(self.fill_cache)
            .scan_mode(self.get_scan_mode(false))
            .build()?;
        let mut keys = vec![];
        loop {
            let ok = match start {
                Some(ref x) => cursor.near_seek(x, &mut self.statistics.write)?,
                None => cursor.seek_to_first(&mut self.statistics.write),
            };
            if !ok {
                return Ok((keys, None));
            }
            if keys.len() >= limit {
                self.statistics.write.processed_keys += keys.len();
                resource_metering::record_read_keys(keys.len() as u32);
                return Ok((keys, start));
            }
            let key =
                Key::from_encoded(cursor.key(&mut self.statistics.write).to_vec()).truncate_ts()?;
            start = Some(key.clone().append_ts(TimeStamp::zero()));
            keys.push(key);
        }
    }

    // Get all Value of the given key in CF_DEFAULT
    pub fn scan_values_in_default(&mut self, key: &Key) -> Result<Vec<(TimeStamp, Value)>> {
        self.create_data_cursor()?;
        let cursor = self.data_cursor.as_mut().unwrap();
        let mut ok = cursor.seek(key, &mut self.statistics.data)?;
        if !ok {
            return Ok(vec![]);
        }
        let mut v = vec![];
        while ok {
            let cur_key = cursor.key(&mut self.statistics.data);
            let ts = Key::decode_ts_from(cur_key)?;
            if Key::is_user_key_eq(cur_key, key.as_encoded()) {
                v.push((ts, cursor.value(&mut self.statistics.data).to_vec()));
            } else {
                break;
            }
            ok = cursor.next(&mut self.statistics.data);
        }
        Ok(v)
    }

    /// Read the old value for key for CDC.
    /// `prev_write` stands for the previous write record of the key
    /// it must be read in the caller and be passed in for optimization
    fn get_old_value(
        &mut self,
        key: &Key,
        start_ts: TimeStamp,
        prev_write_loaded: bool,
        prev_write: Option<Write>,
    ) -> Result<OldValue> {
        if prev_write_loaded && prev_write.is_none() {
            return Ok(OldValue::None);
        }
        if let Some(prev_write) = prev_write {
            if !prev_write
                .as_ref()
                .check_gc_fence_as_latest_version(start_ts)
            {
                return Ok(OldValue::None);
            }

            match prev_write.write_type {
                WriteType::Put => {
                    // For Put, there must be an old value either in its
                    // short value or in the default CF.
                    return Ok(match prev_write.short_value {
                        Some(value) => OldValue::Value { value },
                        None => OldValue::ValueTimeStamp {
                            start_ts: prev_write.start_ts,
                        },
                    });
                }
                WriteType::Delete => {
                    // For Delete, no old value.
                    return Ok(OldValue::None);
                }
                // For Rollback and Lock, it's unknown whether there is a more
                // previous valid write. Call `get_write` to get a valid
                // previous write.
                WriteType::Rollback | WriteType::Lock => (),
            }
        }
        Ok(match self.get_write(key, start_ts, Some(start_ts))? {
            Some(write) => match write.short_value {
                Some(value) => OldValue::Value { value },
                None => OldValue::ValueTimeStamp {
                    start_ts: write.start_ts,
                },
            },
            None => OldValue::None,
        })
    }

    pub fn set_range(&mut self, lower: Option<Key>, upper: Option<Key>) {
        self.lower_bound = lower;
        self.upper_bound = upper;
    }
}

#[cfg(test)]
pub mod tests {
    use std::{ops::Bound, u64};

    use concurrency_manager::ConcurrencyManager;
    use engine_rocks::{
        properties::MvccPropertiesCollectorFactory, RocksCfOptions, RocksDbOptions, RocksEngine,
        RocksSnapshot,
    };
    use engine_traits::{
        CompactExt, IterOptions, MiscExt, Mutable, SyncMutable, WriteBatch, WriteBatchExt, ALL_CFS,
        CF_DEFAULT, CF_LOCK, CF_RAFT, CF_WRITE,
    };
    use kvproto::{
        kvrpcpb::{AssertionLevel, Context, PrewriteRequestPessimisticAction::*},
        metapb::{Peer, Region},
    };
    use raftstore::store::RegionSnapshot;
    use txn_types::{LockType, Mutation};

    use super::*;
    use crate::storage::{
        kv::Modify,
        mvcc::{tests::write, MvccReader, MvccTxn},
        txn::{
            acquire_pessimistic_lock, cleanup, commit, gc, prewrite, CommitKind, TransactionKind,
            TransactionProperties,
        },
        Engine, TestEngineBuilder,
    };

    pub struct RegionEngine {
        db: RocksEngine,
        region: Region,
    }

    impl RegionEngine {
        pub fn new(db: &RocksEngine, region: &Region) -> RegionEngine {
            RegionEngine {
                db: db.clone(),
                region: region.clone(),
            }
        }

        pub fn snapshot(&self) -> RegionSnapshot<RocksSnapshot> {
            let db = self.db.clone();
            RegionSnapshot::<RocksSnapshot>::from_raw(db, self.region.clone())
        }

        pub fn put(
            &mut self,
            pk: &[u8],
            start_ts: impl Into<TimeStamp>,
            commit_ts: impl Into<TimeStamp>,
        ) {
            let start_ts = start_ts.into();
            let m = Mutation::make_put(Key::from_raw(pk), vec![]);
            self.prewrite(m, pk, start_ts);
            self.commit(pk, start_ts, commit_ts);
        }

        pub fn lock(
            &mut self,
            pk: &[u8],
            start_ts: impl Into<TimeStamp>,
            commit_ts: impl Into<TimeStamp>,
        ) {
            let start_ts = start_ts.into();
            let m = Mutation::make_lock(Key::from_raw(pk));
            self.prewrite(m, pk, start_ts);
            self.commit(pk, start_ts, commit_ts);
        }

        pub fn delete(
            &mut self,
            pk: &[u8],
            start_ts: impl Into<TimeStamp>,
            commit_ts: impl Into<TimeStamp>,
        ) {
            let start_ts = start_ts.into();
            let m = Mutation::make_delete(Key::from_raw(pk));
            self.prewrite(m, pk, start_ts);
            self.commit(pk, start_ts, commit_ts);
        }

        pub fn txn_props(
            start_ts: TimeStamp,
            primary: &[u8],
            pessimistic: bool,
        ) -> TransactionProperties<'_> {
            let kind = if pessimistic {
                TransactionKind::Pessimistic(TimeStamp::default())
            } else {
                TransactionKind::Optimistic(false)
            };

            TransactionProperties {
                start_ts,
                kind,
                commit_kind: CommitKind::TwoPc,
                primary,
                txn_size: 0,
                lock_ttl: 0,
                min_commit_ts: TimeStamp::default(),
                need_old_value: false,
                is_retry_request: false,
                assertion_level: AssertionLevel::Off,
                txn_source: 0,
            }
        }

        pub fn prewrite(&mut self, m: Mutation, pk: &[u8], start_ts: impl Into<TimeStamp>) {
            let snap = self.snapshot();
            let start_ts = start_ts.into();
            let cm = ConcurrencyManager::new(start_ts);
            let mut txn = MvccTxn::new(start_ts, cm);
            let mut reader = SnapshotReader::new(start_ts, snap, true);

            prewrite(
                &mut txn,
                &mut reader,
                &Self::txn_props(start_ts, pk, false),
                m,
                &None,
                SkipPessimisticCheck,
            )
            .unwrap();
            self.write(txn.into_modifies());
        }

        pub fn prewrite_pessimistic_lock(
            &mut self,
            m: Mutation,
            pk: &[u8],
            start_ts: impl Into<TimeStamp>,
        ) {
            let snap = self.snapshot();
            let start_ts = start_ts.into();
            let cm = ConcurrencyManager::new(start_ts);
            let mut txn = MvccTxn::new(start_ts, cm);
            let mut reader = SnapshotReader::new(start_ts, snap, true);

            prewrite(
                &mut txn,
                &mut reader,
                &Self::txn_props(start_ts, pk, true),
                m,
                &None,
                DoPessimisticCheck,
            )
            .unwrap();
            self.write(txn.into_modifies());
        }

        pub fn acquire_pessimistic_lock(
            &mut self,
            k: Key,
            pk: &[u8],
            start_ts: impl Into<TimeStamp>,
            for_update_ts: impl Into<TimeStamp>,
        ) {
            let snap = self.snapshot();
            let for_update_ts = for_update_ts.into();
            let cm = ConcurrencyManager::new(for_update_ts);
            let start_ts = start_ts.into();
            let mut txn = MvccTxn::new(start_ts, cm);
            let mut reader = SnapshotReader::new(start_ts, snap, true);
            acquire_pessimistic_lock(
                &mut txn,
                &mut reader,
                k,
                pk,
                false,
                0,
                for_update_ts,
                false,
                false,
                TimeStamp::zero(),
                true,
                false,
<<<<<<< HEAD
=======
                false,
>>>>>>> 616b4402
            )
            .unwrap();
            self.write(txn.into_modifies());
        }

        pub fn commit(
            &mut self,
            pk: &[u8],
            start_ts: impl Into<TimeStamp>,
            commit_ts: impl Into<TimeStamp>,
        ) {
            let snap = self.snapshot();
            let start_ts = start_ts.into();
            let cm = ConcurrencyManager::new(start_ts);
            let mut txn = MvccTxn::new(start_ts, cm);
            let mut reader = SnapshotReader::new(start_ts, snap, true);
            commit(&mut txn, &mut reader, Key::from_raw(pk), commit_ts.into()).unwrap();
            self.write(txn.into_modifies());
        }

        pub fn rollback(&mut self, pk: &[u8], start_ts: impl Into<TimeStamp>) {
            let snap = self.snapshot();
            let start_ts = start_ts.into();
            let cm = ConcurrencyManager::new(start_ts);
            let mut txn = MvccTxn::new(start_ts, cm);
            let mut reader = SnapshotReader::new(start_ts, snap, true);
            cleanup(
                &mut txn,
                &mut reader,
                Key::from_raw(pk),
                TimeStamp::zero(),
                true,
            )
            .unwrap();
            self.write(txn.into_modifies());
        }

        pub fn gc(&mut self, pk: &[u8], safe_point: impl Into<TimeStamp> + Copy) {
            let cm = ConcurrencyManager::new(safe_point.into());
            loop {
                let snap = self.snapshot();
                let mut txn = MvccTxn::new(safe_point.into(), cm.clone());
                let mut reader = MvccReader::new(snap, None, true);
                gc(&mut txn, &mut reader, Key::from_raw(pk), safe_point.into()).unwrap();
                let modifies = txn.into_modifies();
                if modifies.is_empty() {
                    return;
                }
                self.write(modifies);
            }
        }

        pub fn write(&mut self, modifies: Vec<Modify>) {
            let db = &self.db;
            let mut wb = db.write_batch();
            for rev in modifies {
                match rev {
                    Modify::Put(cf, k, v) => {
                        let k = keys::data_key(k.as_encoded());
                        wb.put_cf(cf, &k, &v).unwrap();
                    }
                    Modify::Delete(cf, k) => {
                        let k = keys::data_key(k.as_encoded());
                        wb.delete_cf(cf, &k).unwrap();
                    }
                    Modify::PessimisticLock(k, lock) => {
                        let k = keys::data_key(k.as_encoded());
                        let v = lock.into_lock().to_bytes();
                        wb.put_cf(CF_LOCK, &k, &v).unwrap();
                    }
                    Modify::DeleteRange(cf, k1, k2, notify_only) => {
                        if !notify_only {
                            let k1 = keys::data_key(k1.as_encoded());
                            let k2 = keys::data_key(k2.as_encoded());
                            wb.delete_range_cf(cf, &k1, &k2).unwrap();
                        }
                    }
                }
            }
            wb.write().unwrap();
        }

        pub fn flush(&mut self) {
            for cf in ALL_CFS {
                self.db.flush_cf(cf, true).unwrap();
            }
        }

        pub fn compact(&mut self) {
            for cf in ALL_CFS {
                self.db.compact_range(cf, None, None, false, 1).unwrap();
            }
        }
    }

    pub fn open_db(path: &str, with_properties: bool) -> RocksEngine {
        let db_opt = RocksDbOptions::default();
        let mut cf_opts = RocksCfOptions::default();
        cf_opts.set_write_buffer_size(32 * 1024 * 1024);
        if with_properties {
            cf_opts.add_table_properties_collector_factory(
                "tikv.test-collector",
                MvccPropertiesCollectorFactory::default(),
            );
        }
        let cfs_opts = vec![
            (CF_DEFAULT, RocksCfOptions::default()),
            (CF_RAFT, RocksCfOptions::default()),
            (CF_LOCK, RocksCfOptions::default()),
            (CF_WRITE, cf_opts),
        ];
        engine_rocks::util::new_engine_opt(path, db_opt, cfs_opts).unwrap()
    }

    pub fn make_region(id: u64, start_key: Vec<u8>, end_key: Vec<u8>) -> Region {
        let mut peer = Peer::default();
        peer.set_id(id);
        peer.set_store_id(id);
        let mut region = Region::default();
        region.set_id(id);
        region.set_start_key(start_key);
        region.set_end_key(end_key);
        region.mut_peers().push(peer);
        region
    }

    #[test]
    fn test_ts_filter() {
        let path = tempfile::Builder::new()
            .prefix("test_ts_filter")
            .tempdir()
            .unwrap();
        let path = path.path().to_str().unwrap();
        let region = make_region(1, vec![0], vec![13]);

        let db = open_db(path, true);
        let mut engine = RegionEngine::new(&db, &region);

        engine.put(&[2], 1, 2);
        engine.put(&[4], 3, 4);
        engine.flush();
        engine.put(&[6], 5, 6);
        engine.put(&[8], 7, 8);
        engine.flush();
        engine.put(&[10], 9, 10);
        engine.put(&[12], 11, 12);
        engine.flush();

        let snap = RegionSnapshot::<RocksSnapshot>::from_raw(db, region);

        let tests = vec![
            // set nothing.
            (
                Bound::Unbounded,
                Bound::Unbounded,
                vec![2u64, 4, 6, 8, 10, 12],
            ),
            // test set both hint_min_ts and hint_max_ts.
            (Bound::Included(6), Bound::Included(8), vec![6u64, 8]),
            (Bound::Excluded(5), Bound::Included(8), vec![6u64, 8]),
            (Bound::Included(6), Bound::Excluded(9), vec![6u64, 8]),
            (Bound::Excluded(5), Bound::Excluded(9), vec![6u64, 8]),
            // test set only hint_min_ts.
            (Bound::Included(10), Bound::Unbounded, vec![10u64, 12]),
            (Bound::Excluded(9), Bound::Unbounded, vec![10u64, 12]),
            // test set only hint_max_ts.
            (Bound::Unbounded, Bound::Included(7), vec![2u64, 4, 6, 8]),
            (Bound::Unbounded, Bound::Excluded(8), vec![2u64, 4, 6, 8]),
        ];

        for (_, &(min, max, ref res)) in tests.iter().enumerate() {
            let mut iopt = IterOptions::default();
            iopt.set_hint_min_ts(min);
            iopt.set_hint_max_ts(max);

            let mut iter = snap.iter(CF_WRITE, iopt).unwrap();

            for (i, expect_ts) in res.iter().enumerate() {
                if i == 0 {
                    assert_eq!(iter.seek_to_first().unwrap(), true);
                } else {
                    assert_eq!(iter.next().unwrap(), true);
                }

                let ts = Key::decode_ts_from(iter.key()).unwrap();
                assert_eq!(ts.into_inner(), *expect_ts);
            }

            assert_eq!(iter.next().unwrap(), false);
        }
    }

    #[test]
    fn test_ts_filter_lost_delete() {
        let dir = tempfile::Builder::new()
            .prefix("test_ts_filter_lost_deletion")
            .tempdir()
            .unwrap();
        let path = dir.path().to_str().unwrap();
        let region = make_region(1, vec![0], vec![]);

        let db = open_db(path, true);
        let mut engine = RegionEngine::new(&db, &region);

        let key1 = &[1];
        engine.put(key1, 2, 3);
        engine.flush();
        engine.compact();

        // Delete key 1 commit ts@5 and GC@6
        // Put key 2 commit ts@7
        let key2 = &[2];
        engine.put(key2, 6, 7);
        engine.delete(key1, 4, 5);
        engine.gc(key1, 6);
        engine.flush();

        // Scan kv with ts filter [1, 6].
        let mut iopt = IterOptions::default();
        iopt.set_hint_min_ts(Bound::Included(1));
        iopt.set_hint_max_ts(Bound::Included(6));

        let snap = RegionSnapshot::<RocksSnapshot>::from_raw(db, region);
        let mut iter = snap.iter(CF_WRITE, iopt).unwrap();

        // Must not omit the latest deletion of key1 to prevent seeing outdated record.
        assert_eq!(iter.seek_to_first().unwrap(), true);
        assert_eq!(
            Key::from_encoded_slice(iter.key())
                .to_raw()
                .unwrap()
                .as_slice(),
            key2
        );
        assert_eq!(iter.next().unwrap(), false);
    }

    #[test]
    fn test_get_txn_commit_record() {
        let path = tempfile::Builder::new()
            .prefix("_test_storage_mvcc_reader_get_txn_commit_record")
            .tempdir()
            .unwrap();
        let path = path.path().to_str().unwrap();
        let region = make_region(1, vec![], vec![]);
        let db = open_db(path, true);
        let mut engine = RegionEngine::new(&db, &region);

        let (k, v) = (b"k", b"v");
        let m = Mutation::make_put(Key::from_raw(k), v.to_vec());
        engine.prewrite(m, k, 1);
        engine.commit(k, 1, 10);

        engine.rollback(k, 5);
        engine.rollback(k, 20);

        let m = Mutation::make_put(Key::from_raw(k), v.to_vec());
        engine.prewrite(m, k, 25);
        engine.commit(k, 25, 30);

        let m = Mutation::make_put(Key::from_raw(k), v.to_vec());
        engine.prewrite(m, k, 35);
        engine.commit(k, 35, 40);

        // Overlapped rollback on the commit record at 40.
        engine.rollback(k, 40);

        let m = Mutation::make_put(Key::from_raw(k), v.to_vec());
        engine.acquire_pessimistic_lock(Key::from_raw(k), k, 45, 45);
        engine.prewrite_pessimistic_lock(m, k, 45);
        engine.commit(k, 45, 50);

        let snap = RegionSnapshot::<RocksSnapshot>::from_raw(db, region);
        let mut reader = MvccReader::new(snap, None, false);

        // Let's assume `50_45 PUT` means a commit version with start ts is 45 and
        // commit ts is 50.
        // Commit versions: [50_45 PUT, 45_40 PUT, 40_35 PUT, 30_25 PUT, 20_20 Rollback,
        // 10_1 PUT, 5_5 Rollback].
        let key = Key::from_raw(k);
        let overlapped_write = reader
            .get_txn_commit_record(&key, 55.into())
            .unwrap()
            .unwrap_none();
        assert!(overlapped_write.is_none());

        // When no such record is found but a record of another txn has a write record
        // with its commit_ts equals to current start_ts, it
        let overlapped_write = reader
            .get_txn_commit_record(&key, 50.into())
            .unwrap()
            .unwrap_none()
            .unwrap();
        assert_eq!(overlapped_write.write.start_ts, 45.into());
        assert_eq!(overlapped_write.write.write_type, WriteType::Put);

        let (commit_ts, write_type) = reader
            .get_txn_commit_record(&key, 45.into())
            .unwrap()
            .unwrap_single_record();
        assert_eq!(commit_ts, 50.into());
        assert_eq!(write_type, WriteType::Put);

        let commit_ts = reader
            .get_txn_commit_record(&key, 40.into())
            .unwrap()
            .unwrap_overlapped_rollback();
        assert_eq!(commit_ts, 40.into());

        let (commit_ts, write_type) = reader
            .get_txn_commit_record(&key, 35.into())
            .unwrap()
            .unwrap_single_record();
        assert_eq!(commit_ts, 40.into());
        assert_eq!(write_type, WriteType::Put);

        let (commit_ts, write_type) = reader
            .get_txn_commit_record(&key, 25.into())
            .unwrap()
            .unwrap_single_record();
        assert_eq!(commit_ts, 30.into());
        assert_eq!(write_type, WriteType::Put);

        let (commit_ts, write_type) = reader
            .get_txn_commit_record(&key, 20.into())
            .unwrap()
            .unwrap_single_record();
        assert_eq!(commit_ts, 20.into());
        assert_eq!(write_type, WriteType::Rollback);

        let (commit_ts, write_type) = reader
            .get_txn_commit_record(&key, 1.into())
            .unwrap()
            .unwrap_single_record();
        assert_eq!(commit_ts, 10.into());
        assert_eq!(write_type, WriteType::Put);

        let (commit_ts, write_type) = reader
            .get_txn_commit_record(&key, 5.into())
            .unwrap()
            .unwrap_single_record();
        assert_eq!(commit_ts, 5.into());
        assert_eq!(write_type, WriteType::Rollback);

        let seek_old = reader.statistics.write.seek;
        let next_old = reader.statistics.write.next;
        assert!(
            !reader
                .get_txn_commit_record(&key, 30.into())
                .unwrap()
                .exist()
        );
        let seek_new = reader.statistics.write.seek;
        let next_new = reader.statistics.write.next;

        // `get_txn_commit_record(&key, 30)` stopped at `30_25 PUT`.
        assert_eq!(seek_new - seek_old, 1);
        assert_eq!(next_new - next_old, 2);
    }

    #[test]
    fn test_get_txn_commit_record_of_pessimistic_txn() {
        let path = tempfile::Builder::new()
            .prefix("_test_storage_mvcc_reader_get_txn_commit_record_of_pessimistic_txn")
            .tempdir()
            .unwrap();
        let path = path.path().to_str().unwrap();
        let region = make_region(1, vec![], vec![]);
        let db = open_db(path, true);
        let mut engine = RegionEngine::new(&db, &region);

        let (k, v) = (b"k", b"v");
        let key = Key::from_raw(k);
        let m = Mutation::make_put(key.clone(), v.to_vec());

        // txn: start_ts = 2, commit_ts = 3
        engine.acquire_pessimistic_lock(key.clone(), k, 2, 2);
        engine.prewrite_pessimistic_lock(m.clone(), k, 2);
        engine.commit(k, 2, 3);
        // txn: start_ts = 1, commit_ts = 4
        engine.acquire_pessimistic_lock(key.clone(), k, 1, 3);
        engine.prewrite_pessimistic_lock(m, k, 1);
        engine.commit(k, 1, 4);

        let snap = RegionSnapshot::<RocksSnapshot>::from_raw(db, region);
        let mut reader = MvccReader::new(snap, None, false);

        let (commit_ts, write_type) = reader
            .get_txn_commit_record(&key, 2.into())
            .unwrap()
            .unwrap_single_record();
        assert_eq!(commit_ts, 3.into());
        assert_eq!(write_type, WriteType::Put);

        let (commit_ts, write_type) = reader
            .get_txn_commit_record(&key, 1.into())
            .unwrap()
            .unwrap_single_record();
        assert_eq!(commit_ts, 4.into());
        assert_eq!(write_type, WriteType::Put);
    }

    #[test]
    fn test_seek_write() {
        let path = tempfile::Builder::new()
            .prefix("_test_storage_mvcc_reader_seek_write")
            .tempdir()
            .unwrap();
        let path = path.path().to_str().unwrap();
        let region = make_region(1, vec![], vec![]);
        let db = open_db(path, true);
        let mut engine = RegionEngine::new(&db, &region);

        let (k, v) = (b"k", b"v");
        let m = Mutation::make_put(Key::from_raw(k), v.to_vec());
        engine.prewrite(m.clone(), k, 1);
        engine.commit(k, 1, 5);

        engine.write(vec![
            Modify::Put(
                CF_WRITE,
                Key::from_raw(k).append_ts(TimeStamp::new(3)),
                vec![b'R', 3],
            ),
            Modify::Put(
                CF_WRITE,
                Key::from_raw(k).append_ts(TimeStamp::new(7)),
                vec![b'R', 7],
            ),
        ]);

        engine.prewrite(m.clone(), k, 15);
        engine.commit(k, 15, 17);

        // Timestamp overlap with the previous transaction.
        engine.acquire_pessimistic_lock(Key::from_raw(k), k, 10, 18);
        engine.prewrite_pessimistic_lock(Mutation::make_lock(Key::from_raw(k)), k, 10);
        engine.commit(k, 10, 20);

        engine.prewrite(m, k, 23);
        engine.commit(k, 23, 25);

        // Let's assume `2_1 PUT` means a commit version with start ts is 1 and commit
        // ts is 2.
        // Commit versions: [25_23 PUT, 20_10 PUT, 17_15 PUT, 7_7 Rollback, 5_1 PUT, 3_3
        // Rollback].
        let snap = RegionSnapshot::<RocksSnapshot>::from_raw(db.clone(), region.clone());
        let mut reader = MvccReader::new(snap, None, false);

        let k = Key::from_raw(k);
        let (commit_ts, write) = reader.seek_write(&k, 30.into()).unwrap().unwrap();
        assert_eq!(commit_ts, 25.into());
        assert_eq!(
            write,
            Write::new(WriteType::Put, 23.into(), Some(v.to_vec()))
        );
        assert_eq!(reader.statistics.write.seek, 1);
        assert_eq!(reader.statistics.write.next, 0);

        let (commit_ts, write) = reader.seek_write(&k, 25.into()).unwrap().unwrap();
        assert_eq!(commit_ts, 25.into());
        assert_eq!(
            write,
            Write::new(WriteType::Put, 23.into(), Some(v.to_vec()))
        );
        assert_eq!(reader.statistics.write.seek, 1);
        assert_eq!(reader.statistics.write.next, 0);

        let (commit_ts, write) = reader.seek_write(&k, 20.into()).unwrap().unwrap();
        assert_eq!(commit_ts, 20.into());
        assert_eq!(write.write_type, WriteType::Lock);
        assert_eq!(write.start_ts, 10.into());
        assert_eq!(reader.statistics.write.seek, 1);
        assert_eq!(reader.statistics.write.next, 1);

        let (commit_ts, write) = reader.seek_write(&k, 19.into()).unwrap().unwrap();
        assert_eq!(commit_ts, 17.into());
        assert_eq!(
            write,
            Write::new(WriteType::Put, 15.into(), Some(v.to_vec()))
        );
        assert_eq!(reader.statistics.write.seek, 1);
        assert_eq!(reader.statistics.write.next, 2);

        let (commit_ts, write) = reader.seek_write(&k, 3.into()).unwrap().unwrap();
        assert_eq!(commit_ts, 3.into());
        assert_eq!(write, Write::new_rollback(3.into(), false));
        assert_eq!(reader.statistics.write.seek, 1);
        assert_eq!(reader.statistics.write.next, 5);

        let (commit_ts, write) = reader.seek_write(&k, 16.into()).unwrap().unwrap();
        assert_eq!(commit_ts, 7.into());
        assert_eq!(write, Write::new_rollback(7.into(), false));
        assert_eq!(reader.statistics.write.seek, 1);
        assert_eq!(reader.statistics.write.next, 6);
        assert_eq!(reader.statistics.write.prev, 3);

        let (commit_ts, write) = reader.seek_write(&k, 6.into()).unwrap().unwrap();
        assert_eq!(commit_ts, 5.into());
        assert_eq!(
            write,
            Write::new(WriteType::Put, 1.into(), Some(v.to_vec()))
        );
        assert_eq!(reader.statistics.write.seek, 1);
        assert_eq!(reader.statistics.write.next, 7);
        assert_eq!(reader.statistics.write.prev, 3);

        assert!(reader.seek_write(&k, 2.into()).unwrap().is_none());
        assert_eq!(reader.statistics.write.seek, 1);
        assert_eq!(reader.statistics.write.next, 9);
        assert_eq!(reader.statistics.write.prev, 3);

        // Test seek_write should not see the next key.
        let (k2, v2) = (b"k2", b"v2");
        let m2 = Mutation::make_put(Key::from_raw(k2), v2.to_vec());
        engine.prewrite(m2, k2, 1);
        engine.commit(k2, 1, 2);

        let snap = RegionSnapshot::<RocksSnapshot>::from_raw(db.clone(), region);
        let mut reader = MvccReader::new(snap, None, false);

        let (commit_ts, write) = reader
            .seek_write(&Key::from_raw(k2), 3.into())
            .unwrap()
            .unwrap();
        assert_eq!(commit_ts, 2.into());
        assert_eq!(
            write,
            Write::new(WriteType::Put, 1.into(), Some(v2.to_vec()))
        );
        assert_eq!(reader.statistics.write.seek, 1);
        assert_eq!(reader.statistics.write.next, 0);

        // Should seek for another key.
        assert!(reader.seek_write(&k, 2.into()).unwrap().is_none());
        assert_eq!(reader.statistics.write.seek, 2);
        assert_eq!(reader.statistics.write.next, 0);

        // Test seek_write touches region's end.
        let region1 = make_region(1, vec![], Key::from_raw(b"k1").into_encoded());
        let snap = RegionSnapshot::<RocksSnapshot>::from_raw(db, region1);
        let mut reader = MvccReader::new(snap, None, false);

        assert!(reader.seek_write(&k, 2.into()).unwrap().is_none());
    }

    #[test]
    fn test_get_write() {
        let path = tempfile::Builder::new()
            .prefix("_test_storage_mvcc_reader_get_write")
            .tempdir()
            .unwrap();
        let path = path.path().to_str().unwrap();
        let region = make_region(1, vec![], vec![]);
        let db = open_db(path, true);
        let mut engine = RegionEngine::new(&db, &region);

        let (k, v) = (b"k", b"v");
        let m = Mutation::make_put(Key::from_raw(k), v.to_vec());
        engine.prewrite(m, k, 1);
        engine.commit(k, 1, 2);

        engine.rollback(k, 5);

        engine.lock(k, 6, 7);

        engine.delete(k, 8, 9);

        let m = Mutation::make_put(Key::from_raw(k), v.to_vec());
        engine.prewrite(m, k, 12);
        engine.commit(k, 12, 14);

        let m = Mutation::make_lock(Key::from_raw(k));
        engine.acquire_pessimistic_lock(Key::from_raw(k), k, 13, 15);
        engine.prewrite_pessimistic_lock(m, k, 13);
        engine.commit(k, 13, 15);

        let m = Mutation::make_put(Key::from_raw(k), v.to_vec());
        engine.acquire_pessimistic_lock(Key::from_raw(k), k, 18, 18);
        engine.prewrite_pessimistic_lock(m, k, 18);
        engine.commit(k, 18, 20);

        let m = Mutation::make_lock(Key::from_raw(k));
        engine.acquire_pessimistic_lock(Key::from_raw(k), k, 17, 21);
        engine.prewrite_pessimistic_lock(m, k, 17);
        engine.commit(k, 17, 21);

        let m = Mutation::make_put(Key::from_raw(k), v.to_vec());
        engine.prewrite(m, k, 24);

        let snap = RegionSnapshot::<RocksSnapshot>::from_raw(db, region);
        let mut reader = MvccReader::new(snap, None, false);

        // Let's assume `2_1 PUT` means a commit version with start ts is 1 and commit
        // ts is 2.
        // Commit versions: [21_17 LOCK, 20_18 PUT, 15_13 LOCK, 14_12 PUT, 9_8 DELETE,
        // 7_6 LOCK, 5_5 Rollback, 2_1 PUT].
        let key = Key::from_raw(k);

        assert!(reader.get_write(&key, 1.into(), None).unwrap().is_none());

        let write = reader.get_write(&key, 2.into(), None).unwrap().unwrap();
        assert_eq!(write.write_type, WriteType::Put);
        assert_eq!(write.start_ts, 1.into());

        let write = reader.get_write(&key, 5.into(), None).unwrap().unwrap();
        assert_eq!(write.write_type, WriteType::Put);
        assert_eq!(write.start_ts, 1.into());

        let write = reader.get_write(&key, 7.into(), None).unwrap().unwrap();
        assert_eq!(write.write_type, WriteType::Put);
        assert_eq!(write.start_ts, 1.into());

        assert!(reader.get_write(&key, 9.into(), None).unwrap().is_none());

        let write = reader.get_write(&key, 14.into(), None).unwrap().unwrap();
        assert_eq!(write.write_type, WriteType::Put);
        assert_eq!(write.start_ts, 12.into());

        let write = reader.get_write(&key, 16.into(), None).unwrap().unwrap();
        assert_eq!(write.write_type, WriteType::Put);
        assert_eq!(write.start_ts, 12.into());

        let write = reader.get_write(&key, 20.into(), None).unwrap().unwrap();
        assert_eq!(write.write_type, WriteType::Put);
        assert_eq!(write.start_ts, 18.into());

        let write = reader.get_write(&key, 24.into(), None).unwrap().unwrap();
        assert_eq!(write.write_type, WriteType::Put);
        assert_eq!(write.start_ts, 18.into());

        assert!(
            reader
                .get_write(&Key::from_raw(b"j"), 100.into(), None)
                .unwrap()
                .is_none()
        );
    }

    #[test]
    fn test_scan_locks() {
        let path = tempfile::Builder::new()
            .prefix("_test_storage_mvcc_reader_scan_locks")
            .tempdir()
            .unwrap();
        let path = path.path().to_str().unwrap();
        let region = make_region(1, vec![], vec![]);
        let db = open_db(path, true);
        let mut engine = RegionEngine::new(&db, &region);

        // Put some locks to the db.
        engine.prewrite(
            Mutation::make_put(Key::from_raw(b"k1"), b"v1".to_vec()),
            b"k1",
            5,
        );
        engine.prewrite(
            Mutation::make_put(Key::from_raw(b"k2"), b"v2".to_vec()),
            b"k1",
            10,
        );
        engine.prewrite(Mutation::make_delete(Key::from_raw(b"k3")), b"k1", 10);
        engine.prewrite(Mutation::make_lock(Key::from_raw(b"k3\x00")), b"k1", 10);
        engine.prewrite(Mutation::make_delete(Key::from_raw(b"k4")), b"k1", 12);
        engine.acquire_pessimistic_lock(Key::from_raw(b"k5"), b"k1", 10, 12);
        engine.acquire_pessimistic_lock(Key::from_raw(b"k6"), b"k1", 12, 12);

        // All locks whose ts <= 10.
        let visible_locks: Vec<_> = vec![
            // key, lock_type, short_value, ts, for_update_ts
            (
                b"k1".to_vec(),
                LockType::Put,
                Some(b"v1".to_vec()),
                5.into(),
                TimeStamp::zero(),
            ),
            (
                b"k2".to_vec(),
                LockType::Put,
                Some(b"v2".to_vec()),
                10.into(),
                TimeStamp::zero(),
            ),
            (
                b"k3".to_vec(),
                LockType::Delete,
                None,
                10.into(),
                TimeStamp::zero(),
            ),
            (
                b"k3\x00".to_vec(),
                LockType::Lock,
                None,
                10.into(),
                TimeStamp::zero(),
            ),
            (
                b"k5".to_vec(),
                LockType::Pessimistic,
                None,
                10.into(),
                12.into(),
            ),
        ]
        .into_iter()
        .map(|(k, lock_type, short_value, ts, for_update_ts)| {
            (
                Key::from_raw(&k),
                Lock::new(
                    lock_type,
                    b"k1".to_vec(),
                    ts,
                    0,
                    short_value,
                    for_update_ts,
                    0,
                    TimeStamp::zero(),
                ),
            )
        })
        .collect();

        // Creates a reader and scan locks,
        let check_scan_lock = |start_key: Option<Key>,
                               end_key: Option<Key>,
                               limit,
                               expect_res: &[_],
                               expect_is_remain| {
            let snap = RegionSnapshot::<RocksSnapshot>::from_raw(db.clone(), region.clone());
            let mut reader = MvccReader::new(snap, None, false);
            let res = reader
                .scan_locks(
                    start_key.as_ref(),
                    end_key.as_ref(),
                    |l| l.ts <= 10.into(),
                    limit,
                )
                .unwrap();
            assert_eq!(res.0, expect_res);
            assert_eq!(res.1, expect_is_remain);
        };

        check_scan_lock(None, None, 6, &visible_locks, false);
        check_scan_lock(None, None, 5, &visible_locks, true);
        check_scan_lock(None, None, 4, &visible_locks[0..4], true);
        check_scan_lock(
            Some(Key::from_raw(b"k2")),
            None,
            3,
            &visible_locks[1..4],
            true,
        );
        check_scan_lock(
            Some(Key::from_raw(b"k3\x00")),
            None,
            1,
            &visible_locks[3..4],
            true,
        );
        check_scan_lock(
            Some(Key::from_raw(b"k3\x00")),
            None,
            10,
            &visible_locks[3..],
            false,
        );
        // limit = 0 means unlimited.
        check_scan_lock(None, None, 0, &visible_locks, false);
        // Test scanning with limited end_key
        check_scan_lock(
            None,
            Some(Key::from_raw(b"k3")),
            0,
            &visible_locks[..2],
            false,
        );
        check_scan_lock(
            None,
            Some(Key::from_raw(b"k3\x00")),
            0,
            &visible_locks[..3],
            false,
        );
        check_scan_lock(
            None,
            Some(Key::from_raw(b"k3\x00")),
            3,
            &visible_locks[..3],
            true,
        );
        check_scan_lock(
            None,
            Some(Key::from_raw(b"k3\x00")),
            2,
            &visible_locks[..2],
            true,
        );
    }

    #[test]
    fn test_scan_writes() {
        let path = tempfile::Builder::new()
            .prefix("_test_storage_mvcc_reader_scan_writes")
            .tempdir()
            .unwrap();
        let path = path.path().to_str().unwrap();
        let region = make_region(1, vec![], vec![]);
        let db = open_db(path, true);
        let mut engine = RegionEngine::new(&db, &region);

        // Prewrite and rollback k0.
        engine.prewrite(
            Mutation::make_put(Key::from_raw(b"k0"), b"v0@1".to_vec()),
            b"k0",
            1,
        );
        engine.rollback(b"k0", 1);
        // Prewrite and commit k0 with a large ts.
        engine.prewrite(
            Mutation::make_put(Key::from_raw(b"k0"), b"v0@999".to_vec()),
            b"k0",
            999,
        );
        engine.commit(b"k0", 999, 1000);
        // Prewrite and commit k1.
        engine.prewrite(
            Mutation::make_put(Key::from_raw(b"k1"), b"v1@1".to_vec()),
            b"k1",
            1,
        );
        engine.commit(b"k1", 1, 2);
        engine.prewrite(
            Mutation::make_put(Key::from_raw(b"k1"), b"v1@3".to_vec()),
            b"k1",
            3,
        );
        engine.commit(b"k1", 3, 4);
        // Uncommitted prewrite k1.
        engine.prewrite(
            Mutation::make_put(Key::from_raw(b"k1"), b"v1@5".to_vec()),
            b"k1",
            5,
        );

        // Prewrite and commit k2.
        engine.prewrite(
            Mutation::make_put(Key::from_raw(b"k2"), b"v2@1".to_vec()),
            b"k2",
            1,
        );
        engine.commit(b"k2", 1, 2);
        engine.prewrite(
            Mutation::make_put(Key::from_raw(b"k2"), b"v2@3".to_vec()),
            b"k2",
            3,
        );
        engine.commit(b"k2", 3, 4);

        // Prewrite and commit k3.
        engine.prewrite(
            Mutation::make_put(Key::from_raw(b"k3"), b"v3@5".to_vec()),
            b"k3",
            5,
        );
        engine.commit(b"k3", 5, 6);
        // Prewrite and rollback k3.
        engine.prewrite(
            Mutation::make_put(Key::from_raw(b"k3"), b"v3@7".to_vec()),
            b"k3",
            7,
        );
        engine.rollback(b"k3", 7);
        // Prewrite and commit k3.
        engine.prewrite(
            Mutation::make_put(Key::from_raw(b"k3"), b"v3@8".to_vec()),
            b"k3",
            8,
        );
        engine.commit(b"k3", 8, 9);

        // Current MVCC keys in `CF_WRITE` should be:
        // PUT      k0 -> v0@999
        // ROLLBACK k0 -> v0@1
        // PUT      k1 -> v1@3
        // PUT      k1 -> v1@1
        // PUT      k2 -> v2@3
        // PUT      k2 -> v2@1
        // PUT      k3 -> v3@8
        // ROLLBACK k3 -> v3@7
        // PUT      k3 -> v3@5

        struct Case {
            start_key: Option<Key>,
            end_key: Option<Key>,
            version: Option<u64>,
            limit: usize,
<<<<<<< HEAD
            expect_res: Vec<(Key, TimeStamp, Option<Write>)>,
=======
            expect_res: Vec<(Key, Option<Write>)>,
>>>>>>> 616b4402
            expect_is_remain: bool,
        }

        let cases = vec![
            // Get all latest writes with the unspecified version.
            Case {
                start_key: None,
                end_key: None,
                version: None,
                limit: 4,
                expect_res: vec![
                    (
                        Key::from_raw(b"k0"),
<<<<<<< HEAD
                        1000.into(),
=======
>>>>>>> 616b4402
                        Some(Write::new(
                            WriteType::Put,
                            999.into(),
                            Some(b"v0@999".to_vec()),
                        )),
                    ),
                    (
                        Key::from_raw(b"k1"),
<<<<<<< HEAD
                        4.into(),
=======
>>>>>>> 616b4402
                        Some(Write::new(WriteType::Put, 3.into(), Some(b"v1@3".to_vec()))),
                    ),
                    (
                        Key::from_raw(b"k2"),
<<<<<<< HEAD
                        4.into(),
=======
>>>>>>> 616b4402
                        Some(Write::new(WriteType::Put, 3.into(), Some(b"v2@3".to_vec()))),
                    ),
                    (
                        Key::from_raw(b"k3"),
<<<<<<< HEAD
                        9.into(),
=======
>>>>>>> 616b4402
                        Some(Write::new(WriteType::Put, 8.into(), Some(b"v3@8".to_vec()))),
                    ),
                ],
                expect_is_remain: true,
            },
            // k0 is invisible at version 9.
            Case {
                start_key: None,
                end_key: None,
                version: Some(9),
                limit: 4,
                expect_res: vec![
<<<<<<< HEAD
                    (Key::from_raw(b"k0"), 1000.into(), None),
                    (
                        Key::from_raw(b"k1"),
                        4.into(),
=======
                    (Key::from_raw(b"k0"), None),
                    (
                        Key::from_raw(b"k1"),
>>>>>>> 616b4402
                        Some(Write::new(WriteType::Put, 3.into(), Some(b"v1@3".to_vec()))),
                    ),
                    (
                        Key::from_raw(b"k2"),
<<<<<<< HEAD
                        4.into(),
=======
>>>>>>> 616b4402
                        Some(Write::new(WriteType::Put, 3.into(), Some(b"v2@3".to_vec()))),
                    ),
                    (
                        Key::from_raw(b"k3"),
<<<<<<< HEAD
                        9.into(),
=======
>>>>>>> 616b4402
                        Some(Write::new(WriteType::Put, 8.into(), Some(b"v3@8".to_vec()))),
                    ),
                ],
                expect_is_remain: true,
            },
            // k3 has an old version write at version 8.
            Case {
                start_key: None,
                end_key: None,
                version: Some(8),
                limit: 4,
                expect_res: vec![
<<<<<<< HEAD
                    (Key::from_raw(b"k0"), 1000.into(), None),
                    (
                        Key::from_raw(b"k1"),
                        4.into(),
=======
                    (Key::from_raw(b"k0"), None),
                    (
                        Key::from_raw(b"k1"),
>>>>>>> 616b4402
                        Some(Write::new(WriteType::Put, 3.into(), Some(b"v1@3".to_vec()))),
                    ),
                    (
                        Key::from_raw(b"k2"),
<<<<<<< HEAD
                        4.into(),
=======
>>>>>>> 616b4402
                        Some(Write::new(WriteType::Put, 3.into(), Some(b"v2@3".to_vec()))),
                    ),
                    (
                        Key::from_raw(b"k3"),
<<<<<<< HEAD
                        9.into(),
=======
>>>>>>> 616b4402
                        Some(Write::new(WriteType::Put, 5.into(), Some(b"v3@5".to_vec()))),
                    ),
                ],
                expect_is_remain: true,
            },
            Case {
                start_key: None,
                end_key: None,
                version: Some(7),
                limit: 4,
                expect_res: vec![
<<<<<<< HEAD
                    (Key::from_raw(b"k0"), 1000.into(), None),
                    (
                        Key::from_raw(b"k1"),
                        4.into(),
=======
                    (Key::from_raw(b"k0"), None),
                    (
                        Key::from_raw(b"k1"),
>>>>>>> 616b4402
                        Some(Write::new(WriteType::Put, 3.into(), Some(b"v1@3".to_vec()))),
                    ),
                    (
                        Key::from_raw(b"k2"),
<<<<<<< HEAD
                        4.into(),
=======
>>>>>>> 616b4402
                        Some(Write::new(WriteType::Put, 3.into(), Some(b"v2@3".to_vec()))),
                    ),
                    (
                        Key::from_raw(b"k3"),
<<<<<<< HEAD
                        9.into(),
=======
>>>>>>> 616b4402
                        Some(Write::new(WriteType::Put, 5.into(), Some(b"v3@5".to_vec()))),
                    ),
                ],
                expect_is_remain: true,
            },
            Case {
                start_key: None,
                end_key: None,
                version: Some(6),
                limit: 4,
                expect_res: vec![
<<<<<<< HEAD
                    (Key::from_raw(b"k0"), 1000.into(), None),
                    (
                        Key::from_raw(b"k1"),
                        4.into(),
=======
                    (Key::from_raw(b"k0"), None),
                    (
                        Key::from_raw(b"k1"),
>>>>>>> 616b4402
                        Some(Write::new(WriteType::Put, 3.into(), Some(b"v1@3".to_vec()))),
                    ),
                    (
                        Key::from_raw(b"k2"),
<<<<<<< HEAD
                        4.into(),
=======
>>>>>>> 616b4402
                        Some(Write::new(WriteType::Put, 3.into(), Some(b"v2@3".to_vec()))),
                    ),
                    (
                        Key::from_raw(b"k3"),
<<<<<<< HEAD
                        9.into(),
=======
>>>>>>> 616b4402
                        Some(Write::new(WriteType::Put, 5.into(), Some(b"v3@5".to_vec()))),
                    ),
                ],
                expect_is_remain: true,
            },
            // k3 doesn't exist at version 5.
            Case {
                start_key: None,
                end_key: None,
                version: Some(5),
                limit: 4,
                expect_res: vec![
<<<<<<< HEAD
                    (Key::from_raw(b"k0"), 1000.into(), None),
                    (
                        Key::from_raw(b"k1"),
                        4.into(),
=======
                    (Key::from_raw(b"k0"), None),
                    (
                        Key::from_raw(b"k1"),
>>>>>>> 616b4402
                        Some(Write::new(WriteType::Put, 3.into(), Some(b"v1@3".to_vec()))),
                    ),
                    (
                        Key::from_raw(b"k2"),
<<<<<<< HEAD
                        4.into(),
                        Some(Write::new(WriteType::Put, 3.into(), Some(b"v2@3".to_vec()))),
                    ),
                    (Key::from_raw(b"k3"), 9.into(), None),
=======
                        Some(Write::new(WriteType::Put, 3.into(), Some(b"v2@3".to_vec()))),
                    ),
                    (Key::from_raw(b"k3"), None),
>>>>>>> 616b4402
                ],
                expect_is_remain: true,
            },
            Case {
                start_key: None,
                end_key: None,
                version: Some(4),
                limit: 4,
                expect_res: vec![
<<<<<<< HEAD
                    (Key::from_raw(b"k0"), 1000.into(), None),
                    (
                        Key::from_raw(b"k1"),
                        4.into(),
=======
                    (Key::from_raw(b"k0"), None),
                    (
                        Key::from_raw(b"k1"),
>>>>>>> 616b4402
                        Some(Write::new(WriteType::Put, 3.into(), Some(b"v1@3".to_vec()))),
                    ),
                    (
                        Key::from_raw(b"k2"),
<<<<<<< HEAD
                        4.into(),
                        Some(Write::new(WriteType::Put, 3.into(), Some(b"v2@3".to_vec()))),
                    ),
                    (Key::from_raw(b"k3"), 9.into(), None),
                ],
                expect_is_remain: true,
            },
            // k1 and k2 have old version writes at version 8.
=======
                        Some(Write::new(WriteType::Put, 3.into(), Some(b"v2@3".to_vec()))),
                    ),
                    (Key::from_raw(b"k3"), None),
                ],
                expect_is_remain: true,
            },
            // k1 and k2 have old version writes at version 3.
>>>>>>> 616b4402
            Case {
                start_key: None,
                end_key: None,
                version: Some(3),
                limit: 4,
                expect_res: vec![
<<<<<<< HEAD
                    (Key::from_raw(b"k0"), 1000.into(), None),
                    (
                        Key::from_raw(b"k1"),
                        4.into(),
=======
                    (Key::from_raw(b"k0"), None),
                    (
                        Key::from_raw(b"k1"),
>>>>>>> 616b4402
                        Some(Write::new(WriteType::Put, 1.into(), Some(b"v1@1".to_vec()))),
                    ),
                    (
                        Key::from_raw(b"k2"),
<<<<<<< HEAD
                        4.into(),
                        Some(Write::new(WriteType::Put, 1.into(), Some(b"v2@1".to_vec()))),
                    ),
                    (Key::from_raw(b"k3"), 9.into(), None),
=======
                        Some(Write::new(WriteType::Put, 1.into(), Some(b"v2@1".to_vec()))),
                    ),
                    (Key::from_raw(b"k3"), None),
>>>>>>> 616b4402
                ],
                expect_is_remain: true,
            },
            Case {
                start_key: None,
                end_key: None,
                version: Some(2),
                limit: 4,
                expect_res: vec![
<<<<<<< HEAD
                    (Key::from_raw(b"k0"), 1000.into(), None),
                    (
                        Key::from_raw(b"k1"),
                        4.into(),
=======
                    (Key::from_raw(b"k0"), None),
                    (
                        Key::from_raw(b"k1"),
>>>>>>> 616b4402
                        Some(Write::new(WriteType::Put, 1.into(), Some(b"v1@1".to_vec()))),
                    ),
                    (
                        Key::from_raw(b"k2"),
<<<<<<< HEAD
                        4.into(),
                        Some(Write::new(WriteType::Put, 1.into(), Some(b"v2@1".to_vec()))),
                    ),
                    (Key::from_raw(b"k3"), 9.into(), None),
=======
                        Some(Write::new(WriteType::Put, 1.into(), Some(b"v2@1".to_vec()))),
                    ),
                    (Key::from_raw(b"k3"), None),
>>>>>>> 616b4402
                ],
                expect_is_remain: true,
            },
            // All keys don't exist at version 1.
            Case {
                start_key: None,
                end_key: None,
                version: Some(1),
                limit: 4,
                expect_res: vec![
<<<<<<< HEAD
                    (Key::from_raw(b"k0"), 1000.into(), None),
                    (Key::from_raw(b"k1"), 4.into(), None),
                    (Key::from_raw(b"k2"), 4.into(), None),
                    (Key::from_raw(b"k3"), 9.into(), None),
=======
                    (Key::from_raw(b"k0"), None),
                    (Key::from_raw(b"k1"), None),
                    (Key::from_raw(b"k2"), None),
                    (Key::from_raw(b"k3"), None),
>>>>>>> 616b4402
                ],
                expect_is_remain: true,
            },
            // Test the limit.
            Case {
                start_key: None,
                end_key: None,
                version: Some(0),
                limit: 1,
<<<<<<< HEAD
                expect_res: vec![(Key::from_raw(b"k0"), 1000.into(), None)],
=======
                expect_res: vec![(Key::from_raw(b"k0"), None)],
>>>>>>> 616b4402
                expect_is_remain: true,
            },
            Case {
                start_key: None,
                end_key: None,
                version: Some(0),
                limit: 5,
                expect_res: vec![
<<<<<<< HEAD
                    (Key::from_raw(b"k0"), 1000.into(), None),
                    (Key::from_raw(b"k1"), 4.into(), None),
                    (Key::from_raw(b"k2"), 4.into(), None),
                    (Key::from_raw(b"k3"), 9.into(), None),
=======
                    (Key::from_raw(b"k0"), None),
                    (Key::from_raw(b"k1"), None),
                    (Key::from_raw(b"k2"), None),
                    (Key::from_raw(b"k3"), None),
>>>>>>> 616b4402
                ],
                expect_is_remain: false,
            },
        ];

        for (idx, case) in cases.iter().enumerate() {
            let snap = RegionSnapshot::<RocksSnapshot>::from_raw(db.clone(), region.clone());
            let mut reader = MvccReader::new(snap, Some(ScanMode::Forward), false);
            let res = reader
                .scan_writes(
                    case.start_key.as_ref(),
                    case.end_key.as_ref(),
                    case.version.map(Into::into),
<<<<<<< HEAD
                    |_| true,
=======
                    |_, _| true,
>>>>>>> 616b4402
                    case.limit,
                )
                .unwrap();
            assert_eq!(res.0, case.expect_res, "case #{}", idx);
            assert_eq!(res.1, case.expect_is_remain, "case #{}", idx);
        }
    }

    #[test]
    fn test_load_data() {
        let path = tempfile::Builder::new()
            .prefix("_test_storage_mvcc_reader_load_data")
            .tempdir()
            .unwrap();
        let path = path.path().to_str().unwrap();
        let region = make_region(1, vec![], vec![]);
        let db = open_db(path, true);
        let mut engine = RegionEngine::new(&db, &region);

        let (k, short_value, long_value) = (
            b"k",
            b"v",
            "v".repeat(txn_types::SHORT_VALUE_MAX_LEN + 1).into_bytes(),
        );

        struct Case {
            expected: Result<Value>,

            // modifies to put into the engine
            modifies: Vec<Modify>,
            // these are used to construct the mvcc reader
            scan_mode: Option<ScanMode>,
            key: Key,
            write: Write,
        }

        let cases = vec![
            Case {
                // write has short_value
                expected: Ok(short_value.to_vec()),

                modifies: vec![Modify::Put(
                    CF_DEFAULT,
                    Key::from_raw(k).append_ts(TimeStamp::new(1)),
                    vec![],
                )],
                scan_mode: None,
                key: Key::from_raw(k),
                write: Write::new(
                    WriteType::Put,
                    TimeStamp::new(1),
                    Some(short_value.to_vec()),
                ),
            },
            Case {
                // write has no short_value, the reader has a cursor, got something
                expected: Ok(long_value.to_vec()),
                modifies: vec![Modify::Put(
                    CF_DEFAULT,
                    Key::from_raw(k).append_ts(TimeStamp::new(2)),
                    long_value.to_vec(),
                )],
                scan_mode: Some(ScanMode::Forward),
                key: Key::from_raw(k),
                write: Write::new(WriteType::Put, TimeStamp::new(2), None),
            },
            Case {
                // write has no short_value, the reader has a cursor, got nothing
                expected: Err(default_not_found_error(
                    Key::from_raw(k).append_ts(TimeStamp::new(3)).into_encoded(),
                    "get",
                )),
                modifies: vec![Modify::Put(
                    CF_WRITE,
                    Key::from_raw(k).append_ts(TimeStamp::new(1)),
                    Write::new(WriteType::Put, TimeStamp::new(1), None)
                        .as_ref()
                        .to_bytes(),
                )],
                scan_mode: Some(ScanMode::Forward),
                key: Key::from_raw(k),
                write: Write::new(WriteType::Put, TimeStamp::new(3), None),
            },
            Case {
                // write has no short_value, the reader has no cursor, got something
                expected: Ok(long_value.to_vec()),
                modifies: vec![Modify::Put(
                    CF_DEFAULT,
                    Key::from_raw(k).append_ts(TimeStamp::new(4)),
                    long_value.to_vec(),
                )],
                scan_mode: None,
                key: Key::from_raw(k),
                write: Write::new(WriteType::Put, TimeStamp::new(4), None),
            },
            Case {
                // write has no short_value, the reader has no cursor, got nothing
                expected: Err(default_not_found_error(
                    Key::from_raw(k).append_ts(TimeStamp::new(5)).into_encoded(),
                    "get",
                )),
                modifies: vec![],
                scan_mode: None,
                key: Key::from_raw(k),
                write: Write::new(WriteType::Put, TimeStamp::new(5), None),
            },
        ];

        for case in cases {
            engine.write(case.modifies);
            let snap = RegionSnapshot::<RocksSnapshot>::from_raw(db.clone(), region.clone());
            let mut reader = MvccReader::new(snap, case.scan_mode, false);
            let result = reader.load_data(&case.key, case.write);
            assert_eq!(format!("{:?}", result), format!("{:?}", case.expected));
        }
    }

    #[test]
    fn test_get() {
        let path = tempfile::Builder::new()
            .prefix("_test_storage_mvcc_reader_get")
            .tempdir()
            .unwrap();
        let path = path.path().to_str().unwrap();
        let region = make_region(1, vec![], vec![]);
        let db = open_db(path, true);
        let mut engine = RegionEngine::new(&db, &region);

        let (k, long_value) = (
            b"k",
            "v".repeat(txn_types::SHORT_VALUE_MAX_LEN + 1).into_bytes(),
        );

        struct Case {
            expected: Result<Option<Value>>,
            // modifies to put into the engine
            modifies: Vec<Modify>,
            // arguments to do the function call
            key: Key,
            ts: TimeStamp,
            gc_fence_limit: Option<TimeStamp>,
        }

        let cases = vec![
            Case {
                // no write for `key` at `ts` exists
                expected: Ok(None),
                modifies: vec![Modify::Delete(
                    CF_DEFAULT,
                    Key::from_raw(k).append_ts(TimeStamp::new(1)),
                )],
                key: Key::from_raw(k),
                ts: TimeStamp::new(1),
                gc_fence_limit: None,
            },
            Case {
                // some write for `key` at `ts` exists, load data return Err
                // todo: "some write for `key` at `ts` exists" should be checked by `test_get_write`
                // "load data return Err" is checked by test_load_data
                expected: Err(default_not_found_error(
                    Key::from_raw(k).append_ts(TimeStamp::new(2)).into_encoded(),
                    "get",
                )),
                modifies: vec![Modify::Put(
                    CF_WRITE,
                    Key::from_raw(k).append_ts(TimeStamp::new(2)),
                    Write::new(WriteType::Put, TimeStamp::new(2), None)
                        .as_ref()
                        .to_bytes(),
                )],
                key: Key::from_raw(k),
                ts: TimeStamp::new(3),
                gc_fence_limit: None,
            },
            Case {
                // some write for `key` at `ts` exists, load data success
                // todo: "some write for `key` at `ts` exists" should be checked by `test_get_write`
                // "load data success" is checked by test_load_data
                expected: Ok(Some(long_value.to_vec())),
                modifies: vec![
                    Modify::Put(
                        CF_WRITE,
                        Key::from_raw(k).append_ts(TimeStamp::new(4)),
                        Write::new(WriteType::Put, TimeStamp::new(4), None)
                            .as_ref()
                            .to_bytes(),
                    ),
                    Modify::Put(
                        CF_DEFAULT,
                        Key::from_raw(k).append_ts(TimeStamp::new(4)),
                        long_value,
                    ),
                ],
                key: Key::from_raw(k),
                ts: TimeStamp::new(5),
                gc_fence_limit: None,
            },
        ];

        for case in cases {
            engine.write(case.modifies);
            let snap = RegionSnapshot::<RocksSnapshot>::from_raw(db.clone(), region.clone());
            let mut reader = MvccReader::new(snap, None, false);
            let result = reader.get(&case.key, case.ts, case.gc_fence_limit);
            assert_eq!(format!("{:?}", result), format!("{:?}", case.expected));
        }
    }

    #[test]
    fn test_get_old_value() {
        struct Case {
            expected: OldValue,

            // (write_record, put_ts)
            // all data to write to the engine
            // current write_cursor will be on the last record in `written`
            // which also means prev_write is `Write` in the record
            written: Vec<(Write, TimeStamp)>,
        }
        let cases = vec![
            // prev_write is None
            Case {
                expected: OldValue::None,
                written: vec![],
            },
            // prev_write is Rollback, and there exists a more previous valid write
            Case {
                expected: OldValue::ValueTimeStamp {
                    start_ts: TimeStamp::new(4),
                },

                written: vec![
                    (
                        Write::new(WriteType::Put, TimeStamp::new(4), None),
                        TimeStamp::new(6),
                    ),
                    (
                        Write::new(WriteType::Rollback, TimeStamp::new(5), None),
                        TimeStamp::new(7),
                    ),
                ],
            },
            Case {
                expected: OldValue::Value {
                    value: b"v".to_vec(),
                },

                written: vec![
                    (
                        Write::new(WriteType::Put, TimeStamp::new(4), Some(b"v".to_vec())),
                        TimeStamp::new(6),
                    ),
                    (
                        Write::new(WriteType::Rollback, TimeStamp::new(5), None),
                        TimeStamp::new(7),
                    ),
                ],
            },
            // prev_write is Rollback, and there isn't a more previous valid write
            Case {
                expected: OldValue::None,
                written: vec![(
                    Write::new(WriteType::Rollback, TimeStamp::new(5), None),
                    TimeStamp::new(6),
                )],
            },
            // prev_write is Lock, and there exists a more previous valid write
            Case {
                expected: OldValue::ValueTimeStamp {
                    start_ts: TimeStamp::new(3),
                },

                written: vec![
                    (
                        Write::new(WriteType::Put, TimeStamp::new(3), None),
                        TimeStamp::new(6),
                    ),
                    (
                        Write::new(WriteType::Lock, TimeStamp::new(5), None),
                        TimeStamp::new(7),
                    ),
                ],
            },
            // prev_write is Lock, and there isn't a more previous valid write
            Case {
                expected: OldValue::None,
                written: vec![(
                    Write::new(WriteType::Lock, TimeStamp::new(5), None),
                    TimeStamp::new(6),
                )],
            },
            // prev_write is not Rollback or Lock, check_gc_fence_as_latest_version is true
            Case {
                expected: OldValue::ValueTimeStamp {
                    start_ts: TimeStamp::new(7),
                },
                written: vec![(
                    Write::new(WriteType::Put, TimeStamp::new(7), None)
                        .set_overlapped_rollback(true, Some(27.into())),
                    TimeStamp::new(5),
                )],
            },
            // prev_write is not Rollback or Lock, check_gc_fence_as_latest_version is false
            Case {
                expected: OldValue::None,
                written: vec![(
                    Write::new(WriteType::Put, TimeStamp::new(4), None)
                        .set_overlapped_rollback(true, Some(3.into())),
                    TimeStamp::new(5),
                )],
            },
            // prev_write is Delete, check_gc_fence_as_latest_version is true
            Case {
                expected: OldValue::None,
                written: vec![
                    (
                        Write::new(WriteType::Put, TimeStamp::new(3), None),
                        TimeStamp::new(6),
                    ),
                    (
                        Write::new(WriteType::Delete, TimeStamp::new(7), None),
                        TimeStamp::new(8),
                    ),
                ],
            },
            // prev_write is Delete, check_gc_fence_as_latest_version is false
            Case {
                expected: OldValue::None,
                written: vec![
                    (
                        Write::new(WriteType::Put, TimeStamp::new(3), None),
                        TimeStamp::new(6),
                    ),
                    (
                        Write::new(WriteType::Delete, TimeStamp::new(7), None)
                            .set_overlapped_rollback(true, Some(6.into())),
                        TimeStamp::new(8),
                    ),
                ],
            },
        ];
        for (i, case) in cases.into_iter().enumerate() {
            let mut engine = TestEngineBuilder::new().build().unwrap();
            let cm = ConcurrencyManager::new(42.into());
            let mut txn = MvccTxn::new(TimeStamp::new(10), cm.clone());
            for (write_record, put_ts) in case.written.iter() {
                txn.put_write(
                    Key::from_raw(b"a"),
                    *put_ts,
                    write_record.as_ref().to_bytes(),
                );
            }
            write(&engine, &Context::default(), txn.into_modifies());
            let snapshot = engine.snapshot(Default::default()).unwrap();
            let mut reader = MvccReader::new(snapshot, None, true);
            if !case.written.is_empty() {
                let prev_write = reader
                    .seek_write(&Key::from_raw(b"a"), case.written.last().unwrap().1)
                    .unwrap()
                    .map(|w| w.1);
                let prev_write_loaded = true;
                let result = reader
                    .get_old_value(
                        &Key::from_raw(b"a"),
                        TimeStamp::new(25),
                        prev_write_loaded,
                        prev_write,
                    )
                    .unwrap();
                assert_eq!(result, case.expected, "case #{}", i);
            }
        }

        // Must return Oldvalue::None when prev_write_loaded is true and prev_write is
        // None.
        let mut engine = TestEngineBuilder::new().build().unwrap();
        let snapshot = engine.snapshot(Default::default()).unwrap();
        let mut reader = MvccReader::new(snapshot, None, true);
        let prev_write_loaded = true;
        let prev_write = None;
        let result = reader
            .get_old_value(
                &Key::from_raw(b"a"),
                TimeStamp::new(25),
                prev_write_loaded,
                prev_write,
            )
            .unwrap();
        assert_eq!(result, OldValue::None);
    }

    #[test]
    fn test_reader_prefix_seek() {
        let dir = tempfile::TempDir::new().unwrap();
        let builder = TestEngineBuilder::new().path(dir.path());
        let db = builder.build().unwrap().kv_engine().unwrap();

        let region = make_region(1, vec![], vec![]);
        let mut engine = RegionEngine::new(&db, &region);

        // Put some tombstones into the DB.
        for i in 1..100 {
            let commit_ts = (i * 2 + 1).into();
            let mut k = vec![b'z'];
            k.extend_from_slice(Key::from_raw(b"k1").append_ts(commit_ts).as_encoded());
            engine.db.delete_cf(CF_WRITE, &k).unwrap();
        }
        engine.flush();

        for (k, scan_mode, tombstones) in &[
            (b"k0" as &[u8], Some(ScanMode::Forward), 99),
            (b"k0", None, 0),
            (b"k1", Some(ScanMode::Forward), 99),
            (b"k1", None, 99),
            (b"k2", Some(ScanMode::Forward), 0),
            (b"k2", None, 0),
        ] {
            let mut reader = MvccReader::new(engine.snapshot(), *scan_mode, false);
            let (k, ts) = (Key::from_raw(k), 199.into());
            reader.seek_write(&k, ts).unwrap();
            assert_eq!(reader.statistics.write.seek_tombstone, *tombstones);
        }
    }
}<|MERGE_RESOLUTION|>--- conflicted
+++ resolved
@@ -536,14 +536,8 @@
     /// specified, it will scan the latest version for each key, if the key
     /// does not exist or is not visible at that point, an `Option::None` will
     /// be placed. The return type is:
-<<<<<<< HEAD
-    /// * `(Vec<(key, commit_ts, Option<write>)>, has_remain)`.
-    ///   - `key` is the encoded key without commit ts.
-    ///   - `commit_ts` is the latest commit ts of the key.
-=======
     /// * `(Vec<(key, Option<write>)>, has_remain)`.
     ///   - `key` is the encoded key without commit ts.
->>>>>>> 616b4402
     ///   - `write` is the PUT/DELETE write record at the given version.
     ///   - `has_remain` indicates whether there MAY be remaining writes that
     ///     can be scanned.
@@ -559,15 +553,9 @@
         version: Option<TimeStamp>,
         filter: F,
         limit: usize,
-<<<<<<< HEAD
-    ) -> Result<(Vec<(Key, TimeStamp, Option<Write>)>, bool)>
-    where
-        F: Fn(&Key) -> bool,
-=======
     ) -> Result<(Vec<(Key, Option<Write>)>, bool)>
     where
         F: Fn(&Key /* user key */, TimeStamp /* latest `commit_ts` */) -> bool,
->>>>>>> 616b4402
     {
         self.create_write_cursor()?;
         let cursor = self.write_cursor.as_mut().unwrap();
@@ -592,16 +580,6 @@
                 }
             }
             let commit_ts = key.decode_ts()?;
-<<<<<<< HEAD
-            let user_key = key.clone().truncate_ts()?;
-            // To make sure we only check each unique key once and `filter(&key)` returns
-            // true.
-            if (cur_key.is_some() && cur_key.clone().unwrap() == user_key) || !filter(&key) {
-                cursor.next(&mut self.statistics.write);
-                continue;
-            }
-            cur_key = Some(user_key.clone());
-=======
             let user_key = key.truncate_ts()?;
             // To make sure we only check each unique user key once and the filter returns
             // true.
@@ -613,7 +591,6 @@
                 cursor.next(&mut self.statistics.write);
                 continue;
             }
->>>>>>> 616b4402
 
             let mut write = None;
             let version_key = user_key.clone().append_ts(version);
@@ -648,11 +625,7 @@
                     }
                 }
             }
-<<<<<<< HEAD
-            key_writes.push((user_key, commit_ts, write));
-=======
             key_writes.push((user_key, write));
->>>>>>> 616b4402
             if limit > 0 && key_writes.len() == limit {
                 has_remain = true;
                 break;
@@ -954,10 +927,7 @@
                 TimeStamp::zero(),
                 true,
                 false,
-<<<<<<< HEAD
-=======
                 false,
->>>>>>> 616b4402
             )
             .unwrap();
             self.write(txn.into_modifies());
@@ -1856,11 +1826,7 @@
             end_key: Option<Key>,
             version: Option<u64>,
             limit: usize,
-<<<<<<< HEAD
-            expect_res: Vec<(Key, TimeStamp, Option<Write>)>,
-=======
             expect_res: Vec<(Key, Option<Write>)>,
->>>>>>> 616b4402
             expect_is_remain: bool,
         }
 
@@ -1874,10 +1840,6 @@
                 expect_res: vec![
                     (
                         Key::from_raw(b"k0"),
-<<<<<<< HEAD
-                        1000.into(),
-=======
->>>>>>> 616b4402
                         Some(Write::new(
                             WriteType::Put,
                             999.into(),
@@ -1886,26 +1848,14 @@
                     ),
                     (
                         Key::from_raw(b"k1"),
-<<<<<<< HEAD
-                        4.into(),
-=======
->>>>>>> 616b4402
                         Some(Write::new(WriteType::Put, 3.into(), Some(b"v1@3".to_vec()))),
                     ),
                     (
                         Key::from_raw(b"k2"),
-<<<<<<< HEAD
-                        4.into(),
-=======
->>>>>>> 616b4402
                         Some(Write::new(WriteType::Put, 3.into(), Some(b"v2@3".to_vec()))),
                     ),
                     (
                         Key::from_raw(b"k3"),
-<<<<<<< HEAD
-                        9.into(),
-=======
->>>>>>> 616b4402
                         Some(Write::new(WriteType::Put, 8.into(), Some(b"v3@8".to_vec()))),
                     ),
                 ],
@@ -1918,32 +1868,17 @@
                 version: Some(9),
                 limit: 4,
                 expect_res: vec![
-<<<<<<< HEAD
-                    (Key::from_raw(b"k0"), 1000.into(), None),
+                    (Key::from_raw(b"k0"), None),
                     (
                         Key::from_raw(b"k1"),
-                        4.into(),
-=======
-                    (Key::from_raw(b"k0"), None),
-                    (
-                        Key::from_raw(b"k1"),
->>>>>>> 616b4402
                         Some(Write::new(WriteType::Put, 3.into(), Some(b"v1@3".to_vec()))),
                     ),
                     (
                         Key::from_raw(b"k2"),
-<<<<<<< HEAD
-                        4.into(),
-=======
->>>>>>> 616b4402
                         Some(Write::new(WriteType::Put, 3.into(), Some(b"v2@3".to_vec()))),
                     ),
                     (
                         Key::from_raw(b"k3"),
-<<<<<<< HEAD
-                        9.into(),
-=======
->>>>>>> 616b4402
                         Some(Write::new(WriteType::Put, 8.into(), Some(b"v3@8".to_vec()))),
                     ),
                 ],
@@ -1956,32 +1891,17 @@
                 version: Some(8),
                 limit: 4,
                 expect_res: vec![
-<<<<<<< HEAD
-                    (Key::from_raw(b"k0"), 1000.into(), None),
+                    (Key::from_raw(b"k0"), None),
                     (
                         Key::from_raw(b"k1"),
-                        4.into(),
-=======
-                    (Key::from_raw(b"k0"), None),
-                    (
-                        Key::from_raw(b"k1"),
->>>>>>> 616b4402
                         Some(Write::new(WriteType::Put, 3.into(), Some(b"v1@3".to_vec()))),
                     ),
                     (
                         Key::from_raw(b"k2"),
-<<<<<<< HEAD
-                        4.into(),
-=======
->>>>>>> 616b4402
                         Some(Write::new(WriteType::Put, 3.into(), Some(b"v2@3".to_vec()))),
                     ),
                     (
                         Key::from_raw(b"k3"),
-<<<<<<< HEAD
-                        9.into(),
-=======
->>>>>>> 616b4402
                         Some(Write::new(WriteType::Put, 5.into(), Some(b"v3@5".to_vec()))),
                     ),
                 ],
@@ -1993,32 +1913,17 @@
                 version: Some(7),
                 limit: 4,
                 expect_res: vec![
-<<<<<<< HEAD
-                    (Key::from_raw(b"k0"), 1000.into(), None),
+                    (Key::from_raw(b"k0"), None),
                     (
                         Key::from_raw(b"k1"),
-                        4.into(),
-=======
-                    (Key::from_raw(b"k0"), None),
-                    (
-                        Key::from_raw(b"k1"),
->>>>>>> 616b4402
                         Some(Write::new(WriteType::Put, 3.into(), Some(b"v1@3".to_vec()))),
                     ),
                     (
                         Key::from_raw(b"k2"),
-<<<<<<< HEAD
-                        4.into(),
-=======
->>>>>>> 616b4402
                         Some(Write::new(WriteType::Put, 3.into(), Some(b"v2@3".to_vec()))),
                     ),
                     (
                         Key::from_raw(b"k3"),
-<<<<<<< HEAD
-                        9.into(),
-=======
->>>>>>> 616b4402
                         Some(Write::new(WriteType::Put, 5.into(), Some(b"v3@5".to_vec()))),
                     ),
                 ],
@@ -2030,32 +1935,17 @@
                 version: Some(6),
                 limit: 4,
                 expect_res: vec![
-<<<<<<< HEAD
-                    (Key::from_raw(b"k0"), 1000.into(), None),
+                    (Key::from_raw(b"k0"), None),
                     (
                         Key::from_raw(b"k1"),
-                        4.into(),
-=======
-                    (Key::from_raw(b"k0"), None),
-                    (
-                        Key::from_raw(b"k1"),
->>>>>>> 616b4402
                         Some(Write::new(WriteType::Put, 3.into(), Some(b"v1@3".to_vec()))),
                     ),
                     (
                         Key::from_raw(b"k2"),
-<<<<<<< HEAD
-                        4.into(),
-=======
->>>>>>> 616b4402
                         Some(Write::new(WriteType::Put, 3.into(), Some(b"v2@3".to_vec()))),
                     ),
                     (
                         Key::from_raw(b"k3"),
-<<<<<<< HEAD
-                        9.into(),
-=======
->>>>>>> 616b4402
                         Some(Write::new(WriteType::Put, 5.into(), Some(b"v3@5".to_vec()))),
                     ),
                 ],
@@ -2068,30 +1958,16 @@
                 version: Some(5),
                 limit: 4,
                 expect_res: vec![
-<<<<<<< HEAD
-                    (Key::from_raw(b"k0"), 1000.into(), None),
+                    (Key::from_raw(b"k0"), None),
                     (
                         Key::from_raw(b"k1"),
-                        4.into(),
-=======
-                    (Key::from_raw(b"k0"), None),
-                    (
-                        Key::from_raw(b"k1"),
->>>>>>> 616b4402
                         Some(Write::new(WriteType::Put, 3.into(), Some(b"v1@3".to_vec()))),
                     ),
                     (
                         Key::from_raw(b"k2"),
-<<<<<<< HEAD
-                        4.into(),
                         Some(Write::new(WriteType::Put, 3.into(), Some(b"v2@3".to_vec()))),
                     ),
-                    (Key::from_raw(b"k3"), 9.into(), None),
-=======
-                        Some(Write::new(WriteType::Put, 3.into(), Some(b"v2@3".to_vec()))),
-                    ),
                     (Key::from_raw(b"k3"), None),
->>>>>>> 616b4402
                 ],
                 expect_is_remain: true,
             },
@@ -2101,30 +1977,13 @@
                 version: Some(4),
                 limit: 4,
                 expect_res: vec![
-<<<<<<< HEAD
-                    (Key::from_raw(b"k0"), 1000.into(), None),
+                    (Key::from_raw(b"k0"), None),
                     (
                         Key::from_raw(b"k1"),
-                        4.into(),
-=======
-                    (Key::from_raw(b"k0"), None),
-                    (
-                        Key::from_raw(b"k1"),
->>>>>>> 616b4402
                         Some(Write::new(WriteType::Put, 3.into(), Some(b"v1@3".to_vec()))),
                     ),
                     (
                         Key::from_raw(b"k2"),
-<<<<<<< HEAD
-                        4.into(),
-                        Some(Write::new(WriteType::Put, 3.into(), Some(b"v2@3".to_vec()))),
-                    ),
-                    (Key::from_raw(b"k3"), 9.into(), None),
-                ],
-                expect_is_remain: true,
-            },
-            // k1 and k2 have old version writes at version 8.
-=======
                         Some(Write::new(WriteType::Put, 3.into(), Some(b"v2@3".to_vec()))),
                     ),
                     (Key::from_raw(b"k3"), None),
@@ -2132,37 +1991,22 @@
                 expect_is_remain: true,
             },
             // k1 and k2 have old version writes at version 3.
->>>>>>> 616b4402
             Case {
                 start_key: None,
                 end_key: None,
                 version: Some(3),
                 limit: 4,
                 expect_res: vec![
-<<<<<<< HEAD
-                    (Key::from_raw(b"k0"), 1000.into(), None),
+                    (Key::from_raw(b"k0"), None),
                     (
                         Key::from_raw(b"k1"),
-                        4.into(),
-=======
-                    (Key::from_raw(b"k0"), None),
-                    (
-                        Key::from_raw(b"k1"),
->>>>>>> 616b4402
                         Some(Write::new(WriteType::Put, 1.into(), Some(b"v1@1".to_vec()))),
                     ),
                     (
                         Key::from_raw(b"k2"),
-<<<<<<< HEAD
-                        4.into(),
                         Some(Write::new(WriteType::Put, 1.into(), Some(b"v2@1".to_vec()))),
                     ),
-                    (Key::from_raw(b"k3"), 9.into(), None),
-=======
-                        Some(Write::new(WriteType::Put, 1.into(), Some(b"v2@1".to_vec()))),
-                    ),
                     (Key::from_raw(b"k3"), None),
->>>>>>> 616b4402
                 ],
                 expect_is_remain: true,
             },
@@ -2172,30 +2016,16 @@
                 version: Some(2),
                 limit: 4,
                 expect_res: vec![
-<<<<<<< HEAD
-                    (Key::from_raw(b"k0"), 1000.into(), None),
+                    (Key::from_raw(b"k0"), None),
                     (
                         Key::from_raw(b"k1"),
-                        4.into(),
-=======
-                    (Key::from_raw(b"k0"), None),
-                    (
-                        Key::from_raw(b"k1"),
->>>>>>> 616b4402
                         Some(Write::new(WriteType::Put, 1.into(), Some(b"v1@1".to_vec()))),
                     ),
                     (
                         Key::from_raw(b"k2"),
-<<<<<<< HEAD
-                        4.into(),
                         Some(Write::new(WriteType::Put, 1.into(), Some(b"v2@1".to_vec()))),
                     ),
-                    (Key::from_raw(b"k3"), 9.into(), None),
-=======
-                        Some(Write::new(WriteType::Put, 1.into(), Some(b"v2@1".to_vec()))),
-                    ),
                     (Key::from_raw(b"k3"), None),
->>>>>>> 616b4402
                 ],
                 expect_is_remain: true,
             },
@@ -2206,17 +2036,10 @@
                 version: Some(1),
                 limit: 4,
                 expect_res: vec![
-<<<<<<< HEAD
-                    (Key::from_raw(b"k0"), 1000.into(), None),
-                    (Key::from_raw(b"k1"), 4.into(), None),
-                    (Key::from_raw(b"k2"), 4.into(), None),
-                    (Key::from_raw(b"k3"), 9.into(), None),
-=======
                     (Key::from_raw(b"k0"), None),
                     (Key::from_raw(b"k1"), None),
                     (Key::from_raw(b"k2"), None),
                     (Key::from_raw(b"k3"), None),
->>>>>>> 616b4402
                 ],
                 expect_is_remain: true,
             },
@@ -2226,11 +2049,7 @@
                 end_key: None,
                 version: Some(0),
                 limit: 1,
-<<<<<<< HEAD
-                expect_res: vec![(Key::from_raw(b"k0"), 1000.into(), None)],
-=======
                 expect_res: vec![(Key::from_raw(b"k0"), None)],
->>>>>>> 616b4402
                 expect_is_remain: true,
             },
             Case {
@@ -2239,17 +2058,10 @@
                 version: Some(0),
                 limit: 5,
                 expect_res: vec![
-<<<<<<< HEAD
-                    (Key::from_raw(b"k0"), 1000.into(), None),
-                    (Key::from_raw(b"k1"), 4.into(), None),
-                    (Key::from_raw(b"k2"), 4.into(), None),
-                    (Key::from_raw(b"k3"), 9.into(), None),
-=======
                     (Key::from_raw(b"k0"), None),
                     (Key::from_raw(b"k1"), None),
                     (Key::from_raw(b"k2"), None),
                     (Key::from_raw(b"k3"), None),
->>>>>>> 616b4402
                 ],
                 expect_is_remain: false,
             },
@@ -2263,11 +2075,7 @@
                     case.start_key.as_ref(),
                     case.end_key.as_ref(),
                     case.version.map(Into::into),
-<<<<<<< HEAD
-                    |_| true,
-=======
                     |_, _| true,
->>>>>>> 616b4402
                     case.limit,
                 )
                 .unwrap();
