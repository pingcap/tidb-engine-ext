// Copyright 2017 TiKV Project Authors. Licensed under Apache-2.0.

use std::{
    pin::Pin,
    sync::{atomic::AtomicU64, Arc, RwLock},
    thread,
    time::Duration,
};

use collections::HashSet;
use fail::fail_point;
use futures::{
    channel::mpsc::UnboundedSender,
    compat::Future01CompatExt,
    executor::block_on,
    future::{self, TryFutureExt},
    stream::{Stream, TryStreamExt},
    task::{Context, Poll, Waker},
};
use grpcio::{
    CallOption, ChannelBuilder, ClientCStreamReceiver, ClientDuplexReceiver, ClientDuplexSender,
    Environment, Error::RpcFailure, MetadataBuilder, Result as GrpcResult, RpcStatusCode,
};
use kvproto::{
    metapb::BucketStats,
    pdpb::{
        ErrorType, GetMembersRequest, GetMembersResponse, Member, PdClient as PdClientStub,
        RegionHeartbeatRequest, RegionHeartbeatResponse, ReportBucketsRequest,
        ReportBucketsResponse, ResponseHeader,
    },
};
use security::SecurityManager;
use tikv_util::{
    box_err, debug, error, info, slow_log, time::Instant, timer::GLOBAL_TIMER_HANDLE, warn, Either,
    HandyRwLock,
};
use tokio_timer::timer::Handle;

use super::{
    metrics::*, tso::TimestampOracle, BucketMeta, Config, Error, FeatureGate, PdFuture, Result,
    REQUEST_TIMEOUT,
};

const RETRY_INTERVAL: Duration = Duration::from_secs(1); // 1s
const MAX_RETRY_TIMES: u64 = 5;
// The max duration when retrying to connect to leader. No matter if the
// MAX_RETRY_TIMES is reached.
const MAX_RETRY_DURATION: Duration = Duration::from_secs(10);

// FIXME: Use a request-independent way to handle reconnection.
const GLOBAL_RECONNECT_INTERVAL: Duration = Duration::from_millis(100); // 0.1s
pub const REQUEST_RECONNECT_INTERVAL: Duration = Duration::from_secs(1); // 1s

#[derive(Clone)]
pub struct TargetInfo {
    target_url: String,
    via: String,
}

impl TargetInfo {
    pub(crate) fn new(target_url: String, via: &str) -> TargetInfo {
        TargetInfo {
            target_url,
            via: trim_http_prefix(via).to_string(),
        }
    }

    pub fn direct_connected(&self) -> bool {
        self.via.is_empty()
    }

    pub fn call_option(&self) -> CallOption {
        let opt = CallOption::default();
        if self.via.is_empty() {
            return opt;
        }

        let mut builder = MetadataBuilder::with_capacity(1);
        builder
            .add_str("pd-forwarded-host", &self.target_url)
            .unwrap();
        let metadata = builder.build();
        opt.headers(metadata)
    }
}

pub struct Inner {
    env: Arc<Environment>,
    pub hb_sender: Either<
        Option<ClientDuplexSender<RegionHeartbeatRequest>>,
        UnboundedSender<RegionHeartbeatRequest>,
    >,
    pub hb_receiver: Either<Option<ClientDuplexReceiver<RegionHeartbeatResponse>>, Waker>,
    pub buckets_sender: Either<
        Option<ClientDuplexSender<ReportBucketsRequest>>,
        UnboundedSender<ReportBucketsRequest>,
    >,
    pub buckets_resp: Option<ClientCStreamReceiver<ReportBucketsResponse>>,
    pub client_stub: PdClientStub,
    target: TargetInfo,
    members: GetMembersResponse,
    security_mgr: Arc<SecurityManager>,
    on_reconnect: Option<Box<dyn Fn() + Sync + Send + 'static>>,
    pub pending_heartbeat: Arc<AtomicU64>,
    pub pending_buckets: Arc<AtomicU64>,
    pub tso: TimestampOracle,

    last_try_reconnect: Instant,
}

impl Inner {
    pub fn target_info(&self) -> &TargetInfo {
        &self.target
    }
}

pub struct HeartbeatReceiver {
    receiver: Option<ClientDuplexReceiver<RegionHeartbeatResponse>>,
    inner: Arc<Client>,
}

impl Stream for HeartbeatReceiver {
    type Item = Result<RegionHeartbeatResponse>;

    fn poll_next(mut self: Pin<&mut Self>, cx: &mut Context<'_>) -> Poll<Option<Self::Item>> {
        loop {
            if let Some(ref mut receiver) = self.receiver {
                match Pin::new(receiver).poll_next(cx) {
                    Poll::Ready(Some(Ok(item))) => return Poll::Ready(Some(Ok(item))),
                    Poll::Pending => return Poll::Pending,
                    // If it's None or there's error, we need to update receiver.
                    _ => {}
                }
            }

            self.receiver.take();

            let mut inner = self.inner.inner.wl();
            let mut receiver = None;
            if let Either::Left(ref mut recv) = inner.hb_receiver {
                receiver = recv.take();
            }
            if receiver.is_some() {
                debug!("heartbeat receiver is refreshed");
                drop(inner);
                self.receiver = receiver;
            } else {
                inner.hb_receiver = Either::Right(cx.waker().clone());
                return Poll::Pending;
            }
        }
    }
}

/// A leader client doing requests asynchronous.
pub struct Client {
    timer: Handle,
    pub(crate) inner: RwLock<Inner>,
    pub feature_gate: FeatureGate,
    enable_forwarding: bool,
}

impl Client {
    pub(crate) fn new(
        env: Arc<Environment>,
        security_mgr: Arc<SecurityManager>,
        client_stub: PdClientStub,
        members: GetMembersResponse,
        target: TargetInfo,
        tso: TimestampOracle,
        enable_forwarding: bool,
    ) -> Client {
        if !target.direct_connected() {
            REQUEST_FORWARDED_GAUGE_VEC
                .with_label_values(&[&target.via])
                .set(1);
        }
        let (hb_tx, hb_rx) = client_stub
            .region_heartbeat_opt(target.call_option())
            .unwrap_or_else(|e| panic!("fail to request PD {} err {:?}", "region_heartbeat", e));
        let (buckets_tx, buckets_resp) = client_stub
            .report_buckets_opt(target.call_option())
            .unwrap_or_else(|e| panic!("fail to request PD {} err {:?}", "report_buckets", e));
        Client {
            timer: GLOBAL_TIMER_HANDLE.clone(),
            inner: RwLock::new(Inner {
                env,
                hb_sender: Either::Left(Some(hb_tx)),
                hb_receiver: Either::Left(Some(hb_rx)),
                buckets_sender: Either::Left(Some(buckets_tx)),
                buckets_resp: Some(buckets_resp),
                client_stub,
                members,
                target,
                security_mgr,
                on_reconnect: None,
                pending_heartbeat: Arc::default(),
                pending_buckets: Arc::default(),
                last_try_reconnect: Instant::now(),
                tso,
            }),
            feature_gate: FeatureGate::default(),
            enable_forwarding,
        }
    }

    fn update_client(
        &self,
        client_stub: PdClientStub,
        target: TargetInfo,
        members: GetMembersResponse,
        tso: TimestampOracle,
    ) {
        let start_refresh = Instant::now();
        let mut inner = self.inner.wl();

        let (hb_tx, hb_rx) = client_stub
            .region_heartbeat_opt(target.call_option())
            .unwrap_or_else(|e| panic!("fail to request PD {} err {:?}", "region_heartbeat", e));
        info!("heartbeat sender and receiver are stale, refreshing ...");

        // Try to cancel an unused heartbeat sender.
        if let Either::Left(Some(ref mut r)) = inner.hb_sender {
            r.cancel();
        }
        inner.hb_sender = Either::Left(Some(hb_tx));
        let prev_receiver = std::mem::replace(&mut inner.hb_receiver, Either::Left(Some(hb_rx)));
        let _ = prev_receiver.right().map(|t| t.wake());

        let (buckets_tx, buckets_resp) = client_stub
            .report_buckets_opt(target.call_option())
            .unwrap_or_else(|e| panic!("fail to request PD {} err {:?}", "region_buckets", e));
        info!("buckets sender and receiver are stale, refreshing ...");
        // Try to cancel an unused buckets sender.
        if let Either::Left(Some(ref mut r)) = inner.buckets_sender {
            r.cancel();
        }
        inner.buckets_sender = Either::Left(Some(buckets_tx));
        inner.buckets_resp = Some(buckets_resp);

        inner.client_stub = client_stub;
        inner.members = members;
        inner.tso = tso;
        if let Some(ref on_reconnect) = inner.on_reconnect {
            on_reconnect();
        }

        if !inner.target.via.is_empty() {
            REQUEST_FORWARDED_GAUGE_VEC
                .with_label_values(&[&inner.target.via])
                .set(0);
        }

        if !target.via.is_empty() {
            REQUEST_FORWARDED_GAUGE_VEC
                .with_label_values(&[&target.via])
                .set(1);
        }

        info!(
            "update pd client";
            "prev_leader" => &inner.target.target_url,
            "prev_via" => &inner.target.via,
            "leader" => &target.target_url,
            "via" => &target.via,
        );
        inner.target = target;
        slow_log!(
            start_refresh.saturating_elapsed(),
            "PD client refresh region heartbeat",
        );
    }

    pub fn handle_region_heartbeat_response<F>(self: &Arc<Self>, f: F) -> PdFuture<()>
    where
        F: Fn(RegionHeartbeatResponse) + Send + 'static,
    {
        let recv = HeartbeatReceiver {
            receiver: None,
            inner: self.clone(),
        };
        Box::pin(
            recv.try_for_each(move |resp| {
                f(resp);
                future::ready(Ok(()))
            })
            .map_err(|e| panic!("unexpected error: {:?}", e)),
        )
    }

    pub fn on_reconnect(&self, f: Box<dyn Fn() + Sync + Send + 'static>) {
        let mut inner = self.inner.wl();
        inner.on_reconnect = Some(f);
    }

    pub fn request<Req, Resp, F>(
        self: &Arc<Self>,
        req: Req,
        func: F,
        retry: usize,
    ) -> Request<Req, F>
    where
        Req: Clone + 'static,
        F: FnMut(&Client, Req) -> PdFuture<Resp> + Send + 'static,
    {
        Request {
            remain_reconnect_count: retry,
            request_sent: 0,
            client: self.clone(),
            req,
            func,
        }
    }

    pub fn get_leader(&self) -> Member {
        self.inner.rl().members.get_leader().clone()
    }

    /// Re-establishes connection with PD leader in asynchronized fashion.
    ///
    /// If `force` is false, it will reconnect only when members change.
    /// Note: Retrying too quickly will return an error due to cancellation.
    /// Please always try to reconnect after sending the request first.
    pub async fn reconnect(&self, force: bool) -> Result<()> {
        PD_RECONNECT_COUNTER_VEC.with_label_values(&["try"]).inc();
        let start = Instant::now();

        let future = {
            let inner = self.inner.rl();
            if start.saturating_duration_since(inner.last_try_reconnect) < GLOBAL_RECONNECT_INTERVAL
            {
                // Avoid unnecessary updating.
                // Prevent a large number of reconnections in a short time.
                PD_RECONNECT_COUNTER_VEC
                    .with_label_values(&["cancel"])
                    .inc();
                return Err(box_err!("cancel reconnection due to too small interval"));
            }
            let connector = PdConnector::new(inner.env.clone(), inner.security_mgr.clone());
            let members = inner.members.clone();
            async move {
                let direct_connected = self.inner.rl().target_info().direct_connected();
                connector
                    .reconnect_pd(
                        members,
                        direct_connected,
                        force,
                        self.enable_forwarding,
                        true,
                    )
                    .await
            }
        };

        {
            let mut inner = self.inner.wl();
            if start.saturating_duration_since(inner.last_try_reconnect) < GLOBAL_RECONNECT_INTERVAL
            {
                // There may be multiple reconnections that pass the read lock at the same time.
                // Check again in the write lock to avoid unnecessary updating.
                PD_RECONNECT_COUNTER_VEC
                    .with_label_values(&["cancel"])
                    .inc();
                return Err(box_err!("cancel reconnection due to too small interval"));
            }
            inner.last_try_reconnect = start;
        }

        slow_log!(start.saturating_elapsed(), "try reconnect pd");
        let (client, target_info, members, tso) = match future.await {
            Err(e) => {
                PD_RECONNECT_COUNTER_VEC
                    .with_label_values(&["failure"])
                    .inc();
                return Err(e);
            }
            Ok(None) => {
                PD_RECONNECT_COUNTER_VEC
                    .with_label_values(&["no-need"])
                    .inc();
                return Ok(());
            }
            Ok(Some(tuple)) => {
                PD_RECONNECT_COUNTER_VEC
                    .with_label_values(&["success"])
                    .inc();
                tuple
            }
        };

        fail_point!("pd_client_reconnect", |_| Ok(()));

        self.update_client(client, target_info, members, tso.unwrap());
        info!("trying to update PD client done"; "spend" => ?start.saturating_elapsed());
        Ok(())
    }
}

/// The context of sending requets.
pub struct Request<Req, F> {
    remain_reconnect_count: usize,
    request_sent: usize,
    client: Arc<Client>,
    req: Req,
    func: F,
}

const MAX_REQUEST_COUNT: usize = 3;

impl<Req, Resp, F> Request<Req, F>
where
    Req: Clone + Send + 'static,
    F: FnMut(&Client, Req) -> PdFuture<Resp> + Send + 'static,
{
    async fn reconnect_if_needed(&mut self) -> Result<()> {
        debug!("reconnecting ..."; "remain" => self.remain_reconnect_count);
        if self.request_sent < MAX_REQUEST_COUNT {
            return Ok(());
        }
        if self.remain_reconnect_count == 0 {
            return Err(box_err!("request retry exceeds limit"));
        }
        // Updating client.
        self.remain_reconnect_count -= 1;
        // FIXME: should not block the core.
        debug!("(re)connecting PD client");
        match self.client.reconnect(true).await {
            Ok(_) => {
                self.request_sent = 0;
            }
            Err(_) => {
                let _ = self
                    .client
                    .timer
                    .delay(std::time::Instant::now() + REQUEST_RECONNECT_INTERVAL)
                    .compat()
                    .await;
            }
        }
        Ok(())
    }

    async fn send_and_receive(&mut self) -> Result<Resp> {
        self.request_sent += 1;
        debug!("request sent: {}", self.request_sent);
        let r = self.req.clone();
        (self.func)(&self.client, r).await
    }

    fn should_not_retry(resp: &Result<Resp>) -> bool {
        match resp {
            Ok(_) => true,
            Err(err) => {
                // these errors are not caused by network, no need to retry
                if err.retryable() {
                    error!(?*err; "request failed, retry");
                    false
                } else {
                    true
                }
            }
        }
    }

    /// Returns a Future, it is resolves once a future returned by the closure
    /// is resolved successfully, otherwise it repeats `retry` times.
    pub fn execute(mut self) -> PdFuture<Resp> {
        Box::pin(async move {
            loop {
                {
                    let resp = self.send_and_receive().await;
                    if Self::should_not_retry(&resp) {
                        return resp;
                    }
                }
                self.reconnect_if_needed().await?;
            }
        })
    }
}

pub fn call_option_inner(inner: &Inner) -> CallOption {
    inner
        .target_info()
        .call_option()
        .timeout(Duration::from_secs(REQUEST_TIMEOUT))
}

/// Do a request in synchronized fashion.
pub fn sync_request<F, R>(client: &Client, mut retry: usize, func: F) -> Result<R>
where
    F: Fn(&PdClientStub, CallOption) -> GrpcResult<R>,
{
    loop {
        let ret = {
            // Drop the read lock immediately to prevent the deadlock between the caller
            // thread which may hold the read lock and wait for PD client thread
            // completing the request and the PD client thread which may block
            // on acquiring the write lock.
            let (client_stub, option) = {
                let inner = client.inner.rl();
                (inner.client_stub.clone(), call_option_inner(&inner))
            };

            func(&client_stub, option).map_err(Error::Grpc)
        };
        match ret {
            Ok(r) => {
                return Ok(r);
            }
            Err(e) => {
                error!(?e; "request failed");
                if retry == 0 {
                    return Err(e);
                }
            }
        }
        // try reconnect
        retry -= 1;
        if let Err(e) = block_on(client.reconnect(true)) {
            error!(?e; "reconnect failed");
            thread::sleep(REQUEST_RECONNECT_INTERVAL);
        }
    }
}

pub type StubTuple = (
    PdClientStub,
    TargetInfo,
    GetMembersResponse,
    // Only used by RpcClient, not by RpcClientV2.
    Option<TimestampOracle>,
);

#[derive(Clone)]
pub struct PdConnector {
    pub(crate) env: Arc<Environment>,
    security_mgr: Arc<SecurityManager>,
}

impl PdConnector {
    pub fn new(env: Arc<Environment>, security_mgr: Arc<SecurityManager>) -> PdConnector {
        PdConnector { env, security_mgr }
    }

    pub async fn validate_endpoints(&self, cfg: &Config, build_tso: bool) -> Result<StubTuple> {
        let len = cfg.endpoints.len();
        let mut endpoints_set = HashSet::with_capacity_and_hasher(len, Default::default());
        let mut members = None;
        let mut cluster_id = None;
        for ep in &cfg.endpoints {
            if !endpoints_set.insert(ep) {
                return Err(box_err!("duplicate PD endpoint {}", ep));
            }

            let (_, resp) = match self.connect(ep).await {
                Ok(resp) => resp,
                // Ignore failed PD node.
                Err(e) => {
                    info!("PD failed to respond"; "endpoints" => ep, "err" => ?e);
                    continue;
                }
            };

            // Check cluster ID.
            let cid = resp.get_header().get_cluster_id();
            if let Some(sample) = cluster_id {
                if sample != cid {
                    return Err(box_err!(
                        "PD response cluster_id mismatch, want {}, got {}",
                        sample,
                        cid
                    ));
                }
            } else {
                cluster_id = Some(cid);
            }
            // TODO: check all fields later?
            if members.is_none() {
                members = Some(resp);
            }
        }

        match members {
            Some(members) => {
                let res = self
                    .reconnect_pd(members, true, true, cfg.enable_forwarding, build_tso)
                    .await?
                    .unwrap();
                info!("all PD endpoints are consistent"; "endpoints" => ?cfg.endpoints);
                Ok(res)
            }
            _ => Err(box_err!("PD cluster failed to respond")),
        }
    }

    pub async fn connect(&self, addr: &str) -> Result<(PdClientStub, GetMembersResponse)> {
        info!("connecting to PD endpoint"; "endpoints" => addr);
        let addr_trim = trim_http_prefix(addr);
        let channel = {
            let cb = ChannelBuilder::new(self.env.clone())
                .max_send_message_len(-1)
                .max_receive_message_len(-1)
                .keepalive_time(Duration::from_secs(10))
                .keepalive_timeout(Duration::from_secs(3))
                .max_reconnect_backoff(Duration::from_secs(5))
                .initial_reconnect_backoff(Duration::from_secs(1));
            self.security_mgr.connect(cb, addr_trim)
        };
        fail_point!("cluster_id_is_not_ready", |_| {
            Ok((
                PdClientStub::new(channel.clone()),
                GetMembersResponse::default(),
            ))
        });
<<<<<<< HEAD
        let client = PdClientStub::new(channel);
=======
        let client = PdClientStub::new(channel.clone());
>>>>>>> 7a3764fc
        let option = CallOption::default().timeout(Duration::from_secs(REQUEST_TIMEOUT));
        let response = client
            .get_members_async_opt(&GetMembersRequest::default(), option)
            .unwrap_or_else(|e| panic!("fail to request PD {} err {:?}", "get_members", e))
            .await;
        match response {
            Ok(resp) => Ok((client, resp)),
            Err(e) => Err(Error::Grpc(e)),
        }
    }

    // load_members returns the PD members by calling getMember, there are two
    // abnormal scenes for the reponse:
    // 1. header has an error: the PD is not ready to serve.
    // 2. cluster id is zero: etcd start server but the follower did not get
    // cluster id yet.
    // In this case, load_members should return an error, so the client
    // will not update client address.
    pub async fn load_members(&self, previous: &GetMembersResponse) -> Result<GetMembersResponse> {
        let previous_leader = previous.get_leader();
        let members = previous.get_members();
        let cluster_id = previous.get_header().get_cluster_id();

        // Try to connect to other members, then the previous leader.
        for m in members
            .iter()
            .filter(|m| *m != previous_leader)
            .chain(&[previous_leader.clone()])
        {
            for ep in m.get_client_urls() {
                match self.connect(ep.as_str()).await {
                    Ok((_, r)) => {
                        let header = r.get_header();
                        // Try next follower endpoint if the cluster has not ready since this pr:
                        // pd#5412.
                        if let Err(e) = check_resp_header(header) {
                            error!("connect pd failed";"endpoints" => ep, "error" => ?e);
                        } else {
                            let new_cluster_id = header.get_cluster_id();
                            // it is new cluster if the new cluster id is zero.
                            if cluster_id == 0 || new_cluster_id == cluster_id {
                                // check whether the response have leader info, otherwise continue
                                // to loop the rest members
                                if r.has_leader() {
                                    return Ok(r);
                                }
                            // Try next endpoint if PD server returns the
                            // cluster id is zero without any error.
                            } else if new_cluster_id == 0 {
                                error!("{} connect success, but cluster id is not ready", ep);
                            } else {
                                panic!(
                                    "{} no longer belongs to cluster {}, it is in {}",
                                    ep, cluster_id, new_cluster_id
                                );
                            }
                        }
                    }
                    Err(e) => {
                        error!("connect failed"; "endpoints" => ep, "error" => ?e);
                        continue;
                    }
                }
            }
        }
        Err(box_err!(
            "failed to connect to {:?}",
            previous.get_members()
        ))
    }

    // There are 3 kinds of situations we will return the new client:
    // 1. the force is true which represents the client is newly created or the
    // original connection has some problem 2. the previous forwarded host is
    // not empty and it can connect the leader now which represents the network
    // partition problem to leader may be recovered 3. the member information of
    // PD has been changed
<<<<<<< HEAD
    async fn reconnect_pd(
=======
    pub async fn reconnect_pd(
>>>>>>> 7a3764fc
        &self,
        members_resp: GetMembersResponse,
        direct_connected: bool,
        force: bool,
        enable_forwarding: bool,
        build_tso: bool,
    ) -> Result<Option<StubTuple>> {
        let resp = self.load_members(&members_resp).await?;
        let leader = resp.get_leader();
        let members = resp.get_members();
        // Currently we connect to leader directly and there is no member change.
        // We don't need to connect to PD again.
        if !force && direct_connected && resp == members_resp {
            return Ok(None);
        }
        let (res, has_network_error) = self.reconnect_leader(leader).await?;
        match res {
            Some((client, target_url)) => {
                let info = TargetInfo::new(target_url, "");
                let tso = if build_tso {
                    Some(TimestampOracle::new(
                        resp.get_header().get_cluster_id(),
                        &client,
                        info.call_option(),
                    )?)
                } else {
                    None
                };
                return Ok(Some((client, info, resp, tso)));
            }
            None => {
                // If the force is false, we could have already forwarded the requests.
                // We don't need to try forwarding again.
                if !force && resp == members_resp {
                    return Err(box_err!("failed to connect to {:?}", leader));
                }
                if enable_forwarding && has_network_error {
                    if let Ok(Some((client, info))) = self.try_forward(members, leader).await {
                        let tso = if build_tso {
                            Some(TimestampOracle::new(
                                resp.get_header().get_cluster_id(),
                                &client,
                                info.call_option(),
                            )?)
                        } else {
                            None
                        };
                        return Ok(Some((client, info, resp, tso)));
                    }
                }
            }
        }
        Err(box_err!(
            "failed to connect to {:?}",
            members_resp.get_members()
        ))
    }

    pub async fn connect_member(
        &self,
        peer: &Member,
    ) -> Result<(Option<(PdClientStub, String, GetMembersResponse)>, bool)> {
        let mut network_fail_num = 0;
        let mut has_network_error = false;
        let client_urls = peer.get_client_urls();
        for ep in client_urls {
            match self.connect(ep.as_str()).await {
                Ok((client, resp)) => {
                    info!("connected to PD member"; "endpoints" => ep);
                    return Ok((Some((client, ep.clone(), resp)), false));
                }
                Err(Error::Grpc(e)) => {
                    if let RpcFailure(ref status) = e {
                        if status.code() == RpcStatusCode::UNAVAILABLE
                            || status.code() == RpcStatusCode::DEADLINE_EXCEEDED
                        {
                            network_fail_num += 1;
                        }
                    }
                    error!("failed to connect to PD member"; "endpoints" => ep, "error" => ?e);
                }
                _ => unreachable!(),
            }
        }
        let url_num = client_urls.len();
        if url_num != 0 && url_num == network_fail_num {
            has_network_error = true;
        }
        Ok((None, has_network_error))
    }

    pub async fn reconnect_leader(
        &self,
        leader: &Member,
    ) -> Result<(Option<(PdClientStub, String)>, bool)> {
        fail_point!("connect_leader", |_| Ok((None, true)));
        let mut retry_times = MAX_RETRY_TIMES;
        let timer = Instant::now();
        // Try to connect the PD cluster leader.
        loop {
            let (res, has_network_err) = self.connect_member(leader).await?;
            match res {
                Some((client, ep, _)) => {
                    return Ok((Some((client, ep)), has_network_err));
                }
                None => {
                    if has_network_err
                        && retry_times > 0
                        && timer.saturating_elapsed() <= MAX_RETRY_DURATION
                    {
                        let _ = GLOBAL_TIMER_HANDLE
                            .delay(std::time::Instant::now() + RETRY_INTERVAL)
                            .compat()
                            .await;
                        retry_times -= 1;
                        continue;
                    }
                    return Ok((None, has_network_err));
                }
            }
        }
    }

    pub async fn try_forward(
        &self,
        members: &[Member],
        leader: &Member,
    ) -> Result<Option<(PdClientStub, TargetInfo)>> {
        // Try to connect the PD cluster follower.
        for m in members.iter().filter(|m| *m != leader) {
            let (res, _) = self.connect_member(m).await?;
            match res {
                Some((client, ep, resp)) => {
                    let leader = resp.get_leader();
                    let client_urls = leader.get_client_urls();
                    for leader_url in client_urls {
                        let target = TargetInfo::new(leader_url.clone(), &ep);
                        let response = client
                            .get_members_async_opt(
                                &GetMembersRequest::default(),
                                target
                                    .call_option()
                                    .timeout(Duration::from_secs(REQUEST_TIMEOUT)),
                            )
                            .unwrap_or_else(|e| {
                                panic!("fail to request PD {} err {:?}", "get_members", e)
                            })
                            .await;
                        match response {
                            Ok(_) => return Ok(Some((client, target))),
                            Err(_) => continue,
                        }
                    }
                }
                _ => continue,
            }
        }
        Err(box_err!("failed to connect to followers"))
    }
}

pub fn trim_http_prefix(s: &str) -> &str {
    s.trim_start_matches("http://")
        .trim_start_matches("https://")
}

/// Convert a PD protobuf error to an `Error`.
pub fn check_resp_header(header: &ResponseHeader) -> Result<()> {
    if !header.has_error() {
        return Ok(());
    }
    let err = header.get_error();
    match err.get_type() {
        ErrorType::AlreadyBootstrapped => Err(Error::ClusterBootstrapped(header.get_cluster_id())),
        ErrorType::NotBootstrapped => Err(Error::ClusterNotBootstrapped(header.get_cluster_id())),
        ErrorType::IncompatibleVersion => Err(Error::Incompatible),
        ErrorType::StoreTombstone => Err(Error::StoreTombstone(err.get_message().to_owned())),
        ErrorType::RegionNotFound => Err(Error::RegionNotFound(vec![])),
        ErrorType::GlobalConfigNotFound => {
            Err(Error::GlobalConfigNotFound(err.get_message().to_owned()))
        }
        ErrorType::Ok => Ok(()),
        ErrorType::DuplicatedEntry | ErrorType::EntryNotFound => Err(box_err!(err.get_message())),
        ErrorType::Unknown => Err(box_err!(err.get_message())),
        ErrorType::InvalidValue => Err(box_err!(err.get_message())),
    }
}

pub fn new_bucket_stats(meta: &BucketMeta) -> BucketStats {
    let count = meta.keys.len() - 1;
    let mut stats = BucketStats::default();
    stats.set_write_bytes(vec![0; count]);
    stats.set_read_bytes(vec![0; count]);
    stats.set_write_qps(vec![0; count]);
    stats.set_read_qps(vec![0; count]);
    stats.set_write_keys(vec![0; count]);
    stats.set_read_keys(vec![0; count]);
    stats
}

pub fn find_bucket_index<S: AsRef<[u8]>>(key: &[u8], bucket_keys: &[S]) -> Option<usize> {
    let last_key = bucket_keys.last().unwrap().as_ref();
    let search_keys = &bucket_keys[..bucket_keys.len() - 1];
    search_keys
        .binary_search_by(|k| k.as_ref().cmp(key))
        .map_or_else(
            |idx| {
                if idx == 0 || (idx == search_keys.len() && !last_key.is_empty() && key >= last_key)
                {
                    None
                } else {
                    Some(idx - 1)
                }
            },
            Some,
        )
}

/// Merge incoming bucket stats. If a range in new buckets overlaps with
/// multiple ranges in current buckets, stats of the new range will be added to
/// all stats of current ranges.
pub fn merge_bucket_stats<C: AsRef<[u8]>, I: AsRef<[u8]>>(
    cur: &[C],
    cur_stats: &mut BucketStats,
    incoming: &[I],
    delta_stats: &BucketStats,
) {
    // Return [start, end] of indices of buckets
    fn find_overlay_ranges<S: AsRef<[u8]>>(
        range: (&[u8], &[u8]),
        keys: &[S],
    ) -> Option<(usize, usize)> {
        let bucket_cnt = keys.len() - 1;
        let last_bucket_idx = bucket_cnt - 1;
        let start = match find_bucket_index(range.0, keys) {
            Some(idx) => idx,
            None => {
                if range.0 < keys[0].as_ref() {
                    0
                } else {
                    // Not in the bucket range.
                    return None;
                }
            }
        };

        let end = if range.1.is_empty() {
            last_bucket_idx
        } else {
            match find_bucket_index(range.1, keys) {
                Some(idx) => {
                    // If end key is the start key of a bucket, this bucket should not be included.
                    if range.1 == keys[idx].as_ref() {
                        if idx == 0 {
                            return None;
                        }
                        idx - 1
                    } else {
                        idx
                    }
                }
                None => {
                    if range.1 >= keys[keys.len() - 1].as_ref() {
                        last_bucket_idx
                    } else {
                        // Not in the bucket range.
                        return None;
                    }
                }
            }
        };
        Some((start, end))
    }

    macro_rules! stats_add {
        ($right:ident, $ridx:expr, $left:ident, $lidx:expr, $member:ident) => {
            if let Some(s) = $right.$member.get_mut($ridx) {
                *s += $left.$member.get($lidx).copied().unwrap_or_default();
            }
        };
    }

    for new_idx in 0..(incoming.len() - 1) {
        let start = &incoming[new_idx];
        let end = &incoming[new_idx + 1];
        if let Some((start_idx, end_idx)) = find_overlay_ranges((start.as_ref(), end.as_ref()), cur)
        {
            for cur_idx in start_idx..=end_idx {
                stats_add!(cur_stats, cur_idx, delta_stats, new_idx, read_bytes);
                stats_add!(cur_stats, cur_idx, delta_stats, new_idx, write_bytes);

                stats_add!(cur_stats, cur_idx, delta_stats, new_idx, read_qps);
                stats_add!(cur_stats, cur_idx, delta_stats, new_idx, write_qps);

                stats_add!(cur_stats, cur_idx, delta_stats, new_idx, read_keys);
                stats_add!(cur_stats, cur_idx, delta_stats, new_idx, write_keys);
            }
        }
    }
}

#[cfg(test)]
mod test {
    use kvproto::metapb::BucketStats;

    use crate::{merge_bucket_stats, util::find_bucket_index};

    #[test]
    fn test_merge_bucket_stats() {
        #[allow(clippy::type_complexity)]
        let cases: &[((Vec<&[u8]>, _), (Vec<&[u8]>, _), _)] = &[
            (
                (vec![b"k1", b"k3", b"k5", b"k7", b"k9"], vec![1, 1, 1, 1]),
                (vec![b"k1", b"k3", b"k5", b"k7", b"k9"], vec![1, 1, 1, 1]),
                vec![2, 2, 2, 2],
            ),
            (
                (vec![b"k1", b"k3", b"k5", b"k7", b"k9"], vec![1, 1, 1, 1]),
                (vec![b"k0", b"k6", b"k8"], vec![1, 1]),
                vec![2, 2, 3, 2],
            ),
            (
                (vec![b"k0", b"k6", b"k8"], vec![1, 1]),
                (
                    vec![b"k1", b"k3", b"k5", b"k7", b"k9", b"ka"],
                    vec![1, 1, 1, 1, 1],
                ),
                vec![4, 3],
            ),
            (
                (vec![b"k4", b"k6", b"kb"], vec![1, 1]),
                (
                    vec![b"k1", b"k3", b"k5", b"k7", b"k9", b"ka"],
                    vec![1, 1, 1, 1, 1],
                ),
                vec![3, 4],
            ),
            (
                (vec![b"k3", b"k5", b"k7"], vec![1, 1]),
                (vec![b"k4", b"k5"], vec![1]),
                vec![2, 1],
            ),
            (
                (vec![b"", b""], vec![1]),
                (vec![b"", b""], vec![1]),
                vec![2],
            ),
            (
                (vec![b"", b"k1", b""], vec![1, 1]),
                (vec![b"", b"k2", b""], vec![1, 1]),
                vec![2, 3],
            ),
            (
                (vec![b"", b""], vec![1]),
                (vec![b"", b"k1", b""], vec![1, 1]),
                vec![3],
            ),
            (
                (vec![b"", b"k1", b""], vec![1, 1]),
                (vec![b"", b""], vec![1]),
                vec![2, 2],
            ),
            (
                (vec![b"", b"k1", b""], vec![1, 1]),
                (vec![b"k2", b"k3"], vec![1]),
                vec![1, 2],
            ),
            (
                (vec![b"", b"k3", b""], vec![1, 1]),
                (vec![b"k1", b"k2"], vec![1]),
                vec![2, 1],
            ),
            (
                (vec![b"", b"k3"], vec![1]),
                (vec![b"k1", b""], vec![1]),
                vec![2],
            ),
            (
                (vec![b"", b"k3"], vec![1]),
                (vec![b"k4", b""], vec![1]),
                vec![1],
            ),
        ];
        for (current, incoming, expected) in cases {
            let cur_keys = &current.0;
            let incoming_keys = &incoming.0;
            let mut cur_stats = BucketStats::default();
            cur_stats.set_read_qps(current.1.to_vec());
            let mut incoming_stats = BucketStats::default();
            incoming_stats.set_read_qps(incoming.1.to_vec());
            merge_bucket_stats(cur_keys, &mut cur_stats, incoming_keys, &incoming_stats);
            assert_eq!(cur_stats.get_read_qps(), expected);
        }
    }

    #[test]
    fn test_find_bucket_index() {
        let keys = vec![
            b"k1".to_vec(),
            b"k3".to_vec(),
            b"k5".to_vec(),
            b"k7".to_vec(),
        ];
        assert_eq!(find_bucket_index(b"k1", &keys), Some(0));
        assert_eq!(find_bucket_index(b"k5", &keys), Some(2));
        assert_eq!(find_bucket_index(b"k2", &keys), Some(0));
        assert_eq!(find_bucket_index(b"k6", &keys), Some(2));
        assert_eq!(find_bucket_index(b"k7", &keys), None);
        assert_eq!(find_bucket_index(b"k0", &keys), None);
        assert_eq!(find_bucket_index(b"k8", &keys), None);
        let keys = vec![
            b"".to_vec(),
            b"k1".to_vec(),
            b"k3".to_vec(),
            b"k5".to_vec(),
            b"k7".to_vec(),
            b"".to_vec(),
        ];
        assert_eq!(find_bucket_index(b"k0", &keys), Some(0));
        assert_eq!(find_bucket_index(b"k7", &keys), Some(4));
        assert_eq!(find_bucket_index(b"k8", &keys), Some(4));
    }
}<|MERGE_RESOLUTION|>--- conflicted
+++ resolved
@@ -613,11 +613,7 @@
                 GetMembersResponse::default(),
             ))
         });
-<<<<<<< HEAD
-        let client = PdClientStub::new(channel);
-=======
         let client = PdClientStub::new(channel.clone());
->>>>>>> 7a3764fc
         let option = CallOption::default().timeout(Duration::from_secs(REQUEST_TIMEOUT));
         let response = client
             .get_members_async_opt(&GetMembersRequest::default(), option)
@@ -695,11 +691,7 @@
     // not empty and it can connect the leader now which represents the network
     // partition problem to leader may be recovered 3. the member information of
     // PD has been changed
-<<<<<<< HEAD
-    async fn reconnect_pd(
-=======
     pub async fn reconnect_pd(
->>>>>>> 7a3764fc
         &self,
         members_resp: GetMembersResponse,
         direct_connected: bool,
