--- conflicted
+++ resolved
@@ -47,17 +47,10 @@
     async fn put(&self, name: &str, reader: PutResource, content_length: u64) -> io::Result<()>;
 
     /// Read all contents of the given path.
-<<<<<<< HEAD
-    fn get(&self, name: &str) -> Box<dyn AsyncRead + Unpin + '_>;
-
-    /// Read part of contents of the given path.
-    fn get_part(&self, name: &str, off: u64, len: u64) -> Box<dyn AsyncRead + Unpin + '_>;
-=======
     fn get(&self, name: &str) -> BlobStream<'_>;
 
     /// Read part of contents of the given path.
     fn get_part(&self, name: &str, off: u64, len: u64) -> BlobStream<'_>;
->>>>>>> 7a3764fc
 }
 
 impl BlobConfig for dyn BlobStorage {
@@ -85,11 +78,7 @@
         (**self).get(name)
     }
 
-<<<<<<< HEAD
-    fn get_part(&self, name: &str, off: u64, len: u64) -> Box<dyn AsyncRead + Unpin + '_> {
-=======
     fn get_part(&self, name: &str, off: u64, len: u64) -> BlobStream<'_> {
->>>>>>> 7a3764fc
         (**self).get_part(name, off, len)
     }
 }
