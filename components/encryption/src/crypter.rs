// Copyright 2020 TiKV Project Authors. Licensed under Apache-2.0.

use byteorder::{BigEndian, ByteOrder};
use derive_more::Deref;
use engine_traits::EncryptionMethod as EtEncryptionMethod;
use kvproto::encryptionpb::EncryptionMethod;
use openssl::symm::{self, Cipher as OCipher};
use rand::{rngs::OsRng, RngCore};
use tikv_util::{box_err, impl_display_as_debug};

use crate::{Error, Result};

pub fn to_engine_encryption_method(method: EncryptionMethod) -> EtEncryptionMethod {
    match method {
<<<<<<< HEAD
        EncryptionMethod::Plaintext => DBEncryptionMethod::Plaintext,
        EncryptionMethod::Aes128Ctr => DBEncryptionMethod::Aes128Ctr,
        EncryptionMethod::Aes192Ctr => DBEncryptionMethod::Aes192Ctr,
        EncryptionMethod::Aes256Ctr => DBEncryptionMethod::Aes256Ctr,
        EncryptionMethod::Sm4Ctr => DBEncryptionMethod::Sm4Ctr,
        EncryptionMethod::Unknown => DBEncryptionMethod::Unknown,
=======
        EncryptionMethod::Plaintext => EtEncryptionMethod::Plaintext,
        EncryptionMethod::Aes128Ctr => EtEncryptionMethod::Aes128Ctr,
        EncryptionMethod::Aes192Ctr => EtEncryptionMethod::Aes192Ctr,
        EncryptionMethod::Aes256Ctr => EtEncryptionMethod::Aes256Ctr,
        EncryptionMethod::Sm4Ctr => EtEncryptionMethod::Sm4Ctr,
        EncryptionMethod::Unknown => EtEncryptionMethod::Unknown,
>>>>>>> b5329ee0
    }
}

pub fn from_engine_encryption_method(method: EtEncryptionMethod) -> EncryptionMethod {
    match method {
<<<<<<< HEAD
        DBEncryptionMethod::Plaintext => EncryptionMethod::Plaintext,
        DBEncryptionMethod::Aes128Ctr => EncryptionMethod::Aes128Ctr,
        DBEncryptionMethod::Aes192Ctr => EncryptionMethod::Aes192Ctr,
        DBEncryptionMethod::Aes256Ctr => EncryptionMethod::Aes256Ctr,
        DBEncryptionMethod::Sm4Ctr => EncryptionMethod::Sm4Ctr,
        DBEncryptionMethod::Unknown => EncryptionMethod::Unknown,
=======
        EtEncryptionMethod::Plaintext => EncryptionMethod::Plaintext,
        EtEncryptionMethod::Aes128Ctr => EncryptionMethod::Aes128Ctr,
        EtEncryptionMethod::Aes192Ctr => EncryptionMethod::Aes192Ctr,
        EtEncryptionMethod::Aes256Ctr => EncryptionMethod::Aes256Ctr,
        EtEncryptionMethod::Sm4Ctr => EncryptionMethod::Sm4Ctr,
        EtEncryptionMethod::Unknown => EncryptionMethod::Unknown,
>>>>>>> b5329ee0
    }
}

pub fn get_method_key_length(method: EncryptionMethod) -> usize {
    match method {
        EncryptionMethod::Plaintext => 0,
        EncryptionMethod::Aes128Ctr => 16,
        EncryptionMethod::Aes192Ctr => 24,
        EncryptionMethod::Aes256Ctr => 32,
        EncryptionMethod::Sm4Ctr => 16,
        unknown => panic!("bad EncryptionMethod {:?}", unknown),
    }
}

// IV's the length should be 12 btyes for GCM mode.
const GCM_IV_12: usize = 12;
// IV's the length should be 16 btyes for CTR mode.
const CTR_IV_16: usize = 16;

#[derive(Debug, Clone, Copy)]
pub enum Iv {
    Gcm([u8; GCM_IV_12]),
    Ctr([u8; CTR_IV_16]),
    Empty,
}

impl Iv {
    /// Generate a random IV for AES-GCM.
    pub fn new_gcm() -> Iv {
        let mut iv = [0u8; GCM_IV_12];
        OsRng.fill_bytes(&mut iv);
        Iv::Gcm(iv)
    }

    /// Generate a random IV for AES-CTR.
    pub fn new_ctr() -> Iv {
        let mut iv = [0u8; CTR_IV_16];
        OsRng.fill_bytes(&mut iv);
        Iv::Ctr(iv)
    }

    pub fn from_slice(src: &[u8]) -> Result<Iv> {
        if src.len() == CTR_IV_16 {
            let mut iv = [0; CTR_IV_16];
            iv.copy_from_slice(src);
            Ok(Iv::Ctr(iv))
        } else if src.len() == GCM_IV_12 {
            let mut iv = [0; GCM_IV_12];
            iv.copy_from_slice(src);
            Ok(Iv::Gcm(iv))
        } else {
            Err(box_err!(
                "Nonce + Counter must be 12/16 bytes, {}",
                src.len()
            ))
        }
    }

    pub fn as_slice(&self) -> &[u8] {
        match self {
            Iv::Ctr(iv) => iv,
            Iv::Gcm(iv) => iv,
            Iv::Empty => &[],
        }
    }

    pub fn add_offset(&mut self, offset: u64) -> Result<()> {
        match self {
            Iv::Ctr(iv) => {
                let v = BigEndian::read_u128(iv);
                BigEndian::write_u128(iv, v.wrapping_add(offset as u128));
                Ok(())
            }
            Iv::Gcm(_) => Err(box_err!("offset addition is not supported for GCM mode")),
            Iv::Empty => Err(box_err!("empty Iv")),
        }
    }
}

// The length GCM tag must be 16 bytes.
const GCM_TAG_LEN: usize = 16;

pub struct AesGcmTag([u8; GCM_TAG_LEN]);

impl<'a> From<&'a [u8]> for AesGcmTag {
    fn from(src: &'a [u8]) -> AesGcmTag {
        assert!(src.len() >= GCM_TAG_LEN, "AES GCM tag must be 16 bytes");
        let mut tag = [0; GCM_TAG_LEN];
        tag.copy_from_slice(src);
        AesGcmTag(tag)
    }
}

impl AesGcmTag {
    pub fn as_slice(&self) -> &[u8] {
        &self.0
    }
}

/// An Aes256-GCM crypter.
pub struct AesGcmCrypter<'k> {
    iv: Iv,
    key: &'k PlainKey,
}

impl<'k> AesGcmCrypter<'k> {
    /// The key length of `AesGcmCrypter` is 32 bytes.
    pub const KEY_LEN: usize = 32;

    pub fn new(key: &'k PlainKey, iv: Iv) -> AesGcmCrypter<'k> {
        AesGcmCrypter { iv, key }
    }

    pub fn encrypt(&self, pt: &[u8]) -> Result<(Vec<u8>, AesGcmTag)> {
        let cipher = OCipher::aes_256_gcm();
        let mut tag = AesGcmTag([0u8; GCM_TAG_LEN]);
        let ciphertext = symm::encrypt_aead(
            cipher,
            &self.key.0,
            Some(self.iv.as_slice()),
            &[], // AAD
            pt,
            &mut tag.0,
        )?;
        Ok((ciphertext, tag))
    }

    pub fn decrypt(&self, ct: &[u8], tag: AesGcmTag) -> Result<Vec<u8>> {
        let cipher = OCipher::aes_256_gcm();
        let plaintext = symm::decrypt_aead(
            cipher,
            &self.key.0,
            Some(self.iv.as_slice()),
            &[], // AAD
            ct,
            &tag.0,
        )?;
        Ok(plaintext)
    }
}

pub fn verify_encryption_config(method: EncryptionMethod, key: &[u8]) -> Result<()> {
    if method == EncryptionMethod::Unknown {
        return Err(Error::UnknownEncryption);
    }
    if method != EncryptionMethod::Plaintext {
        let key_len = get_method_key_length(method);
        if key.len() != key_len {
            return Err(box_err!(
                "unexpected key length, expected {} vs actual {}",
                key_len,
                key.len()
            ));
        }
    }
    Ok(())
}

// PlainKey is a newtype used to mark a vector a plaintext key.
// It requires the vec to be a valid AesGcmCrypter key.
#[derive(Deref)]
pub struct PlainKey(Vec<u8>);

impl PlainKey {
    pub fn new(key: Vec<u8>) -> Result<Self> {
        if key.len() != AesGcmCrypter::KEY_LEN {
            return Err(box_err!(
                "encryption method and key length mismatch, expect {} get {}",
                AesGcmCrypter::KEY_LEN,
                key.len()
            ));
        }
        Ok(Self(key))
    }
}

// Don't expose the key in a debug print
impl std::fmt::Debug for PlainKey {
    fn fmt(&self, f: &mut std::fmt::Formatter<'_>) -> std::fmt::Result {
        f.debug_tuple("PlainKey")
            .field(&"REDACTED".to_string())
            .finish()
    }
}

// Don't expose the key in a display print
impl_display_as_debug!(PlainKey);

#[cfg(test)]
mod tests {
    use hex::FromHex;

    use super::*;

    #[test]
    fn test_iv() {
        let mut ivs = Vec::with_capacity(100);
        for c in 0..100 {
            if c % 2 == 0 {
                ivs.push(Iv::new_ctr());
            } else {
                ivs.push(Iv::new_gcm());
            }
        }
        ivs.dedup_by(|a, b| a.as_slice() == b.as_slice());
        assert_eq!(ivs.len(), 100);

        for iv in ivs {
            let iv1 = Iv::from_slice(iv.as_slice()).unwrap();
            assert_eq!(iv.as_slice(), iv1.as_slice());
        }
    }

    #[test]
    fn test_ase_256_gcm() {
        // See more http://csrc.nist.gov/groups/STM/cavp/documents/mac/gcmtestvectors.zip
        //
        // [Keylen = 256]
        // [IVlen = 96]
        // [PTlen = 256]
        // [AADlen = 0]
        // [Taglen = 128]
        //
        // Count = 0
        // Key = c3d99825f2181f4808acd2068eac7441a65bd428f14d2aab43fefc0129091139
        // IV = cafabd9672ca6c79a2fbdc22
        // CT = 84e5f23f95648fa247cb28eef53abec947dbf05ac953734618111583840bd980
        // AAD =
        // Tag = 79651c875f7941793d42bbd0af1cce7c
        // PT = 25431587e9ecffc7c37f8d6d52a9bc3310651d46fb0e3bad2726c8f2db653749

        let pt = "25431587e9ecffc7c37f8d6d52a9bc3310651d46fb0e3bad2726c8f2db653749";
        let ct = "84e5f23f95648fa247cb28eef53abec947dbf05ac953734618111583840bd980";
        let key = "c3d99825f2181f4808acd2068eac7441a65bd428f14d2aab43fefc0129091139";
        let iv = "cafabd9672ca6c79a2fbdc22";
        let tag = "79651c875f7941793d42bbd0af1cce7c";

        let pt = Vec::from_hex(pt).unwrap();
        let ct = Vec::from_hex(ct).unwrap();
        let key = PlainKey::new(Vec::from_hex(key).unwrap()).unwrap();
        let iv = Iv::from_slice(Vec::from_hex(iv).unwrap().as_slice()).unwrap();
        let tag = Vec::from_hex(tag).unwrap();

        let crypter = AesGcmCrypter::new(&key, iv);
        let (ciphertext, gcm_tag) = crypter.encrypt(&pt).unwrap();
        assert_eq!(ciphertext, ct, "{}", hex::encode(&ciphertext));
        assert_eq!(gcm_tag.0.to_vec(), tag, "{}", hex::encode(&gcm_tag.0));
        let plaintext = crypter.decrypt(&ct, gcm_tag).unwrap();
        assert_eq!(plaintext, pt, "{}", hex::encode(&plaintext));

        // Fail to decrypt with a wrong tag.
        crypter
            .decrypt(&ct, AesGcmTag([0u8; GCM_TAG_LEN]))
            .unwrap_err();
    }
}<|MERGE_RESOLUTION|>--- conflicted
+++ resolved
@@ -12,41 +12,23 @@
 
 pub fn to_engine_encryption_method(method: EncryptionMethod) -> EtEncryptionMethod {
     match method {
-<<<<<<< HEAD
-        EncryptionMethod::Plaintext => DBEncryptionMethod::Plaintext,
-        EncryptionMethod::Aes128Ctr => DBEncryptionMethod::Aes128Ctr,
-        EncryptionMethod::Aes192Ctr => DBEncryptionMethod::Aes192Ctr,
-        EncryptionMethod::Aes256Ctr => DBEncryptionMethod::Aes256Ctr,
-        EncryptionMethod::Sm4Ctr => DBEncryptionMethod::Sm4Ctr,
-        EncryptionMethod::Unknown => DBEncryptionMethod::Unknown,
-=======
         EncryptionMethod::Plaintext => EtEncryptionMethod::Plaintext,
         EncryptionMethod::Aes128Ctr => EtEncryptionMethod::Aes128Ctr,
         EncryptionMethod::Aes192Ctr => EtEncryptionMethod::Aes192Ctr,
         EncryptionMethod::Aes256Ctr => EtEncryptionMethod::Aes256Ctr,
         EncryptionMethod::Sm4Ctr => EtEncryptionMethod::Sm4Ctr,
         EncryptionMethod::Unknown => EtEncryptionMethod::Unknown,
->>>>>>> b5329ee0
     }
 }
 
 pub fn from_engine_encryption_method(method: EtEncryptionMethod) -> EncryptionMethod {
     match method {
-<<<<<<< HEAD
-        DBEncryptionMethod::Plaintext => EncryptionMethod::Plaintext,
-        DBEncryptionMethod::Aes128Ctr => EncryptionMethod::Aes128Ctr,
-        DBEncryptionMethod::Aes192Ctr => EncryptionMethod::Aes192Ctr,
-        DBEncryptionMethod::Aes256Ctr => EncryptionMethod::Aes256Ctr,
-        DBEncryptionMethod::Sm4Ctr => EncryptionMethod::Sm4Ctr,
-        DBEncryptionMethod::Unknown => EncryptionMethod::Unknown,
-=======
         EtEncryptionMethod::Plaintext => EncryptionMethod::Plaintext,
         EtEncryptionMethod::Aes128Ctr => EncryptionMethod::Aes128Ctr,
         EtEncryptionMethod::Aes192Ctr => EncryptionMethod::Aes192Ctr,
         EtEncryptionMethod::Aes256Ctr => EncryptionMethod::Aes256Ctr,
         EtEncryptionMethod::Sm4Ctr => EncryptionMethod::Sm4Ctr,
         EtEncryptionMethod::Unknown => EncryptionMethod::Unknown,
->>>>>>> b5329ee0
     }
 }
 
