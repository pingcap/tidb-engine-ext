--- conflicted
+++ resolved
@@ -68,11 +68,7 @@
 const REASON_LEADER_TRANSFER: &str = "leader_transfer";
 const REASON_REGION_MERGE: &str = "region_merge";
 
-<<<<<<< HEAD
-impl<Ts: CausalTsProvider> CausalObserver<Ts> {
-=======
 impl<Ts: CausalTsProvider, Tk: RawTsTracker> CausalObserver<Ts, Tk> {
->>>>>>> b5329ee0
     fn flush_timestamp(&self, region: &Region, reason: &'static str) {
         fail::fail_point!("causal_observer_flush_timestamp", |_| ());
 
@@ -137,11 +133,7 @@
     }
 }
 
-<<<<<<< HEAD
-impl<Ts: CausalTsProvider> RegionChangeObserver for CausalObserver<Ts> {
-=======
 impl<Ts: CausalTsProvider, Tk: RawTsTracker> RegionChangeObserver for CausalObserver<Ts, Tk> {
->>>>>>> b5329ee0
     fn on_region_changed(
         &self,
         ctx: &mut ObserverContext<'_>,
@@ -151,21 +143,12 @@
         if role != StateRole::Leader {
             return;
         }
-
-<<<<<<< HEAD
-        // In the scenario of region merge, the target region would merge some entries from source
-        // region with larger timestamps (when leader of source region is in another store with
-        // larger TSO batch than the store of target region's leader).
-        // So we need a flush after commit merge. See issue #12680.
-        // TODO: do not need flush if leaders of source & target region are in the same store.
-=======
         // In the scenario of region merge, the target region would merge some entries
         // from source region with larger timestamps (when leader of source region is in
         // another store with larger TSO batch than the store of target region's
         // leader). So we need a flush after commit merge. See issue #12680.
         // TODO: do not need flush if leaders of source & target region are in the same
         // store.
->>>>>>> b5329ee0
         if let RegionChangeEvent::Update(RegionChangeReason::CommitMerge) = event {
             self.flush_timestamp(ctx.region(), REASON_REGION_MERGE);
         }
