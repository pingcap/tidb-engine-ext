--- conflicted
+++ resolved
@@ -14,10 +14,7 @@
     u64,
 };
 
-<<<<<<< HEAD
-=======
 use collections::HashSet;
->>>>>>> 0f5058eb
 use engine_traits::KvEngine;
 use kvproto::{
     kvrpcpb::{self, KeyRange, LeaderInfo},
@@ -35,11 +32,7 @@
 use time::{Duration, Timespec};
 use txn_types::{TimeStamp, WriteBatchFlags};
 
-<<<<<<< HEAD
-use super::peer_storage;
-=======
 use super::{metrics::PEER_ADMIN_CMD_COUNTER_VEC, peer_storage, Config};
->>>>>>> 0f5058eb
 use crate::{coprocessor::CoprocessorHost, Error, Result};
 
 const INVALID_TIMESTAMP: u64 = u64::MAX;
@@ -200,17 +193,12 @@
         AdminCmdType::RollbackMerge => AdminCmdEpochState::new(true, true, true, false),
         // Transfer leader
         AdminCmdType::TransferLeader => AdminCmdEpochState::new(true, true, false, false),
-<<<<<<< HEAD
-        AdminCmdType::PrepareFlashback | AdminCmdType::FinishFlashback => {
-            AdminCmdEpochState::new(false, false, false, false)
-=======
         // PrepareFlashback could be committed successfully before a split being applied, so we need
         // to check the epoch to make sure it's sent to a correct key range.
         // NOTICE: FinishFlashback will never meet the epoch not match error since any scheduling
         // before it's forbidden.
         AdminCmdType::PrepareFlashback | AdminCmdType::FinishFlashback => {
             AdminCmdEpochState::new(true, true, false, false)
->>>>>>> 0f5058eb
         }
     }
 }
@@ -297,23 +285,6 @@
     Ok(())
 }
 
-<<<<<<< HEAD
-pub fn check_flashback_state(req: &RaftCmdRequest, region: &metapb::Region) -> Result<()> {
-    // If admin flashback has not been applied but the region is already in a
-    // flashback state, the request is rejected
-    if region.get_is_in_flashback() {
-        let flags = WriteBatchFlags::from_bits_truncate(req.get_header().get_flags());
-        if flags.contains(WriteBatchFlags::FLASHBACK) {
-            return Ok(());
-        }
-        if req.has_admin_request()
-            && (req.get_admin_request().get_cmd_type() == AdminCmdType::PrepareFlashback
-                || req.get_admin_request().get_cmd_type() == AdminCmdType::FinishFlashback)
-        {
-            return Ok(());
-        }
-        return Err(Error::FlashbackInProgress(region.get_id()));
-=======
 // Check if the request could be proposed/applied under the current state of the
 // flashback.
 pub fn check_flashback_state(
@@ -339,7 +310,6 @@
     // should be rejected.
     if !is_in_flashback && is_flashback_request {
         return Err(Error::FlashbackNotPrepared(region_id));
->>>>>>> 0f5058eb
     }
     Ok(())
 }
@@ -800,11 +770,7 @@
     }
 }
 
-<<<<<<< HEAD
-#[derive(PartialEq, Debug)]
-=======
 #[derive(PartialEq, Debug, Clone, Copy)]
->>>>>>> 0f5058eb
 pub enum ConfChangeKind {
     // Only contains one configuration change
     Simple,
@@ -1054,11 +1020,7 @@
             .lock()
             .unwrap()
             .get(region_id)
-<<<<<<< HEAD
-            .map(|rp| rp.core.lock().unwrap().applied_index)
-=======
             .map(|rp| rp.core.lock().unwrap().read_state.idx)
->>>>>>> 0f5058eb
     }
 
     // NOTICE: this function is an alias of `get_safe_ts` to distinguish the
@@ -1104,21 +1066,6 @@
         regions
     }
 
-<<<<<<< HEAD
-    // Get the `LeaderInfo` of the requested regions
-    pub fn dump_leader_infos(&self, regions: &[u64]) -> HashMap<u64, (Vec<Peer>, LeaderInfo)> {
-        let registry = self.registry.lock().unwrap();
-        let mut info_map = HashMap::with_capacity(regions.len());
-        for region_id in regions {
-            if let Some(rrp) = registry.get(region_id) {
-                info_map.insert(*region_id, rrp.dump_leader_info());
-            }
-        }
-        info_map
-    }
-
-=======
->>>>>>> 0f5058eb
     /// Invoke the provided callback with the registry, an internal lock will
     /// hold while invoking the callback so it is important that *not* try
     /// to acquiring any lock inside the callback to avoid dead lock
@@ -1177,8 +1124,6 @@
     }
 
     pub fn update_applied<E: KvEngine>(&self, applied: u64, coprocessor: &CoprocessorHost<E>) {
-<<<<<<< HEAD
-=======
         let mut core = self.core.lock().unwrap();
         if let Some(ts) = core.update_applied(applied) {
             if !core.pause {
@@ -1195,17 +1140,10 @@
 
     // TODO: remove it when coprocessor hook is implemented in v2.
     pub fn update_applied_core(&self, applied: u64) {
->>>>>>> 0f5058eb
         let mut core = self.core.lock().unwrap();
         if let Some(ts) = core.update_applied(applied) {
             if !core.pause {
                 self.safe_ts.store(ts, AtomicOrdering::Release);
-                // No need to update leader safe ts here.
-                coprocessor.on_update_safe_ts(
-                    core.region_id,
-                    TimeStamp::new(ts).physical(),
-                    INVALID_TIMESTAMP,
-                )
             }
         }
     }
@@ -1250,22 +1188,14 @@
     // provided `LeaderInfo` is same as ours
     pub fn consume_leader_info<E: KvEngine>(
         &self,
-<<<<<<< HEAD
-        mut leader_info: LeaderInfo,
-=======
         leader_info: &LeaderInfo,
->>>>>>> 0f5058eb
         coprocessor: &CoprocessorHost<E>,
     ) -> bool {
         let mut core = self.core.lock().unwrap();
         if leader_info.has_read_state() {
             // It is okay to update `safe_ts` without checking the `LeaderInfo`, the
             // `read_state` is guaranteed to be valid when it is published by the leader
-<<<<<<< HEAD
-            let rs = leader_info.take_read_state();
-=======
             let rs = leader_info.get_read_state();
->>>>>>> 0f5058eb
             let (apply_index, ts) = (rs.get_applied_index(), rs.get_safe_ts());
             if apply_index != 0 && ts != 0 && !core.discard {
                 if let Some(ts) = core.update_safe_ts(apply_index, ts) {
@@ -1336,14 +1266,11 @@
     pub fn resolved_ts(&self) -> u64 {
         self.safe_ts()
     }
-<<<<<<< HEAD
-=======
 
     // Dump the `LeaderInfo` and the peer list
     pub fn get_core(&self) -> MutexGuard<'_, RegionReadProgressCore> {
         self.core.lock().unwrap()
     }
->>>>>>> 0f5058eb
 }
 
 #[derive(Debug)]
