--- conflicted
+++ resolved
@@ -1363,10 +1363,7 @@
             self.ctx.raft_metrics.message_dropped.stale_msg += 1;
             return Ok(false);
         }
-<<<<<<< HEAD
-=======
-
->>>>>>> f5bd0d9c
+
         let mut is_overlapped = false;
         let mut regions_to_destroy = vec![];
         for (_, id) in meta.region_ranges.range((
@@ -1400,11 +1397,8 @@
             is_overlapped = true;
             if msg.get_region_epoch().get_version() > exist_region.get_region_epoch().get_version()
             {
-<<<<<<< HEAD
-=======
                 // If new region's epoch version is greater than exist region's, the exist region
                 // may has been merged already.
->>>>>>> f5bd0d9c
                 let _ = self.ctx.router.force_send(
                     exist_region.get_id(),
                     PeerMsg::CasualMessage(CasualMessage::RegionOverlapped),
