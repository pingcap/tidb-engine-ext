[package]
name = "test_storage"
version = "0.0.1"
edition = "2018"
publish = false

[features]
default = ["test-engine-kv-rocksdb", "test-engine-raft-raft-engine"]

test-engine-kv-rocksdb = [
  "test_raftstore/test-engine-kv-rocksdb"
]
test-engine-raft-raft-engine = [
  "test_raftstore/test-engine-raft-raft-engine"
]
test-engines-rocksdb = [
  "test_raftstore/test-engines-rocksdb",
]
test-engines-panic = [
  "test_raftstore/test-engines-panic",
]

[dependencies]
api_version = { workspace = true }
collections = { workspace = true }
futures = "0.3"
<<<<<<< HEAD
kvproto = { git = "https://github.com/pingcap/kvproto.git" }
=======
kvproto = { workspace = true }
>>>>>>> 7a3764fc
pd_client = { workspace = true }
raftstore = { workspace = true }
test_raftstore = { workspace = true }
tikv = { workspace = true }
tikv_util = { workspace = true }
tracker = { workspace = true }
txn_types = { workspace = true }<|MERGE_RESOLUTION|>--- conflicted
+++ resolved
@@ -24,11 +24,7 @@
 api_version = { workspace = true }
 collections = { workspace = true }
 futures = "0.3"
-<<<<<<< HEAD
-kvproto = { git = "https://github.com/pingcap/kvproto.git" }
-=======
 kvproto = { workspace = true }
->>>>>>> 7a3764fc
 pd_client = { workspace = true }
 raftstore = { workspace = true }
 test_raftstore = { workspace = true }
