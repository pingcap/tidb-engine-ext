--- conflicted
+++ resolved
@@ -255,8 +255,6 @@
             err.set_max_timestamp_not_synced(Default::default());
             Some(err)
         }
-<<<<<<< HEAD
-=======
         Error(box ErrorInner::Txn(TxnError(box TxnErrorInner::FlashbackNotPrepared(
             region_id,
         )))) => {
@@ -266,7 +264,6 @@
             err.set_flashback_not_prepared(flashback_not_prepared_err);
             Some(err)
         }
->>>>>>> 2ab52016
         Error(box ErrorInner::SchedTooBusy) => {
             let mut err = errorpb::Error::default();
             let mut server_is_busy_err = errorpb::ServerIsBusy::default();
