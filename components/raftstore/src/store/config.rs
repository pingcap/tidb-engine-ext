--- conflicted
+++ resolved
@@ -299,13 +299,10 @@
     #[doc(hidden)]
     pub long_uncommitted_base_threshold: ReadableDuration,
 
-<<<<<<< HEAD
-=======
     /// Max duration for the entry cache to be warmed up.
     /// Set it to 0 to disable warmup.
     pub max_entry_cache_warmup_duration: ReadableDuration,
 
->>>>>>> 0f5058eb
     #[doc(hidden)]
     pub max_snapshot_file_raw_size: ReadableSize,
 
@@ -408,10 +405,7 @@
             /// the log commit duration is less than 1s. Feel free to adjust
             /// this config :)
             long_uncommitted_base_threshold: ReadableDuration::secs(20),
-<<<<<<< HEAD
-=======
             max_entry_cache_warmup_duration: ReadableDuration::secs(1),
->>>>>>> 0f5058eb
 
             // They are preserved for compatibility check.
             region_max_size: ReadableSize(0),
