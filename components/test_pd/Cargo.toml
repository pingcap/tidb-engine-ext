[package]
name = "test_pd"
version = "0.0.1"
edition = "2018"
publish = false

[dependencies]
collections = { workspace = true }
fail = "0.5"
futures = "0.3"
grpcio = { workspace = true }
<<<<<<< HEAD
kvproto = { git = "https://github.com/pingcap/kvproto.git" }
=======
kvproto = { workspace = true }
>>>>>>> 7a3764fc
pd_client = { workspace = true }
security = { workspace = true }
slog = { version = "2.3", features = ["max_level_trace", "release_max_level_debug"] }
slog-global = { version = "0.1", git = "https://github.com/breeswish/slog-global.git", rev = "d592f88e4dbba5eb439998463054f1a44fbf17b9" }
tikv_util = { workspace = true }<|MERGE_RESOLUTION|>--- conflicted
+++ resolved
@@ -9,11 +9,7 @@
 fail = "0.5"
 futures = "0.3"
 grpcio = { workspace = true }
-<<<<<<< HEAD
-kvproto = { git = "https://github.com/pingcap/kvproto.git" }
-=======
 kvproto = { workspace = true }
->>>>>>> 7a3764fc
 pd_client = { workspace = true }
 security = { workspace = true }
 slog = { version = "2.3", features = ["max_level_trace", "release_max_level_debug"] }
