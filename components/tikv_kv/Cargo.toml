--- conflicted
+++ resolved
@@ -26,21 +26,12 @@
 
 [dependencies]
 backtrace = "0.3"
-<<<<<<< HEAD
-collections = { path = "../collections" }
-engine_panic = { path = "../engine_panic", default-features = false }
-engine_rocks = { path = "../engine_rocks", default-features = false }
-engine_test = { path = "../engine_test", default-features = false }
-engine_traits = { path = "../engine_traits", default-features = false }
-error_code = { path = "../error_code", default-features = false }
-=======
 collections = { workspace = true }
 engine_panic = { workspace = true }
 engine_rocks = { workspace = true }
 engine_test = { workspace = true }
 engine_traits = { workspace = true }
 error_code = { workspace = true }
->>>>>>> 0f5058eb
 fail = "0.5"
 file_system = { workspace = true }
 futures = { version = "0.3", features = ["thread-pool", "compat"] }
@@ -56,15 +47,9 @@
 slog_derive = "0.2"
 tempfile = "3.0"
 thiserror = "1.0"
-<<<<<<< HEAD
-tikv_util = { path = "../tikv_util", default-features = false }
-tracker = { path = "../tracker" }
-txn_types = { path = "../txn_types", default-features = false }
-=======
 tikv_util = { workspace = true }
 tracker = { workspace = true }
 txn_types = { workspace = true }
->>>>>>> 0f5058eb
 
 [dev-dependencies]
 keys = { workspace = true }
