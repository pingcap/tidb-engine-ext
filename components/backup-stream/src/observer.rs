--- conflicted
+++ resolved
@@ -19,15 +19,6 @@
 };
 
 /// The inflight `StartObserve` message count.
-<<<<<<< HEAD
-/// Currently, we handle the `StartObserve` message in the main loop(endpoint thread), which may
-/// take longer time than expected. So when we are starting to observe many region (e.g. failover),
-/// there may be many pending messages, those messages won't block the advancing of checkpoint ts.
-/// So the checkpoint ts may be too late and losing some data.
-///
-/// This is a temporary solution for this problem: If this greater than (1), then it implies that there are some
-/// inflight wait-for-initialized regions, we should block the resolved ts from advancing in that condition.
-=======
 /// Currently, we handle the `StartObserve` message in the main loop(endpoint
 /// thread), which may take longer time than expected. So when we are starting
 /// to observe many region (e.g. failover), there may be many pending messages,
@@ -37,7 +28,6 @@
 /// This is a temporary solution for this problem: If this greater than (1),
 /// then it implies that there are some inflight wait-for-initialized regions,
 /// we should block the resolved ts from advancing in that condition.
->>>>>>> b5329ee0
 ///
 /// FIXME: Move handler of `ModifyObserve` to another thread, and remove this :(
 pub static IN_FLIGHT_START_OBSERVE_MESSAGE: AtomicUsize = AtomicUsize::new(0);
