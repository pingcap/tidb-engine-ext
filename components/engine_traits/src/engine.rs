--- conflicted
+++ resolved
@@ -1,18 +1,6 @@
 // Copyright 2019 TiKV Project Authors. Licensed under Apache-2.0.
 
-<<<<<<< HEAD
-use std::{
-    fmt::Debug,
-    io::Write,
-    path::{Path, PathBuf},
-    str,
-    vec::Vec,
-};
-
-use tikv_util::error;
-=======
 use std::{fmt::Debug, str};
->>>>>>> 25261c8a
 
 use crate::*;
 
@@ -70,7 +58,6 @@
     /// This only exists as a temporary hack during refactoring.
     /// It cannot be used forever.
     fn bad_downcast<T: 'static>(&self) -> &T;
-<<<<<<< HEAD
 
     /// Returns false if KvEngine can't apply snapshot for this region now.
     /// Some KvEngines need to do some transforms before apply data from
@@ -79,347 +66,4 @@
     fn can_apply_snapshot(&self, _is_timeout: bool, _new_batch: bool, _region_id: u64) -> bool {
         true
     }
-}
-
-/// TabletAccessor is the trait to access all the tablets with provided accessor
-///
-/// For single rocksdb instance, it essentially accesses the global kvdb with
-/// the accessor For multi rocksdb instances, it accesses all the tablets with
-/// the accessor
-pub trait TabletAccessor<EK> {
-    /// Loop visit all opened tablets by the specified function.
-    fn for_each_opened_tablet(&self, _f: &mut (dyn FnMut(u64, u64, &EK)));
-
-    /// return true if it's single engine;
-    /// return false if it's a multi-tablet factory;
-    fn is_single_engine(&self) -> bool;
-}
-
-/// max error count to log
-const MAX_ERROR_COUNT: u32 = 5;
-
-/// TabletErrorCollector is the facility struct to handle errors when using
-/// TabletAccessor::for_each_opened_tablet
-///
-/// It will choose the last failed result as the final result, meanwhile logging
-/// errors up to MAX_ERROR_COUNT.
-pub struct TabletErrorCollector {
-    errors: Vec<u8>,
-    max_error_count: u32,
-    error_count: u32,
-    result: std::result::Result<(), Box<dyn std::error::Error>>,
-}
-
-impl TabletErrorCollector {
-    pub fn new() -> Self {
-        Self {
-            errors: vec![],
-            max_error_count: MAX_ERROR_COUNT,
-            error_count: 0,
-            result: Ok(()),
-        }
-    }
-
-    pub fn add_result(&mut self, region_id: u64, suffix: u64, result: Result<()>) {
-        if result.is_ok() {
-            return;
-        }
-        self.result = Err(Box::from(result.err().unwrap()));
-        self.error_count += 1;
-        if self.error_count > self.max_error_count {
-            return;
-        }
-        writeln!(
-            &mut self.errors,
-            "Tablet {}_{} encountered error: {:?}.",
-            region_id, suffix, self.result
-        )
-        .unwrap();
-    }
-
-    fn flush_error(&self) {
-        if self.error_count > 0 {
-            error!(
-                "Total count {}. Sample errors: {}",
-                self.error_count,
-                str::from_utf8(&self.errors).unwrap()
-            );
-        }
-    }
-
-    pub fn take_result(&mut self) -> std::result::Result<(), Box<dyn std::error::Error>> {
-        std::mem::replace(&mut self.result, Ok(()))
-    }
-
-    pub fn get_error_count(&self) -> u32 {
-        self.error_count
-    }
-}
-
-impl Default for TabletErrorCollector {
-    fn default() -> Self {
-        Self::new()
-    }
-}
-
-impl Drop for TabletErrorCollector {
-    fn drop(&mut self) {
-        self.flush_error()
-    }
-}
-
-/// OpenOptionsn is used for specifiying the way of opening a tablet.
-#[derive(Default, Clone)]
-pub struct OpenOptions {
-    // create tablet if non-exist
-    create: bool,
-    create_new: bool,
-    read_only: bool,
-    cache_only: bool,
-    skip_cache: bool,
-}
-
-impl OpenOptions {
-    /// Sets the option to create a tablet, or open it if it already exists.
-    pub fn set_create(mut self, create: bool) -> Self {
-        self.create = create;
-        self
-    }
-
-    /// Sets the option to create a new tablet, failing if it already exists.
-    pub fn set_create_new(mut self, create_new: bool) -> Self {
-        self.create_new = create_new;
-        self
-    }
-
-    /// Sets the option for read only
-    pub fn set_read_only(mut self, read_only: bool) -> Self {
-        self.read_only = read_only;
-        self
-    }
-
-    /// Sets the option for only reading from cache.
-    pub fn set_cache_only(mut self, cache_only: bool) -> Self {
-        self.cache_only = cache_only;
-        self
-    }
-
-    /// Sets the option to open a tablet without updating the cache.
-    pub fn set_skip_cache(mut self, skip_cache: bool) -> Self {
-        self.skip_cache = skip_cache;
-        self
-    }
-
-    pub fn create(&self) -> bool {
-        self.create
-    }
-
-    pub fn create_new(&self) -> bool {
-        self.create_new
-    }
-
-    pub fn read_only(&self) -> bool {
-        self.read_only
-    }
-
-    pub fn cache_only(&self) -> bool {
-        self.cache_only
-    }
-
-    pub fn skip_cache(&self) -> bool {
-        self.skip_cache
-    }
-}
-
-pub const SPLIT_PREFIX: &str = "split_";
-pub const MERGE_PREFIX: &str = "merge_";
-
-/// A factory trait to create new engine.
-// It should be named as `EngineFactory` for consistency, but we are about to
-// rename engine to tablet, so always use tablet for new traits/types.
-pub trait TabletFactory<EK>: TabletAccessor<EK> + Send + Sync {
-    /// Open the tablet with id and suffix according to the OpenOptions.
-    ///
-    /// The id is likely the region Id, the suffix could be the current raft log
-    /// index. They together could specify a unique path for a region's
-    /// tablet. The reason to have suffix is that we can keep more than one
-    /// tablet for a region.
-    fn open_tablet(&self, id: u64, suffix: Option<u64>, options: OpenOptions) -> Result<EK>;
-
-    /// Open tablet by raw path without updating cache.
-    fn open_tablet_raw(
-        &self,
-        path: &Path,
-        id: u64,
-        suffix: u64,
-        options: OpenOptions,
-    ) -> Result<EK>;
-
-    /// Create the shared db for v1
-    fn create_shared_db(&self) -> Result<EK>;
-
-    /// Destroy the tablet and its data
-    fn destroy_tablet(&self, id: u64, suffix: u64) -> Result<()>;
-
-    /// Check if the tablet with specified id/suffix exists
-    #[inline]
-    fn exists(&self, id: u64, suffix: u64) -> bool {
-        self.exists_raw(&self.tablet_path(id, suffix))
-    }
-
-    /// Check if the tablet with specified path exists
-    fn exists_raw(&self, path: &Path) -> bool;
-
-    /// Get the tablet path by id and suffix
-    fn tablet_path(&self, id: u64, suffix: u64) -> PathBuf {
-        self.tablet_path_with_prefix("", id, suffix)
-    }
-
-    /// Get the tablet path by id and suffix
-    ///
-    /// Used in special situations
-    /// Ex: split/merge.
-    fn tablet_path_with_prefix(&self, prefix: &str, id: u64, suffix: u64) -> PathBuf;
-
-    /// Tablets root path
-    fn tablets_path(&self) -> PathBuf;
-
-    /// Load the tablet from path for id and suffix--for scenarios such as
-    /// applying snapshot
-    fn load_tablet(&self, _path: &Path, _id: u64, _suffix: u64) -> Result<EK> {
-        unimplemented!();
-    }
-
-    /// Mark the tablet with specified id and suffix tombostone
-    fn mark_tombstone(&self, _id: u64, _suffix: u64) {
-        unimplemented!();
-    }
-
-    /// Check if the tablet with specified id and suffix tombostone
-    fn is_tombstoned(&self, _region_id: u64, _suffix: u64) -> bool {
-        unimplemented!();
-    }
-
-    fn set_shared_block_cache_capacity(&self, capacity: u64) -> Result<()>;
-}
-
-pub struct DummyFactory<EK>
-where
-    EK: CfOptionsExt + Clone + Send + 'static,
-{
-    pub engine: Option<EK>,
-    pub root_path: String,
-}
-
-impl<EK> TabletFactory<EK> for DummyFactory<EK>
-where
-    EK: CfOptionsExt + Clone + Send + Sync + 'static,
-{
-    fn create_shared_db(&self) -> Result<EK> {
-        Ok(self.engine.as_ref().unwrap().clone())
-    }
-
-    fn open_tablet(&self, _id: u64, _suffix: Option<u64>, _options: OpenOptions) -> Result<EK> {
-        Ok(self.engine.as_ref().unwrap().clone())
-    }
-
-    fn open_tablet_raw(
-        &self,
-        _path: &Path,
-        _id: u64,
-        _suffix: u64,
-        _options: OpenOptions,
-    ) -> Result<EK> {
-        Ok(self.engine.as_ref().unwrap().clone())
-    }
-
-    fn destroy_tablet(&self, _id: u64, _suffix: u64) -> Result<()> {
-        Ok(())
-    }
-
-    fn exists_raw(&self, _path: &Path) -> bool {
-        true
-    }
-
-    fn tablet_path_with_prefix(&self, _prefix: &str, _id: u64, _suffix: u64) -> PathBuf {
-        PathBuf::from(&self.root_path)
-    }
-
-    fn tablets_path(&self) -> PathBuf {
-        PathBuf::from(&self.root_path)
-    }
-
-    fn set_shared_block_cache_capacity(&self, capacity: u64) -> Result<()> {
-        let opt = self
-            .engine
-            .as_ref()
-            .unwrap()
-            .get_options_cf(CF_DEFAULT)
-            .unwrap(); // FIXME unwrap
-        opt.set_block_cache_capacity(capacity)
-    }
-}
-
-impl<EK> TabletAccessor<EK> for DummyFactory<EK>
-where
-    EK: CfOptionsExt + Clone + Send + 'static,
-{
-    fn for_each_opened_tablet(&self, f: &mut dyn FnMut(u64, u64, &EK)) {
-        if let Some(engine) = &self.engine {
-            f(0, 0, engine);
-        }
-    }
-
-    fn is_single_engine(&self) -> bool {
-        true
-    }
-}
-
-impl<EK> DummyFactory<EK>
-where
-    EK: CfOptionsExt + Clone + Send + 'static,
-{
-    pub fn new(engine: Option<EK>, root_path: String) -> DummyFactory<EK> {
-        DummyFactory { engine, root_path }
-    }
-}
-
-impl<EK: CfOptionsExt + Clone + Send + 'static> Default for DummyFactory<EK> {
-    fn default() -> Self {
-        Self::new(None, "/tmp".to_string())
-    }
-}
-
-#[cfg(test)]
-mod tests {
-    use super::*;
-
-    #[test]
-    fn test_tablet_error_collector_ok() {
-        let mut err = TabletErrorCollector::new();
-        err.add_result(1, 1, Ok(()));
-        err.take_result().unwrap();
-        assert_eq!(err.get_error_count(), 0);
-    }
-
-    #[test]
-    fn test_tablet_error_collector_err() {
-        let mut err = TabletErrorCollector::new();
-        err.add_result(1, 1, Ok(()));
-        err.add_result(1, 1, Err(Status::with_code(Code::Aborted).into()));
-        err.add_result(1, 1, Err(Status::with_code(Code::NotFound).into()));
-        err.add_result(1, 1, Ok(()));
-        err.take_result().unwrap_err();
-        assert_eq!(err.get_error_count(), 2);
-    }
-=======
-
-    /// Returns false if KvEngine can't apply snapshot for this region now.
-    /// Some KvEngines need to do some transforms before apply data from
-    /// snapshot. These procedures can be batched in background if there are
-    /// more than one incoming snapshots, thus not blocking applying thread.
-    fn can_apply_snapshot(&self, _is_timeout: bool, _new_batch: bool, _region_id: u64) -> bool {
-        true
-    }
->>>>>>> 25261c8a
 }