--- conflicted
+++ resolved
@@ -222,32 +222,6 @@
         let mut worker = ResetToVersionWorker::new(write_iter, lock_iter, ts, self.state.clone());
         let mut wb = self.engine.write_batch();
         let props = tikv_util::thread_group::current_properties();
-<<<<<<< HEAD
-        if self.worker_handle.borrow().is_some() {
-            warn!("A reset-to-version process is already in progress! Wait until it finish first.");
-            self.wait();
-        }
-        *self.worker_handle.borrow_mut() = Some(std::thread::Builder::new()
-            .name("reset_to_version".to_string())
-            .spawn_wrapper(move || {
-                tikv_util::thread_group::set_properties(props);
-                tikv_alloc::add_thread_memory_accessor();
-
-                while worker.process_next_batch(BATCH_SIZE, &mut wb).expect("reset_to_version failed when removing invalid writes") {
-                }
-                *worker.state.lock()
-                        .expect("failed to lock `ResetToVersionWorker::state` in `ResetToVersionWorker::process_next_batch`")
-                    = ResetToVersionState::RemovingLock { scanned: 0 };
-                while worker.process_next_batch_lock(BATCH_SIZE, &mut wb).expect("reset_to_version failed when removing invalid locks") {
-                }
-                *worker.state.lock()
-                        .expect("failed to lock `ResetToVersionWorker::state` in `ResetToVersionWorker::process_next_batch_lock`")
-                    = ResetToVersionState::Done;
-                info!("Reset to version done!");
-                tikv_alloc::remove_thread_memory_accessor();
-            })
-            .expect("failed to spawn reset_to_version thread"));
-=======
         self.wait();
 
         *self.worker_handle.borrow_mut() = Some(
@@ -274,7 +248,6 @@
                 })
                 .expect("failed to spawn reset_to_version thread"),
         );
->>>>>>> 0f1d45a8
     }
 
     /// Current process state.
