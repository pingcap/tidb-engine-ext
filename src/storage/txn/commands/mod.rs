// Copyright 2020 TiKV Project Authors. Licensed under Apache-2.0.

// #[PerformanceCriticalPath]
//! Commands used in the transaction system
#[macro_use]
mod macros;
pub(crate) mod acquire_pessimistic_lock;
pub(crate) mod acquire_pessimistic_lock_resumed;
pub(crate) mod atomic_store;
pub(crate) mod check_secondary_locks;
pub(crate) mod check_txn_status;
pub(crate) mod cleanup;
pub(crate) mod commit;
pub(crate) mod compare_and_swap;
pub(crate) mod flashback_to_version;
pub(crate) mod flashback_to_version_read_phase;
pub(crate) mod mvcc_by_key;
pub(crate) mod mvcc_by_start_ts;
pub(crate) mod pause;
pub(crate) mod pessimistic_rollback;
pub(crate) mod prewrite;
pub(crate) mod resolve_lock;
pub(crate) mod resolve_lock_lite;
pub(crate) mod resolve_lock_readphase;
pub(crate) mod rollback;
pub(crate) mod txn_heart_beat;

use std::{
    fmt::{self, Debug, Display, Formatter},
    iter,
    marker::PhantomData,
    ops::{Deref, DerefMut},
    sync::Arc,
};

pub use acquire_pessimistic_lock::AcquirePessimisticLock;
pub use acquire_pessimistic_lock_resumed::AcquirePessimisticLockResumed;
pub use atomic_store::RawAtomicStore;
pub use check_secondary_locks::CheckSecondaryLocks;
pub use check_txn_status::CheckTxnStatus;
pub use cleanup::Cleanup;
pub use commit::Commit;
pub use compare_and_swap::RawCompareAndSwap;
use concurrency_manager::{ConcurrencyManager, KeyHandleGuard};
pub use flashback_to_version::FlashbackToVersion;
pub use flashback_to_version_read_phase::{
    new_flashback_rollback_lock_cmd, new_flashback_write_cmd, FlashbackToVersionReadPhase,
    FlashbackToVersionState,
};
use kvproto::kvrpcpb::*;
pub use mvcc_by_key::MvccByKey;
pub use mvcc_by_start_ts::MvccByStartTs;
pub use pause::Pause;
pub use pessimistic_rollback::PessimisticRollback;
pub use prewrite::{one_pc_commit, Prewrite, PrewritePessimistic};
pub use resolve_lock::{ResolveLock, RESOLVE_LOCK_BATCH_SIZE};
pub use resolve_lock_lite::ResolveLockLite;
pub use resolve_lock_readphase::ResolveLockReadPhase;
pub use rollback::Rollback;
use tikv_util::deadline::Deadline;
use tracker::RequestType;
pub use txn_heart_beat::TxnHeartBeat;
use txn_types::{Key, TimeStamp, Value, Write};

use crate::storage::{
    kv::WriteData,
    lock_manager::{
        self, lock_wait_context::LockWaitContextSharedState, LockManager, LockWaitToken,
        WaitTimeout,
    },
    metrics,
    mvcc::{Lock as MvccLock, MvccReader, ReleasedLock, SnapshotReader},
    txn::{latch, ProcessResult, Result},
    types::{
        MvccInfo, PessimisticLockParameters, PessimisticLockResults, PrewriteResult,
        SecondaryLocksStatus, StorageCallbackType, TxnStatus,
    },
    Result as StorageResult, Snapshot, Statistics,
};

/// Store Transaction scheduler commands.
///
/// Learn more about our transaction system at
/// [Deep Dive TiKV: Distributed Transactions](https://tikv.org/docs/deep-dive/distributed-transaction/introduction/)
///
/// These are typically scheduled and used through the
/// [`Storage`](crate::storage::Storage) with functions like
/// [`prewrite`](prewrite::Prewrite) trait and are executed asynchronously.
pub enum Command {
    Prewrite(Prewrite),
    PrewritePessimistic(PrewritePessimistic),
    AcquirePessimisticLock(AcquirePessimisticLock),
    AcquirePessimisticLockResumed(AcquirePessimisticLockResumed),
    Commit(Commit),
    Cleanup(Cleanup),
    Rollback(Rollback),
    PessimisticRollback(PessimisticRollback),
    TxnHeartBeat(TxnHeartBeat),
    CheckTxnStatus(CheckTxnStatus),
    CheckSecondaryLocks(CheckSecondaryLocks),
    ResolveLockReadPhase(ResolveLockReadPhase),
    ResolveLock(ResolveLock),
    ResolveLockLite(ResolveLockLite),
    Pause(Pause),
    MvccByKey(MvccByKey),
    MvccByStartTs(MvccByStartTs),
    RawCompareAndSwap(RawCompareAndSwap),
    RawAtomicStore(RawAtomicStore),
    FlashbackToVersionReadPhase(FlashbackToVersionReadPhase),
    FlashbackToVersion(FlashbackToVersion),
}

/// A `Command` with its return type, reified as the generic parameter `T`.
///
/// Incoming grpc requests (like `CommitRequest`, `PrewriteRequest`) are
/// converted to this type via a series of transformations. That process is
/// described below using `CommitRequest` as an example:
/// 1. A `CommitRequest` is handled by the `future_commit` method in kv.rs,
/// where it needs to be transformed to a `TypedCommand` before being passed to
/// the `storage.sched_txn_command` method.
/// 2. The `From<CommitRequest>` impl for `TypedCommand` gets chosen, and its
/// generic parameter indicates that the result type for this instance of
/// `TypedCommand` is going to be `TxnStatus` - one of the variants of the
/// `StorageCallback` enum. 3. In the above `from` method, the details of the
/// commit request are captured by creating an instance of the struct
/// `storage::txn::commands::commit::Command` via its `new` method.
/// 4. This struct is wrapped in a variant of the enum
/// `storage::txn::commands::Command`. This enum exists to facilitate generic
/// operations over different commands. 5. Finally, the `Command` enum variant
/// for `Commit` is converted to the `TypedCommand` using the `From<Command>`
/// impl for `TypedCommand`.
///
/// For other requests, see the corresponding `future_` method, the `From` trait
/// implementation and so on.
pub struct TypedCommand<T> {
    pub cmd: Command,

    /// Track the type of the command's return value.
    _pd: PhantomData<T>,
}

impl<T: StorageCallbackType> From<Command> for TypedCommand<T> {
    fn from(cmd: Command) -> TypedCommand<T> {
        TypedCommand {
            cmd,
            _pd: PhantomData,
        }
    }
}

impl<T> From<TypedCommand<T>> for Command {
    fn from(t: TypedCommand<T>) -> Command {
        t.cmd
    }
}

impl From<PrewriteRequest> for TypedCommand<PrewriteResult> {
    fn from(mut req: PrewriteRequest) -> Self {
        let for_update_ts = req.get_for_update_ts();
        let secondary_keys = if req.get_use_async_commit() {
            Some(req.get_secondaries().into())
        } else {
            None
        };
        if for_update_ts == 0 {
            Prewrite::new(
                req.take_mutations().into_iter().map(Into::into).collect(),
                req.take_primary_lock(),
                req.get_start_version().into(),
                req.get_lock_ttl(),
                req.get_skip_constraint_check(),
                req.get_txn_size(),
                req.get_min_commit_ts().into(),
                req.get_max_commit_ts().into(),
                secondary_keys,
                req.get_try_one_pc(),
                req.get_assertion_level(),
                req.take_context(),
            )
        } else {
            let pessimistic_actions = req.take_pessimistic_actions();
            let mutations = req
                .take_mutations()
                .into_iter()
                .map(Into::into)
                .zip(pessimistic_actions)
                .collect();
            PrewritePessimistic::new(
                mutations,
                req.take_primary_lock(),
                req.get_start_version().into(),
                req.get_lock_ttl(),
                for_update_ts.into(),
                req.get_txn_size(),
                req.get_min_commit_ts().into(),
                req.get_max_commit_ts().into(),
                secondary_keys,
                req.get_try_one_pc(),
                req.get_assertion_level(),
                req.take_context(),
            )
        }
    }
}

impl From<PessimisticLockRequest> for TypedCommand<StorageResult<PessimisticLockResults>> {
    fn from(mut req: PessimisticLockRequest) -> Self {
        let keys = req
            .take_mutations()
            .into_iter()
            .map(|x| match x.get_op() {
                Op::PessimisticLock => (
                    Key::from_raw(x.get_key()),
                    x.get_assertion() == Assertion::NotExist,
                ),
                _ => panic!("mismatch Op in pessimistic lock mutations"),
            })
            .collect();

        let allow_lock_with_conflict = match req.get_wake_up_mode() {
            PessimisticLockWakeUpMode::WakeUpModeNormal => false,
            PessimisticLockWakeUpMode::WakeUpModeForceLock => true,
        };

        AcquirePessimisticLock::new(
            keys,
            req.take_primary_lock(),
            req.get_start_version().into(),
            req.get_lock_ttl(),
            req.get_is_first_lock(),
            req.get_for_update_ts().into(),
            WaitTimeout::from_encoded(req.get_wait_timeout()),
            req.get_return_values(),
            req.get_min_commit_ts().into(),
            req.get_check_existence(),
            req.get_lock_only_if_exists(),
            allow_lock_with_conflict,
            req.take_context(),
        )
    }
}

impl From<CommitRequest> for TypedCommand<TxnStatus> {
    fn from(mut req: CommitRequest) -> Self {
        let keys = req.get_keys().iter().map(|x| Key::from_raw(x)).collect();

        Commit::new(
            keys,
            req.get_start_version().into(),
            req.get_commit_version().into(),
            req.take_context(),
        )
    }
}

impl From<CleanupRequest> for TypedCommand<()> {
    fn from(mut req: CleanupRequest) -> Self {
        Cleanup::new(
            Key::from_raw(req.get_key()),
            req.get_start_version().into(),
            req.get_current_ts().into(),
            req.take_context(),
        )
    }
}

impl From<BatchRollbackRequest> for TypedCommand<()> {
    fn from(mut req: BatchRollbackRequest) -> Self {
        let keys = req.get_keys().iter().map(|x| Key::from_raw(x)).collect();
        Rollback::new(keys, req.get_start_version().into(), req.take_context())
    }
}

impl From<PessimisticRollbackRequest> for TypedCommand<Vec<StorageResult<()>>> {
    fn from(mut req: PessimisticRollbackRequest) -> Self {
        let keys = req.get_keys().iter().map(|x| Key::from_raw(x)).collect();

        PessimisticRollback::new(
            keys,
            req.get_start_version().into(),
            req.get_for_update_ts().into(),
            req.take_context(),
        )
    }
}

impl From<TxnHeartBeatRequest> for TypedCommand<TxnStatus> {
    fn from(mut req: TxnHeartBeatRequest) -> Self {
        TxnHeartBeat::new(
            Key::from_raw(req.get_primary_lock()),
            req.get_start_version().into(),
            req.get_advise_lock_ttl(),
            req.take_context(),
        )
    }
}

impl From<CheckTxnStatusRequest> for TypedCommand<TxnStatus> {
    fn from(mut req: CheckTxnStatusRequest) -> Self {
        CheckTxnStatus::new(
            Key::from_raw(req.get_primary_key()),
            req.get_lock_ts().into(),
            req.get_caller_start_ts().into(),
            req.get_current_ts().into(),
            req.get_rollback_if_not_exist(),
            req.get_force_sync_commit(),
            req.get_resolving_pessimistic_lock(),
            req.take_context(),
        )
    }
}

impl From<CheckSecondaryLocksRequest> for TypedCommand<SecondaryLocksStatus> {
    fn from(mut req: CheckSecondaryLocksRequest) -> Self {
        CheckSecondaryLocks::new(
            req.take_keys()
                .into_iter()
                .map(|k| Key::from_raw(&k))
                .collect(),
            req.get_start_version().into(),
            req.take_context(),
        )
    }
}

impl From<ResolveLockRequest> for TypedCommand<()> {
    fn from(mut req: ResolveLockRequest) -> Self {
        let resolve_keys: Vec<Key> = req
            .get_keys()
            .iter()
            .map(|key| Key::from_raw(key))
            .collect();
        let txn_status = if req.get_start_version() > 0 {
            iter::once((
                req.get_start_version().into(),
                req.get_commit_version().into(),
            ))
            .collect()
        } else {
            req.take_txn_infos()
                .into_iter()
                .map(|info| (info.txn.into(), info.status.into()))
                .collect()
        };

        if resolve_keys.is_empty() {
            ResolveLockReadPhase::new(txn_status, None, req.take_context())
        } else {
            let start_ts: TimeStamp = req.get_start_version().into();
            assert!(!start_ts.is_zero());
            let commit_ts = req.get_commit_version().into();
            ResolveLockLite::new(start_ts, commit_ts, resolve_keys, req.take_context())
        }
    }
}

impl From<MvccGetByKeyRequest> for TypedCommand<MvccInfo> {
    fn from(mut req: MvccGetByKeyRequest) -> Self {
        MvccByKey::new(Key::from_raw(req.get_key()), req.take_context())
    }
}

impl From<MvccGetByStartTsRequest> for TypedCommand<Option<(Key, MvccInfo)>> {
    fn from(mut req: MvccGetByStartTsRequest) -> Self {
        MvccByStartTs::new(req.get_start_ts().into(), req.take_context())
    }
}

impl From<PrepareFlashbackToVersionRequest> for TypedCommand<()> {
    fn from(mut req: PrepareFlashbackToVersionRequest) -> Self {
        new_flashback_rollback_lock_cmd(
            req.get_start_ts().into(),
            req.get_version().into(),
            Key::from_raw(req.get_start_key()),
<<<<<<< HEAD
            Key::from_raw(req.get_end_key()),
=======
            Key::from_raw_maybe_unbounded(req.get_end_key()),
>>>>>>> 2ab52016
            req.take_context(),
        )
    }
}

impl From<FlashbackToVersionRequest> for TypedCommand<()> {
    fn from(mut req: FlashbackToVersionRequest) -> Self {
        new_flashback_write_cmd(
            req.get_start_ts().into(),
            req.get_commit_ts().into(),
            req.get_version().into(),
            Key::from_raw(req.get_start_key()),
<<<<<<< HEAD
            Key::from_raw(req.get_end_key()),
=======
            Key::from_raw_maybe_unbounded(req.get_end_key()),
>>>>>>> 2ab52016
            req.take_context(),
        )
    }
}

/// Represents for a scheduler command, when should the response sent to the
/// client. For most cases, the response should be sent after the result being
/// successfully applied to the storage (if needed). But in some special cases,
/// some optimizations allows the response to be returned at an earlier phase.
///
/// Note that this doesn't affect latch releasing. The latch and the memory lock
/// (if any) are always released after applying, regardless of when the response
/// is sent.
#[derive(Clone, Copy, Debug, PartialEq)]
pub enum ResponsePolicy {
    /// Return the response to the client when the command has finished
    /// applying.
    OnApplied,
    /// Return the response after finishing Raft committing.
    OnCommitted,
    /// Return the response after finishing raft proposing.
    OnProposed,
}

pub struct WriteResult {
    pub ctx: Context,
    pub to_be_write: WriteData,
    pub rows: usize,
    pub pr: ProcessResult,
    pub lock_info: Vec<WriteResultLockInfo>,
    pub released_locks: ReleasedLocks,
    pub lock_guards: Vec<KeyHandleGuard>,
    pub response_policy: ResponsePolicy,
}

pub struct WriteResultLockInfo {
    pub lock_digest: lock_manager::LockDigest,
    pub key: Key,
    pub should_not_exist: bool,
    pub lock_info_pb: LockInfo,
    pub parameters: PessimisticLockParameters,
    pub hash_for_latch: u64,
    /// If a request is woken up after waiting for some lock, and it encounters
    /// another lock again after resuming, this field will carry the token
    /// that was already allocated before.
    pub lock_wait_token: LockWaitToken,
    /// For resumed pessimistic lock requests, this is needed to check if it's
    /// canceled outside.
    pub req_states: Option<Arc<LockWaitContextSharedState>>,
}

impl WriteResultLockInfo {
    pub fn new(
        lock_info_pb: LockInfo,
        parameters: PessimisticLockParameters,
        key: Key,
        should_not_exist: bool,
    ) -> Self {
        let lock = lock_manager::LockDigest {
            ts: lock_info_pb.get_lock_version().into(),
            hash: key.gen_hash(),
        };
        let hash_for_latch = latch::Lock::hash(&key);
        Self {
            lock_digest: lock,
            key,
            should_not_exist,
            lock_info_pb,
            parameters,
            hash_for_latch,
            lock_wait_token: LockWaitToken(None),
            req_states: None,
        }
    }
}

#[derive(Default)]
pub struct ReleasedLocks(Vec<ReleasedLock>);

impl ReleasedLocks {
    pub fn new() -> Self {
        Self::default()
    }

    pub fn push(&mut self, lock: Option<ReleasedLock>) {
        if let Some(lock) = lock {
            self.0.push(lock);
        }
    }

    pub fn is_empty(&self) -> bool {
        self.0.is_empty()
    }

    pub fn clear(&mut self) {
        self.0.clear()
    }

    pub fn into_iter(self) -> impl Iterator<Item = ReleasedLock> {
        self.0.into_iter()
    }
}

type LockWritesVals = (
    Option<MvccLock>,
    Vec<(TimeStamp, Write)>,
    Vec<(TimeStamp, Value)>,
);

fn find_mvcc_infos_by_key<S: Snapshot>(
    reader: &mut MvccReader<S>,
    key: &Key,
    mut ts: TimeStamp,
) -> Result<LockWritesVals> {
    let mut writes = vec![];
    let mut values = vec![];
    let lock = reader.load_lock(key)?;
    loop {
        let opt = reader.seek_write(key, ts)?;
        match opt {
            Some((commit_ts, write)) => {
                writes.push((commit_ts, write));
                if commit_ts.is_zero() {
                    break;
                }
                ts = commit_ts.prev();
            }
            None => break,
        };
    }
    for (ts, v) in reader.scan_values_in_default(key)? {
        values.push((ts, v));
    }
    Ok((lock, writes, values))
}

pub trait CommandExt: Display {
    fn tag(&self) -> metrics::CommandKind;

    fn request_type(&self) -> RequestType {
        RequestType::Unknown
    }

    fn get_ctx(&self) -> &Context;

    fn get_ctx_mut(&mut self) -> &mut Context;

    fn deadline(&self) -> Deadline;

    fn incr_cmd_metric(&self);

    fn ts(&self) -> TimeStamp {
        TimeStamp::zero()
    }

    fn readonly(&self) -> bool {
        false
    }

    fn is_sys_cmd(&self) -> bool {
        false
    }

    fn can_be_pipelined(&self) -> bool {
        false
    }

    fn write_bytes(&self) -> usize;

    fn gen_lock(&self) -> latch::Lock;
}

pub struct RawExt {
    pub ts: TimeStamp,
    pub key_guard: KeyHandleGuard,
}

pub struct WriteContext<'a, L: LockManager> {
    pub lock_mgr: &'a L,
    pub concurrency_manager: ConcurrencyManager,
    pub extra_op: ExtraOp,
    pub statistics: &'a mut Statistics,
    pub async_apply_prewrite: bool,
    pub raw_ext: Option<RawExt>, // use for apiv2
}

pub struct ReaderWithStats<'a, S: Snapshot> {
    reader: SnapshotReader<S>,
    statistics: &'a mut Statistics,
}

impl<'a, S: Snapshot> ReaderWithStats<'a, S> {
    fn new(reader: SnapshotReader<S>, statistics: &'a mut Statistics) -> Self {
        Self { reader, statistics }
    }
}

impl<'a, S: Snapshot> Deref for ReaderWithStats<'a, S> {
    type Target = SnapshotReader<S>;

    fn deref(&self) -> &Self::Target {
        &self.reader
    }
}

impl<'a, S: Snapshot> DerefMut for ReaderWithStats<'a, S> {
    fn deref_mut(&mut self) -> &mut Self::Target {
        &mut self.reader
    }
}

impl<'a, S: Snapshot> Drop for ReaderWithStats<'a, S> {
    fn drop(&mut self) {
        self.statistics.add(&self.reader.take_statistics())
    }
}

impl Command {
    // These two are for backward compatibility, after some other refactors are done
    // we can remove Command totally and use `&dyn CommandExt` instead
    fn command_ext(&self) -> &dyn CommandExt {
        match &self {
            Command::Prewrite(t) => t,
            Command::PrewritePessimistic(t) => t,
            Command::AcquirePessimisticLock(t) => t,
            Command::AcquirePessimisticLockResumed(t) => t,
            Command::Commit(t) => t,
            Command::Cleanup(t) => t,
            Command::Rollback(t) => t,
            Command::PessimisticRollback(t) => t,
            Command::TxnHeartBeat(t) => t,
            Command::CheckTxnStatus(t) => t,
            Command::CheckSecondaryLocks(t) => t,
            Command::ResolveLockReadPhase(t) => t,
            Command::ResolveLock(t) => t,
            Command::ResolveLockLite(t) => t,
            Command::Pause(t) => t,
            Command::MvccByKey(t) => t,
            Command::MvccByStartTs(t) => t,
            Command::RawCompareAndSwap(t) => t,
            Command::RawAtomicStore(t) => t,
            Command::FlashbackToVersionReadPhase(t) => t,
            Command::FlashbackToVersion(t) => t,
        }
    }

    fn command_ext_mut(&mut self) -> &mut dyn CommandExt {
        match self {
            Command::Prewrite(t) => t,
            Command::PrewritePessimistic(t) => t,
            Command::AcquirePessimisticLock(t) => t,
            Command::AcquirePessimisticLockResumed(t) => t,
            Command::Commit(t) => t,
            Command::Cleanup(t) => t,
            Command::Rollback(t) => t,
            Command::PessimisticRollback(t) => t,
            Command::TxnHeartBeat(t) => t,
            Command::CheckTxnStatus(t) => t,
            Command::CheckSecondaryLocks(t) => t,
            Command::ResolveLockReadPhase(t) => t,
            Command::ResolveLock(t) => t,
            Command::ResolveLockLite(t) => t,
            Command::Pause(t) => t,
            Command::MvccByKey(t) => t,
            Command::MvccByStartTs(t) => t,
            Command::RawCompareAndSwap(t) => t,
            Command::RawAtomicStore(t) => t,
            Command::FlashbackToVersionReadPhase(t) => t,
            Command::FlashbackToVersion(t) => t,
        }
    }

    pub(super) fn process_read<S: Snapshot>(
        self,
        snapshot: S,
        statistics: &mut Statistics,
    ) -> Result<ProcessResult> {
        match self {
            Command::ResolveLockReadPhase(t) => t.process_read(snapshot, statistics),
            Command::MvccByKey(t) => t.process_read(snapshot, statistics),
            Command::MvccByStartTs(t) => t.process_read(snapshot, statistics),
            Command::FlashbackToVersionReadPhase(t) => t.process_read(snapshot, statistics),
            _ => panic!("unsupported read command"),
        }
    }

    pub(crate) fn process_write<S: Snapshot, L: LockManager>(
        self,
        snapshot: S,
        context: WriteContext<'_, L>,
    ) -> Result<WriteResult> {
        match self {
            Command::Prewrite(t) => t.process_write(snapshot, context),
            Command::PrewritePessimistic(t) => t.process_write(snapshot, context),
            Command::AcquirePessimisticLock(t) => t.process_write(snapshot, context),
            Command::AcquirePessimisticLockResumed(t) => t.process_write(snapshot, context),
            Command::Commit(t) => t.process_write(snapshot, context),
            Command::Cleanup(t) => t.process_write(snapshot, context),
            Command::Rollback(t) => t.process_write(snapshot, context),
            Command::PessimisticRollback(t) => t.process_write(snapshot, context),
            Command::ResolveLock(t) => t.process_write(snapshot, context),
            Command::ResolveLockLite(t) => t.process_write(snapshot, context),
            Command::TxnHeartBeat(t) => t.process_write(snapshot, context),
            Command::CheckTxnStatus(t) => t.process_write(snapshot, context),
            Command::CheckSecondaryLocks(t) => t.process_write(snapshot, context),
            Command::Pause(t) => t.process_write(snapshot, context),
            Command::RawCompareAndSwap(t) => t.process_write(snapshot, context),
            Command::RawAtomicStore(t) => t.process_write(snapshot, context),
            Command::FlashbackToVersion(t) => t.process_write(snapshot, context),
            _ => panic!("unsupported write command"),
        }
    }

    pub fn readonly(&self) -> bool {
        self.command_ext().readonly()
    }

    pub fn incr_cmd_metric(&self) {
        self.command_ext().incr_cmd_metric()
    }

    pub fn priority(&self) -> CommandPri {
        if self.command_ext().is_sys_cmd() {
            return CommandPri::High;
        }
        self.command_ext().get_ctx().get_priority()
    }

    pub fn need_flow_control(&self) -> bool {
        !self.readonly() && self.priority() != CommandPri::High
    }

    pub fn tag(&self) -> metrics::CommandKind {
        self.command_ext().tag()
    }

    pub fn request_type(&self) -> RequestType {
        self.command_ext().request_type()
    }

    pub fn ts(&self) -> TimeStamp {
        self.command_ext().ts()
    }

    pub fn write_bytes(&self) -> usize {
        self.command_ext().write_bytes()
    }

    pub fn gen_lock(&self) -> latch::Lock {
        self.command_ext().gen_lock()
    }

    pub fn can_be_pipelined(&self) -> bool {
        self.command_ext().can_be_pipelined()
    }

    pub fn ctx(&self) -> &Context {
        self.command_ext().get_ctx()
    }

    pub fn ctx_mut(&mut self) -> &mut Context {
        self.command_ext_mut().get_ctx_mut()
    }

    pub fn deadline(&self) -> Deadline {
        self.command_ext().deadline()
    }
}

impl Display for Command {
    fn fmt(&self, f: &mut Formatter<'_>) -> fmt::Result {
        self.command_ext().fmt(f)
    }
}

impl Debug for Command {
    fn fmt(&self, f: &mut Formatter<'_>) -> fmt::Result {
        self.command_ext().fmt(f)
    }
}

/// Commands that do not need to modify the database during execution will
/// implement this trait.
pub trait ReadCommand<S: Snapshot>: CommandExt {
    fn process_read(self, snapshot: S, statistics: &mut Statistics) -> Result<ProcessResult>;
}

/// Commands that need to modify the database during execution will implement
/// this trait.
pub trait WriteCommand<S: Snapshot, L: LockManager>: CommandExt {
    fn process_write(self, snapshot: S, context: WriteContext<'_, L>) -> Result<WriteResult>;
}

#[cfg(test)]
pub mod test_util {
    use std::sync::Arc;

    use causal_ts::CausalTsProviderImpl;
    use kvproto::kvrpcpb::ApiVersion;
    use txn_types::Mutation;

    use super::*;
    use crate::storage::{
        mvcc::{Error as MvccError, ErrorInner as MvccErrorInner},
        txn::{Error, ErrorInner, Result},
        Engine, MockLockManager,
    };

    // Some utils for tests that may be used in multiple source code files.

    pub fn prewrite_command<E: Engine>(
        engine: &mut E,
        cm: ConcurrencyManager,
        statistics: &mut Statistics,
        cmd: TypedCommand<PrewriteResult>,
    ) -> Result<PrewriteResult> {
        let snap = engine.snapshot(Default::default())?;
        let context = WriteContext {
            lock_mgr: &MockLockManager::new(),
            concurrency_manager: cm,
            extra_op: ExtraOp::Noop,
            statistics,
            async_apply_prewrite: false,
            raw_ext: None,
        };
        let ret = cmd.cmd.process_write(snap, context)?;
        let res = match ret.pr {
            ProcessResult::PrewriteResult {
                result: PrewriteResult { locks, .. },
            } if !locks.is_empty() => {
                let info = LockInfo::default();
                return Err(Error::from(ErrorInner::Mvcc(MvccError::from(
                    MvccErrorInner::KeyIsLocked(info),
                ))));
            }
            ProcessResult::PrewriteResult { result } => result,
            _ => unreachable!(),
        };
        let ctx = Context::default();
        if !ret.to_be_write.modifies.is_empty() {
            engine.write(&ctx, ret.to_be_write).unwrap();
        }
        Ok(res)
    }

    pub fn prewrite<E: Engine>(
        engine: &mut E,
        statistics: &mut Statistics,
        mutations: Vec<Mutation>,
        primary: Vec<u8>,
        start_ts: u64,
        one_pc_max_commit_ts: Option<u64>,
    ) -> Result<PrewriteResult> {
        let cm = ConcurrencyManager::new(start_ts.into());
        prewrite_with_cm(
            engine,
            cm,
            statistics,
            mutations,
            primary,
            start_ts,
            one_pc_max_commit_ts,
        )
    }

    pub fn prewrite_with_cm<E: Engine>(
        engine: &mut E,
        cm: ConcurrencyManager,
        statistics: &mut Statistics,
        mutations: Vec<Mutation>,
        primary: Vec<u8>,
        start_ts: u64,
        one_pc_max_commit_ts: Option<u64>,
    ) -> Result<PrewriteResult> {
        let cmd = if let Some(max_commit_ts) = one_pc_max_commit_ts {
            Prewrite::with_1pc(
                mutations,
                primary,
                TimeStamp::from(start_ts),
                max_commit_ts.into(),
            )
        } else {
            Prewrite::with_defaults(mutations, primary, TimeStamp::from(start_ts))
        };
        prewrite_command(engine, cm, statistics, cmd)
    }

    pub fn pessimistic_prewrite<E: Engine>(
        engine: &mut E,
        statistics: &mut Statistics,
        mutations: Vec<(Mutation, PrewriteRequestPessimisticAction)>,
        primary: Vec<u8>,
        start_ts: u64,
        for_update_ts: u64,
        one_pc_max_commit_ts: Option<u64>,
    ) -> Result<PrewriteResult> {
        let cm = ConcurrencyManager::new(start_ts.into());
        pessimistic_prewrite_with_cm(
            engine,
            cm,
            statistics,
            mutations,
            primary,
            start_ts,
            for_update_ts,
            one_pc_max_commit_ts,
        )
    }

    pub fn pessimistic_prewrite_with_cm<E: Engine>(
        engine: &mut E,
        cm: ConcurrencyManager,
        statistics: &mut Statistics,
        mutations: Vec<(Mutation, PrewriteRequestPessimisticAction)>,
        primary: Vec<u8>,
        start_ts: u64,
        for_update_ts: u64,
        one_pc_max_commit_ts: Option<u64>,
    ) -> Result<PrewriteResult> {
        let cmd = if let Some(max_commit_ts) = one_pc_max_commit_ts {
            PrewritePessimistic::with_1pc(
                mutations,
                primary,
                start_ts.into(),
                for_update_ts.into(),
                max_commit_ts.into(),
            )
        } else {
            PrewritePessimistic::with_defaults(
                mutations,
                primary,
                start_ts.into(),
                for_update_ts.into(),
            )
        };
        prewrite_command(engine, cm, statistics, cmd)
    }

    pub fn commit<E: Engine>(
        engine: &mut E,
        statistics: &mut Statistics,
        keys: Vec<Key>,
        lock_ts: u64,
        commit_ts: u64,
    ) -> Result<()> {
        let ctx = Context::default();
        let snap = engine.snapshot(Default::default())?;
        let concurrency_manager = ConcurrencyManager::new(lock_ts.into());
        let cmd = Commit::new(
            keys,
            TimeStamp::from(lock_ts),
            TimeStamp::from(commit_ts),
            ctx,
        );

        let context = WriteContext {
            lock_mgr: &MockLockManager::new(),
            concurrency_manager,
            extra_op: ExtraOp::Noop,
            statistics,
            async_apply_prewrite: false,
            raw_ext: None,
        };

        let ret = cmd.cmd.process_write(snap, context)?;
        let ctx = Context::default();
        engine.write(&ctx, ret.to_be_write).unwrap();
        Ok(())
    }

    pub fn rollback<E: Engine>(
        engine: &mut E,
        statistics: &mut Statistics,
        keys: Vec<Key>,
        start_ts: u64,
    ) -> Result<()> {
        let ctx = Context::default();
        let snap = engine.snapshot(Default::default())?;
        let concurrency_manager = ConcurrencyManager::new(start_ts.into());
        let cmd = Rollback::new(keys, TimeStamp::from(start_ts), ctx);
        let context = WriteContext {
            lock_mgr: &MockLockManager::new(),
            concurrency_manager,
            extra_op: ExtraOp::Noop,
            statistics,
            async_apply_prewrite: false,
            raw_ext: None,
        };

        let ret = cmd.cmd.process_write(snap, context)?;
        let ctx = Context::default();
        engine.write(&ctx, ret.to_be_write).unwrap();
        Ok(())
    }

    pub fn gen_ts_provider(api_version: ApiVersion) -> Option<Arc<CausalTsProviderImpl>> {
        if api_version == ApiVersion::V2 {
            let test_provider: causal_ts::CausalTsProviderImpl =
                causal_ts::tests::TestProvider::default().into();
            Some(Arc::new(test_provider))
        } else {
            None
        }
    }
}<|MERGE_RESOLUTION|>--- conflicted
+++ resolved
@@ -372,11 +372,7 @@
             req.get_start_ts().into(),
             req.get_version().into(),
             Key::from_raw(req.get_start_key()),
-<<<<<<< HEAD
-            Key::from_raw(req.get_end_key()),
-=======
             Key::from_raw_maybe_unbounded(req.get_end_key()),
->>>>>>> 2ab52016
             req.take_context(),
         )
     }
@@ -389,11 +385,7 @@
             req.get_commit_ts().into(),
             req.get_version().into(),
             Key::from_raw(req.get_start_key()),
-<<<<<<< HEAD
-            Key::from_raw(req.get_end_key()),
-=======
             Key::from_raw_maybe_unbounded(req.get_end_key()),
->>>>>>> 2ab52016
             req.take_context(),
         )
     }
