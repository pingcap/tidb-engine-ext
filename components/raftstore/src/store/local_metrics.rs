// Copyright 2016 TiKV Project Authors. Licensed under Apache-2.0.

// #[PerformanceCriticalPath]
use std::sync::{Arc, Mutex};

use collections::HashSet;
use prometheus::local::LocalHistogram;
use raft::eraftpb::MessageType;
use tikv_util::time::{Duration, Instant};
use tracker::{Tracker, TrackerToken, GLOBAL_TRACKERS};

use super::metrics::*;

const METRICS_FLUSH_INTERVAL: u64 = 10_000; // 10s

macro_rules! set_send_status {
    ($metrics:expr, $success:ident) => {{
        if $success {
            $metrics.accept.inc();
        } else {
            $metrics.drop.inc();
        }
    }};
}

pub struct RaftSendMessageMetrics(RaftSentMessageCounterVec);

impl Default for RaftSendMessageMetrics {
    fn default() -> Self {
        Self(RaftSentMessageCounterVec::from(
            &STORE_RAFT_SENT_MESSAGE_COUNTER_VEC,
        ))
    }
}

impl RaftSendMessageMetrics {
    pub fn add(&mut self, msg_type: MessageType, success: bool) {
        match msg_type {
            MessageType::MsgAppend => set_send_status!(self.0.append, success),
            MessageType::MsgAppendResponse => set_send_status!(self.0.append_resp, success),
            MessageType::MsgRequestPreVote => set_send_status!(self.0.prevote, success),
            MessageType::MsgRequestPreVoteResponse => {
                set_send_status!(self.0.prevote_resp, success)
            }
            MessageType::MsgRequestVote => set_send_status!(self.0.vote, success),
            MessageType::MsgRequestVoteResponse => set_send_status!(self.0.vote_resp, success),
            MessageType::MsgSnapshot => set_send_status!(self.0.snapshot, success),
            MessageType::MsgHeartbeat => set_send_status!(self.0.heartbeat, success),
            MessageType::MsgHeartbeatResponse => set_send_status!(self.0.heartbeat_resp, success),
            MessageType::MsgTransferLeader => set_send_status!(self.0.transfer_leader, success),
            MessageType::MsgReadIndex => set_send_status!(self.0.read_index, success),
            MessageType::MsgReadIndexResp => set_send_status!(self.0.read_index_resp, success),
            MessageType::MsgTimeoutNow => set_send_status!(self.0.timeout_now, success),
            // We do not care about these message types for metrics.
            // Explicitly declare them so when we add new message types we are forced to
            // decide.
            MessageType::MsgHup
            | MessageType::MsgBeat
            | MessageType::MsgPropose
            | MessageType::MsgUnreachable
            | MessageType::MsgSnapStatus
            | MessageType::MsgCheckQuorum => {}
        }
    }

    pub fn flush(&mut self) {
        self.0.flush();
    }
}

/// The buffered metrics counters for raft.
pub struct RaftMetrics {
    // local counter
    pub ready: RaftReadyCounterVec,
    pub send_message: RaftSendMessageMetrics,
    pub message_dropped: RaftDroppedMessageCounterVec,
    pub propose: RaftProposalCounterVec,
    pub invalid_proposal: RaftInvalidProposalCounterVec,
    pub raft_log_gc_skipped: RaftLogGcSkippedCounterVec,

    // local histogram
    pub store_time: LocalHistogram,
    pub propose_wait_time: LocalHistogram,
    pub process_ready: LocalHistogram,
    pub event_time: RaftEventDurationVec,
    pub peer_msg_len: LocalHistogram,
    pub commit_log: LocalHistogram,
    pub write_block_wait: LocalHistogram,
<<<<<<< HEAD
=======
    pub propose_log_size: LocalHistogram,
>>>>>>> 616b4402

    // waterfall metrics
    pub waterfall_metrics: bool,
    pub wf_batch_wait: LocalHistogram,
    pub wf_send_to_queue: LocalHistogram,
    pub wf_send_proposal: LocalHistogram,
    pub wf_persist_log: LocalHistogram,
    pub wf_commit_log: LocalHistogram,
    pub wf_commit_not_persist_log: LocalHistogram,

    pub leader_missing: Arc<Mutex<HashSet<u64>>>,

    last_flush_time: Instant,
}

impl RaftMetrics {
    pub fn new(waterfall_metrics: bool) -> Self {
        Self {
            ready: RaftReadyCounterVec::from(&STORE_RAFT_READY_COUNTER_VEC),
            send_message: RaftSendMessageMetrics::default(),
            message_dropped: RaftDroppedMessageCounterVec::from(
                &STORE_RAFT_DROPPED_MESSAGE_COUNTER_VEC,
            ),
            propose: RaftProposalCounterVec::from(&PEER_PROPOSAL_COUNTER_VEC),
            invalid_proposal: RaftInvalidProposalCounterVec::from(
                &RAFT_INVALID_PROPOSAL_COUNTER_VEC,
            ),
            raft_log_gc_skipped: RaftLogGcSkippedCounterVec::from(&RAFT_LOG_GC_SKIPPED_VEC),
            store_time: STORE_TIME_HISTOGRAM.local(),
            propose_wait_time: REQUEST_WAIT_TIME_HISTOGRAM.local(),
            process_ready: PEER_RAFT_PROCESS_DURATION
                .with_label_values(&["ready"])
                .local(),
            event_time: RaftEventDurationVec::from(&RAFT_EVENT_DURATION_VEC),
            peer_msg_len: PEER_MSG_LEN.local(),
            commit_log: PEER_COMMIT_LOG_HISTOGRAM.local(),
            write_block_wait: STORE_WRITE_MSG_BLOCK_WAIT_DURATION_HISTOGRAM.local(),
            propose_log_size: PEER_PROPOSE_LOG_SIZE_HISTOGRAM.local(),
            waterfall_metrics,
            wf_batch_wait: STORE_WF_BATCH_WAIT_DURATION_HISTOGRAM.local(),
            wf_send_to_queue: STORE_WF_SEND_TO_QUEUE_DURATION_HISTOGRAM.local(),
            wf_send_proposal: STORE_WF_SEND_PROPOSAL_DURATION_HISTOGRAM.local(),
            wf_persist_log: STORE_WF_PERSIST_LOG_DURATION_HISTOGRAM.local(),
            wf_commit_log: STORE_WF_COMMIT_LOG_DURATION_HISTOGRAM.local(),
            wf_commit_not_persist_log: STORE_WF_COMMIT_NOT_PERSIST_LOG_DURATION_HISTOGRAM.local(),
            leader_missing: Arc::default(),
            last_flush_time: Instant::now_coarse(),
        }
    }

    /// Flushes all metrics
    pub fn maybe_flush(&mut self) {
        if self.last_flush_time.saturating_elapsed() < Duration::from_millis(METRICS_FLUSH_INTERVAL)
        {
            return;
        }
        self.last_flush_time = Instant::now_coarse();

        self.ready.flush();
        self.send_message.flush();
        self.message_dropped.flush();
        self.propose.flush();
        self.invalid_proposal.flush();
        self.raft_log_gc_skipped.flush();

        self.store_time.flush();
        self.propose_wait_time.flush();
        self.process_ready.flush();
        self.event_time.flush();
        self.peer_msg_len.flush();
        self.commit_log.flush();
        self.write_block_wait.flush();
<<<<<<< HEAD
=======
        self.propose_log_size.flush();
>>>>>>> 616b4402

        if self.waterfall_metrics {
            self.wf_batch_wait.flush();
            self.wf_send_to_queue.flush();
            self.wf_send_proposal.flush();
            self.wf_persist_log.flush();
            self.wf_commit_log.flush();
            self.wf_commit_not_persist_log.flush();
        }

        let mut missing = self.leader_missing.lock().unwrap();
        LEADER_MISSING.set(missing.len() as i64);
        missing.clear();
    }
}

pub struct StoreWriteMetrics {
    pub task_wait: LocalHistogram,
    pub waterfall_metrics: bool,
    pub wf_before_write: LocalHistogram,
    pub wf_kvdb_end: LocalHistogram,
    pub wf_write_end: LocalHistogram,
}

impl StoreWriteMetrics {
    pub fn new(waterfall_metrics: bool) -> Self {
        Self {
            task_wait: STORE_WRITE_TASK_WAIT_DURATION_HISTOGRAM.local(),
            waterfall_metrics,
            wf_before_write: STORE_WF_BEFORE_WRITE_DURATION_HISTOGRAM.local(),
            wf_kvdb_end: STORE_WF_WRITE_KVDB_END_DURATION_HISTOGRAM.local(),
            wf_write_end: STORE_WF_WRITE_END_DURATION_HISTOGRAM.local(),
        }
    }

    pub fn flush(&mut self) {
        self.task_wait.flush();
        if self.waterfall_metrics {
            self.wf_before_write.flush();
            self.wf_kvdb_end.flush();
            self.wf_write_end.flush();
        }
    }
}

/// Tracker for the durations of a raftstore request.
/// If a global tracker is not available, it will fallback to an Instant.
#[derive(Debug, Clone, Copy)]
pub enum TimeTracker {
    Tracker(TrackerToken),
    Instant(std::time::Instant),
}

impl TimeTracker {
    pub fn as_tracker_token(&self) -> Option<TrackerToken> {
        match self {
            TimeTracker::Tracker(tt) => Some(*tt),
            TimeTracker::Instant(_) => None,
        }
    }

    pub fn observe(
        &self,
        now: std::time::Instant,
        local_metric: &LocalHistogram,
        tracker_metric: impl FnOnce(&mut Tracker) -> &mut u64,
    ) {
        match self {
            TimeTracker::Tracker(t) => {
                if let Some(dur) = GLOBAL_TRACKERS
                    .with_tracker(*t, |tracker| {
                        tracker.metrics.write_instant.map(|write_instant| {
                            let dur = now.saturating_duration_since(write_instant);
                            let metric = tracker_metric(tracker);
                            if *metric == 0 {
                                *metric = dur.as_nanos() as u64;
                            }
                            dur
                        })
                    })
                    .flatten()
                {
                    local_metric.observe(dur.as_secs_f64());
                }
            }
            TimeTracker::Instant(t) => {
                let dur = now.saturating_duration_since(*t);
                local_metric.observe(dur.as_secs_f64());
            }
        }
    }
}<|MERGE_RESOLUTION|>--- conflicted
+++ resolved
@@ -86,10 +86,7 @@
     pub peer_msg_len: LocalHistogram,
     pub commit_log: LocalHistogram,
     pub write_block_wait: LocalHistogram,
-<<<<<<< HEAD
-=======
     pub propose_log_size: LocalHistogram,
->>>>>>> 616b4402
 
     // waterfall metrics
     pub waterfall_metrics: bool,
@@ -162,10 +159,7 @@
         self.peer_msg_len.flush();
         self.commit_log.flush();
         self.write_block_wait.flush();
-<<<<<<< HEAD
-=======
         self.propose_log_size.flush();
->>>>>>> 616b4402
 
         if self.waterfall_metrics {
             self.wf_batch_wait.flush();
