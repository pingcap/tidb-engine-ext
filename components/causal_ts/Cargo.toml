--- conflicted
+++ resolved
@@ -8,30 +8,17 @@
 testexport = []
 
 [dependencies]
-<<<<<<< HEAD
-api_version = { path = "../api_version", default-features = false }
-async-trait = { version = "0.1" }
-engine_rocks = { path = "../engine_rocks", default-features = false }
-engine_traits = { path = "../engine_traits", default-features = false }
-enum_dispatch = "0.3.8"
-error_code = { path = "../error_code", default-features = false }
-=======
 api_version = { workspace = true }
 async-trait = { version = "0.1" }
 engine_rocks = { workspace = true }
 engine_traits = { workspace = true }
 enum_dispatch = "0.3.8"
 error_code = { workspace = true }
->>>>>>> 0f5058eb
 fail = "0.5"
 futures = { version = "0.3" }
 kvproto = { git = "https://github.com/pingcap/kvproto.git" }
 lazy_static = "1.3"
-<<<<<<< HEAD
-log_wrappers = { path = "../log_wrappers" }
-=======
 log_wrappers = { workspace = true }
->>>>>>> 0f5058eb
 parking_lot = "0.12"
 pd_client = { workspace = true }
 prometheus = { version = "0.13", features = ["nightly"] }
@@ -41,11 +28,7 @@
 serde_derive = "1.0"
 slog = { version = "2.3", features = ["max_level_trace", "release_max_level_debug"] }
 slog-global = { version = "0.1", git = "https://github.com/breeswish/slog-global.git", rev = "d592f88e4dbba5eb439998463054f1a44fbf17b9" }
-<<<<<<< HEAD
-test_pd_client = { path = "../test_pd_client" }
-=======
 test_pd_client = { workspace = true }
->>>>>>> 0f5058eb
 thiserror = "1.0"
 tikv_alloc = { workspace = true }
 tikv_util = { workspace = true }
