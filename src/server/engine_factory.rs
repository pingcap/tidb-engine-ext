// Copyright 2022 TiKV Project Authors. Licensed under Apache-2.0.

use std::{path::Path, sync::Arc};

use engine_rocks::{
    raw::{Cache, Env},
    CompactedEventSender, CompactionListener, FlowListener, RocksCfOptions, RocksCompactionJobInfo,
    RocksDbOptions, RocksEngine, RocksEventListener, RocksPersistenceListener, RocksStatistics,
<<<<<<< HEAD
=======
    TabletLogger,
>>>>>>> 46ec0258
};
use engine_traits::{
    CompactionJobInfo, MiscExt, PersistenceListener, Result, StateStorage, TabletContext,
    TabletFactory, CF_DEFAULT, CF_WRITE,
};
use kvproto::kvrpcpb::ApiVersion;
use raftstore::RegionInfoAccessor;
use tikv_util::worker::Scheduler;

use crate::{
    config::{CfResources, DbConfig, DbResources, TikvConfig, DEFAULT_ROCKSDB_SUB_DIR},
    storage::config::EngineType,
};

struct FactoryInner {
    region_info_accessor: Option<RegionInfoAccessor>,
    rocksdb_config: Arc<DbConfig>,
    api_version: ApiVersion,
    flow_listener: Option<engine_rocks::FlowListener>,
    sst_recovery_sender: Option<Scheduler<String>>,
    db_resources: DbResources,
    cf_resources: CfResources,
    state_storage: Option<Arc<dyn StateStorage>>,
    lite: bool,
}

pub struct KvEngineFactoryBuilder {
    inner: FactoryInner,
    compact_event_sender: Option<Arc<dyn CompactedEventSender + Send + Sync>>,
}

impl KvEngineFactoryBuilder {
    pub fn new(env: Arc<Env>, config: &TikvConfig, cache: Cache) -> Self {
        Self {
            inner: FactoryInner {
                region_info_accessor: None,
                rocksdb_config: Arc::new(config.rocksdb.clone()),
                api_version: config.storage.api_version(),
                flow_listener: None,
                sst_recovery_sender: None,
                db_resources: config.rocksdb.build_resources(env),
                cf_resources: config.rocksdb.build_cf_resources(cache),
                state_storage: None,
                lite: false,
            },
            compact_event_sender: None,
        }
    }

    pub fn region_info_accessor(mut self, accessor: RegionInfoAccessor) -> Self {
        self.inner.region_info_accessor = Some(accessor);
        self
    }

    pub fn flow_listener(mut self, listener: FlowListener) -> Self {
        self.inner.flow_listener = Some(listener);
        self
    }

    pub fn sst_recovery_sender(mut self, sender: Option<Scheduler<String>>) -> Self {
        self.inner.sst_recovery_sender = sender;
        self
    }

    pub fn compaction_event_sender(
        mut self,
        sender: Arc<dyn CompactedEventSender + Send + Sync>,
    ) -> Self {
        self.compact_event_sender = Some(sender);
        self
    }

    /// Set whether enable lite mode.
    ///
    /// In lite mode, most listener/filters will not be installed.
    pub fn lite(mut self, lite: bool) -> Self {
        self.inner.lite = lite;
        self
    }

    /// A storage for persisting flush states, which is used for recovering when
    /// disable WAL. Only work for v2.
    pub fn state_storage(mut self, storage: Arc<dyn StateStorage>) -> Self {
        self.inner.state_storage = Some(storage);
        self
    }

    pub fn build(self) -> KvEngineFactory {
        KvEngineFactory {
            inner: Arc::new(self.inner),
            compact_event_sender: self.compact_event_sender.clone(),
        }
    }
}

#[derive(Clone)]
pub struct KvEngineFactory {
    inner: Arc<FactoryInner>,
    compact_event_sender: Option<Arc<dyn CompactedEventSender + Send + Sync>>,
}

impl KvEngineFactory {
    pub fn create_raftstore_compaction_listener(&self) -> Option<CompactionListener> {
        self.compact_event_sender.as_ref()?;
        fn size_change_filter(info: &RocksCompactionJobInfo<'_>) -> bool {
            // When calculating region size, we only consider write and default
            // column families.
            let cf = info.cf_name();
            if cf != CF_WRITE && cf != CF_DEFAULT {
                return false;
            }
            // Compactions in level 0 and level 1 are very frequently.
            if info.output_level() < 2 {
                return false;
            }

            true
        }
        Some(CompactionListener::new(
            self.compact_event_sender.as_ref().unwrap().clone(),
            Some(size_change_filter),
        ))
    }

    pub fn rocks_statistics(&self) -> Arc<RocksStatistics> {
        self.inner.db_resources.statistics.clone()
    }

<<<<<<< HEAD
    fn db_opts(&self) -> RocksDbOptions {
=======
    fn db_opts(&self, for_engine: EngineType) -> RocksDbOptions {
>>>>>>> 46ec0258
        // Create kv engine.
        let mut db_opts = self
            .inner
            .rocksdb_config
<<<<<<< HEAD
            .build_opt(&self.inner.db_resources);
=======
            .build_opt(&self.inner.db_resources, for_engine);
>>>>>>> 46ec0258
        if !self.inner.lite {
            db_opts.add_event_listener(RocksEventListener::new(
                "kv",
                self.inner.sst_recovery_sender.clone(),
            ));
            if let Some(filter) = self.create_raftstore_compaction_listener() {
                db_opts.add_event_listener(filter);
            }
        }
        db_opts
    }

    fn cf_opts(&self, for_engine: EngineType) -> Vec<(&str, RocksCfOptions)> {
        self.inner.rocksdb_config.build_cf_opts(
            &self.inner.cf_resources,
            self.inner.region_info_accessor.as_ref(),
            self.inner.api_version,
            for_engine,
        )
    }

    pub fn block_cache(&self) -> &Cache {
        &self.inner.cf_resources.cache
    }

    /// Create a shared db.
    ///
    /// It will always create in path/DEFAULT_DB_SUB_DIR.
    pub fn create_shared_db(&self, path: impl AsRef<Path>) -> Result<RocksEngine> {
        let path = path.as_ref();
<<<<<<< HEAD
        let mut db_opts = self.db_opts();
=======
        let mut db_opts = self.db_opts(EngineType::RaftKv);
>>>>>>> 46ec0258
        let cf_opts = self.cf_opts(EngineType::RaftKv);
        if let Some(listener) = &self.inner.flow_listener {
            db_opts.add_event_listener(listener.clone());
        }
        let target_path = path.join(DEFAULT_ROCKSDB_SUB_DIR);
        let kv_engine =
            engine_rocks::util::new_engine_opt(target_path.to_str().unwrap(), db_opts, cf_opts);
        if let Err(e) = &kv_engine {
            error!("failed to create kv engine"; "path" => %path.display(), "err" => ?e);
        }
        kv_engine
    }
}

impl TabletFactory<RocksEngine> for KvEngineFactory {
    fn open_tablet(&self, ctx: TabletContext, path: &Path) -> Result<RocksEngine> {
<<<<<<< HEAD
        let mut db_opts = self.db_opts();
=======
        let mut db_opts = self.db_opts(EngineType::RaftKv2);
        let tablet_name = path.file_name().unwrap().to_str().unwrap().to_string();
        db_opts.set_info_log(TabletLogger::new(tablet_name));
>>>>>>> 46ec0258
        let cf_opts = self.cf_opts(EngineType::RaftKv2);
        if let Some(listener) = &self.inner.flow_listener && let Some(suffix) = ctx.suffix {
            db_opts.add_event_listener(listener.clone_with(ctx.id, suffix));
        }
        if let Some(storage) = &self.inner.state_storage
            && let Some(flush_state) = ctx.flush_state {
            let listener = PersistenceListener::new(
                ctx.id,
                ctx.suffix.unwrap(),
                flush_state,
                storage.clone(),
            );
            db_opts.add_event_listener(RocksPersistenceListener::new(listener));
        }
        let kv_engine =
            engine_rocks::util::new_engine_opt(path.to_str().unwrap(), db_opts, cf_opts);
        if let Err(e) = &kv_engine {
            error!("failed to create tablet"; "id" => ctx.id, "suffix" => ?ctx.suffix, "path" => %path.display(), "err" => ?e);
        } else if let Some(listener) = &self.inner.flow_listener && let Some(suffix) = ctx.suffix {
            listener.clone_with(ctx.id, suffix).on_created();
        }
        kv_engine
    }

    fn destroy_tablet(&self, ctx: TabletContext, path: &Path) -> Result<()> {
        info!("destroy tablet"; "path" => %path.display(), "id" => ctx.id, "suffix" => ?ctx.suffix);
        // Create kv engine.
<<<<<<< HEAD
        let _db_opts = self.db_opts();
=======
        let _db_opts = self.db_opts(EngineType::RaftKv2);
>>>>>>> 46ec0258
        let _cf_opts = self.cf_opts(EngineType::RaftKv2);
        // TODOTODO: call rust-rocks or tirocks to destroy_engine;
        // engine_rocks::util::destroy_engine(
        //   path.to_str().unwrap(),
        //   kv_db_opts,
        //   kv_cfs_opts,
        // )?;
        let _ = std::fs::remove_dir_all(path);
        if let Some(listener) = &self.inner.flow_listener && let Some(suffix) = ctx.suffix {
            listener.clone_with(ctx.id, suffix).on_destroyed();
        }
        Ok(())
    }

    fn exists(&self, path: &Path) -> bool {
        RocksEngine::exists(path.to_str().unwrap())
    }
}

#[cfg(test)]
mod tests {
    use std::path::Path;

    use engine_traits::TabletRegistry;

    use super::*;
    use crate::config::TikvConfig;

    #[test]
    fn test_engine_factory() {
        let manifest_dir = Path::new(env!("CARGO_MANIFEST_DIR"));
        let common_test_cfg = manifest_dir.join("components/test_raftstore/src/common-test.toml");
        let cfg = TikvConfig::from_file(&common_test_cfg, None).unwrap_or_else(|e| {
            panic!(
                "invalid auto generated configuration file {}, err {}",
                manifest_dir.display(),
                e
            );
        });
        let cache = cfg.storage.block_cache.build_shared_cache();
        let dir = test_util::temp_dir("test-engine-factory", false);
        let env = cfg.build_shared_rocks_env(None, None).unwrap();

        let factory = KvEngineFactoryBuilder::new(env, &cfg, cache).build();
        let reg = TabletRegistry::new(Box::new(factory), dir.path()).unwrap();
        let path = reg.tablet_path(1, 3);
        assert!(!reg.tablet_factory().exists(&path));
        let mut tablet_ctx = TabletContext::with_infinite_region(1, Some(3));
        let engine = reg
            .tablet_factory()
            .open_tablet(tablet_ctx.clone(), &path)
            .unwrap();
        assert!(reg.tablet_factory().exists(&path));
        // Second attempt should fail with lock.
        reg.tablet_factory()
            .open_tablet(tablet_ctx.clone(), &path)
            .unwrap_err();
        drop(engine);
        tablet_ctx.suffix = Some(3);
        reg.tablet_factory()
            .destroy_tablet(tablet_ctx, &path)
            .unwrap();
        assert!(!reg.tablet_factory().exists(&path));
    }
}<|MERGE_RESOLUTION|>--- conflicted
+++ resolved
@@ -6,10 +6,7 @@
     raw::{Cache, Env},
     CompactedEventSender, CompactionListener, FlowListener, RocksCfOptions, RocksCompactionJobInfo,
     RocksDbOptions, RocksEngine, RocksEventListener, RocksPersistenceListener, RocksStatistics,
-<<<<<<< HEAD
-=======
     TabletLogger,
->>>>>>> 46ec0258
 };
 use engine_traits::{
     CompactionJobInfo, MiscExt, PersistenceListener, Result, StateStorage, TabletContext,
@@ -138,20 +135,12 @@
         self.inner.db_resources.statistics.clone()
     }
 
-<<<<<<< HEAD
-    fn db_opts(&self) -> RocksDbOptions {
-=======
     fn db_opts(&self, for_engine: EngineType) -> RocksDbOptions {
->>>>>>> 46ec0258
         // Create kv engine.
         let mut db_opts = self
             .inner
             .rocksdb_config
-<<<<<<< HEAD
-            .build_opt(&self.inner.db_resources);
-=======
             .build_opt(&self.inner.db_resources, for_engine);
->>>>>>> 46ec0258
         if !self.inner.lite {
             db_opts.add_event_listener(RocksEventListener::new(
                 "kv",
@@ -182,11 +171,7 @@
     /// It will always create in path/DEFAULT_DB_SUB_DIR.
     pub fn create_shared_db(&self, path: impl AsRef<Path>) -> Result<RocksEngine> {
         let path = path.as_ref();
-<<<<<<< HEAD
-        let mut db_opts = self.db_opts();
-=======
         let mut db_opts = self.db_opts(EngineType::RaftKv);
->>>>>>> 46ec0258
         let cf_opts = self.cf_opts(EngineType::RaftKv);
         if let Some(listener) = &self.inner.flow_listener {
             db_opts.add_event_listener(listener.clone());
@@ -203,13 +188,9 @@
 
 impl TabletFactory<RocksEngine> for KvEngineFactory {
     fn open_tablet(&self, ctx: TabletContext, path: &Path) -> Result<RocksEngine> {
-<<<<<<< HEAD
-        let mut db_opts = self.db_opts();
-=======
         let mut db_opts = self.db_opts(EngineType::RaftKv2);
         let tablet_name = path.file_name().unwrap().to_str().unwrap().to_string();
         db_opts.set_info_log(TabletLogger::new(tablet_name));
->>>>>>> 46ec0258
         let cf_opts = self.cf_opts(EngineType::RaftKv2);
         if let Some(listener) = &self.inner.flow_listener && let Some(suffix) = ctx.suffix {
             db_opts.add_event_listener(listener.clone_with(ctx.id, suffix));
@@ -237,11 +218,7 @@
     fn destroy_tablet(&self, ctx: TabletContext, path: &Path) -> Result<()> {
         info!("destroy tablet"; "path" => %path.display(), "id" => ctx.id, "suffix" => ?ctx.suffix);
         // Create kv engine.
-<<<<<<< HEAD
-        let _db_opts = self.db_opts();
-=======
         let _db_opts = self.db_opts(EngineType::RaftKv2);
->>>>>>> 46ec0258
         let _cf_opts = self.cf_opts(EngineType::RaftKv2);
         // TODOTODO: call rust-rocks or tirocks to destroy_engine;
         // engine_rocks::util::destroy_engine(
