--- conflicted
+++ resolved
@@ -41,8 +41,4 @@
 pub use fsm::StoreMeta;
 pub use operation::{SimpleWriteBinary, SimpleWriteEncoder, StateStorage};
 pub use raftstore::{store::Config, Error, Result};
-<<<<<<< HEAD
-pub use worker::pd::{FlowReporter, Task as PdTask};
-=======
-pub use worker::pd::{PdReporter, Task as PdTask};
->>>>>>> 46ec0258
+pub use worker::pd::{PdReporter, Task as PdTask};