--- conflicted
+++ resolved
@@ -273,10 +273,7 @@
                 prev_lead_transferee: raft::INVALID_ID,
                 vote: raft::INVALID_ID,
                 initialized: true,
-<<<<<<< HEAD
-=======
                 peer_id: raft::INVALID_ID,
->>>>>>> 46ec0258
             },
         );
         match rx.recv_timeout(Duration::from_millis(10)).unwrap().unwrap() {
@@ -305,10 +302,7 @@
                 prev_lead_transferee: 3,
                 vote: 3,
                 initialized: true,
-<<<<<<< HEAD
-=======
                 peer_id: raft::INVALID_ID,
->>>>>>> 46ec0258
             },
         );
         match rx.recv_timeout(Duration::from_millis(10)).unwrap().unwrap() {
