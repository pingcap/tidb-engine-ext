--- conflicted
+++ resolved
@@ -4,11 +4,7 @@
     borrow::Cow,
     collections::HashMap,
     fs::File,
-<<<<<<< HEAD
-    io::{self, prelude::*, BufReader},
-=======
     io::{self, BufReader, Read},
->>>>>>> 0f1d45a8
     ops::Bound,
     path::{Path, PathBuf},
     sync::{
@@ -580,11 +576,7 @@
         meta: &KvMeta,
         backend: &StorageBackend,
         speed_limiter: &Limiter,
-<<<<<<< HEAD
-    ) -> Result<PathBuf> {
-=======
     ) -> Result<CacheKvFile> {
->>>>>>> 0f1d45a8
         let offset = meta.get_range_offset();
         let src_name = meta.get_name();
         let dst_name = format!("{}_{}", src_name, offset);
@@ -597,14 +589,10 @@
             None
         };
 
-<<<<<<< HEAD
-        let lock = self.file_locks.entry(dst_name.to_string()).or_default();
-=======
         let mut lock = self
             .file_locks
             .entry(dst_name)
             .or_insert((CacheKvFile::Fs(Arc::new(path.save.clone())), Instant::now()));
->>>>>>> 0f1d45a8
 
         if path.save.exists() {
             lock.1 = Instant::now();
@@ -628,28 +616,17 @@
             src_name,
             path.temp.clone(),
             backend,
-<<<<<<< HEAD
-            // kv-files needn't are decrypted with KMS when download currently because these files
-            // are not encrypted when log-backup. It is different from sst-files
-            // because sst-files is encrypted when saved with rocksdb env with KMS.
-            // to do: support KMS when log-backup and restore point.
-=======
->>>>>>> 0f1d45a8
             false,
             // don't support encrypt for now.
             speed_limiter,
             restore_config,
         )?;
-<<<<<<< HEAD
-        info!("download file finished {}, offset {}", src_name, offset);
-=======
         info!(
             "download file finished {}, offset {}, length {}",
             src_name,
             offset,
             meta.get_length()
         );
->>>>>>> 0f1d45a8
 
         if let Some(p) = path.save.parent() {
             // we have v1 prefix in file name.
@@ -661,14 +638,6 @@
                 }
             })?;
         }
-<<<<<<< HEAD
-
-        file_system::rename(path.temp, path.save.clone())?;
-
-        drop(lock);
-        self.file_locks.remove(&dst_name);
-=======
->>>>>>> 0f1d45a8
 
         file_system::rename(path.temp, path.save)?;
         IMPORTER_APPLY_DURATION
@@ -1125,15 +1094,11 @@
 
 #[cfg(test)]
 mod tests {
-<<<<<<< HEAD
-    use std::io::{self, BufWriter};
-=======
     use std::{
         io::{self, BufWriter, Write},
         ops::Sub,
         usize,
     };
->>>>>>> 0f1d45a8
 
     use engine_traits::{
         collect, EncryptionMethod, Error as TraitError, ExternalSstFileInfo, Iterable, Iterator,
@@ -1360,12 +1325,8 @@
         })
     }
 
-<<<<<<< HEAD
-    fn create_sample_external_kv_file() -> Result<(tempfile::TempDir, StorageBackend, KvMeta)> {
-=======
     fn create_sample_external_kv_file()
     -> Result<(tempfile::TempDir, StorageBackend, KvMeta, Vec<u8>)> {
->>>>>>> 0f1d45a8
         let ext_dir = tempfile::tempdir()?;
         let file_name = "v1/t000001/abc.log";
         let file_path = ext_dir.path().join(file_name);
@@ -1377,10 +1338,7 @@
             (b"t1_r01".to_vec(), b"tidb".to_vec()),
             (b"t1_r02".to_vec(), b"tikv".to_vec()),
             (b"t1_r03".to_vec(), b"pingcap".to_vec()),
-<<<<<<< HEAD
-=======
             (b"t1_r04".to_vec(), b"test for PITR".to_vec()),
->>>>>>> 0f1d45a8
         ];
 
         let mut sha256 = Hasher::new(MessageDigest::sha256()).unwrap();
@@ -1401,11 +1359,7 @@
         kv_meta.set_sha256(sha256.finish().unwrap().to_vec());
 
         let backend = external_storage_export::make_local_backend(ext_dir.path());
-<<<<<<< HEAD
-        Ok((ext_dir, backend, kv_meta))
-=======
         Ok((ext_dir, backend, kv_meta, buff.buffer().to_vec()))
->>>>>>> 0f1d45a8
     }
 
     fn create_sample_external_rawkv_sst_file(
@@ -1584,8 +1538,6 @@
     }
 
     #[test]
-<<<<<<< HEAD
-=======
     fn test_read_external_storage_info_buff() {
         let data = &b"input some data, used to test read buff"[..];
         let mut reader = data;
@@ -1829,7 +1781,6 @@
     }
 
     #[test]
->>>>>>> 0f1d45a8
     fn test_download_file_from_external_storage_for_sst() {
         // creates a sample SST file.
         let (_ext_sst_dir, backend, meta) = create_sample_external_sst_file().unwrap();
@@ -1869,11 +1820,7 @@
 
     #[test]
     fn test_download_file_from_external_storage_for_kv() {
-<<<<<<< HEAD
-        let (_temp_dir, backend, kv_meta) = create_sample_external_kv_file().unwrap();
-=======
         let (_temp_dir, backend, kv_meta, _) = create_sample_external_kv_file().unwrap();
->>>>>>> 0f1d45a8
         let (_, key_manager) = new_key_manager_for_test();
 
         let import_dir = tempfile::tempdir().unwrap();
