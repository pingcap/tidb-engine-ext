[package]
name = "gen-proxy-ffi"
version = "0.1.0"
authors = ["Tong Zhigao <tongzhigao@pingcap.com>"]
edition = "2018"

[lib]
name = "gen_proxy_ffi"
path = "src/lib.rs"

[[bin]]
name = "gen_proxy_ffi_gen"
path = "bin.rs"

[dependencies.bindgen]
version = ""
default-features = false
<<<<<<< HEAD
=======
# features = ["which-rustfmt"]
>>>>>>> e55b8b32

[dependencies]
walkdir = "2"
# md5 = ""
clap = ""<|MERGE_RESOLUTION|>--- conflicted
+++ resolved
@@ -15,10 +15,7 @@
 [dependencies.bindgen]
 version = ""
 default-features = false
-<<<<<<< HEAD
-=======
 # features = ["which-rustfmt"]
->>>>>>> e55b8b32
 
 [dependencies]
 walkdir = "2"
