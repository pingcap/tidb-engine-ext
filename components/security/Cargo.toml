--- conflicted
+++ resolved
@@ -18,13 +18,8 @@
 ]
 
 [dependencies]
-<<<<<<< HEAD
-encryption = { path = "../encryption" }
-grpcio = { version = "0.7" }
-=======
 encryption = { path = "../encryption", default-features = false }
-grpcio = { version = "0.7", default-features = false, features = ["openssl-vendored"] }
->>>>>>> 703d794d
+grpcio = { version = "0.7", default-features = false }
 serde = "1.0"
 serde_derive = "1.0"
 serde_json = "1.0"
