--- conflicted
+++ resolved
@@ -30,8 +30,6 @@
 
 const DEFAULT_RESERVED_SPACE_GB: u64 = 5;
 const DEFAULT_RESERVED_RAFT_SPACE_GB: u64 = 1;
-<<<<<<< HEAD
-=======
 
 #[derive(Debug, Clone, Copy, Serialize, Deserialize, PartialEq)]
 #[serde(rename_all = "kebab-case")]
@@ -39,7 +37,6 @@
     RaftKv,
     RaftKv2,
 }
->>>>>>> 25261c8a
 
 #[derive(Clone, Debug, Serialize, Deserialize, PartialEq, OnlineConfig)]
 #[serde(default)]
