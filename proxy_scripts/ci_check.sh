--- conflicted
+++ resolved
@@ -39,11 +39,7 @@
     # tests based on mock-engine-store, with compat for new proxy
     cargo test --package proxy_tests --features="$ENABLE_FEATURES" --test proxy shared::write
     cargo test --package proxy_tests --features="$ENABLE_FEATURES" --test proxy shared::snapshot
-<<<<<<< HEAD
-    cargo test --package proxy_tests --features="$ENABLE_FEATURES" --test proxy shared::normal::store
-=======
     cargo test --package proxy_tests --features="$ENABLE_FEATURES" --test proxy shared::store
->>>>>>> 2452c4a8
     cargo test --package proxy_tests --features="$ENABLE_FEATURES" --test proxy shared::config
     cargo test --package proxy_tests --features="$ENABLE_FEATURES" --test proxy shared::normal::restart
     cargo test --package proxy_tests --features="$ENABLE_FEATURES" --test proxy shared::normal::persist
