// Copyright 2017 TiKV Project Authors. Licensed under Apache-2.0.

// #[PerformanceCriticalPath]
use std::borrow::Cow;
use std::cmp::{Ord, Ordering as CmpOrdering};
use std::collections::VecDeque;
use std::fmt::{self, Debug, Formatter};
use std::marker::PhantomData;
use std::mem;
use std::ops::{Deref, DerefMut, Range as StdRange};
use std::sync::atomic::{AtomicBool, AtomicU64, AtomicUsize, Ordering};
#[cfg(test)]
use std::sync::mpsc::Sender;
use std::sync::mpsc::SyncSender;
use std::sync::{Arc, Mutex};
use std::time::Duration;
use std::vec::Drain;
use std::{cmp, usize};

use batch_system::{
    BasicMailbox, BatchRouter, BatchSystem, Fsm, HandleResult, HandlerBuilder, PollHandler,
    Priority,
};
use collections::{HashMap, HashMapEntry, HashSet};
use crossbeam::channel::{TryRecvError, TrySendError};
use engine_traits::PerfContext;
use engine_traits::PerfContextKind;
use engine_traits::{
    DeleteStrategy, KvEngine, RaftEngine, RaftEngineReadOnly, Range as EngineRange, Snapshot,
    WriteBatch,
};
use engine_traits::{SSTMetaInfo, ALL_CFS, CF_DEFAULT, CF_LOCK, CF_RAFT, CF_WRITE};
use fail::fail_point;
use kvproto::import_sstpb::SstMeta;
use kvproto::kvrpcpb::ExtraOp as TxnExtraOp;
use kvproto::metapb::{PeerRole, Region, RegionEpoch};
use kvproto::raft_cmdpb::{
    AdminCmdType, AdminRequest, AdminResponse, ChangePeerRequest, CmdType, CommitMergeRequest,
    RaftCmdRequest, RaftCmdResponse, Request,
};
use kvproto::raft_serverpb::{
    MergeState, PeerState, RaftApplyState, RaftTruncatedState, RegionLocalState,
};
use prometheus::local::LocalHistogram;
use raft::eraftpb::{
    ConfChange, ConfChangeType, ConfChangeV2, Entry, EntryType, Snapshot as RaftSnapshot,
};
use raft_proto::ConfChangeI;
use smallvec::{smallvec, SmallVec};
use sst_importer::SSTImporter;
use tikv_alloc::trace::TraceEvent;
use tikv_util::config::{Tracker, VersionTrack};
use tikv_util::memory::HeapSize;
use tikv_util::mpsc::{loose_bounded, LooseBoundedSender, Receiver};
use tikv_util::time::{duration_to_sec, Instant};
use tikv_util::worker::Scheduler;
use tikv_util::{box_err, box_try, debug, error, info, safe_panic, slow_log, warn};
use tikv_util::{Either, MustConsumeVec};
use time::Timespec;
use uuid::Builder as UuidBuilder;

use self::memtrace::*;
use crate::coprocessor::{
    Cmd, CmdBatch, CmdObserveInfo, CoprocessorHost, ObserveHandle, ObserveLevel,
};
use crate::store::fsm::RaftPollerBuilder;
use crate::store::local_metrics::RaftMetrics;
use crate::store::memory::*;
use crate::store::metrics::*;
use crate::store::msg::{Callback, PeerMsg, ReadResponse, SignificantMsg};
use crate::store::peer::Peer;
use crate::store::peer_storage::{
    self, write_initial_apply_state, write_peer_state, CachedEntries,
};
use crate::store::util::{
    admin_cmd_epoch_lookup, check_region_epoch, compare_region_epoch, is_learner, ChangePeerI,
    ConfChangeKind, KeysInfoFormatter, LatencyInspector,
};
use crate::store::{cmd_resp, util, Config, RegionSnapshot, RegionTask};
use crate::{bytes_capacity, Error, Result};

use super::metrics::*;
use crate::engine_store_ffi::{
    ColumnFamilyType, EngineStoreApplyRes, RaftCmdHeader, WriteCmdType, WriteCmds,
};
const DEFAULT_APPLY_WB_SIZE: usize = 4 * 1024;
const APPLY_WB_SHRINK_SIZE: usize = 1024 * 1024;
const SHRINK_PENDING_CMD_QUEUE_CAP: usize = 64;
const MAX_APPLY_BATCH_SIZE: usize = 64 * 1024 * 1024;

pub struct PendingCmd<S>
where
    S: Snapshot,
{
    pub index: u64,
    pub term: u64,
    pub cb: Option<Callback<S>>,
}

impl<S> PendingCmd<S>
where
    S: Snapshot,
{
    fn new(index: u64, term: u64, cb: Callback<S>) -> PendingCmd<S> {
        PendingCmd {
            index,
            term,
            cb: Some(cb),
        }
    }
}

impl<S> Drop for PendingCmd<S>
where
    S: Snapshot,
{
    fn drop(&mut self) {
        if self.cb.is_some() {
            safe_panic!(
                "callback of pending command at [index: {}, term: {}] is leak",
                self.index,
                self.term
            );
        }
    }
}

impl<S> Debug for PendingCmd<S>
where
    S: Snapshot,
{
    fn fmt(&self, f: &mut Formatter<'_>) -> fmt::Result {
        write!(
            f,
            "PendingCmd [index: {}, term: {}, has_cb: {}]",
            self.index,
            self.term,
            self.cb.is_some()
        )
    }
}

impl<S: Snapshot> HeapSize for PendingCmd<S> {}

/// Commands waiting to be committed and applied.
#[derive(Debug)]
pub struct PendingCmdQueue<S>
where
    S: Snapshot,
{
    normals: VecDeque<PendingCmd<S>>,
    conf_change: Option<PendingCmd<S>>,
}

impl<S> PendingCmdQueue<S>
where
    S: Snapshot,
{
    fn new() -> PendingCmdQueue<S> {
        PendingCmdQueue {
            normals: VecDeque::new(),
            conf_change: None,
        }
    }

    fn pop_normal(&mut self, index: u64, term: u64) -> Option<PendingCmd<S>> {
        self.normals.pop_front().and_then(|cmd| {
            if self.normals.capacity() > SHRINK_PENDING_CMD_QUEUE_CAP
                && self.normals.len() < SHRINK_PENDING_CMD_QUEUE_CAP
            {
                self.normals.shrink_to_fit();
            }
            if (cmd.term, cmd.index) > (term, index) {
                self.normals.push_front(cmd);
                return None;
            }
            Some(cmd)
        })
    }

    fn append_normal(&mut self, cmd: PendingCmd<S>) {
        self.normals.push_back(cmd);
    }

    fn take_conf_change(&mut self) -> Option<PendingCmd<S>> {
        // conf change will not be affected when changing between follower and leader,
        // so there is no need to check term.
        self.conf_change.take()
    }

    // TODO: seems we don't need to separate conf change from normal entries.
    fn set_conf_change(&mut self, cmd: PendingCmd<S>) {
        self.conf_change = Some(cmd);
    }
}

#[derive(Default, Debug)]
pub struct ChangePeer {
    pub index: u64,
    // The proposed ConfChangeV2 or (legacy) ConfChange
    // ConfChange (if it is) will convert to ConfChangeV2
    pub conf_change: ConfChangeV2,
    // The change peer requests come along with ConfChangeV2
    // or (legacy) ConfChange, for ConfChange, it only contains
    // one element
    pub changes: Vec<ChangePeerRequest>,
    pub region: Region,
}

pub struct Range {
    pub cf: String,
    pub start_key: Vec<u8>,
    pub end_key: Vec<u8>,
}

impl Debug for Range {
    fn fmt(&self, f: &mut Formatter) -> fmt::Result {
        write!(
            f,
            "{{ cf: {:?}, start_key: {:?}, end_key: {:?} }}",
            self.cf,
            log_wrappers::Value::key(&self.start_key),
            log_wrappers::Value::key(&self.end_key)
        )
    }
}

impl Range {
    fn new(cf: String, start_key: Vec<u8>, end_key: Vec<u8>) -> Range {
        Range {
            cf,
            start_key,
            end_key,
        }
    }
}

#[derive(Debug)]
pub enum ExecResult<S> {
    ChangePeer(ChangePeer),
    CompactLog {
        state: RaftTruncatedState,
        first_index: u64,
    },
    SplitRegion {
        regions: Vec<Region>,
        derived: Region,
        new_split_regions: HashMap<u64, NewSplitPeer>,
    },
    PrepareMerge {
        region: Region,
        state: MergeState,
    },
    CommitMerge {
        index: u64,
        region: Region,
        source: Region,
    },
    RollbackMerge {
        region: Region,
        commit: u64,
    },
    ComputeHash {
        region: Region,
        index: u64,
        context: Vec<u8>,
        snap: S,
    },
    VerifyHash {
        index: u64,
        context: Vec<u8>,
        hash: Vec<u8>,
    },
    DeleteRange {
        ranges: Vec<Range>,
    },
    IngestSst {
        ssts: Vec<SSTMetaInfo>,
    },
}

/// The possible returned value when applying logs.
pub enum ApplyResult<S> {
    None,
    Yield,
    /// Additional result that needs to be sent back to raftstore.
    Res(ExecResult<S>),
    /// It is unable to apply the `CommitMerge` until the source peer
    /// has applied to the required position and sets the atomic boolean
    /// to true.
    WaitMergeSource(Arc<AtomicU64>),
}

// The applied command and their callback
struct ApplyCallbackBatch<S>
where
    S: Snapshot,
{
    cmd_batch: Vec<CmdBatch>,
    // The max observe level of current `Vec<CmdBatch>`
    batch_max_level: ObserveLevel,
    cb_batch: MustConsumeVec<(Callback<S>, RaftCmdResponse)>,
}

impl<S: Snapshot> ApplyCallbackBatch<S> {
    fn new() -> ApplyCallbackBatch<S> {
        ApplyCallbackBatch {
            cmd_batch: vec![],
            batch_max_level: ObserveLevel::None,
            cb_batch: MustConsumeVec::new("callback of apply callback batch"),
        }
    }

    fn push_batch(&mut self, observe_info: &CmdObserveInfo, region_id: u64) {
        let cb = CmdBatch::new(observe_info, region_id);
        self.batch_max_level = cmp::max(self.batch_max_level, cb.level);
        self.cmd_batch.push(cb);
    }

    fn push_cb(&mut self, cb: Callback<S>, resp: RaftCmdResponse) {
        self.cb_batch.push((cb, resp));
    }

    fn push(
        &mut self,
        cb: Option<Callback<S>>,
        cmd: Cmd,
        observe_info: &CmdObserveInfo,
        region_id: u64,
    ) {
        if let Some(cb) = cb {
            self.cb_batch.push((cb, cmd.response.clone()));
        }
        self.cmd_batch
            .last_mut()
            .unwrap()
            .push(observe_info, region_id, cmd);
    }
}

pub trait Notifier<EK: KvEngine>: Send {
    fn notify(&self, apply_res: Vec<ApplyRes<EK::Snapshot>>);
    fn notify_one(&self, region_id: u64, msg: PeerMsg<EK>);
    fn clone_box(&self) -> Box<dyn Notifier<EK>>;
}

struct ApplyContext<EK, W>
where
    EK: KvEngine,
    W: WriteBatch<EK>,
{
    pub engine_store_server_helper: &'static crate::engine_store_ffi::EngineStoreServerHelper,

    tag: String,
    timer: Option<Instant>,
    host: CoprocessorHost<EK>,
    importer: Arc<SSTImporter>,
    region_scheduler: Scheduler<RegionTask<EK::Snapshot>>,
    router: ApplyRouter<EK>,
    notifier: Box<dyn Notifier<EK>>,
    engine: EK,
    applied_batch: ApplyCallbackBatch<EK::Snapshot>,
    apply_res: Vec<ApplyRes<EK::Snapshot>>,
    exec_log_index: u64,
    exec_log_term: u64,

    kv_wb: W,
    kv_wb_last_bytes: u64,
    kv_wb_last_keys: u64,

    committed_count: usize,

    // Whether synchronize WAL is preferred.
    sync_log_hint: bool,
    // Whether to use the delete range API instead of deleting one by one.
    use_delete_range: bool,

    perf_context: EK::PerfContext,

    yield_duration: Duration,

    store_id: u64,
    /// region_id -> (peer_id, is_splitting)
    /// Used for handling race between splitting and creating new peer.
    /// An uninitialized peer can be replaced to the one from splitting iff they are exactly the same peer.
    pending_create_peers: Arc<Mutex<HashMap<u64, (u64, bool)>>>,

    /// We must delete the ingested file before calling `callback` so that any ingest-request reaching this
    /// peer could see this update if leader had changed. We must also delete them after the applied-index
    /// has been persisted to kvdb because this entry may replay because of panic or power-off, which
    /// happened before `WriteBatch::write` and after `SSTImporter::delete`. We shall make sure that
    /// this entry will never apply again at first, then we can delete the ssts files.
    delete_ssts: Vec<SSTMetaInfo>,

    /// The priority of this Handler.
    priority: Priority,
    /// Whether to yield high-latency operation to low-priority handler.
    yield_high_latency_operation: bool,
<<<<<<< HEAD
=======

    /// The ssts waiting to be ingested in `write_to_db`.
    pending_ssts: Vec<SSTMetaInfo>,

    /// The pending inspector should be cleaned at the end of a write.
    pending_latency_inspect: Vec<LatencyInspector>,
    apply_wait: LocalHistogram,
    apply_time: LocalHistogram,

    key_buffer: Vec<u8>,
>>>>>>> ecc2549e
}

impl<EK, W> ApplyContext<EK, W>
where
    EK: KvEngine,
    W: WriteBatch<EK>,
{
    pub fn new(
        tag: String,
        host: CoprocessorHost<EK>,
        importer: Arc<SSTImporter>,
        region_scheduler: Scheduler<RegionTask<EK::Snapshot>>,
        engine: EK,
        router: ApplyRouter<EK>,
        notifier: Box<dyn Notifier<EK>>,
        cfg: &Config,
        store_id: u64,
        pending_create_peers: Arc<Mutex<HashMap<u64, (u64, bool)>>>,
        priority: Priority,
    ) -> ApplyContext<EK, W> {
        // If `enable_multi_batch_write` was set true, we create `RocksWriteBatchVec`.
        // Otherwise create `RocksWriteBatch`.
        let kv_wb = W::with_capacity(&engine, DEFAULT_APPLY_WB_SIZE);

        ApplyContext {
            engine_store_server_helper: crate::engine_store_ffi::gen_engine_store_server_helper(
                cfg.engine_store_server_helper,
            ),

            tag,
            timer: None,
            host,
            importer,
            region_scheduler,
            engine: engine.clone(),
            router,
            notifier,
            kv_wb,
            applied_batch: ApplyCallbackBatch::new(),
            apply_res: vec![],
            exec_log_index: 0,
            exec_log_term: 0,
            kv_wb_last_bytes: 0,
            kv_wb_last_keys: 0,
            committed_count: 0,
            sync_log_hint: false,
            use_delete_range: cfg.use_delete_range,
            perf_context: engine.get_perf_context(cfg.perf_level, PerfContextKind::RaftstoreApply),
            yield_duration: cfg.apply_yield_duration.0,
            delete_ssts: vec![],
            store_id,
            pending_create_peers,
            priority,
            yield_high_latency_operation: cfg.apply_batch_system.low_priority_pool_size > 0,
<<<<<<< HEAD
=======
            pending_ssts: vec![],
            pending_latency_inspect: vec![],
            apply_wait: APPLY_TASK_WAIT_TIME_HISTOGRAM.local(),
            apply_time: APPLY_TIME_HISTOGRAM.local(),
            key_buffer: Vec::with_capacity(1024),
>>>>>>> ecc2549e
        }
    }

    /// Prepares for applying entries for `delegate`.
    ///
    /// A general apply progress for a delegate is:
    /// `prepare_for` -> `commit` [-> `commit` ...] -> `finish_for`.
    /// After all delegates are handled, `write_to_db` method should be called.
    pub fn prepare_for(&mut self, delegate: &mut ApplyDelegate<EK>) {
        self.applied_batch
            .push_batch(&delegate.observe_info, delegate.region.get_id());
    }

    /// Commits all changes have done for delegate. `persistent` indicates whether
    /// write the changes into rocksdb.
    ///
    /// This call is valid only when it's between a `prepare_for` and `finish_for`.
    pub fn commit(&mut self, _delegate: &mut ApplyDelegate<EK>) {
        unreachable!()
    }

    fn commit_opt(&mut self, delegate: &mut ApplyDelegate<EK>, persistent: bool) {
        if persistent {
            self.write_to_db();
            self.prepare_for(delegate);
            delegate.last_flush_applied_index = delegate.apply_state.get_applied_index()
        }
        self.kv_wb_last_bytes = self.kv_wb().data_size() as u64;
        self.kv_wb_last_keys = self.kv_wb().count() as u64;
    }

    /// Writes all the changes into RocksDB.
    /// If it returns true, all pending writes are persisted in engines.
    pub fn write_to_db(&mut self) -> bool {
        let need_sync = self.sync_log_hint;
        if !self.kv_wb_mut().is_empty() {
            let mut write_opts = engine_traits::WriteOptions::new();
            write_opts.set_sync(need_sync);
            self.kv_wb().write_opt(&write_opts).unwrap_or_else(|e| {
                panic!("failed to write to engine: {:?}", e);
            });
            self.perf_context.report_metrics();
            self.sync_log_hint = false;
            let data_size = self.kv_wb().data_size();
            if data_size > APPLY_WB_SHRINK_SIZE {
                // Control the memory usage for the WriteBatch. Whether it's `RocksWriteBatch` or
                // `RocksWriteBatchVec` depends on the `enable_multi_batch_write` configuration.
                self.kv_wb = W::with_capacity(&self.engine, DEFAULT_APPLY_WB_SIZE);
            } else {
                // Clear data, reuse the WriteBatch, this can reduce memory allocations and deallocations.
                self.kv_wb_mut().clear();
            }
            self.kv_wb_last_bytes = 0;
            self.kv_wb_last_keys = 0;
        }
        if !self.delete_ssts.is_empty() {
            let tag = self.tag.clone();
            for sst in self.delete_ssts.drain(..) {
                self.importer.delete(&sst.meta).unwrap_or_else(|e| {
                    panic!("{} cleanup ingested file {:?}: {:?}", tag, sst, e);
                });
            }
        }
        // Take the applied commands and their callback
        let ApplyCallbackBatch {
            cmd_batch,
            batch_max_level,
            mut cb_batch,
        } = mem::replace(&mut self.applied_batch, ApplyCallbackBatch::new());
        // Call it before invoking callback for preventing Commit is executed before Prewrite is observed.
        self.host
            .on_flush_applied_cmd_batch(batch_max_level, cmd_batch, &self.engine);
        // Invoke callbacks
        let now = Instant::now();
        for (cb, resp) in cb_batch.drain(..) {
            if let Some(times) = cb.get_request_times() {
                for t in times {
                    self.apply_time
                        .observe(duration_to_sec(now.saturating_duration_since(*t)));
                }
            }
            cb.invoke_with_response(resp);
        }
        self.apply_time.flush();
        self.apply_wait.flush();
        need_sync
    }

    /// Finishes `Apply`s for the delegate.
    pub fn finish_for(
        &mut self,
        delegate: &mut ApplyDelegate<EK>,
        results: VecDeque<ExecResult<EK::Snapshot>>,
    ) {
        self.commit_opt(delegate, false);
        self.apply_res.push(ApplyRes {
            region_id: delegate.region_id(),
            apply_state: delegate.apply_state.clone(),
            exec_res: results,
            metrics: delegate.metrics.clone(),
            applied_index_term: delegate.applied_index_term,
        });
    }

    pub fn delta_bytes(&self) -> u64 {
        self.kv_wb().data_size() as u64 - self.kv_wb_last_bytes
    }

    pub fn delta_keys(&self) -> u64 {
        self.kv_wb().count() as u64 - self.kv_wb_last_keys
    }

    #[inline]
    pub fn kv_wb(&self) -> &W {
        &self.kv_wb
    }

    #[inline]
    pub fn kv_wb_mut(&mut self) -> &mut W {
        &mut self.kv_wb
    }

    /// Flush all pending writes to engines.
    /// If it returns true, all pending writes are persisted in engines.
    pub fn flush(&mut self) -> bool {
        // TODO: this check is too hacky, need to be more verbose and less buggy.
        let t = match self.timer.take() {
            Some(t) => t,
            None => return false,
        };

        // Write to engine
        // raftstore.sync-log = true means we need prevent data loss when power failure.
        // take raft log gc for example, we write kv WAL first, then write raft WAL,
        // if power failure happen, raft WAL may synced to disk, but kv WAL may not.
        // so we use sync-log flag here.
        let is_synced = self.write_to_db();

        if !self.apply_res.is_empty() {
            let apply_res = mem::take(&mut self.apply_res);
            self.notifier.notify(apply_res);
        }

        let elapsed = t.saturating_elapsed();
        STORE_APPLY_LOG_HISTOGRAM.observe(duration_to_sec(elapsed) as f64);
        for mut inspector in std::mem::take(&mut self.pending_latency_inspect) {
            inspector.record_apply_process(elapsed);
            inspector.finish();
        }

        slow_log!(
            elapsed,
            "{} handle ready {} committed entries",
            self.tag,
            self.committed_count
        );
        self.committed_count = 0;
        is_synced
    }
}

/// Calls the callback of `cmd` when the Region is removed.
fn notify_region_removed(region_id: u64, peer_id: u64, mut cmd: PendingCmd<impl Snapshot>) {
    debug!(
        "region is removed, notify commands";
        "region_id" => region_id,
        "peer_id" => peer_id,
        "index" => cmd.index,
        "term" => cmd.term
    );
    notify_req_region_removed(region_id, cmd.cb.take().unwrap());
}

pub fn notify_req_region_removed(region_id: u64, cb: Callback<impl Snapshot>) {
    let region_not_found = Error::RegionNotFound(region_id);
    let resp = cmd_resp::new_error(region_not_found);
    cb.invoke_with_response(resp);
}

/// Calls the callback of `cmd` when it can not be processed further.
fn notify_stale_command(
    region_id: u64,
    peer_id: u64,
    term: u64,
    mut cmd: PendingCmd<impl Snapshot>,
) {
    info!(
        "command is stale, skip";
        "region_id" => region_id,
        "peer_id" => peer_id,
        "index" => cmd.index,
        "term" => cmd.term
    );
    notify_stale_req(term, cmd.cb.take().unwrap());
}

pub fn notify_stale_req(term: u64, cb: Callback<impl Snapshot>) {
    let resp = cmd_resp::err_resp(Error::StaleCommand, term);
    cb.invoke_with_response(resp);
}

pub fn notify_stale_req_with_msg(term: u64, msg: String, cb: Callback<impl Snapshot>) {
    let mut resp = cmd_resp::err_resp(Error::StaleCommand, term);
    resp.mut_header().mut_error().set_message(msg);
    cb.invoke_with_response(resp);
}

fn should_flush_to_engine(cmd: &RaftCmdRequest) -> bool {
    if cmd.has_admin_request() {
        match cmd.get_admin_request().get_cmd_type() {
            // Merge needs to get the latest apply index.
            AdminCmdType::CommitMerge | AdminCmdType::RollbackMerge => return true,
            _ => {}
        }
    }
    return false;
}

/// Checks if a write is needed to be issued before handling the command.
fn should_write_to_engine(cmd: &RaftCmdRequest) -> bool {
    if cmd.has_admin_request() {
        match cmd.get_admin_request().get_cmd_type() {
            // ComputeHash require an up to date snapshot.
            AdminCmdType::ComputeHash |
            // Merge needs to get the latest apply index.
            AdminCmdType::CommitMerge |
            AdminCmdType::RollbackMerge => return true,
            _ => {}
        }
    }

    // Some commands may modify keys covered by the current write batch, so we
    // must write the current write batch to the engine first.
    for req in cmd.get_requests() {
        if req.has_delete_range() {
            return true;
        }
        if req.has_ingest_sst() {
            return true;
        }
    }

    false
}

/// Checks if a write has high-latency operation.
fn has_high_latency_operation(cmd: &RaftCmdRequest) -> bool {
    for req in cmd.get_requests() {
        if req.has_delete_range() {
            return true;
        }
        if req.has_ingest_sst() {
            return true;
        }
    }
    false
}

/// Checks if a write is needed to be issued after handling the command.
fn should_sync_log(cmd: &RaftCmdRequest) -> bool {
    if cmd.has_admin_request() {
        if cmd.get_admin_request().get_cmd_type() == AdminCmdType::CompactLog {
            // We do not need to sync WAL before compact log, because this request will send a msg to
            // raft_gc_log thread to delete the entries before this index instead of deleting them in
            // apply thread directly.
            return false;
        }
        return true;
    }

    for req in cmd.get_requests() {
        // After ingest sst, sst files are deleted quickly. As a result,
        // ingest sst command can not be handled again and must be synced.
        // See more in Cleanup worker.
        if req.has_ingest_sst() {
            return true;
        }
    }

    false
}

/// A struct that stores the state related to Merge.
///
/// When executing a `CommitMerge`, the source peer may have not applied
/// to the required index, so the target peer has to abort current execution
/// and wait for it asynchronously.
///
/// When rolling the stack, all states required to recover are stored in
/// this struct.
/// TODO: check whether generator/coroutine is a good choice in this case.
struct WaitSourceMergeState {
    /// A flag that indicates whether the source peer has applied to the required
    /// index. If the source peer is ready, this flag should be set to the region id
    /// of source peer.
    logs_up_to_date: Arc<AtomicU64>,
}

struct YieldState<EK>
where
    EK: KvEngine,
{
    /// All of the entries that need to continue to be applied after
    /// the source peer has applied its logs.
    pending_entries: Vec<Entry>,
    /// All of messages that need to continue to be handled after
    /// the source peer has applied its logs and pending entries
    /// are all handled.
    pending_msgs: Vec<Msg<EK>>,

    /// Cache heap size for itself.
    heap_size: Option<usize>,
}

impl<EK> Debug for YieldState<EK>
where
    EK: KvEngine,
{
    fn fmt(&self, f: &mut fmt::Formatter<'_>) -> fmt::Result {
        f.debug_struct("YieldState")
            .field("pending_entries", &self.pending_entries.len())
            .field("pending_msgs", &self.pending_msgs.len())
            .finish()
    }
}

impl Debug for WaitSourceMergeState {
    fn fmt(&self, f: &mut fmt::Formatter<'_>) -> fmt::Result {
        f.debug_struct("WaitSourceMergeState")
            .field("logs_up_to_date", &self.logs_up_to_date)
            .finish()
    }
}

#[derive(Debug, Clone)]
pub struct NewSplitPeer {
    pub peer_id: u64,
    // `None` => success,
    // `Some(s)` => fail due to `s`.
    pub result: Option<String>,
}

/// The apply delegate of a Region which is responsible for handling committed
/// raft log entries of a Region.
///
/// `Apply` is a term of Raft, which means executing the actual commands.
/// In Raft, once some log entries are committed, for every peer of the Raft
/// group will apply the logs one by one. For write commands, it does write or
/// delete to local engine; for admin commands, it does some meta change of the
/// Raft group.
///
/// `Delegate` is just a structure to congregate all apply related fields of a
/// Region. The apply worker receives all the apply tasks of different Regions
/// located at this store, and it will get the corresponding apply delegate to
/// handle the apply task to make the code logic more clear.
#[derive(Derivative)]
#[derivative(Debug)]
pub struct ApplyDelegate<EK>
where
    EK: KvEngine,
{
    /// The ID of the peer.
    id: u64,
    /// The term of the Region.
    term: u64,
    /// The Region information of the peer.
    region: Region,
    /// Peer_tag, "[region region_id] peer_id".
    tag: String,

    /// If the delegate should be stopped from polling.
    /// A delegate can be stopped in conf change, merge or requested by destroy message.
    stopped: bool,
    /// The start time of the current round to execute commands.
    handle_start: Option<Instant>,
    /// Set to true when removing itself because of `ConfChangeType::RemoveNode`, and then
    /// any following committed logs in same Ready should be applied failed.
    pending_remove: bool,

    /// The commands waiting to be committed and applied
    pending_cmds: PendingCmdQueue<EK::Snapshot>,
    /// The counter of pending request snapshots. See more in `Peer`.
    pending_request_snapshot_count: Arc<AtomicUsize>,

    /// Indicates the peer is in merging, if that compact log won't be performed.
    is_merging: bool,
    /// Records the epoch version after the last merge.
    last_merge_version: u64,
    yield_state: Option<YieldState<EK>>,
    /// A temporary state that keeps track of the progress of the source peer state when
    /// CommitMerge is unable to be executed.
    wait_merge_state: Option<WaitSourceMergeState>,
    // ID of last region that reports ready.
    ready_source_region_id: u64,

    /// TiKV writes apply_state to KV RocksDB, in one write batch together with kv data.
    ///
    /// If we write it to Raft RocksDB, apply_state and kv data (Put, Delete) are in
    /// separate WAL file. When power failure, for current raft log, apply_index may synced
    /// to file, but KV data may not synced to file, so we will lose data.
    apply_state: RaftApplyState,
    /// The term of the raft log at applied index.
    applied_index_term: u64,
    /// The latest flushed applied index.
    last_flush_applied_index: u64,

    /// Info about cmd observer.
    observe_info: CmdObserveInfo,

    /// The local metrics, and it will be flushed periodically.
    metrics: ApplyMetrics,

    /// Priority in batch system. When applying some commands which have high latency,
    /// we decrease the priority of current fsm to reduce the impact on other normal commands.
    priority: Priority,

    pending_clean_ssts: Vec<SSTMetaInfo>,

    /// To fetch Raft entries for applying if necessary.
    #[derivative(Debug = "ignore")]
    raft_engine: Box<dyn RaftEngineReadOnly>,

    trace: ApplyMemoryTrace,
}

impl<EK> ApplyDelegate<EK>
where
    EK: KvEngine,
{
    fn from_registration(reg: Registration) -> ApplyDelegate<EK> {
        ApplyDelegate {
            id: reg.id,
            tag: format!("[region {}] {}", reg.region.get_id(), reg.id),
            region: reg.region,
            pending_remove: false,
            last_flush_applied_index: reg.apply_state.get_applied_index(),
            apply_state: reg.apply_state,
            applied_index_term: reg.applied_index_term,
            term: reg.term,
            stopped: false,
            handle_start: None,
            ready_source_region_id: 0,
            yield_state: None,
            wait_merge_state: None,
            is_merging: reg.is_merging,
            pending_cmds: PendingCmdQueue::new(),
            metrics: Default::default(),
            last_merge_version: 0,
            pending_request_snapshot_count: reg.pending_request_snapshot_count,
            // use a default `CmdObserveInfo` because observing is disable by default
            observe_info: CmdObserveInfo::default(),
            priority: Priority::Normal,
            pending_clean_ssts: vec![],
            raft_engine: reg.raft_engine,
            trace: ApplyMemoryTrace::default(),
        }
    }

    pub fn region_id(&self) -> u64 {
        self.region.get_id()
    }

    pub fn id(&self) -> u64 {
        self.id
    }

    /// Handles all the committed_entries, namely, applies the committed entries.
    fn handle_raft_committed_entries<W: WriteBatch<EK>>(
        &mut self,
        apply_ctx: &mut ApplyContext<EK, W>,
        mut committed_entries_drainer: Drain<Entry>,
    ) {
        if committed_entries_drainer.len() == 0 {
            return;
        }
        apply_ctx.prepare_for(self);
        // If we send multiple ConfChange commands, only first one will be proposed correctly,
        // others will be saved as a normal entry with no data, so we must re-propose these
        // commands again.
        apply_ctx.committed_count += committed_entries_drainer.len();
        let mut results = VecDeque::new();
        while let Some(entry) = committed_entries_drainer.next() {
            if self.pending_remove {
                // This peer is about to be destroyed, skip everything.
                break;
            }

            let expect_index = self.apply_state.get_applied_index() + 1;
            if expect_index != entry.get_index() {
                panic!(
                    "{} expect index {}, but got {}",
                    self.tag,
                    expect_index,
                    entry.get_index()
                );
            }

            // NOTE: before v5.0, `EntryType::EntryConfChangeV2` entry is handled by `unimplemented!()`,
            // which can break compatibility (i.e. old version tikv running on data written by new version tikv),
            // but PD will reject old version tikv join the cluster, so this should not happen.
            let res = match entry.get_entry_type() {
                EntryType::EntryNormal => self.handle_raft_entry_normal(apply_ctx, &entry),
                EntryType::EntryConfChange | EntryType::EntryConfChangeV2 => {
                    self.handle_raft_entry_conf_change(apply_ctx, &entry)
                }
            };

            match res {
                ApplyResult::None => {}
                ApplyResult::Res(res) => results.push_back(res),
                ApplyResult::Yield | ApplyResult::WaitMergeSource(_) => {
                    // Both cancel and merge will yield current processing.
                    apply_ctx.committed_count -= committed_entries_drainer.len() + 1;
                    let mut pending_entries =
                        Vec::with_capacity(committed_entries_drainer.len() + 1);
                    // Note that current entry is skipped when yield.
                    pending_entries.push(entry);
                    pending_entries.extend(committed_entries_drainer);
                    apply_ctx.finish_for(self, results);
                    self.yield_state = Some(YieldState {
                        pending_entries,
                        pending_msgs: Vec::default(),
                        heap_size: None,
                    });
                    if let ApplyResult::WaitMergeSource(logs_up_to_date) = res {
                        self.wait_merge_state = Some(WaitSourceMergeState { logs_up_to_date });
                    }
                    return;
                }
            }
        }
        apply_ctx.finish_for(self, results);

        if self.pending_remove {
            self.destroy(apply_ctx);
        }
    }

    fn write_apply_state<W: WriteBatch<EK>>(&self, wb: &mut W) {
        wb.put_msg_cf(
            CF_RAFT,
            &keys::apply_state_key(self.region.get_id()),
            &self.apply_state,
        )
        .unwrap_or_else(|e| {
            panic!(
                "{} failed to save apply state to write batch, error: {:?}",
                self.tag, e
            );
        });
    }

    fn handle_raft_entry_normal<W: WriteBatch<EK>>(
        &mut self,
        apply_ctx: &mut ApplyContext<EK, W>,
        entry: &Entry,
    ) -> ApplyResult<EK::Snapshot> {
        fail_point!(
            "yield_apply_first_region",
            self.region.get_start_key().is_empty() && !self.region.get_end_key().is_empty(),
            |_| ApplyResult::Yield
        );

        let index = entry.get_index();
        let term = entry.get_term();
        let data = entry.get_data();

        if !data.is_empty() {
            let cmd = util::parse_data_at(data, index, &self.tag);

            if apply_ctx.yield_high_latency_operation && has_high_latency_operation(&cmd) {
                self.priority = Priority::Low;
                if apply_ctx.priority != Priority::Low {
                    apply_ctx.commit_opt(self, true);
                    return ApplyResult::Yield;
                }
            }
            if should_flush_to_engine(&cmd) {
                apply_ctx.commit_opt(self, true);
                if let Some(start) = self.handle_start.as_ref() {
                    if start.saturating_elapsed() >= apply_ctx.yield_duration {
                        return ApplyResult::Yield;
                    }
                }
            }

            return self.process_raft_cmd(apply_ctx, index, term, cmd);
        }
        // TOOD(cdc): should we observe empty cmd, aka leader change?

        {
            // hacked by solotzg.
            let cmds = WriteCmds::new();
            apply_ctx.engine_store_server_helper.handle_write_raft_cmd(
                &cmds,
                RaftCmdHeader::new(self.region.get_id(), index, term),
            );
        }

        self.apply_state.set_applied_index(index);
        self.applied_index_term = term;
        assert!(term > 0);

        // 1. When a peer become leader, it will send an empty entry.
        // 2. When a leader tries to read index during transferring leader,
        //    it will also propose an empty entry. But that entry will not contain
        //    any associated callback. So no need to clear callback.
        while let Some(mut cmd) = self.pending_cmds.pop_normal(std::u64::MAX, term - 1) {
            if let Some(cb) = cmd.cb.take() {
                apply_ctx
                    .applied_batch
                    .push_cb(cb, cmd_resp::err_resp(Error::StaleCommand, term));
            }
        }
        ApplyResult::None
    }

    fn handle_raft_entry_conf_change<W: WriteBatch<EK>>(
        &mut self,
        apply_ctx: &mut ApplyContext<EK, W>,
        entry: &Entry,
    ) -> ApplyResult<EK::Snapshot> {
        // Although conf change can't yield in normal case, it is convenient to
        // simulate yield before applying a conf change log.
        fail_point!("yield_apply_conf_change_3", self.id() == 3, |_| {
            ApplyResult::Yield
        });
        let (index, term) = (entry.get_index(), entry.get_term());
        let conf_change: ConfChangeV2 = match entry.get_entry_type() {
            EntryType::EntryConfChange => {
                let conf_change: ConfChange =
                    util::parse_data_at(entry.get_data(), index, &self.tag);
                conf_change.into_v2()
            }
            EntryType::EntryConfChangeV2 => util::parse_data_at(entry.get_data(), index, &self.tag),
            _ => unreachable!(),
        };
        let cmd = util::parse_data_at(conf_change.get_context(), index, &self.tag);
        match self.process_raft_cmd(apply_ctx, index, term, cmd) {
            ApplyResult::None => {
                // If failed, tell Raft that the `ConfChange` was aborted.
                ApplyResult::Res(ExecResult::ChangePeer(Default::default()))
            }
            ApplyResult::Res(mut res) => {
                if let ExecResult::ChangePeer(ref mut cp) = res {
                    cp.conf_change = conf_change;
                } else {
                    panic!(
                        "{} unexpected result {:?} for conf change {:?} at {}",
                        self.tag, res, conf_change, index
                    );
                }
                ApplyResult::Res(res)
            }
            ApplyResult::Yield | ApplyResult::WaitMergeSource(_) => unreachable!(),
        }
    }

    fn find_pending(
        &mut self,
        index: u64,
        term: u64,
        is_conf_change: bool,
    ) -> Option<Callback<EK::Snapshot>> {
        let (region_id, peer_id) = (self.region_id(), self.id());
        if is_conf_change {
            if let Some(mut cmd) = self.pending_cmds.take_conf_change() {
                if cmd.index == index && cmd.term == term {
                    return Some(cmd.cb.take().unwrap());
                } else {
                    notify_stale_command(region_id, peer_id, self.term, cmd);
                }
            }
            return None;
        }
        while let Some(mut head) = self.pending_cmds.pop_normal(index, term) {
            if head.term == term {
                if head.index == index {
                    return Some(head.cb.take().unwrap());
                } else {
                    panic!(
                        "{} unexpected callback at term {}, found index {}, expected {}",
                        self.tag, term, head.index, index
                    );
                }
            } else {
                // Because of the lack of original RaftCmdRequest, we skip calling
                // coprocessor here.
                notify_stale_command(region_id, peer_id, self.term, head);
            }
        }
        None
    }

    fn process_raft_cmd<W: WriteBatch<EK>>(
        &mut self,
        apply_ctx: &mut ApplyContext<EK, W>,
        index: u64,
        term: u64,
        cmd: RaftCmdRequest,
    ) -> ApplyResult<EK::Snapshot> {
        if index == 0 {
            panic!(
                "{} processing raft command needs a none zero index",
                self.tag
            );
        }

        // Set sync log hint if the cmd requires so.
        apply_ctx.sync_log_hint |= should_sync_log(&cmd);

        apply_ctx.host.pre_apply(&self.region, &cmd);
        let (mut resp, exec_result) = self.apply_raft_cmd(apply_ctx, index, term, &cmd);
        if let ApplyResult::WaitMergeSource(_) = exec_result {
            return exec_result;
        }

        debug!(
            "applied command";
            "region_id" => self.region_id(),
            "peer_id" => self.id(),
            "index" => index
        );

        // TODO: if we have exec_result, maybe we should return this callback too. Outer
        // store will call it after handing exec result.
        cmd_resp::bind_term(&mut resp, self.term);
        let cmd_cb = self.find_pending(index, term, is_conf_change_cmd(&cmd));
        let cmd = Cmd::new(index, cmd, resp);
        apply_ctx
            .applied_batch
            .push(cmd_cb, cmd, &self.observe_info, self.region_id());
        exec_result
    }

    /// Applies raft command.
    ///
    /// An apply operation can fail in the following situations:
    ///   1. it encounters an error that will occur on all stores, it can continue
    /// applying next entry safely, like epoch not match for example;
    ///   2. it encounters an error that may not occur on all stores, in this case
    /// we should try to apply the entry again or panic. Considering that this
    /// usually due to disk operation fail, which is rare, so just panic is ok.
    fn apply_raft_cmd<W: WriteBatch<EK>>(
        &mut self,
        ctx: &mut ApplyContext<EK, W>,
        index: u64,
        term: u64,
        req: &RaftCmdRequest,
    ) -> (RaftCmdResponse, ApplyResult<EK::Snapshot>) {
        // if pending remove, apply should be aborted already.
        assert!(!self.pending_remove);

        ctx.exec_log_index = index;
        ctx.exec_log_term = term;
        ctx.kv_wb_mut().set_save_point();
        let mut origin_epoch = None;
<<<<<<< HEAD
        let (resp, exec_result, flash_res) = match self.exec_raft_cmd(ctx, &req) {
=======
        // Remember if the raft cmd fails to be applied, it must have no side effects.
        // E.g. `RaftApplyState` must not be changed.
        let (resp, exec_result) = match self.exec_raft_cmd(ctx, req) {
>>>>>>> ecc2549e
            Ok(a) => {
                ctx.kv_wb_mut().pop_save_point().unwrap();
                if req.has_admin_request() {
                    origin_epoch = Some(self.region.get_region_epoch().clone());
                }
                a
            }
            Err(e) => {
                // clear dirty values.
                ctx.kv_wb_mut().rollback_to_save_point().unwrap();
                match e {
                    Error::EpochNotMatch(..) => debug!(
                        "epoch not match";
                        "region_id" => self.region_id(),
                        "peer_id" => self.id(),
                        "err" => ?e
                    ),
                    _ => error!(?e;
                        "execute raft command";
                        "region_id" => self.region_id(),
                        "peer_id" => self.id(),
                    ),
                }
                {
                    // hacked by solotzg.
                    let cmds = WriteCmds::new();
                    ctx.engine_store_server_helper.handle_write_raft_cmd(
                        &cmds,
                        RaftCmdHeader::new(self.region.get_id(), index, term),
                    );
                }

                (
                    cmd_resp::new_error(e),
                    ApplyResult::None,
                    EngineStoreApplyRes::None,
                )
            }
        };
        if let ApplyResult::WaitMergeSource(_) = exec_result {
            return (resp, exec_result);
        }

        self.apply_state.set_applied_index(index);
        self.applied_index_term = term;

        let need_write_apply_state = match flash_res {
            EngineStoreApplyRes::Persist => true,
            EngineStoreApplyRes::NotFound => {
                if req.has_admin_request() {
                    error!(
                        "region not found in engine-store, maybe have exec `RemoveNode` first";
                        "region_id" => self.region_id(),
                        "peer_id" => self.id(),
                        "term" => term,
                        "index" => index,
                    );
                    true
                } else {
                    false
                }
            }
            _ => false,
        };

        if need_write_apply_state && !self.pending_remove {
            info!("persist apply state"; "region_id" => self.region_id(), "peer_id" => self.id(), "state" => ?self.apply_state);
            self.write_apply_state(ctx.kv_wb_mut());
        }

        if let ApplyResult::Res(ref exec_result) = exec_result {
            match *exec_result {
                ExecResult::ChangePeer(ref cp) => {
                    self.region = cp.region.clone();
                }
                ExecResult::ComputeHash { .. }
                | ExecResult::VerifyHash { .. }
                | ExecResult::CompactLog { .. }
                | ExecResult::DeleteRange { .. }
                | ExecResult::IngestSst { .. } => {}
                ExecResult::SplitRegion { ref derived, .. } => {
                    self.region = derived.clone();
                    self.metrics.size_diff_hint = 0;
                    self.metrics.delete_keys_hint = 0;
                }
                ExecResult::PrepareMerge { ref region, .. } => {
                    self.region = region.clone();
                    self.is_merging = true;
                }
                ExecResult::CommitMerge { ref region, .. } => {
                    self.region = region.clone();
                    self.last_merge_version = region.get_region_epoch().get_version();
                }
                ExecResult::RollbackMerge { ref region, .. } => {
                    self.region = region.clone();
                    self.is_merging = false;
                }
            }
        }
        if let Some(epoch) = origin_epoch {
            let cmd_type = req.get_admin_request().get_cmd_type();
            let epoch_state = admin_cmd_epoch_lookup(cmd_type);
            // The change-epoch behavior **MUST BE** equal to the settings in `admin_cmd_epoch_lookup`
            if (epoch_state.change_ver
                && epoch.get_version() == self.region.get_region_epoch().get_version())
                || (epoch_state.change_conf_ver
                    && epoch.get_conf_ver() == self.region.get_region_epoch().get_conf_ver())
            {
                panic!(
                    "{} apply admin cmd {:?} but epoch change is not expected, epoch state {:?}, before {:?}, after {:?}",
                    self.tag,
                    req,
                    epoch_state,
                    epoch,
                    self.region.get_region_epoch()
                );
            }
        }

        (resp, exec_result)
    }

    fn destroy<W: WriteBatch<EK>>(&mut self, apply_ctx: &mut ApplyContext<EK, W>) {
        self.stopped = true;
        apply_ctx.router.close(self.region_id());
        for cmd in self.pending_cmds.normals.drain(..) {
            notify_region_removed(self.region.get_id(), self.id, cmd);
        }
        if let Some(cmd) = self.pending_cmds.conf_change.take() {
            notify_region_removed(self.region.get_id(), self.id, cmd);
        }
        self.yield_state = None;

        let mut event = TraceEvent::default();
        if let Some(e) = self.trace.reset(ApplyMemoryTrace::default()) {
            event = event + e;
        }
        MEMTRACE_APPLYS.trace(event);
    }

    fn clear_all_commands_as_stale(&mut self) {
        let (region_id, peer_id) = (self.region_id(), self.id());
        for cmd in self.pending_cmds.normals.drain(..) {
            notify_stale_command(region_id, peer_id, self.term, cmd);
        }
        if let Some(cmd) = self.pending_cmds.conf_change.take() {
            notify_stale_command(region_id, peer_id, self.term, cmd);
        }
    }

    fn clear_all_commands_silently(&mut self) {
        for mut cmd in self.pending_cmds.normals.drain(..) {
            cmd.cb.take();
        }
        if let Some(mut cmd) = self.pending_cmds.conf_change.take() {
            cmd.cb.take();
        }
    }
}

impl<EK> ApplyDelegate<EK>
where
    EK: KvEngine,
{
    // Only errors that will also occur on all other stores should be returned.
    fn exec_raft_cmd<W: WriteBatch<EK>>(
        &mut self,
        ctx: &mut ApplyContext<EK, W>,
        req: &RaftCmdRequest,
    ) -> Result<(
        RaftCmdResponse,
        ApplyResult<EK::Snapshot>,
        EngineStoreApplyRes,
    )> {
        // Include region for epoch not match after merge may cause key not in range.
        let include_region =
            req.get_header().get_region_epoch().get_version() >= self.last_merge_version;
        check_region_epoch(req, &self.region, include_region)?;
        if req.has_admin_request() {
            self.exec_admin_cmd(ctx, req)
        } else {
            self.exec_write_cmd(ctx, req)
        }
    }

    fn exec_admin_cmd<W: WriteBatch<EK>>(
        &mut self,
        ctx: &mut ApplyContext<EK, W>,
        req: &RaftCmdRequest,
    ) -> Result<(
        RaftCmdResponse,
        ApplyResult<EK::Snapshot>,
        EngineStoreApplyRes,
    )> {
        let request = req.get_admin_request();
        let cmd_type = request.get_cmd_type();
<<<<<<< HEAD

        match cmd_type {
            AdminCmdType::CompactLog | AdminCmdType::CommitMerge => {}
            AdminCmdType::ComputeHash | AdminCmdType::VerifyHash => {
                info!(
                    "useless admin command";
                    "region_id" => self.region_id(),
                    "term" => ctx.exec_ctx.as_ref().unwrap().term,
                    "index" => ctx.exec_ctx.as_ref().unwrap().index,
                    "type" => ?cmd_type,
                );
            }
            _ => {
                info!(
                    "execute admin command";
                    "region_id" => self.region_id(),
                    "peer_id" => self.id(),
                    "term" => ctx.exec_ctx.as_ref().unwrap().term,
                    "index" => ctx.exec_ctx.as_ref().unwrap().index,
                    "command" => ?request
                );
            }
=======
        if cmd_type != AdminCmdType::CompactLog && cmd_type != AdminCmdType::CommitMerge {
            info!(
                "execute admin command";
                "region_id" => self.region_id(),
                "peer_id" => self.id(),
                "term" => ctx.exec_log_term,
                "index" => ctx.exec_log_index,
                "command" => ?request,
            );
>>>>>>> ecc2549e
        }

        let ori_apply_state = if cmd_type == AdminCmdType::CompactLog {
            Some(ctx.exec_ctx.as_ref().unwrap().apply_state.clone())
        } else {
            None
        };

        let (mut response, mut exec_result) = match cmd_type {
            AdminCmdType::ChangePeer => self.exec_change_peer(ctx, request),
            AdminCmdType::ChangePeerV2 => self.exec_change_peer_v2(ctx, request),
            AdminCmdType::Split => self.exec_split(ctx, request),
            AdminCmdType::BatchSplit => self.exec_batch_split(ctx, request),
            AdminCmdType::CompactLog => self.exec_compact_log(request),
            AdminCmdType::TransferLeader => Err(box_err!("transfer leader won't exec")),
            AdminCmdType::ComputeHash => Ok((AdminResponse::new(), ApplyResult::None)),
            AdminCmdType::VerifyHash => Ok((AdminResponse::new(), ApplyResult::None)),
            // TODO: is it backward compatible to add new cmd_type?
            AdminCmdType::PrepareMerge => self.exec_prepare_merge(ctx, request),
            AdminCmdType::CommitMerge => self.exec_commit_merge(ctx, request),
            AdminCmdType::RollbackMerge => self.exec_rollback_merge(ctx, request),
            AdminCmdType::InvalidAdmin => Err(box_err!("unsupported admin command type")),
        }?;
        response.set_cmd_type(cmd_type);

        let mut resp = RaftCmdResponse::default();
        if !req.get_header().get_uuid().is_empty() {
            let uuid = req.get_header().get_uuid().to_vec();
            resp.mut_header().set_uuid(uuid);
        }

        let flash_res = if let ApplyResult::WaitMergeSource(_) = &exec_result {
            EngineStoreApplyRes::None
        } else {
            ctx.engine_store_server_helper.handle_admin_raft_cmd(
                &request,
                &response,
                RaftCmdHeader::new(
                    self.region.get_id(),
                    ctx.exec_ctx.as_ref().unwrap().index,
                    ctx.exec_ctx.as_ref().unwrap().term,
                ),
            )
        };

        match flash_res {
            EngineStoreApplyRes::None => {
                if cmd_type == AdminCmdType::CompactLog {
                    response = AdminResponse::new();
                    exec_result = ApplyResult::None;
                    ctx.exec_ctx.as_mut().unwrap().apply_state = ori_apply_state.unwrap();
                }
            }
            _ => {}
        }

        resp.set_admin_response(response);
        Ok((resp, exec_result, flash_res))
    }

    fn exec_write_cmd<W: WriteBatch<EK>>(
        &mut self,
        ctx: &mut ApplyContext<EK, W>,
        req: &RaftCmdRequest,
    ) -> Result<(
        RaftCmdResponse,
        ApplyResult<EK::Snapshot>,
        EngineStoreApplyRes,
    )> {
        const NONE_STR: &str = "";
        let requests = req.get_requests();
<<<<<<< HEAD
=======

        let mut ranges = vec![];
>>>>>>> ecc2549e
        let mut ssts = vec![];
        let mut cmds = WriteCmds::with_capacity(requests.len());
        for req in requests {
            let cmd_type = req.get_cmd_type();
            match cmd_type {
<<<<<<< HEAD
                CmdType::Put => {
                    let put = req.get_put();
                    let cf = crate::engine_store_ffi::name_to_cf(put.get_cf());
                    let (key, value) = (put.get_key(), put.get_value());
                    if cf != ColumnFamilyType::Lock {
                        self.metrics.size_diff_hint += key.len() as i64 + value.len() as i64;
                        self.metrics.written_bytes += key.len() as u64 + value.len() as u64;
                        self.metrics.written_keys += 1;
                    }
                    cmds.push(key, value, WriteCmdType::Put, cf);
                }
                CmdType::Delete => {
                    let del = req.get_delete();
                    let cf = crate::engine_store_ffi::name_to_cf(del.get_cf());
                    let key = del.get_key();
                    if cf != ColumnFamilyType::Lock {
                        self.metrics.size_diff_hint -= key.len() as i64;
                        self.metrics.delete_keys_hint += 1;
                        self.metrics.written_bytes += key.len() as u64;
                        self.metrics.written_keys += 1;
                    }
                    cmds.push(key, NONE_STR.as_ref(), WriteCmdType::Del, cf);
                }
                CmdType::IngestSst => {
                    ssts.push(SSTMetaInfo {
                        total_bytes: 0,
                        total_kvs: 0,
                        meta: req.get_ingest_sst().get_sst().clone(),
                    });
=======
                CmdType::Put => self.handle_put(ctx, req),
                CmdType::Delete => self.handle_delete(ctx, req),
                CmdType::DeleteRange => {
                    self.handle_delete_range(&ctx.engine, req, &mut ranges, ctx.use_delete_range)
>>>>>>> ecc2549e
                }
                CmdType::Snap | CmdType::Get | CmdType::DeleteRange => {
                    // engine-store will drop table, no need DeleteRange
                    continue;
                }
                CmdType::Prewrite | CmdType::Invalid | CmdType::ReadIndex => {
                    panic!("invalid cmd type, message maybe currupted");
                }
<<<<<<< HEAD
            }
=======
            }?;
        }

        let mut resp = RaftCmdResponse::default();
        if !req.get_header().get_uuid().is_empty() {
            let uuid = req.get_header().get_uuid().to_vec();
            resp.mut_header().set_uuid(uuid);
>>>>>>> ecc2549e
        }

        return if !ssts.is_empty() {
            assert_eq!(cmds.len(), 0);
            #[cfg(feature = "failpoints")]
            {
                let mut dont_delete_ingested_sst_fp = || {
                    fail_point!("dont_delete_ingested_sst", |_| {
                        ssts.clear();
                    });
                };
                dont_delete_ingested_sst_fp();
            }
            match self.handle_ingest_sst_for_engine_store(&ctx, &ssts) {
                EngineStoreApplyRes::None => {
                    self.pending_clean_ssts.append(&mut ssts);
                    info!(
                        "skip persist for ingest sst";
                        "region_id" => self.region_id(),
                        "peer_id" => self.id(),
                        "term" => ctx.exec_ctx.as_ref().unwrap().term,
                        "index" => ctx.exec_ctx.as_ref().unwrap().index,
                        "pending_ssts" => ?self.pending_clean_ssts
                    );

                    Ok((
                        RaftCmdResponse::new(),
                        ApplyResult::None,
                        EngineStoreApplyRes::None,
                    ))
                }
                EngineStoreApplyRes::NotFound | EngineStoreApplyRes::Persist => {
                    ssts.append(&mut self.pending_clean_ssts);
                    info!(
                        "ingest sst success";
                        "region_id" => self.region_id(),
                        "peer_id" => self.id(),
                        "term" => ctx.exec_ctx.as_ref().unwrap().term,
                        "index" => ctx.exec_ctx.as_ref().unwrap().index,
                        "ssts_to_clean" => ?ssts
                    );
                    ctx.delete_ssts.append(&mut ssts.clone());
                    Ok((
                        RaftCmdResponse::new(),
                        ApplyResult::Res(ExecResult::IngestSst { ssts }),
                        EngineStoreApplyRes::Persist,
                    ))
                }
            }
        } else {
            let flash_res = {
                ctx.engine_store_server_helper.handle_write_raft_cmd(
                    &cmds,
                    RaftCmdHeader::new(
                        self.region.get_id(),
                        ctx.exec_ctx.as_ref().unwrap().index,
                        ctx.exec_ctx.as_ref().unwrap().term,
                    ),
                )
            };
            Ok((RaftCmdResponse::new(), ApplyResult::None, flash_res))
        };
    }
}

// Write commands related.
impl<EK> ApplyDelegate<EK>
where
    EK: KvEngine,
{
    fn handle_put<W: WriteBatch<EK>>(
        &mut self,
        ctx: &mut ApplyContext<EK, W>,
        req: &Request,
    ) -> Result<()> {
        let (key, value) = (req.get_put().get_key(), req.get_put().get_value());
        // region key range has no data prefix, so we must use origin key to check.
        util::check_key_in_region(key, &self.region)?;

        keys::data_key_with_buffer(key, &mut ctx.key_buffer);
        let key = ctx.key_buffer.as_slice();

        self.metrics.size_diff_hint += key.len() as i64;
        self.metrics.size_diff_hint += value.len() as i64;
        if !req.get_put().get_cf().is_empty() {
            let cf = req.get_put().get_cf();
            // TODO: don't allow write preseved cfs.
            if cf == CF_LOCK {
                self.metrics.lock_cf_written_bytes += key.len() as u64;
                self.metrics.lock_cf_written_bytes += value.len() as u64;
            }
            // TODO: check whether cf exists or not.
            ctx.kv_wb.put_cf(cf, key, value).unwrap_or_else(|e| {
                panic!(
                    "{} failed to write ({}, {}) to cf {}: {:?}",
                    self.tag,
                    log_wrappers::Value::key(key),
                    log_wrappers::Value::value(value),
                    cf,
                    e
                )
            });
        } else {
            ctx.kv_wb.put(key, value).unwrap_or_else(|e| {
                panic!(
                    "{} failed to write ({}, {}): {:?}",
                    self.tag,
                    log_wrappers::Value::key(key),
                    log_wrappers::Value::value(value),
                    e
                );
            });
        }
        Ok(())
    }

    fn handle_delete<W: WriteBatch<EK>>(
        &mut self,
        ctx: &mut ApplyContext<EK, W>,
        req: &Request,
    ) -> Result<()> {
        let key = req.get_delete().get_key();
        // region key range has no data prefix, so we must use origin key to check.
        util::check_key_in_region(key, &self.region)?;

        keys::data_key_with_buffer(key, &mut ctx.key_buffer);
        let key = ctx.key_buffer.as_slice();

        // since size_diff_hint is not accurate, so we just skip calculate the value size.
        self.metrics.size_diff_hint -= key.len() as i64;
        if !req.get_delete().get_cf().is_empty() {
            let cf = req.get_delete().get_cf();
            // TODO: check whether cf exists or not.
            ctx.kv_wb.delete_cf(cf, key).unwrap_or_else(|e| {
                panic!(
                    "{} failed to delete {}: {}",
                    self.tag,
                    log_wrappers::Value::key(key),
                    e
                )
            });

            if cf == CF_LOCK {
                // delete is a kind of write for RocksDB.
                self.metrics.lock_cf_written_bytes += key.len() as u64;
            } else {
                self.metrics.delete_keys_hint += 1;
            }
        } else {
            ctx.kv_wb.delete(key).unwrap_or_else(|e| {
                panic!(
                    "{} failed to delete {}: {}",
                    self.tag,
                    log_wrappers::Value::key(key),
                    e
                )
            });
            self.metrics.delete_keys_hint += 1;
        }

        Ok(())
    }

    fn handle_delete_range(
        &mut self,
        engine: &EK,
        req: &Request,
        ranges: &mut Vec<Range>,
        use_delete_range: bool,
    ) -> Result<()> {
        let s_key = req.get_delete_range().get_start_key();
        let e_key = req.get_delete_range().get_end_key();
        let notify_only = req.get_delete_range().get_notify_only();
        if !e_key.is_empty() && s_key >= e_key {
            return Err(box_err!(
                "invalid delete range command, start_key: {:?}, end_key: {:?}",
                s_key,
                e_key
            ));
        }
        // region key range has no data prefix, so we must use origin key to check.
        util::check_key_in_region(s_key, &self.region)?;
        let end_key = keys::data_end_key(e_key);
        let region_end_key = keys::data_end_key(self.region.get_end_key());
        if end_key > region_end_key {
            return Err(Error::KeyNotInRegion(e_key.to_vec(), self.region.clone()));
        }

        let mut cf = req.get_delete_range().get_cf();
        if cf.is_empty() {
            cf = CF_DEFAULT;
        }
        if !ALL_CFS.iter().any(|x| *x == cf) {
            return Err(box_err!("invalid delete range command, cf: {:?}", cf));
        }

        let start_key = keys::data_key(s_key);
        // Use delete_files_in_range to drop as many sst files as possible, this
        // is a way to reclaim disk space quickly after drop a table/index.
        if !notify_only {
            let range = vec![EngineRange::new(&start_key, &end_key)];
            let fail_f = |e: engine_traits::Error, strategy: DeleteStrategy| {
                panic!(
                    "{} failed to delete {:?} in ranges [{}, {}): {:?}",
                    self.tag,
                    strategy,
                    &log_wrappers::Value::key(&start_key),
                    &log_wrappers::Value::key(&end_key),
                    e
                )
            };
            engine
                .delete_ranges_cf(cf, DeleteStrategy::DeleteFiles, &range)
                .unwrap_or_else(|e| fail_f(e, DeleteStrategy::DeleteFiles));

            let strategy = if use_delete_range {
                DeleteStrategy::DeleteByRange
            } else {
                DeleteStrategy::DeleteByKey
            };
            // Delete all remaining keys.
            engine
                .delete_ranges_cf(cf, strategy.clone(), &range)
                .unwrap_or_else(move |e| fail_f(e, strategy));
            engine
                .delete_ranges_cf(cf, DeleteStrategy::DeleteBlobs, &range)
                .unwrap_or_else(move |e| fail_f(e, DeleteStrategy::DeleteBlobs));
        }

        // TODO: Should this be executed when `notify_only` is set?
        ranges.push(Range::new(cf.to_owned(), start_key, end_key));

        Ok(())
    }

    fn handle_ingest_sst_for_engine_store<W: WriteBatch<EK>>(
        &mut self,
<<<<<<< HEAD
        ctx: &ApplyContext<EK, W>,
        ssts: &Vec<SSTMetaInfo>,
    ) -> EngineStoreApplyRes {
        let mut ssts_wrap = vec![];
        let mut sst_views = vec![];

        for sst in ssts {
            let sst = &sst.meta;
            if sst.get_cf_name() == CF_LOCK {
                panic!("should not ingest sst of lock cf");
            }

            if let Err(e) = check_sst_for_ingestion(sst, &self.region) {
                error!(
                     "ingest fail";
                     "region_id" => self.region_id(),
                     "peer_id" => self.id(),
                     "sst" => ?sst,
                     "region" => ?&self.region,
                     "err" => ?e
                );
                // This file is not valid, we can delete it here.
                let _ = ctx.importer.delete(sst);
                continue;
            }

            ssts_wrap.push((
                ctx.importer.get_path(sst),
                crate::engine_store_ffi::name_to_cf(sst.get_cf_name()),
            ));
        }

        for (path, cf) in &ssts_wrap {
            sst_views.push((path.to_str().unwrap().as_bytes(), *cf));
        }

        ctx.engine_store_server_helper.handle_ingest_sst(
            sst_views,
            RaftCmdHeader::new(
                self.region.get_id(),
                ctx.exec_ctx.as_ref().unwrap().index,
                ctx.exec_ctx.as_ref().unwrap().term,
            ),
        )
=======
        ctx: &mut ApplyContext<EK, W>,
        req: &Request,
        ssts: &mut Vec<SSTMetaInfo>,
    ) -> Result<()> {
        let sst = req.get_ingest_sst().get_sst();

        if let Err(e) = check_sst_for_ingestion(sst, &self.region) {
            error!(?e;
                 "ingest fail";
                 "region_id" => self.region_id(),
                 "peer_id" => self.id(),
                 "sst" => ?sst,
                 "region" => ?&self.region,
            );
            // This file is not valid, we can delete it here.
            let _ = ctx.importer.delete(sst);
            return Err(e);
        }

        match ctx.importer.validate(sst) {
            Ok(meta_info) => {
                ctx.pending_ssts.push(meta_info.clone());
                ssts.push(meta_info)
            }
            Err(e) => {
                // If this failed, it means that the file is corrupted or something
                // is wrong with the engine, but we can do nothing about that.
                panic!("{} ingest {:?}: {:?}", self.tag, sst, e);
            }
        };

        Ok(())
>>>>>>> ecc2549e
    }
}

mod confchange_cmd_metric {
    use super::*;

    fn write_metric(cct: ConfChangeType, kind: &str) {
        let metric = match cct {
            ConfChangeType::AddNode => "add_peer",
            ConfChangeType::RemoveNode => "remove_peer",
            ConfChangeType::AddLearnerNode => "add_learner",
        };
        PEER_ADMIN_CMD_COUNTER_VEC
            .with_label_values(&[metric, kind])
            .inc();
    }

    pub fn inc_all(cct: ConfChangeType) {
        write_metric(cct, "all")
    }

    pub fn inc_success(cct: ConfChangeType) {
        write_metric(cct, "success")
    }
}

// Admin commands related.
impl<EK> ApplyDelegate<EK>
where
    EK: KvEngine,
{
    fn exec_change_peer<W: WriteBatch<EK>>(
        &mut self,
        ctx: &mut ApplyContext<EK, W>,
        request: &AdminRequest,
    ) -> Result<(AdminResponse, ApplyResult<EK::Snapshot>)> {
        assert!(request.has_change_peer());
        let request = request.get_change_peer();
        let peer = request.get_peer();
        let store_id = peer.get_store_id();
        let change_type = request.get_change_type();
        let mut region = self.region.clone();

        fail_point!(
            "apply_on_conf_change_1_3_1",
            (self.id == 1 || self.id == 3) && self.region_id() == 1,
            |_| panic!("should not use return")
        );
        fail_point!(
            "apply_on_conf_change_3_1",
            self.id == 3 && self.region_id() == 1,
            |_| panic!("should not use return")
        );
        fail_point!(
            "apply_on_conf_change_all_1",
            self.region_id() == 1,
            |_| panic!("should not use return")
        );
        info!(
            "exec ConfChange";
            "region_id" => self.region_id(),
            "peer_id" => self.id(),
            "type" => util::conf_change_type_str(change_type),
            "epoch" => ?region.get_region_epoch(),
        );

        // TODO: we should need more check, like peer validation, duplicated id, etc.
        let conf_ver = region.get_region_epoch().get_conf_ver() + 1;
        region.mut_region_epoch().set_conf_ver(conf_ver);

        match change_type {
            ConfChangeType::AddNode => {
                let add_ndoe_fp = || {
                    fail_point!(
                        "apply_on_add_node_1_2",
                        self.id == 2 && self.region_id() == 1,
                        |_| {}
                    )
                };
                add_ndoe_fp();

                PEER_ADMIN_CMD_COUNTER_VEC
                    .with_label_values(&["add_peer", "all"])
                    .inc();

                let mut exists = false;
                if let Some(p) = util::find_peer_mut(&mut region, store_id) {
                    exists = true;
                    if !is_learner(p) || p.get_id() != peer.get_id() {
                        error!(
                            "can't add duplicated peer";
                            "region_id" => self.region_id(),
                            "peer_id" => self.id(),
                            "peer" => ?peer,
                            "region" => ?&self.region
                        );
                        return Err(box_err!(
                            "can't add duplicated peer {:?} to region {:?}",
                            peer,
                            self.region
                        ));
                    } else {
                        p.set_role(PeerRole::Voter);
                    }
                }
                if !exists {
                    // TODO: Do we allow adding peer in same node?
                    region.mut_peers().push(peer.clone());
                }

                PEER_ADMIN_CMD_COUNTER_VEC
                    .with_label_values(&["add_peer", "success"])
                    .inc();
                info!(
                    "add peer successfully";
                    "region_id" => self.region_id(),
                    "peer_id" => self.id(),
                    "peer" => ?peer,
                    "region" => ?&self.region
                );
            }
            ConfChangeType::RemoveNode => {
                PEER_ADMIN_CMD_COUNTER_VEC
                    .with_label_values(&["remove_peer", "all"])
                    .inc();

                if let Some(p) = util::remove_peer(&mut region, store_id) {
                    // Considering `is_learner` flag in `Peer` here is by design.
                    if &p != peer {
                        error!(
                            "ignore remove unmatched peer";
                            "region_id" => self.region_id(),
                            "peer_id" => self.id(),
                            "expect_peer" => ?peer,
                            "get_peeer" => ?p
                        );
                        return Err(box_err!(
                            "remove unmatched peer: expect: {:?}, get {:?}, ignore",
                            peer,
                            p
                        ));
                    }
                    if self.id == peer.get_id() {
                        // Remove ourself, we will destroy all region data later.
                        // So we need not to apply following logs.
                        self.stopped = true;
                        self.pending_remove = true;
                    }
                } else {
                    error!(
                        "remove missing peer";
                        "region_id" => self.region_id(),
                        "peer_id" => self.id(),
                        "peer" => ?peer,
                        "region" => ?&self.region
                    );
                    return Err(box_err!(
                        "remove missing peer {:?} from region {:?}",
                        peer,
                        self.region
                    ));
                }

                PEER_ADMIN_CMD_COUNTER_VEC
                    .with_label_values(&["remove_peer", "success"])
                    .inc();
                info!(
                    "remove peer successfully";
                    "region_id" => self.region_id(),
                    "peer_id" => self.id(),
                    "peer" => ?peer,
                    "region" => ?&self.region
                );
            }
            ConfChangeType::AddLearnerNode => {
                PEER_ADMIN_CMD_COUNTER_VEC
                    .with_label_values(&["add_learner", "all"])
                    .inc();

                if util::find_peer(&region, store_id).is_some() {
                    error!(
                        "can't add duplicated learner";
                        "region_id" => self.region_id(),
                        "peer_id" => self.id(),
                        "peer" => ?peer,
                        "region" => ?&self.region
                    );
                    return Err(box_err!(
                        "can't add duplicated learner {:?} to region {:?}",
                        peer,
                        self.region
                    ));
                }
                region.mut_peers().push(peer.clone());

                PEER_ADMIN_CMD_COUNTER_VEC
                    .with_label_values(&["add_learner", "success"])
                    .inc();
                info!(
                    "add learner successfully";
                    "region_id" => self.region_id(),
                    "peer_id" => self.id(),
                    "peer" => ?peer,
                    "region" => ?&self.region
                );
            }
        }

        let state = if self.pending_remove {
            PeerState::Tombstone
        } else {
            PeerState::Normal
        };
        if let Err(e) = write_peer_state(ctx.kv_wb_mut(), &region, state, None) {
            panic!("{} failed to update region state: {:?}", self.tag, e);
        }

        let mut resp = AdminResponse::default();
        resp.mut_change_peer().set_region(region.clone());

        Ok((
            resp,
            ApplyResult::Res(ExecResult::ChangePeer(ChangePeer {
                index: ctx.exec_log_index,
                conf_change: Default::default(),
                changes: vec![request.clone()],
                region,
            })),
        ))
    }

    fn exec_change_peer_v2<W: WriteBatch<EK>>(
        &mut self,
        ctx: &mut ApplyContext<EK, W>,
        request: &AdminRequest,
    ) -> Result<(AdminResponse, ApplyResult<EK::Snapshot>)> {
        assert!(request.has_change_peer_v2());
        let changes = request.get_change_peer_v2().get_change_peers().to_vec();

        info!(
            "exec ConfChangeV2";
            "region_id" => self.region_id(),
            "peer_id" => self.id(),
            "kind" => ?ConfChangeKind::confchange_kind(changes.len()),
            "epoch" => ?self.region.get_region_epoch(),
        );

        let region = match ConfChangeKind::confchange_kind(changes.len()) {
            ConfChangeKind::LeaveJoint => self.apply_leave_joint()?,
            kind => self.apply_conf_change(kind, changes.as_slice())?,
        };

        let state = if self.pending_remove {
            PeerState::Tombstone
        } else {
            PeerState::Normal
        };

        if let Err(e) = write_peer_state(ctx.kv_wb_mut(), &region, state, None) {
            panic!("{} failed to update region state: {:?}", self.tag, e);
        }

        let mut resp = AdminResponse::default();
        resp.mut_change_peer().set_region(region.clone());
        Ok((
            resp,
            ApplyResult::Res(ExecResult::ChangePeer(ChangePeer {
                index: ctx.exec_log_index,
                conf_change: Default::default(),
                changes,
                region,
            })),
        ))
    }

    fn apply_conf_change(
        &mut self,
        kind: ConfChangeKind,
        changes: &[ChangePeerRequest],
    ) -> Result<Region> {
        let mut region = self.region.clone();
        for cp in changes.iter() {
            let (change_type, peer) = (cp.get_change_type(), cp.get_peer());
            let store_id = peer.get_store_id();

            confchange_cmd_metric::inc_all(change_type);

            if let Some(exist_peer) = util::find_peer(&region, store_id) {
                let r = exist_peer.get_role();
                if r == PeerRole::IncomingVoter || r == PeerRole::DemotingVoter {
                    panic!(
                        "{} can't apply confchange because configuration is still in joint state, confchange: {:?}, region: {:?}",
                        self.tag, cp, self.region
                    );
                }
            }
            match (util::find_peer_mut(&mut region, store_id), change_type) {
                (None, ConfChangeType::AddNode) => {
                    let mut peer = peer.clone();
                    match kind {
                        ConfChangeKind::Simple => peer.set_role(PeerRole::Voter),
                        ConfChangeKind::EnterJoint => peer.set_role(PeerRole::IncomingVoter),
                        _ => unreachable!(),
                    }
                    region.mut_peers().push(peer);
                }
                (None, ConfChangeType::AddLearnerNode) => {
                    let mut peer = peer.clone();
                    peer.set_role(PeerRole::Learner);
                    region.mut_peers().push(peer);
                }
                (None, ConfChangeType::RemoveNode) => {
                    error!(
                        "remove missing peer";
                        "region_id" => self.region_id(),
                        "peer_id" => self.id(),
                        "peer" => ?peer,
                        "region" => ?&self.region,
                    );
                    return Err(box_err!(
                        "remove missing peer {:?} from region {:?}",
                        peer,
                        self.region
                    ));
                }
                // Add node
                (Some(exist_peer), ConfChangeType::AddNode)
                | (Some(exist_peer), ConfChangeType::AddLearnerNode) => {
                    let (role, exist_id, incoming_id) =
                        (exist_peer.get_role(), exist_peer.get_id(), peer.get_id());

                    if exist_id != incoming_id // Add peer with different id to the same store
                            // The peer is already the requested role
                            || (role, change_type) == (PeerRole::Voter, ConfChangeType::AddNode)
                            || (role, change_type) == (PeerRole::Learner, ConfChangeType::AddLearnerNode)
                    {
                        error!(
                            "can't add duplicated peer";
                            "region_id" => self.region_id(),
                            "peer_id" => self.id(),
                            "peer" => ?peer,
                            "exist peer" => ?exist_peer,
                            "confchnage type" => ?change_type,
                            "region" => ?&self.region
                        );
                        return Err(box_err!(
                            "can't add duplicated peer {:?} to region {:?}, duplicated with exist peer {:?}",
                            peer,
                            self.region,
                            exist_peer
                        ));
                    }
                    match (role, change_type) {
                        (PeerRole::Voter, ConfChangeType::AddLearnerNode) => match kind {
                            ConfChangeKind::Simple => exist_peer.set_role(PeerRole::Learner),
                            ConfChangeKind::EnterJoint => {
                                exist_peer.set_role(PeerRole::DemotingVoter)
                            }
                            _ => unreachable!(),
                        },
                        (PeerRole::Learner, ConfChangeType::AddNode) => match kind {
                            ConfChangeKind::Simple => exist_peer.set_role(PeerRole::Voter),
                            ConfChangeKind::EnterJoint => {
                                exist_peer.set_role(PeerRole::IncomingVoter)
                            }
                            _ => unreachable!(),
                        },
                        _ => unreachable!(),
                    }
                }
                // Remove node
                (Some(exist_peer), ConfChangeType::RemoveNode) => {
                    if kind == ConfChangeKind::EnterJoint
                        && exist_peer.get_role() == PeerRole::Voter
                    {
                        error!(
                            "can't remove voter directly";
                            "region_id" => self.region_id(),
                            "peer_id" => self.id(),
                            "peer" => ?peer,
                            "region" => ?&self.region
                        );
                        return Err(box_err!(
                            "can not remove voter {:?} directly from region {:?}",
                            peer,
                            self.region
                        ));
                    }
                    match util::remove_peer(&mut region, store_id) {
                        Some(p) => {
                            if &p != peer {
                                error!(
                                    "ignore remove unmatched peer";
                                    "region_id" => self.region_id(),
                                    "peer_id" => self.id(),
                                    "expect_peer" => ?peer,
                                    "get_peeer" => ?p
                                );
                                return Err(box_err!(
                                    "remove unmatched peer: expect: {:?}, get {:?}, ignore",
                                    peer,
                                    p
                                ));
                            }
                            if self.id == peer.get_id() {
                                // Remove ourself, we will destroy all region data later.
                                // So we need not to apply following logs.
                                self.stopped = true;
                                self.pending_remove = true;
                            }
                        }
                        None => unreachable!(),
                    }
                }
            }
            confchange_cmd_metric::inc_success(change_type);
        }
        let conf_ver = region.get_region_epoch().get_conf_ver() + changes.len() as u64;
        region.mut_region_epoch().set_conf_ver(conf_ver);
        info!(
            "conf change successfully";
            "region_id" => self.region_id(),
            "peer_id" => self.id(),
            "changes" => ?changes,
            "original region" => ?&self.region,
            "current region" => ?&region,
        );
        Ok(region)
    }

    fn apply_leave_joint(&self) -> Result<Region> {
        let mut region = self.region.clone();
        let mut change_num = 0;
        for peer in region.mut_peers().iter_mut() {
            match peer.get_role() {
                PeerRole::IncomingVoter => peer.set_role(PeerRole::Voter),
                PeerRole::DemotingVoter => peer.set_role(PeerRole::Learner),
                _ => continue,
            }
            change_num += 1;
        }
        if change_num == 0 {
            panic!(
                "{} can't leave a non-joint config, region: {:?}",
                self.tag, self.region
            );
        }
        let conf_ver = region.get_region_epoch().get_conf_ver() + change_num;
        region.mut_region_epoch().set_conf_ver(conf_ver);
        info!(
            "leave joint state successfully";
            "region_id" => self.region_id(),
            "peer_id" => self.id(),
            "region" => ?&region,
        );
        Ok(region)
    }

    fn exec_split<W: WriteBatch<EK>>(
        &mut self,
        ctx: &mut ApplyContext<EK, W>,
        req: &AdminRequest,
    ) -> Result<(AdminResponse, ApplyResult<EK::Snapshot>)> {
        info!(
            "split is deprecated, redirect to use batch split";
            "region_id" => self.region_id(),
            "peer_id" => self.id(),
        );
        let split = req.get_split().to_owned();
        let mut admin_req = AdminRequest::default();
        admin_req
            .mut_splits()
            .set_right_derive(split.get_right_derive());
        admin_req.mut_splits().mut_requests().push(split);
        // This method is executed only when there are unapplied entries after being restarted.
        // So there will be no callback, it's OK to return a response that does not matched
        // with its request.
        self.exec_batch_split(ctx, &admin_req)
    }

    fn exec_batch_split<W: WriteBatch<EK>>(
        &mut self,
        ctx: &mut ApplyContext<EK, W>,
        req: &AdminRequest,
    ) -> Result<(AdminResponse, ApplyResult<EK::Snapshot>)> {
        fail_point!("apply_before_split");
        fail_point!(
            "apply_before_split_1_3",
            self.id == 3 && self.region_id() == 1,
            |_| { unreachable!() }
        );

        PEER_ADMIN_CMD_COUNTER.batch_split.all.inc();

        let split_reqs = req.get_splits();
        let right_derive = split_reqs.get_right_derive();
        if split_reqs.get_requests().is_empty() {
            return Err(box_err!("missing split requests"));
        }
        let mut derived = self.region.clone();
        let new_region_cnt = split_reqs.get_requests().len();
        let mut regions = Vec::with_capacity(new_region_cnt + 1);
        let mut keys: VecDeque<Vec<u8>> = VecDeque::with_capacity(new_region_cnt + 1);
        for req in split_reqs.get_requests() {
            let split_key = req.get_split_key();
            if split_key.is_empty() {
                return Err(box_err!("missing split key"));
            }
            if split_key
                <= keys
                    .back()
                    .map_or_else(|| derived.get_start_key(), Vec::as_slice)
            {
                return Err(box_err!("invalid split request: {:?}", split_reqs));
            }
            if req.get_new_peer_ids().len() != derived.get_peers().len() {
                return Err(box_err!(
                    "invalid new peer id count, need {:?}, but got {:?}",
                    derived.get_peers(),
                    req.get_new_peer_ids()
                ));
            }
            keys.push_back(split_key.to_vec());
        }

        util::check_key_in_region(keys.back().unwrap(), &self.region)?;

        info!(
            "split region";
            "region_id" => self.region_id(),
            "peer_id" => self.id(),
            "region" => ?derived,
            "keys" => %KeysInfoFormatter(keys.iter()),
        );
        let new_version = derived.get_region_epoch().get_version() + new_region_cnt as u64;
        derived.mut_region_epoch().set_version(new_version);
        // Note that the split requests only contain ids for new regions, so we need
        // to handle new regions and old region separately.
        if right_derive {
            // So the range of new regions is [old_start_key, split_key1, ..., last_split_key].
            keys.push_front(derived.get_start_key().to_vec());
        } else {
            // So the range of new regions is [split_key1, ..., last_split_key, old_end_key].
            keys.push_back(derived.get_end_key().to_vec());
            derived.set_end_key(keys.front().unwrap().to_vec());
            regions.push(derived.clone());
        }

        let mut new_split_regions: HashMap<u64, NewSplitPeer> = HashMap::default();
        for req in split_reqs.get_requests() {
            let mut new_region = Region::default();
            new_region.set_id(req.get_new_region_id());
            new_region.set_region_epoch(derived.get_region_epoch().to_owned());
            new_region.set_start_key(keys.pop_front().unwrap());
            new_region.set_end_key(keys.front().unwrap().to_vec());
            new_region.set_peers(derived.get_peers().to_vec().into());
            for (peer, peer_id) in new_region
                .mut_peers()
                .iter_mut()
                .zip(req.get_new_peer_ids())
            {
                peer.set_id(*peer_id);
            }
            new_split_regions.insert(
                new_region.get_id(),
                NewSplitPeer {
                    peer_id: util::find_peer(&new_region, ctx.store_id).unwrap().get_id(),
                    result: None,
                },
            );
            regions.push(new_region);
        }

        if right_derive {
            derived.set_start_key(keys.pop_front().unwrap());
            regions.push(derived.clone());
        }

        let mut replace_regions = HashSet::default();
        {
            let mut pending_create_peers = ctx.pending_create_peers.lock().unwrap();
            for (region_id, new_split_peer) in new_split_regions.iter_mut() {
                match pending_create_peers.entry(*region_id) {
                    HashMapEntry::Occupied(mut v) => {
                        if *v.get() != (new_split_peer.peer_id, false) {
                            new_split_peer.result =
                                Some(format!("status {:?} is not expected", v.get()));
                        } else {
                            replace_regions.insert(*region_id);
                            v.insert((new_split_peer.peer_id, true));
                        }
                    }
                    HashMapEntry::Vacant(v) => {
                        v.insert((new_split_peer.peer_id, true));
                    }
                }
            }
        }

        // region_id -> peer_id
        let mut already_exist_regions = Vec::new();
        for (region_id, new_split_peer) in new_split_regions.iter_mut() {
            let region_state_key = keys::region_state_key(*region_id);
            match ctx
                .engine
                .get_msg_cf::<RegionLocalState>(CF_RAFT, &region_state_key)
            {
                Ok(None) => (),
                Ok(Some(state)) => {
                    if replace_regions.get(region_id).is_some() {
                        // This peer must be the first one on local store. So if this peer is created on the other side,
                        // it means no `RegionLocalState` in kv engine.
                        panic!(
                            "{} failed to replace region {} peer {} because state {:?} alread exist in kv engine",
                            self.tag, region_id, new_split_peer.peer_id, state
                        );
                    }
                    already_exist_regions.push((*region_id, new_split_peer.peer_id));
                    new_split_peer.result = Some(format!("state {:?} exist in kv engine", state));
                }
                e => panic!(
                    "{} failed to get regions state of {}: {:?}",
                    self.tag, region_id, e
                ),
            }
        }

        if !already_exist_regions.is_empty() {
            let mut pending_create_peers = ctx.pending_create_peers.lock().unwrap();
            for (region_id, peer_id) in &already_exist_regions {
                assert_eq!(
                    pending_create_peers.remove(region_id),
                    Some((*peer_id, true))
                );
            }
        }

        let kv_wb_mut = ctx.kv_wb_mut();
        for new_region in &regions {
            if new_region.get_id() == derived.get_id() {
                continue;
            }
            let new_split_peer = new_split_regions.get(&new_region.get_id()).unwrap();
            if let Some(ref r) = new_split_peer.result {
                warn!(
                    "new region from splitting already exists";
                    "new_region_id" => new_region.get_id(),
                    "new_peer_id" => new_split_peer.peer_id,
                    "reason" => r,
                    "region_id" => self.region_id(),
                    "peer_id" => self.id(),
                );
                continue;
            }
            write_peer_state(kv_wb_mut, new_region, PeerState::Normal, None)
                .and_then(|_| write_initial_apply_state(kv_wb_mut, new_region.get_id()))
                .unwrap_or_else(|e| {
                    panic!(
                        "{} fails to save split region {:?}: {:?}",
                        self.tag, new_region, e
                    )
                });
        }
        write_peer_state(kv_wb_mut, &derived, PeerState::Normal, None).unwrap_or_else(|e| {
            panic!("{} fails to update region {:?}: {:?}", self.tag, derived, e)
        });
        let mut resp = AdminResponse::default();
        resp.mut_splits().set_regions(regions.clone().into());
        PEER_ADMIN_CMD_COUNTER.batch_split.success.inc();

        fail_point!(
            "apply_after_split_1_3",
            self.id == 3 && self.region_id() == 1,
            |_| { unreachable!() }
        );

        Ok((
            resp,
            ApplyResult::Res(ExecResult::SplitRegion {
                regions,
                derived,
                new_split_regions,
            }),
        ))
    }

    fn exec_prepare_merge<W: WriteBatch<EK>>(
        &mut self,
        ctx: &mut ApplyContext<EK, W>,
        req: &AdminRequest,
    ) -> Result<(AdminResponse, ApplyResult<EK::Snapshot>)> {
        fail_point!("apply_before_prepare_merge");
        fail_point!(
            "apply_before_prepare_merge_2_3",
            ctx.store_id == 2 || ctx.store_id == 3,
            |_| { unreachable!() }
        );

        PEER_ADMIN_CMD_COUNTER.prepare_merge.all.inc();

        let prepare_merge = req.get_prepare_merge();
        let index = prepare_merge.get_min_index();
        let first_index = peer_storage::first_index(&self.apply_state);
        if index < first_index {
            // We filter `CompactLog` command before.
            panic!(
                "{} first index {} > min_index {}, skip pre merge",
                self.tag, first_index, index
            );
        }
        let mut region = self.region.clone();
        let region_version = region.get_region_epoch().get_version() + 1;
        region.mut_region_epoch().set_version(region_version);
        // In theory conf version should not be increased when executing prepare_merge.
        // However, we don't want to do conf change after prepare_merge is committed.
        // This can also be done by iterating all proposal to find if prepare_merge is
        // proposed before proposing conf change, but it make things complicated.
        // Another way is make conf change also check region version, but this is not
        // backward compatible.
        let conf_version = region.get_region_epoch().get_conf_ver() + 1;
        region.mut_region_epoch().set_conf_ver(conf_version);
        let mut merging_state = MergeState::default();
        merging_state.set_min_index(index);
        merging_state.set_target(prepare_merge.get_target().to_owned());
        merging_state.set_commit(ctx.exec_log_index);
        write_peer_state(
            ctx.kv_wb_mut(),
            &region,
            PeerState::Merging,
            Some(merging_state.clone()),
        )
        .unwrap_or_else(|e| {
            panic!(
                "{} failed to save merging state {:?} for region {:?}: {:?}",
                self.tag, merging_state, region, e
            )
        });
        fail_point!("apply_after_prepare_merge");
        PEER_ADMIN_CMD_COUNTER.prepare_merge.success.inc();

        let mut response = AdminResponse::default();
        response.mut_split().set_left(region.clone());

        Ok((
            response,
            ApplyResult::Res(ExecResult::PrepareMerge {
                region,
                state: merging_state,
            }),
        ))
    }

    // The target peer should send missing log entries to the source peer.
    //
    // So, the merge process order would be:
    // 1.   `exec_commit_merge` in target apply fsm and send `CatchUpLogs` to source peer fsm
    // 2.   `on_catch_up_logs_for_merge` in source peer fsm
    // 3.   if the source peer has already executed the corresponding `on_ready_prepare_merge`, set pending_remove and jump to step 6
    // 4.   ... (raft append and apply logs)
    // 5.   `on_ready_prepare_merge` in source peer fsm and set pending_remove (means source region has finished applying all logs)
    // 6.   `logs_up_to_date_for_merge` in source apply fsm (destroy its apply fsm and send Noop to trigger the target apply fsm)
    // 7.   resume `exec_commit_merge` in target apply fsm
    // 8.   `on_ready_commit_merge` in target peer fsm and send `MergeResult` to source peer fsm
    // 9.   `on_merge_result` in source peer fsm (destroy itself)
    fn exec_commit_merge<W: WriteBatch<EK>>(
        &mut self,
        ctx: &mut ApplyContext<EK, W>,
        req: &AdminRequest,
    ) -> Result<(AdminResponse, ApplyResult<EK::Snapshot>)> {
        {
            fail_point!("apply_before_commit_merge");
            let apply_before_commit_merge = || {
                fail_point!(
                    "apply_before_commit_merge_except_1_4",
                    self.region_id() == 1 && self.id != 4,
                    |_| {}
                );
            };
            apply_before_commit_merge();
        }

        PEER_ADMIN_CMD_COUNTER.commit_merge.all.inc();

        let merge = req.get_commit_merge();
        let source_region = merge.get_source();
        let source_region_id = source_region.get_id();

        // No matter whether the source peer has applied to the required index,
        // it's a race to write apply state in both source delegate and target
        // delegate. So asking the source delegate to stop first.
        if self.ready_source_region_id != source_region_id {
            if self.ready_source_region_id != 0 {
                panic!(
                    "{} unexpected ready source region {}, expecting {}",
                    self.tag, self.ready_source_region_id, source_region_id
                );
            }
            info!(
                "asking delegate to stop";
                "region_id" => self.region_id(),
                "peer_id" => self.id(),
                "source_region_id" => source_region_id
            );
            fail_point!("before_handle_catch_up_logs_for_merge");
            // Sends message to the source peer fsm and pause `exec_commit_merge` process
            let logs_up_to_date = Arc::new(AtomicU64::new(0));
            let msg = SignificantMsg::CatchUpLogs(CatchUpLogs {
                target_region_id: self.region_id(),
                merge: merge.to_owned(),
                logs_up_to_date: logs_up_to_date.clone(),
            });
            ctx.notifier
                .notify_one(source_region_id, PeerMsg::SignificantMsg(msg));
            return Ok((
                AdminResponse::default(),
                ApplyResult::WaitMergeSource(logs_up_to_date),
            ));
        }

        info!(
            "execute CommitMerge";
            "region_id" => self.region_id(),
            "peer_id" => self.id(),
            "commit" => merge.get_commit(),
            "entries" => merge.get_entries().len(),
            "term" => ctx.exec_log_term,
            "index" => ctx.exec_log_index,
            "source_region" => ?source_region
        );

        self.ready_source_region_id = 0;

        let region_state_key = keys::region_state_key(source_region_id);
        let state: RegionLocalState = match ctx.engine.get_msg_cf(CF_RAFT, &region_state_key) {
            Ok(Some(s)) => s,
            e => panic!(
                "{} failed to get regions state of {:?}: {:?}",
                self.tag, source_region, e
            ),
        };
        if state.get_state() != PeerState::Merging {
            panic!(
                "{} unexpected state of merging region {:?}",
                self.tag, state
            );
        }
        let exist_region = state.get_region().to_owned();
        if *source_region != exist_region {
            panic!(
                "{} source_region {:?} not match exist region {:?}",
                self.tag, source_region, exist_region
            );
        }
        let mut region = self.region.clone();
        // Use a max value so that pd can ensure overlapped region has a priority.
        let version = cmp::max(
            source_region.get_region_epoch().get_version(),
            region.get_region_epoch().get_version(),
        ) + 1;
        region.mut_region_epoch().set_version(version);
        if keys::enc_end_key(&region) == keys::enc_start_key(source_region) {
            region.set_end_key(source_region.get_end_key().to_vec());
        } else {
            region.set_start_key(source_region.get_start_key().to_vec());
        }
        let kv_wb_mut = ctx.kv_wb_mut();
        write_peer_state(kv_wb_mut, &region, PeerState::Normal, None)
            .and_then(|_| {
                // TODO: maybe all information needs to be filled?
                let mut merging_state = MergeState::default();
                merging_state.set_target(self.region.clone());
                write_peer_state(
                    kv_wb_mut,
                    source_region,
                    PeerState::Tombstone,
                    Some(merging_state),
                )
            })
            .unwrap_or_else(|e| {
                panic!(
                    "{} failed to save merge region {:?}: {:?}",
                    self.tag, region, e
                )
            });

        PEER_ADMIN_CMD_COUNTER.commit_merge.success.inc();

        let mut response = AdminResponse::default();
        response.mut_split().set_left(region.clone());

        Ok((
            response,
            ApplyResult::Res(ExecResult::CommitMerge {
                index: ctx.exec_log_index,
                region,
                source: source_region.to_owned(),
            }),
        ))
    }

    fn exec_rollback_merge<W: WriteBatch<EK>>(
        &mut self,
        ctx: &mut ApplyContext<EK, W>,
        req: &AdminRequest,
    ) -> Result<(AdminResponse, ApplyResult<EK::Snapshot>)> {
        fail_point!("apply_before_rollback_merge");

        PEER_ADMIN_CMD_COUNTER.rollback_merge.all.inc();
        let region_state_key = keys::region_state_key(self.region_id());
        let state: RegionLocalState = match ctx.engine.get_msg_cf(CF_RAFT, &region_state_key) {
            Ok(Some(s)) => s,
            e => panic!("{} failed to get regions state: {:?}", self.tag, e),
        };
        assert_eq!(state.get_state(), PeerState::Merging, "{}", self.tag);
        let rollback = req.get_rollback_merge();
        assert_eq!(
            state.get_merge_state().get_commit(),
            rollback.get_commit(),
            "{}",
            self.tag
        );
        let mut region = self.region.clone();
        let version = region.get_region_epoch().get_version();
        // Update version to avoid duplicated rollback requests.
        region.mut_region_epoch().set_version(version + 1);
        write_peer_state(ctx.kv_wb_mut(), &region, PeerState::Normal, None).unwrap_or_else(|e| {
            panic!(
                "{} failed to rollback merge {:?}: {:?}",
                self.tag, rollback, e
            )
        });

        PEER_ADMIN_CMD_COUNTER.rollback_merge.success.inc();
        let mut response = AdminResponse::new();
        response.mut_split().set_left(region.clone());

        Ok((
            response,
            ApplyResult::Res(ExecResult::RollbackMerge {
                region,
                commit: rollback.get_commit(),
            }),
        ))
    }

    fn exec_compact_log(
        &mut self,
        req: &AdminRequest,
    ) -> Result<(AdminResponse, ApplyResult<EK::Snapshot>)> {
        PEER_ADMIN_CMD_COUNTER.compact.all.inc();

        let compact_index = req.get_compact_log().get_compact_index();
        let resp = AdminResponse::default();
        let first_index = peer_storage::first_index(&self.apply_state);
        if compact_index <= first_index {
            debug!(
                "compact index <= first index, no need to compact";
                "region_id" => self.region_id(),
                "peer_id" => self.id(),
                "compact_index" => compact_index,
                "first_index" => first_index,
            );
            return Ok((resp, ApplyResult::None));
        }
        if self.is_merging {
            info!(
                "in merging mode, skip compact";
                "region_id" => self.region_id(),
                "peer_id" => self.id(),
                "compact_index" => compact_index
            );
            return Ok((resp, ApplyResult::None));
        }

        let compact_term = req.get_compact_log().get_compact_term();
        // TODO: add unit tests to cover all the message integrity checks.
        if compact_term == 0 {
            info!(
                "compact term missing, skip";
                "region_id" => self.region_id(),
                "peer_id" => self.id(),
                "command" => ?req.get_compact_log()
            );
            // old format compact log command, safe to ignore.
            return Err(box_err!(
                "command format is outdated, please upgrade leader"
            ));
        }

        // compact failure is safe to be omitted, no need to assert.
        compact_raft_log(
            &self.tag,
            &mut self.apply_state,
            compact_index,
            compact_term,
        )?;

        PEER_ADMIN_CMD_COUNTER.compact.success.inc();

        Ok((
            resp,
            ApplyResult::Res(ExecResult::CompactLog {
                state: self.apply_state.get_truncated_state().clone(),
                first_index,
            }),
        ))
    }

    fn exec_compute_hash<W: WriteBatch<EK>>(
        &self,
        ctx: &ApplyContext<EK, W>,
        req: &AdminRequest,
    ) -> Result<(AdminResponse, ApplyResult<EK::Snapshot>)> {
        let resp = AdminResponse::default();
        Ok((
            resp,
            ApplyResult::Res(ExecResult::ComputeHash {
                region: self.region.clone(),
                index: ctx.exec_log_index,
                context: req.get_compute_hash().get_context().to_vec(),
                // This snapshot may be held for a long time, which may cause too many
                // open files in rocksdb.
                // TODO: figure out another way to do consistency check without snapshot
                // or short life snapshot.
                snap: ctx.engine.snapshot(),
            }),
        ))
    }

    fn exec_verify_hash<W: WriteBatch<EK>>(
        &self,
        _: &ApplyContext<EK, W>,
        req: &AdminRequest,
    ) -> Result<(AdminResponse, ApplyResult<EK::Snapshot>)> {
        let verify_req = req.get_verify_hash();
        let index = verify_req.get_index();
        let context = verify_req.get_context().to_vec();
        let hash = verify_req.get_hash().to_vec();
        let resp = AdminResponse::default();
        Ok((
            resp,
            ApplyResult::Res(ExecResult::VerifyHash {
                index,
                context,
                hash,
            }),
        ))
    }

    fn update_memory_trace(&mut self, event: &mut TraceEvent) {
        let pending_cmds = self.pending_cmds.heap_size();
        let merge_yield = if let Some(ref mut state) = self.yield_state {
            if state.heap_size.is_none() {
                state.heap_size = Some(state.heap_size());
            }
            state.heap_size.unwrap()
        } else {
            0
        };

        let task = ApplyMemoryTrace {
            pending_cmds,
            merge_yield,
        };
        if let Some(e) = self.trace.reset(task) {
            *event = *event + e;
        }
    }
}

pub fn is_conf_change_cmd(msg: &RaftCmdRequest) -> bool {
    if !msg.has_admin_request() {
        return false;
    }
    let req = msg.get_admin_request();
    req.has_change_peer() || req.has_change_peer_v2()
}

fn check_sst_for_ingestion(sst: &SstMeta, region: &Region) -> Result<()> {
    let uuid = sst.get_uuid();
    if let Err(e) = UuidBuilder::from_slice(uuid) {
        return Err(box_err!("invalid uuid {:?}: {:?}", uuid, e));
    }

    let cf_name = sst.get_cf_name();
    if cf_name != CF_DEFAULT && cf_name != CF_WRITE {
        return Err(box_err!("invalid cf name {}", cf_name));
    }

    let region_id = sst.get_region_id();
    if region_id != region.get_id() {
        return Err(Error::RegionNotFound(region_id));
    }

    let epoch = sst.get_region_epoch();
    let region_epoch = region.get_region_epoch();
    if epoch.get_conf_ver() != region_epoch.get_conf_ver()
        || epoch.get_version() != region_epoch.get_version()
    {
        let error = format!("{:?} != {:?}", epoch, region_epoch);
        return Err(Error::EpochNotMatch(error, vec![region.clone()]));
    }

    let range = sst.get_range();
    util::check_key_in_region(range.get_start(), region)?;
    util::check_key_in_region(range.get_end(), region)?;

    Ok(())
}

/// Updates the `state` with given `compact_index` and `compact_term`.
///
/// Remember the Raft log is not deleted here.
pub fn compact_raft_log(
    tag: &str,
    state: &mut RaftApplyState,
    compact_index: u64,
    compact_term: u64,
) -> Result<()> {
    debug!("{} compact log entries to prior to {}", tag, compact_index);

    if compact_index <= state.get_truncated_state().get_index() {
        return Err(box_err!("try to truncate compacted entries"));
    } else if compact_index > state.get_applied_index() {
        return Err(box_err!(
            "compact index {} > applied index {}",
            compact_index,
            state.get_applied_index()
        ));
    }

    // we don't actually delete the logs now, we add an async task to do it.

    state.mut_truncated_state().set_index(compact_index);
    state.mut_truncated_state().set_term(compact_term);

    Ok(())
}

pub struct Apply<S>
where
    S: Snapshot,
{
    pub peer_id: u64,
    pub region_id: u64,
    pub term: u64,
    pub commit_index: u64,
    pub commit_term: u64,
    pub entries: SmallVec<[CachedEntries; 1]>,
    pub entries_size: usize,
    pub cbs: Vec<Proposal<S>>,
}

impl<S: Snapshot> Apply<S> {
    pub(crate) fn new(
        peer_id: u64,
        region_id: u64,
        term: u64,
        commit_index: u64,
        commit_term: u64,
        entries: Vec<Entry>,
        cbs: Vec<Proposal<S>>,
    ) -> Apply<S> {
        let mut entries_size = 0;
        for e in &entries {
            entries_size += bytes_capacity(&e.data) + bytes_capacity(&e.context);
        }
        let cached_entries = CachedEntries::new(entries);
        Apply {
            peer_id,
            region_id,
            term,
            commit_index,
            commit_term,
            entries: smallvec![cached_entries],
            entries_size,
            cbs,
        }
    }

    pub fn on_schedule(&mut self, metrics: &RaftMetrics) {
        let mut now = None;
        for cb in &mut self.cbs {
            if let Callback::Write { request_times, .. } = &mut cb.cb {
                if now.is_none() {
                    now = Some(Instant::now());
                }
                for t in request_times {
                    metrics
                        .store_time
                        .observe(duration_to_sec(now.unwrap().saturating_duration_since(*t)));
                    *t = now.unwrap();
                }
            }
        }
    }

    fn try_batch(&mut self, other: &mut Apply<S>) -> bool {
        assert_eq!(self.region_id, other.region_id);
        assert_eq!(self.peer_id, other.peer_id);
        if self.entries_size + other.entries_size <= MAX_APPLY_BATCH_SIZE {
            assert!(other.term >= self.term);
            self.term = other.term;

            assert!(other.commit_index >= self.commit_index);
            self.commit_index = other.commit_index;
            assert!(other.commit_term >= self.commit_term);
            self.commit_term = other.commit_term;

            self.entries.append(&mut other.entries);
            self.entries_size += other.entries_size;

            self.cbs.append(&mut other.cbs);
            true
        } else {
            false
        }
    }
}

pub struct Registration {
    pub id: u64,
    pub term: u64,
    pub apply_state: RaftApplyState,
    pub applied_index_term: u64,
    pub region: Region,
    pub pending_request_snapshot_count: Arc<AtomicUsize>,
    pub is_merging: bool,
    raft_engine: Box<dyn RaftEngineReadOnly>,
}

impl Registration {
    pub fn new<EK: KvEngine, ER: RaftEngine>(peer: &Peer<EK, ER>) -> Registration {
        Registration {
            id: peer.peer_id(),
            term: peer.term(),
            apply_state: peer.get_store().apply_state().clone(),
            applied_index_term: peer.get_store().applied_index_term(),
            region: peer.region().clone(),
            pending_request_snapshot_count: peer.pending_request_snapshot_count.clone(),
            is_merging: peer.pending_merge_state.is_some(),
            raft_engine: Box::new(peer.get_store().engines.raft.clone()),
        }
    }
}

#[derive(Debug)]
pub struct Proposal<S>
where
    S: Snapshot,
{
    pub is_conf_change: bool,
    pub index: u64,
    pub term: u64,
    pub cb: Callback<S>,
    /// `propose_time` is set to the last time when a peer starts to renew lease.
    pub propose_time: Option<Timespec>,
    pub must_pass_epoch_check: bool,
}

impl<S: Snapshot> HeapSize for Proposal<S> {}

pub struct Destroy {
    region_id: u64,
    merge_from_snapshot: bool,
}

/// A message that asks the delegate to apply to the given logs and then reply to
/// target mailbox.
#[derive(Default, Debug)]
pub struct CatchUpLogs {
    /// The target region to be notified when given logs are applied.
    pub target_region_id: u64,
    /// Merge request that contains logs to be applied.
    pub merge: CommitMergeRequest,
    /// A flag indicate that all source region's logs are applied.
    ///
    /// This is still necessary although we have a mailbox field already.
    /// Mailbox is used to notify target region, and trigger a round of polling.
    /// But due to the FIFO natural of channel, we need a flag to check if it's
    /// ready when polling.
    pub logs_up_to_date: Arc<AtomicU64>,
}

pub struct GenSnapTask {
    pub(crate) region_id: u64,
    // Fill it after the RocksDB snapshot is taken.
    pub index: Arc<AtomicU64>,
    // Fetch it to cancel the task if necessary.
    pub canceled: Arc<AtomicBool>,

    snap_notifier: SyncSender<RaftSnapshot>,
    // indicates whether the snapshot is triggered due to load balance
    for_balance: bool,
}

impl GenSnapTask {
    pub fn new(
        region_id: u64,
        index: Arc<AtomicU64>,
        canceled: Arc<AtomicBool>,
        snap_notifier: SyncSender<RaftSnapshot>,
    ) -> GenSnapTask {
        GenSnapTask {
            region_id,
            index,
            canceled,
            snap_notifier,
            for_balance: false,
        }
    }

    pub fn set_for_balance(&mut self) {
        self.for_balance = true;
    }

    pub fn generate_and_schedule_snapshot<EK>(
        self,
        kv_snap: EK::Snapshot,
        last_applied_index_term: u64,
        last_applied_state: RaftApplyState,
        region_sched: &Scheduler<RegionTask<EK::Snapshot>>,
    ) -> Result<()>
    where
        EK: KvEngine,
    {
        self.index
            .store(last_applied_state.applied_index, Ordering::SeqCst);
        let snapshot = RegionTask::Gen {
            region_id: self.region_id,
            notifier: self.snap_notifier,
            for_balance: self.for_balance,
            last_applied_index_term,
            last_applied_state,
            canceled: self.canceled,
            // This snapshot may be held for a long time, which may cause too many
            // open files in rocksdb.
            kv_snap,
        };
        box_try!(region_sched.schedule(snapshot));
        Ok(())
    }
}

impl Debug for GenSnapTask {
    fn fmt(&self, f: &mut fmt::Formatter<'_>) -> fmt::Result {
        f.debug_struct("GenSnapTask")
            .field("region_id", &self.region_id)
            .finish()
    }
}

#[derive(Debug)]
pub struct ChangeObserver {
    cdc_id: Option<ObserveHandle>,
    rts_id: Option<ObserveHandle>,
    region_id: u64,
}

impl ChangeObserver {
    pub fn from_cdc(region_id: u64, id: ObserveHandle) -> Self {
        Self {
            cdc_id: Some(id),
            rts_id: None,
            region_id,
        }
    }

    pub fn from_rts(region_id: u64, id: ObserveHandle) -> Self {
        Self {
            cdc_id: None,
            rts_id: Some(id),
            region_id,
        }
    }
}

pub enum Msg<EK>
where
    EK: KvEngine,
{
    Apply {
        start: Instant,
        apply: Apply<EK::Snapshot>,
    },
    Registration(Registration),
    LogsUpToDate(CatchUpLogs),
    Noop,
    Destroy(Destroy),
    Snapshot(GenSnapTask),
    Change {
        cmd: ChangeObserver,
        region_epoch: RegionEpoch,
        cb: Callback<EK::Snapshot>,
    },
    #[cfg(any(test, feature = "testexport"))]
    #[allow(clippy::type_complexity)]
    Validate(u64, Box<dyn FnOnce(*const u8) + Send>),
}

impl<EK> Msg<EK>
where
    EK: KvEngine,
{
    pub fn apply(apply: Apply<EK::Snapshot>) -> Msg<EK> {
        Msg::Apply {
            start: Instant::now(),
            apply,
        }
    }

    pub fn register<ER: RaftEngine>(peer: &Peer<EK, ER>) -> Msg<EK> {
        Msg::Registration(Registration::new(peer))
    }

    pub fn destroy(region_id: u64, merge_from_snapshot: bool) -> Msg<EK> {
        Msg::Destroy(Destroy {
            region_id,
            merge_from_snapshot,
        })
    }
}

impl<EK> Debug for Msg<EK>
where
    EK: KvEngine,
{
    fn fmt(&self, f: &mut Formatter<'_>) -> fmt::Result {
        match self {
            Msg::Apply { apply, .. } => write!(f, "[region {}] async apply", apply.region_id),
            Msg::Registration(ref r) => {
                write!(f, "[region {}] Reg {:?}", r.region.get_id(), r.apply_state)
            }
            Msg::LogsUpToDate(_) => write!(f, "logs are updated"),
            Msg::Noop => write!(f, "noop"),
            Msg::Destroy(ref d) => write!(f, "[region {}] destroy", d.region_id),
            Msg::Snapshot(GenSnapTask { region_id, .. }) => {
                write!(f, "[region {}] requests a snapshot", region_id)
            }
            Msg::Change {
                cmd: ChangeObserver { region_id, .. },
                ..
            } => write!(f, "[region {}] change cmd", region_id),
            #[cfg(any(test, feature = "testexport"))]
            Msg::Validate(region_id, _) => write!(f, "[region {}] validate", region_id),
        }
    }
}

#[derive(Default, Clone, Debug, PartialEq)]
pub struct ApplyMetrics {
    /// an inaccurate difference in region size since last reset.
    pub size_diff_hint: i64,
    /// delete keys' count since last reset.
    pub delete_keys_hint: u64,

    pub written_bytes: u64,
    pub written_keys: u64,
    pub lock_cf_written_bytes: u64,
}

#[derive(Debug)]
pub struct ApplyRes<S>
where
    S: Snapshot,
{
    pub region_id: u64,
    pub apply_state: RaftApplyState,
    pub applied_index_term: u64,
    pub exec_res: VecDeque<ExecResult<S>>,
    pub metrics: ApplyMetrics,
}

#[derive(Debug)]
pub enum TaskRes<S>
where
    S: Snapshot,
{
    Apply(ApplyRes<S>),
    Destroy {
        // ID of region that has been destroyed.
        region_id: u64,
        // ID of peer that has been destroyed.
        peer_id: u64,
        // Whether destroy request is from its target region's snapshot
        merge_from_snapshot: bool,
    },
}

pub struct ApplyFsm<EK>
where
    EK: KvEngine,
{
    delegate: ApplyDelegate<EK>,
    receiver: Receiver<Msg<EK>>,
    mailbox: Option<BasicMailbox<ApplyFsm<EK>>>,
}

impl<EK> ApplyFsm<EK>
where
    EK: KvEngine,
{
    fn from_peer<ER: RaftEngine>(
        peer: &Peer<EK, ER>,
    ) -> (LooseBoundedSender<Msg<EK>>, Box<ApplyFsm<EK>>) {
        let reg = Registration::new(peer);
        ApplyFsm::from_registration(reg)
    }

    fn from_registration(reg: Registration) -> (LooseBoundedSender<Msg<EK>>, Box<ApplyFsm<EK>>) {
        let (tx, rx) = loose_bounded(usize::MAX);
        let delegate = ApplyDelegate::from_registration(reg);
        (
            tx,
            Box::new(ApplyFsm {
                delegate,
                receiver: rx,
                mailbox: None,
            }),
        )
    }

    /// Handles peer registration. When a peer is created, it will register an apply delegate.
    fn handle_registration(&mut self, reg: Registration) {
        info!(
            "re-register to apply delegates";
            "region_id" => self.delegate.region_id(),
            "peer_id" => self.delegate.id(),
            "term" => reg.term
        );
        assert_eq!(self.delegate.id, reg.id);
        self.delegate.term = reg.term;
        self.delegate.clear_all_commands_as_stale();
        self.delegate = ApplyDelegate::from_registration(reg);
    }

    /// Handles apply tasks, and uses the apply delegate to handle the committed entries.
    fn handle_apply<W: WriteBatch<EK>>(
        &mut self,
        apply_ctx: &mut ApplyContext<EK, W>,
        mut apply: Apply<EK::Snapshot>,
    ) {
        if apply_ctx.timer.is_none() {
            apply_ctx.timer = Some(Instant::now_coarse());
        }

        fail_point!("on_handle_apply_1003", self.delegate.id() == 1003, |_| {});
        fail_point!("on_handle_apply_2", self.delegate.id() == 2, |_| {});
        fail_point!("on_handle_apply", |_| {});

        if self.delegate.pending_remove || self.delegate.stopped {
            return;
        }

        let mut entries = Vec::new();

        let mut dangle_size = 0;
        for cached_entries in apply.entries {
            let (e, sz) = cached_entries.take_entries();
            dangle_size += sz;
            if e.is_empty() {
                let rid = self.delegate.region_id();
                let StdRange { start, end } = cached_entries.range;
                self.delegate
                    .raft_engine
                    .fetch_entries_to(rid, start, end, None, &mut entries)
                    .unwrap();
            } else if entries.is_empty() {
                entries = e;
            } else {
                entries.extend(e);
            }
        }
        if dangle_size > 0 {
            MEMTRACE_ENTRY_CACHE.trace(TraceEvent::Sub(dangle_size));
            RAFT_ENTRIES_CACHES_GAUGE.sub(dangle_size as i64);
        }

        self.delegate.metrics = ApplyMetrics::default();
        self.delegate.term = apply.term;

        let prev_state = (
            self.delegate.apply_state.get_commit_index(),
            self.delegate.apply_state.get_commit_term(),
        );
        let cur_state = (apply.commit_index, apply.commit_term);
        if prev_state.0 > cur_state.0 || prev_state.1 > cur_state.1 {
            panic!(
                "{} commit state jump backward {:?} -> {:?}",
                self.delegate.tag, prev_state, cur_state
            );
        }
        self.delegate.apply_state.set_commit_index(cur_state.0);
        self.delegate.apply_state.set_commit_term(cur_state.1);

        self.append_proposal(apply.cbs.drain(..));
        // If there is any apply task, we change this fsm to normal-priority.
        // When it meets a ingest-request or a delete-range request, it will change to
        // low-priority.
        self.delegate.priority = Priority::Normal;
        self.delegate
            .handle_raft_committed_entries(apply_ctx, entries.drain(..));
        fail_point!("post_handle_apply_1003", self.delegate.id() == 1003, |_| {});
    }

    /// Handles proposals, and appends the commands to the apply delegate.
    fn append_proposal(&mut self, props_drainer: Drain<Proposal<EK::Snapshot>>) {
        let (region_id, peer_id) = (self.delegate.region_id(), self.delegate.id());
        let propose_num = props_drainer.len();
        if self.delegate.stopped {
            for p in props_drainer {
                let cmd = PendingCmd::<EK::Snapshot>::new(p.index, p.term, p.cb);
                notify_stale_command(region_id, peer_id, self.delegate.term, cmd);
            }
            return;
        }
        for p in props_drainer {
            let cmd = PendingCmd::new(p.index, p.term, p.cb);
            if p.is_conf_change {
                if let Some(cmd) = self.delegate.pending_cmds.take_conf_change() {
                    // if it loses leadership before conf change is replicated, there may be
                    // a stale pending conf change before next conf change is applied. If it
                    // becomes leader again with the stale pending conf change, will enter
                    // this block, so we notify leadership may have been changed.
                    notify_stale_command(region_id, peer_id, self.delegate.term, cmd);
                }
                self.delegate.pending_cmds.set_conf_change(cmd);
            } else {
                self.delegate.pending_cmds.append_normal(cmd);
            }
        }
        // TODO: observe it in batch.
        APPLY_PROPOSAL.observe(propose_num as f64);
    }

    fn destroy<W: WriteBatch<EK>>(&mut self, ctx: &mut ApplyContext<EK, W>) {
        let region_id = self.delegate.region_id();
        if ctx.apply_res.iter().any(|res| res.region_id == region_id) {
            // Flush before destroying to avoid reordering messages.
            ctx.flush();
        }
        fail_point!(
            "before_peer_destroy_1003",
            self.delegate.id() == 1003,
            |_| {}
        );
        info!(
            "remove delegate from apply delegates";
            "region_id" => self.delegate.region_id(),
            "peer_id" => self.delegate.id(),
        );
        self.delegate.destroy(ctx);
    }

    /// Handles peer destroy. When a peer is destroyed, the corresponding apply delegate should be removed too.
    fn handle_destroy<W: WriteBatch<EK>>(&mut self, ctx: &mut ApplyContext<EK, W>, d: Destroy) {
        assert_eq!(d.region_id, self.delegate.region_id());
        if d.merge_from_snapshot {
            assert_eq!(self.delegate.stopped, false);
        }
        if !self.delegate.stopped {
            self.destroy(ctx);
            ctx.notifier.notify_one(
                self.delegate.region_id(),
                PeerMsg::ApplyRes {
                    res: TaskRes::Destroy {
                        region_id: self.delegate.region_id(),
                        peer_id: self.delegate.id,
                        merge_from_snapshot: d.merge_from_snapshot,
                    },
                },
            );
        }
    }

    fn resume_pending<W: WriteBatch<EK>>(&mut self, ctx: &mut ApplyContext<EK, W>) {
        if let Some(ref state) = self.delegate.wait_merge_state {
            let source_region_id = state.logs_up_to_date.load(Ordering::SeqCst);
            if source_region_id == 0 {
                return;
            }
            self.delegate.ready_source_region_id = source_region_id;
        }
        self.delegate.wait_merge_state = None;

        let mut state = self.delegate.yield_state.take().unwrap();

        if ctx.timer.is_none() {
            ctx.timer = Some(Instant::now_coarse());
        }
        if !state.pending_entries.is_empty() {
            self.delegate
                .handle_raft_committed_entries(ctx, state.pending_entries.drain(..));
            if let Some(ref mut s) = self.delegate.yield_state {
                // So the delegate is expected to yield the CPU.
                // It can either be executing another `CommitMerge` in pending_msgs
                // or has been written too much data.
                s.pending_msgs = state.pending_msgs;
                return;
            }
        }

        if !state.pending_msgs.is_empty() {
            self.handle_tasks(ctx, &mut state.pending_msgs);
        }
    }

    fn logs_up_to_date_for_merge<W: WriteBatch<EK>>(
        &mut self,
        ctx: &mut ApplyContext<EK, W>,
        catch_up_logs: CatchUpLogs,
    ) {
        fail_point!("after_handle_catch_up_logs_for_merge", |_| {});
        fail_point!(
            "after_handle_catch_up_logs_for_merge_1003",
            self.delegate.id() == 1003,
            |_| {}
        );

        let region_id = self.delegate.region_id();
        info!(
            "source logs are all applied now";
            "region_id" => region_id,
            "peer_id" => self.delegate.id(),
        );
        // The source peer fsm will be destroyed when the target peer executes `on_ready_commit_merge`
        // and sends `merge result` to the source peer fsm.
        self.destroy(ctx);
        catch_up_logs
            .logs_up_to_date
            .store(region_id, Ordering::SeqCst);
        // To trigger the target apply fsm
        if let Some(mailbox) = ctx.router.mailbox(catch_up_logs.target_region_id) {
            let _ = mailbox.force_send(Msg::Noop);
        } else {
            error!(
                "failed to get mailbox, are we shutting down?";
                "region_id" => region_id,
                "peer_id" => self.delegate.id(),
            );
        }
    }

    fn handle_snapshot<W: WriteBatch<EK>>(
        &mut self,
        apply_ctx: &mut ApplyContext<EK, W>,
        snap_task: GenSnapTask,
    ) {
        if self.delegate.pending_remove || self.delegate.stopped {
            return;
        }
        let applied_index = self.delegate.apply_state.get_applied_index();
        let mut need_sync = apply_ctx
            .apply_res
            .iter()
            .any(|res| res.region_id == self.delegate.region_id())
            && self.delegate.last_flush_applied_index != applied_index;
        #[cfg(feature = "test-raftstore-proxy")]
        (|| fail_point!("apply_on_handle_snapshot_sync", |_| { need_sync = true }))();
        if cfg!(feature = "test-raftstore-proxy") {
            need_sync = true;
        }
        if need_sync {
            if apply_ctx.timer.is_none() {
                apply_ctx.timer = Some(Instant::now_coarse());
            }
            self.delegate.write_apply_state(apply_ctx.kv_wb_mut());
            fail_point!(
                "apply_on_handle_snapshot_1_1",
                self.delegate.id == 1 && self.delegate.region_id() == 1,
                |_| unimplemented!()
            );

            apply_ctx.flush();
            self.delegate.last_flush_applied_index = applied_index;
        }

        if let Err(e) = snap_task.generate_and_schedule_snapshot::<EK>(
            apply_ctx.engine.snapshot(),
            self.delegate.applied_index_term,
            self.delegate.apply_state.clone(),
            &apply_ctx.region_scheduler,
        ) {
            error!(
                "schedule snapshot failed";
                "error" => ?e,
                "region_id" => self.delegate.region_id(),
                "peer_id" => self.delegate.id()
            );
        }
        self.delegate
            .pending_request_snapshot_count
            .fetch_sub(1, Ordering::SeqCst);
        fail_point!(
            "apply_on_handle_snapshot_finish_1_1",
            self.delegate.id == 1 && self.delegate.region_id() == 1,
            |_| unimplemented!()
        );
    }

    fn handle_change<W: WriteBatch<EK>>(
        &mut self,
        apply_ctx: &mut ApplyContext<EK, W>,
        cmd: ChangeObserver,
        region_epoch: RegionEpoch,
        cb: Callback<EK::Snapshot>,
    ) {
        let ChangeObserver {
            cdc_id,
            rts_id,
            region_id,
        } = cmd;

        if let Some(ObserveHandle { id, .. }) = cdc_id {
            if self.delegate.observe_info.cdc_id.id > id {
                notify_stale_req_with_msg(
                    self.delegate.term,
                    format!(
                        "stale observe id {:?}, current id: {:?}",
                        id, self.delegate.observe_info.cdc_id.id
                    ),
                    cb,
                );
                return;
            }
        }

        if let Some(ObserveHandle { id, .. }) = rts_id {
            if self.delegate.observe_info.rts_id.id > id {
                notify_stale_req_with_msg(
                    self.delegate.term,
                    format!(
                        "stale observe id {:?}, current id: {:?}",
                        id, self.delegate.observe_info.rts_id.id
                    ),
                    cb,
                );
                return;
            }
        }

        assert_eq!(self.delegate.region_id(), region_id);
        let resp = match compare_region_epoch(
            &region_epoch,
            &self.delegate.region,
            false, /* check_conf_ver */
            true,  /* check_ver */
            true,  /* include_region */
        ) {
            Ok(()) => {
                // Commit the writebatch for ensuring the following snapshot can get all previous writes.
                if apply_ctx.kv_wb().count() > 0 {
                    apply_ctx.commit(&mut self.delegate);
                }
                ReadResponse {
                    response: Default::default(),
                    snapshot: Some(RegionSnapshot::from_snapshot(
                        Arc::new(apply_ctx.engine.snapshot()),
                        Arc::new(self.delegate.region.clone()),
                    )),
                    txn_extra_op: TxnExtraOp::Noop,
                }
            }
            Err(e) => {
                // Return error if epoch not match
                cb.invoke_read(ReadResponse {
                    response: cmd_resp::new_error(e),
                    snapshot: None,
                    txn_extra_op: TxnExtraOp::Noop,
                });
                return;
            }
        };

        if let Some(id) = cdc_id {
            self.delegate.observe_info.cdc_id = id;
        }
        if let Some(id) = rts_id {
            self.delegate.observe_info.rts_id = id;
        }

        cb.invoke_read(resp);
    }

    fn handle_tasks<W: WriteBatch<EK>>(
        &mut self,
        apply_ctx: &mut ApplyContext<EK, W>,
        msgs: &mut Vec<Msg<EK>>,
    ) {
        let mut drainer = msgs.drain(..);
        let mut batch_apply = None;
        loop {
            let msg = match drainer.next() {
                Some(m) => m,
                None => {
                    if let Some(apply) = batch_apply {
                        self.handle_apply(apply_ctx, apply);
                    }
                    break;
                }
            };

            if batch_apply.is_some() {
                match &msg {
                    Msg::Apply { .. } => (),
                    _ => {
                        self.handle_apply(apply_ctx, batch_apply.take().unwrap());
                        if let Some(ref mut state) = self.delegate.yield_state {
                            state.pending_msgs.push(msg);
                            state.pending_msgs.extend(drainer);
                            break;
                        }
                    }
                }
<<<<<<< HEAD
                Some(Msg::Registration(reg)) => self.handle_registration(reg),
                Some(Msg::Destroy(d)) => self.handle_destroy(apply_ctx, d),
                Some(Msg::LogsUpToDate(cul)) => self.logs_up_to_date_for_merge(apply_ctx, cul),
                Some(Msg::Noop) => {}
                #[allow(unused_variables)]
                Some(Msg::Snapshot(snap_task)) => {
                    #[cfg(feature = "test-raftstore-proxy")]
                    {
                        return self.handle_snapshot(apply_ctx, snap_task);
                    }
                    #[cfg(not(feature = "test-raftstore-proxy"))]
                    {
                        unreachable!("should not request snapshot")
                    }
                }
                Some(Msg::Change {
=======
            }

            match msg {
                Msg::Apply { start, mut apply } => {
                    apply_ctx
                        .apply_wait
                        .observe(start.saturating_elapsed_secs());

                    if let Some(batch) = batch_apply.as_mut() {
                        if batch.try_batch(&mut apply) {
                            continue;
                        } else {
                            self.handle_apply(apply_ctx, batch_apply.take().unwrap());
                            if let Some(ref mut state) = self.delegate.yield_state {
                                state.pending_msgs.push(Msg::Apply { start, apply });
                                state.pending_msgs.extend(drainer);
                                break;
                            }
                        }
                    }
                    batch_apply = Some(apply);
                }
                Msg::Registration(reg) => self.handle_registration(reg),
                Msg::Destroy(d) => self.handle_destroy(apply_ctx, d),
                Msg::LogsUpToDate(cul) => self.logs_up_to_date_for_merge(apply_ctx, cul),
                Msg::Noop => {}
                Msg::Snapshot(snap_task) => self.handle_snapshot(apply_ctx, snap_task),
                Msg::Change {
>>>>>>> ecc2549e
                    cmd,
                    region_epoch,
                    cb,
                } => self.handle_change(apply_ctx, cmd, region_epoch, cb),
                #[cfg(any(test, feature = "testexport"))]
                Msg::Validate(_, f) => {
                    let delegate: *const u8 = unsafe { mem::transmute(&self.delegate) };
                    f(delegate)
                }
            }
        }
    }
}

impl<EK> Fsm for ApplyFsm<EK>
where
    EK: KvEngine,
{
    type Message = Msg<EK>;

    #[inline]
    fn is_stopped(&self) -> bool {
        self.delegate.stopped
    }

    #[inline]
    fn set_mailbox(&mut self, mailbox: Cow<'_, BasicMailbox<Self>>)
    where
        Self: Sized,
    {
        self.mailbox = Some(mailbox.into_owned());
    }

    #[inline]
    fn take_mailbox(&mut self) -> Option<BasicMailbox<Self>>
    where
        Self: Sized,
    {
        self.mailbox.take()
    }

    #[inline]
    fn get_priority(&self) -> Priority {
        self.delegate.priority
    }
}

impl<EK> Drop for ApplyFsm<EK>
where
    EK: KvEngine,
{
    fn drop(&mut self) {
        if tikv_util::thread_group::is_shutdown(!cfg!(test)) {
            self.delegate.clear_all_commands_silently()
        } else {
            self.delegate.clear_all_commands_as_stale();
        }
        let mut event = TraceEvent::default();
        self.delegate.update_memory_trace(&mut event);
        MEMTRACE_APPLYS.trace(event);
    }
}

pub enum ControlMsg {
    LatencyInspect {
        send_time: Instant,
        inspector: LatencyInspector,
    },
}

pub struct ControlFsm {
    receiver: Receiver<ControlMsg>,
    stopped: bool,
}

impl ControlFsm {
    fn new() -> (LooseBoundedSender<ControlMsg>, Box<ControlFsm>) {
        let (tx, rx) = loose_bounded(std::usize::MAX);
        let fsm = Box::new(ControlFsm {
            stopped: false,
            receiver: rx,
        });
        (tx, fsm)
    }
}

impl Fsm for ControlFsm {
    type Message = ControlMsg;

    #[inline]
    fn is_stopped(&self) -> bool {
        self.stopped
    }
}

pub struct ApplyPoller<EK, W>
where
    EK: KvEngine,
    W: WriteBatch<EK>,
{
    msg_buf: Vec<Msg<EK>>,
    apply_ctx: ApplyContext<EK, W>,
    messages_per_tick: usize,
    cfg_tracker: Tracker<Config>,

    trace_event: TraceEvent,
}

impl<EK, W> PollHandler<ApplyFsm<EK>, ControlFsm> for ApplyPoller<EK, W>
where
    EK: KvEngine,
    W: WriteBatch<EK>,
{
    fn begin(&mut self, _batch_size: usize) {
        if let Some(incoming) = self.cfg_tracker.any_new() {
            match Ord::cmp(&incoming.messages_per_tick, &self.messages_per_tick) {
                CmpOrdering::Greater => {
                    self.msg_buf.reserve(incoming.messages_per_tick);
                    self.messages_per_tick = incoming.messages_per_tick;
                }
                CmpOrdering::Less => {
                    self.msg_buf.shrink_to(incoming.messages_per_tick);
                    self.messages_per_tick = incoming.messages_per_tick;
                }
                _ => {}
            }
        }
        self.apply_ctx.perf_context.start_observe();
    }

    fn handle_control(&mut self, control: &mut ControlFsm) -> Option<usize> {
        loop {
            match control.receiver.try_recv() {
                Ok(ControlMsg::LatencyInspect {
                    send_time,
                    mut inspector,
                }) => {
                    if self.apply_ctx.timer.is_none() {
                        self.apply_ctx.timer = Some(Instant::now_coarse());
                    }
                    inspector.record_apply_wait(send_time.saturating_elapsed());
                    self.apply_ctx.pending_latency_inspect.push(inspector);
                }
                Err(TryRecvError::Empty) => {
                    return Some(0);
                }
                Err(TryRecvError::Disconnected) => {
                    control.stopped = true;
                    return Some(0);
                }
            }
        }
    }

    fn handle_normal(&mut self, normal: &mut impl DerefMut<Target = ApplyFsm<EK>>) -> HandleResult {
        let mut handle_result = HandleResult::KeepProcessing;
        normal.delegate.handle_start = Some(Instant::now_coarse());
        if normal.delegate.yield_state.is_some() {
            if normal.delegate.wait_merge_state.is_some() {
                // We need to query the length first, otherwise there is a race
                // condition that new messages are queued after resuming and before
                // query the length.
                handle_result = HandleResult::stop_at(normal.receiver.len(), false);
            }
            normal.resume_pending(&mut self.apply_ctx);
            if normal.delegate.wait_merge_state.is_some() {
                // Yield due to applying CommitMerge, this fsm can be released if its
                // channel msg count equals to last count because it will receive
                // a new message if its source region has applied all needed logs.
                return handle_result;
            } else if normal.delegate.yield_state.is_some() {
                // Yield due to other reasons, this fsm must not be released because
                // it's possible that no new message will be sent to itself.
                // The remaining messages will be handled in next rounds.
                return HandleResult::KeepProcessing;
            }
            handle_result = HandleResult::KeepProcessing;
        }
        fail_point!("before_handle_normal_3", normal.delegate.id() == 3, |_| {
            HandleResult::KeepProcessing
        });
        fail_point!(
            "before_handle_normal_1003",
            normal.delegate.id() == 1003,
            |_| { HandleResult::KeepProcessing }
        );
        while self.msg_buf.len() < self.messages_per_tick {
            match normal.receiver.try_recv() {
                Ok(msg) => self.msg_buf.push(msg),
                Err(TryRecvError::Empty) => {
                    handle_result = HandleResult::stop_at(0, false);
                    break;
                }
                Err(TryRecvError::Disconnected) => {
                    normal.delegate.stopped = true;
                    handle_result = HandleResult::stop_at(0, false);
                    break;
                }
            }
        }

        normal.handle_tasks(&mut self.apply_ctx, &mut self.msg_buf);

        if normal.delegate.wait_merge_state.is_some() {
            // Check it again immediately as catching up logs can be very fast.
            handle_result = HandleResult::stop_at(0, false);
        } else if normal.delegate.yield_state.is_some() {
            // Let it continue to run next time.
            handle_result = HandleResult::KeepProcessing;
        }
        handle_result
    }

    fn end(&mut self, fsms: &mut [Option<impl DerefMut<Target = ApplyFsm<EK>>>]) {
        self.apply_ctx.flush();
        for fsm in fsms.iter_mut().flatten() {
            fsm.delegate.last_flush_applied_index = fsm.delegate.apply_state.get_applied_index();
            fsm.delegate.update_memory_trace(&mut self.trace_event);
        }
        MEMTRACE_APPLYS.trace(mem::take(&mut self.trace_event));
    }

    fn get_priority(&self) -> Priority {
        self.apply_ctx.priority
    }
}

pub struct Builder<EK: KvEngine, W: WriteBatch<EK>> {
    tag: String,
    cfg: Arc<VersionTrack<Config>>,
    coprocessor_host: CoprocessorHost<EK>,
    importer: Arc<SSTImporter>,
    region_scheduler: Scheduler<RegionTask<<EK as KvEngine>::Snapshot>>,
    engine: EK,
    sender: Box<dyn Notifier<EK>>,
    router: ApplyRouter<EK>,
    _phantom: PhantomData<W>,
    store_id: u64,
    pending_create_peers: Arc<Mutex<HashMap<u64, (u64, bool)>>>,
}

impl<EK: KvEngine, W> Builder<EK, W>
where
    W: WriteBatch<EK>,
{
    pub fn new<T, ER: RaftEngine>(
        builder: &RaftPollerBuilder<EK, ER, T>,
        sender: Box<dyn Notifier<EK>>,
        router: ApplyRouter<EK>,
    ) -> Builder<EK, W> {
        Builder {
            tag: format!("[store {}]", builder.store.get_id()),
            cfg: builder.cfg.clone(),
            coprocessor_host: builder.coprocessor_host.clone(),
            importer: builder.importer.clone(),
            region_scheduler: builder.region_scheduler.clone(),
            engine: builder.engines.kv.clone(),
            _phantom: PhantomData,
            sender,
            router,
            store_id: builder.store.get_id(),
            pending_create_peers: builder.pending_create_peers.clone(),
        }
    }
}

impl<EK, W> HandlerBuilder<ApplyFsm<EK>, ControlFsm> for Builder<EK, W>
where
    EK: KvEngine,
    W: WriteBatch<EK>,
{
    type Handler = ApplyPoller<EK, W>;

    fn build(&mut self, priority: Priority) -> ApplyPoller<EK, W> {
        let cfg = self.cfg.value();
        ApplyPoller {
            msg_buf: Vec::with_capacity(cfg.messages_per_tick),
            apply_ctx: ApplyContext::new(
                self.tag.clone(),
                self.coprocessor_host.clone(),
                self.importer.clone(),
                self.region_scheduler.clone(),
                self.engine.clone(),
                self.router.clone(),
                self.sender.clone_box(),
                &cfg,
                self.store_id,
                self.pending_create_peers.clone(),
                priority,
            ),
            messages_per_tick: cfg.messages_per_tick,
            cfg_tracker: self.cfg.clone().tracker(self.tag.clone()),
            trace_event: Default::default(),
        }
    }
}

#[derive(Clone)]
pub struct ApplyRouter<EK>
where
    EK: KvEngine,
{
    pub router: BatchRouter<ApplyFsm<EK>, ControlFsm>,
}

impl<EK> Deref for ApplyRouter<EK>
where
    EK: KvEngine,
{
    type Target = BatchRouter<ApplyFsm<EK>, ControlFsm>;

    fn deref(&self) -> &BatchRouter<ApplyFsm<EK>, ControlFsm> {
        &self.router
    }
}

impl<EK> DerefMut for ApplyRouter<EK>
where
    EK: KvEngine,
{
    fn deref_mut(&mut self) -> &mut BatchRouter<ApplyFsm<EK>, ControlFsm> {
        &mut self.router
    }
}

impl<EK> ApplyRouter<EK>
where
    EK: KvEngine,
{
    pub fn schedule_task(&self, region_id: u64, msg: Msg<EK>) {
        let reg = match self.try_send(region_id, msg) {
            Either::Left(Ok(())) => return,
            Either::Left(Err(TrySendError::Disconnected(msg))) | Either::Right(msg) => match msg {
                Msg::Registration(reg) => reg,
                Msg::Apply { mut apply, .. } => {
                    info!(
                        "target region is not found, drop proposals";
                        "region_id" => region_id
                    );
                    // Invoking callback can release txn latch, if it's still leader, following
                    // command may not read the writes of previous commands and break ACID. If
                    // it's still leader, there are two possibility that mailbox is closed:
                    // 1. The process is shutting down.
                    // 2. The leader is destroyed. A leader won't propose to destroy itself, so
                    //     it should either destroyed by older leaders or newer leaders. Leader
                    //     won't respond to read until it has applied to current term, so no
                    //     command will be proposed until command from older leaders have applied,
                    //     which will then stop it from accepting proposals. If the command is
                    //     proposed by new leader, then it won't be able to propose new proposals.
                    // So only shutdown needs to be checked here.
                    if !tikv_util::thread_group::is_shutdown(!cfg!(test)) {
                        for p in apply.cbs.drain(..) {
                            let cmd = PendingCmd::<EK::Snapshot>::new(p.index, p.term, p.cb);
                            notify_region_removed(apply.region_id, apply.peer_id, cmd);
                        }
                    }
                    return;
                }
                Msg::Destroy(_) | Msg::Noop => {
                    info!(
                        "target region is not found, drop messages";
                        "region_id" => region_id
                    );
                    return;
                }
                Msg::Snapshot(_) => {
                    warn!(
                        "region is removed before taking snapshot, are we shutting down?";
                        "region_id" => region_id
                    );
                    return;
                }
                Msg::LogsUpToDate(cul) => {
                    warn!(
                        "region is removed before merged, are we shutting down?";
                        "region_id" => region_id,
                        "merge" => ?cul.merge,
                    );
                    return;
                }
                Msg::Change {
                    cmd: ChangeObserver { region_id, .. },
                    cb,
                    ..
                } => {
                    warn!("target region is not found";
                            "region_id" => region_id);
                    let resp = ReadResponse {
                        response: cmd_resp::new_error(Error::RegionNotFound(region_id)),
                        snapshot: None,
                        txn_extra_op: TxnExtraOp::Noop,
                    };
                    cb.invoke_read(resp);
                    return;
                }
                #[cfg(any(test, feature = "testexport"))]
                Msg::Validate(..) => return,
            },
            Either::Left(Err(TrySendError::Full(_))) => unreachable!(),
        };

        // Messages in one region are sent in sequence, so there is no race here.
        // However, this can't be handled inside control fsm, as messages can be
        // queued inside both queue of control fsm and normal fsm, which can reorder
        // messages.
        let (sender, apply_fsm) = ApplyFsm::from_registration(reg);
        let mailbox = BasicMailbox::new(sender, apply_fsm, self.state_cnt().clone());
        self.register(region_id, mailbox);
    }

    pub fn register(&self, region_id: u64, mailbox: BasicMailbox<ApplyFsm<EK>>) {
        self.router.register(region_id, mailbox);
        self.update_trace();
    }

    pub fn register_all(&self, mailboxes: Vec<(u64, BasicMailbox<ApplyFsm<EK>>)>) {
        self.router.register_all(mailboxes);
        self.update_trace();
    }

    pub fn close(&self, region_id: u64) {
        self.router.close(region_id);
        self.update_trace();
    }

    fn update_trace(&self) {
        let router_trace = self.router.trace();
        MEMTRACE_APPLY_ROUTER_ALIVE.trace(TraceEvent::Reset(router_trace.alive));
        MEMTRACE_APPLY_ROUTER_LEAK.trace(TraceEvent::Reset(router_trace.leak));
    }
}

pub struct ApplyBatchSystem<EK: KvEngine> {
    system: BatchSystem<ApplyFsm<EK>, ControlFsm>,
}

impl<EK: KvEngine> Deref for ApplyBatchSystem<EK> {
    type Target = BatchSystem<ApplyFsm<EK>, ControlFsm>;

    fn deref(&self) -> &BatchSystem<ApplyFsm<EK>, ControlFsm> {
        &self.system
    }
}

impl<EK: KvEngine> DerefMut for ApplyBatchSystem<EK> {
    fn deref_mut(&mut self) -> &mut BatchSystem<ApplyFsm<EK>, ControlFsm> {
        &mut self.system
    }
}

impl<EK: KvEngine> ApplyBatchSystem<EK> {
    pub fn schedule_all<'a, ER: RaftEngine>(&self, peers: impl Iterator<Item = &'a Peer<EK, ER>>) {
        let mut mailboxes = Vec::with_capacity(peers.size_hint().0);
        for peer in peers {
            let (tx, fsm) = ApplyFsm::from_peer(peer);
            mailboxes.push((
                peer.region().get_id(),
                BasicMailbox::new(tx, fsm, self.router().state_cnt().clone()),
            ));
        }
        self.router().register_all(mailboxes);
    }
}

pub fn create_apply_batch_system<EK: KvEngine>(
    cfg: &Config,
) -> (ApplyRouter<EK>, ApplyBatchSystem<EK>) {
    let (control_tx, control_fsm) = ControlFsm::new();
    let (router, system) =
        batch_system::create_system(&cfg.apply_batch_system, control_tx, control_fsm);
    (ApplyRouter { router }, ApplyBatchSystem { system })
}

mod memtrace {
    use super::*;
    use memory_trace_macros::MemoryTraceHelper;

    #[derive(MemoryTraceHelper, Default, Debug)]
    pub struct ApplyMemoryTrace {
        pub pending_cmds: usize,
        pub merge_yield: usize,
    }

    impl<S> HeapSize for PendingCmdQueue<S>
    where
        S: Snapshot,
    {
        fn heap_size(&self) -> usize {
            // Some fields of `PendingCmd` are on stack, but ignore them because they are just
            // some small boxed closures.
            self.normals.capacity() * mem::size_of::<PendingCmd<S>>()
        }
    }

    impl<EK> HeapSize for YieldState<EK>
    where
        EK: KvEngine,
    {
        fn heap_size(&self) -> usize {
            let mut size = self.pending_entries.capacity() * mem::size_of::<Entry>();
            for e in &self.pending_entries {
                size += bytes_capacity(&e.data) + bytes_capacity(&e.context);
            }

            size += self.pending_msgs.capacity() * mem::size_of::<Msg<EK>>();
            for msg in &self.pending_msgs {
                size += msg.heap_size();
            }

            size
        }
    }

    impl<EK> HeapSize for Msg<EK>
    where
        EK: KvEngine,
    {
        /// Only consider large fields in `Msg`.
        fn heap_size(&self) -> usize {
            match self {
                Msg::LogsUpToDate(l) => l.heap_size(),
                // For entries in `Msg::Apply`, heap size is already updated when fetching them
                // from `raft::Storage`. So use `0` here.
                Msg::Apply { .. } => 0,
                Msg::Registration(_)
                | Msg::Snapshot(_)
                | Msg::Destroy(_)
                | Msg::Noop
                | Msg::Change { .. } => 0,
                #[cfg(any(test, feature = "testexport"))]
                Msg::Validate(..) => 0,
            }
        }
    }

    impl HeapSize for CatchUpLogs {
        fn heap_size(&self) -> usize {
            let mut size: usize = 0;
            for e in &self.merge.entries {
                size += bytes_capacity(&e.data) + bytes_capacity(&e.context);
            }
            size
        }
    }
}

#[cfg(test)]
mod tests {
    use std::cell::RefCell;
    use std::rc::Rc;
    use std::sync::atomic::*;
    use std::sync::*;
    use std::thread;
    use std::time::*;

    use crate::coprocessor::*;
    use crate::store::msg::WriteResponse;
    use crate::store::peer_storage::RAFT_INIT_LOG_INDEX;
    use crate::store::util::{new_learner_peer, new_peer};
    use engine_panic::PanicEngine;
    use engine_test::kv::{new_engine, KvTestEngine, KvTestSnapshot, KvTestWriteBatch};
    use engine_traits::{Peekable as PeekableTrait, WriteBatchExt};
    use kvproto::metapb::{self, RegionEpoch};
    use kvproto::raft_cmdpb::*;
    use protobuf::Message;
    use tempfile::{Builder, TempDir};
    use uuid::Uuid;

    use crate::store::{Config, RegionTask};
    use sst_importer::Config as ImportConfig;
    use test_sst_importer::*;
    use tikv_util::config::VersionTrack;
    use tikv_util::worker::dummy_scheduler;

    use super::*;

    impl GenSnapTask {
        fn new_for_test(region_id: u64, snap_notifier: SyncSender<RaftSnapshot>) -> GenSnapTask {
            let index = Arc::new(AtomicU64::new(0));
            let canceled = Arc::new(AtomicBool::new(false));
            Self::new(region_id, index, canceled, snap_notifier)
        }
    }

    pub fn create_tmp_engine(path: &str) -> (TempDir, KvTestEngine) {
        let path = Builder::new().prefix(path).tempdir().unwrap();
        let engine = new_engine(
            path.path().join("db").to_str().unwrap(),
            None,
            ALL_CFS,
            None,
        )
        .unwrap();
        (path, engine)
    }

    pub fn create_tmp_importer(path: &str) -> (TempDir, Arc<SSTImporter>) {
        let dir = Builder::new().prefix(path).tempdir().unwrap();
        let importer =
            Arc::new(SSTImporter::new(&ImportConfig::default(), dir.path(), None, false).unwrap());
        (dir, importer)
    }

    pub fn new_entry(term: u64, index: u64, set_data: bool) -> Entry {
        let mut e = Entry::default();
        e.set_index(index);
        e.set_term(term);
        if set_data {
            let mut cmd = Request::default();
            cmd.set_cmd_type(CmdType::Put);
            cmd.mut_put().set_key(b"key".to_vec());
            cmd.mut_put().set_value(b"value".to_vec());
            let mut req = RaftCmdRequest::default();
            req.mut_requests().push(cmd);
            e.set_data(req.write_to_bytes().unwrap().into())
        }
        e
    }

    #[derive(Clone)]
    pub struct TestNotifier<EK: KvEngine> {
        tx: Sender<PeerMsg<EK>>,
    }

    impl<EK: KvEngine> Notifier<EK> for TestNotifier<EK> {
        fn notify(&self, apply_res: Vec<ApplyRes<EK::Snapshot>>) {
            for r in apply_res {
                let res = TaskRes::Apply(r);
                let _ = self.tx.send(PeerMsg::ApplyRes { res });
            }
        }
        fn notify_one(&self, _: u64, msg: PeerMsg<EK>) {
            let _ = self.tx.send(msg);
        }
        fn clone_box(&self) -> Box<dyn Notifier<EK>> {
            Box::new(self.clone())
        }
    }

    impl Default for Registration {
        fn default() -> Self {
            Registration {
                id: Default::default(),
                term: Default::default(),
                apply_state: Default::default(),
                applied_index_term: Default::default(),
                region: Default::default(),
                pending_request_snapshot_count: Default::default(),
                is_merging: Default::default(),
                raft_engine: Box::new(PanicEngine),
            }
        }
    }

    impl Registration {
        fn dup(&self) -> Self {
            Registration {
                id: self.id,
                term: self.term,
                apply_state: self.apply_state.clone(),
                applied_index_term: self.applied_index_term,
                region: self.region.clone(),
                pending_request_snapshot_count: self.pending_request_snapshot_count.clone(),
                is_merging: self.is_merging,
                raft_engine: Box::new(PanicEngine),
            }
        }
    }

    #[test]
    fn test_should_sync_log() {
        // Admin command
        let mut req = RaftCmdRequest::default();
        req.mut_admin_request()
            .set_cmd_type(AdminCmdType::ComputeHash);
        assert_eq!(should_sync_log(&req), true);

        // IngestSst command
        let mut req = Request::default();
        req.set_cmd_type(CmdType::IngestSst);
        req.set_ingest_sst(IngestSstRequest::default());
        let mut cmd = RaftCmdRequest::default();
        cmd.mut_requests().push(req);
        assert_eq!(should_write_to_engine(&cmd), true);
        assert_eq!(should_sync_log(&cmd), true);

        // Normal command
        let req = RaftCmdRequest::default();
        assert_eq!(should_sync_log(&req), false);
    }

    #[test]
    fn test_should_write_to_engine() {
        // ComputeHash command
        let mut req = RaftCmdRequest::default();
        req.mut_admin_request()
            .set_cmd_type(AdminCmdType::ComputeHash);
        assert_eq!(should_write_to_engine(&req), true);

        // IngestSst command
        let mut req = Request::default();
        req.set_cmd_type(CmdType::IngestSst);
        req.set_ingest_sst(IngestSstRequest::default());
        let mut cmd = RaftCmdRequest::default();
        cmd.mut_requests().push(req);
        assert_eq!(should_write_to_engine(&cmd), true);
    }

    #[test]
    fn test_has_high_latency_operation() {
        // Normal command
        let mut req = Request::default();
        req.set_cmd_type(CmdType::Put);
        req.set_put(PutRequest::default());
        let mut cmd = RaftCmdRequest::default();
        cmd.mut_requests().push(req);
        assert_eq!(has_high_latency_operation(&cmd), false);

        // IngestSst command
        let mut req = Request::default();
        req.set_cmd_type(CmdType::IngestSst);
        req.set_ingest_sst(IngestSstRequest::default());
        let mut cmd = RaftCmdRequest::default();
        cmd.mut_requests().push(req);
        assert_eq!(has_high_latency_operation(&cmd), true);

        // DeleteRange command
        let mut req = Request::default();
        req.set_cmd_type(CmdType::DeleteRange);
        req.set_delete_range(DeleteRangeRequest::default());
        let mut cmd = RaftCmdRequest::default();
        cmd.mut_requests().push(req);
        assert_eq!(has_high_latency_operation(&cmd), true);
    }

    fn validate<F, E>(router: &ApplyRouter<E>, region_id: u64, validate: F)
    where
        F: FnOnce(&ApplyDelegate<E>) + Send + 'static,
        E: KvEngine,
    {
        let (validate_tx, validate_rx) = mpsc::channel();
        router.schedule_task(
            region_id,
            Msg::Validate(
                region_id,
                Box::new(move |delegate: *const u8| {
                    let delegate = unsafe { &*(delegate as *const ApplyDelegate<E>) };
                    validate(delegate);
                    validate_tx.send(()).unwrap();
                }),
            ),
        );
        validate_rx.recv_timeout(Duration::from_secs(3)).unwrap();
    }

    // Make sure msgs are handled in the same batch.
    fn batch_messages<E>(router: &ApplyRouter<E>, region_id: u64, msgs: Vec<Msg<E>>)
    where
        E: KvEngine,
    {
        let (notify1, wait1) = mpsc::channel();
        let (notify2, wait2) = mpsc::channel();
        router.schedule_task(
            region_id,
            Msg::Validate(
                region_id,
                Box::new(move |_| {
                    notify1.send(()).unwrap();
                    wait2.recv().unwrap();
                }),
            ),
        );
        wait1.recv().unwrap();

        for msg in msgs {
            router.schedule_task(region_id, msg);
        }

        notify2.send(()).unwrap();
    }

    fn fetch_apply_res<E>(
        receiver: &::std::sync::mpsc::Receiver<PeerMsg<E>>,
    ) -> ApplyRes<E::Snapshot>
    where
        E: KvEngine,
    {
        match receiver.recv_timeout(Duration::from_secs(3)) {
            Ok(PeerMsg::ApplyRes {
                res: TaskRes::Apply(res),
                ..
            }) => res,
            e => panic!("unexpected res {:?}", e),
        }
    }

    fn proposal<S: Snapshot>(
        is_conf_change: bool,
        index: u64,
        term: u64,
        cb: Callback<S>,
    ) -> Proposal<S> {
        Proposal {
            is_conf_change,
            index,
            term,
            cb,
            propose_time: None,
            must_pass_epoch_check: false,
        }
    }

    fn apply<S: Snapshot>(
        peer_id: u64,
        region_id: u64,
        term: u64,
        entries: Vec<Entry>,
        cbs: Vec<Proposal<S>>,
    ) -> Apply<S> {
        let (commit_index, commit_term) = entries
            .last()
            .map(|e| (e.get_index(), e.get_term()))
            .unwrap();
        Apply::new(
            peer_id,
            region_id,
            term,
            commit_index,
            commit_term,
            entries,
            cbs,
        )
    }

    #[test]
    fn test_basic_flow() {
        let (tx, rx) = mpsc::channel();
        let sender = Box::new(TestNotifier { tx });
        let (_tmp, engine) = create_tmp_engine("apply-basic");
        let (_dir, importer) = create_tmp_importer("apply-basic");
        let (region_scheduler, mut snapshot_rx) = dummy_scheduler();
        let cfg = Arc::new(VersionTrack::new(Config::default()));
        let (router, mut system) = create_apply_batch_system(&cfg.value());
        let pending_create_peers = Arc::new(Mutex::new(HashMap::default()));
        let builder = super::Builder::<KvTestEngine, KvTestWriteBatch> {
            tag: "test-store".to_owned(),
            cfg,
            coprocessor_host: CoprocessorHost::<KvTestEngine>::default(),
            importer,
            region_scheduler,
            sender,
            engine,
            router: router.clone(),
            _phantom: Default::default(),
            store_id: 1,
            pending_create_peers,
        };
        system.spawn("test-basic".to_owned(), builder);

        let mut reg = Registration {
            id: 1,
            term: 4,
            applied_index_term: 5,
            ..Default::default()
        };
        reg.region.set_id(2);
        reg.apply_state.set_applied_index(3);
        router.schedule_task(2, Msg::Registration(reg.dup()));
        validate(&router, 2, move |delegate| {
            assert_eq!(delegate.id, 1);
            assert_eq!(delegate.tag, "[region 2] 1");
            assert_eq!(delegate.region, reg.region);
            assert!(!delegate.pending_remove);
            assert_eq!(delegate.apply_state, reg.apply_state);
            assert_eq!(delegate.term, reg.term);
            assert_eq!(delegate.applied_index_term, reg.applied_index_term);
        });

        let (resp_tx, resp_rx) = mpsc::channel();
        let p = proposal(
            false,
            1,
            0,
            Callback::write(Box::new(move |resp: WriteResponse| {
                resp_tx.send(resp.response).unwrap();
            })),
        );
        router.schedule_task(
            1,
            Msg::apply(apply(1, 1, 0, vec![new_entry(0, 1, true)], vec![p])),
        );
        // unregistered region should be ignored and notify failed.
        let resp = resp_rx.recv_timeout(Duration::from_secs(3)).unwrap();
        assert!(resp.get_header().get_error().has_region_not_found());
        assert!(rx.try_recv().is_err());

        let (cc_tx, cc_rx) = mpsc::channel();
        let pops = vec![
            proposal(
                false,
                4,
                4,
                Callback::write(Box::new(move |write: WriteResponse| {
                    cc_tx.send(write.response).unwrap();
                })),
            ),
            proposal(false, 4, 5, Callback::None),
        ];
        router.schedule_task(
            2,
            Msg::apply(apply(1, 2, 11, vec![new_entry(5, 4, true)], pops)),
        );
        // proposal with not commit entry should be ignore
        validate(&router, 2, move |delegate| {
            assert_eq!(delegate.term, 11);
        });
        let cc_resp = cc_rx.try_recv().unwrap();
        assert!(cc_resp.get_header().get_error().has_stale_command());
        assert!(rx.recv_timeout(Duration::from_secs(3)).is_ok());

        // Make sure Apply and Snapshot are in the same batch.
        let (snap_tx, _) = mpsc::sync_channel(0);
        batch_messages(
            &router,
            2,
            vec![
                Msg::apply(apply(1, 2, 11, vec![new_entry(5, 5, false)], vec![])),
                Msg::Snapshot(GenSnapTask::new_for_test(2, snap_tx)),
            ],
        );
        let apply_res = match rx.recv_timeout(Duration::from_secs(3)) {
            Ok(PeerMsg::ApplyRes {
                res: TaskRes::Apply(res),
                ..
            }) => res,
            e => panic!("unexpected apply result: {:?}", e),
        };
        let apply_state_key = keys::apply_state_key(2);
        let apply_state = match snapshot_rx.recv_timeout(Duration::from_secs(3)) {
            Ok(Some(RegionTask::Gen { kv_snap, .. })) => kv_snap
                .get_msg_cf(CF_RAFT, &apply_state_key)
                .unwrap()
                .unwrap(),
            e => panic!("unexpected apply result: {:?}", e),
        };
        assert_eq!(apply_res.region_id, 2);
        assert_eq!(apply_res.apply_state, apply_state);
        assert_eq!(apply_res.apply_state.get_applied_index(), 5);
        assert!(apply_res.exec_res.is_empty());
        // empty entry will make applied_index step forward and should write apply state to engine.
        assert_eq!(apply_res.metrics.written_keys, 1);
        assert_eq!(apply_res.applied_index_term, 5);
        validate(&router, 2, |delegate| {
            assert_eq!(delegate.term, 11);
            assert_eq!(delegate.applied_index_term, 5);
            assert_eq!(delegate.apply_state.get_applied_index(), 5);
            assert_eq!(
                delegate.apply_state.get_applied_index(),
                delegate.last_flush_applied_index
            );
        });

        router.schedule_task(2, Msg::destroy(2, false));
        let (region_id, peer_id) = match rx.recv_timeout(Duration::from_secs(3)) {
            Ok(PeerMsg::ApplyRes {
                res: TaskRes::Destroy {
                    region_id, peer_id, ..
                },
                ..
            }) => (region_id, peer_id),
            e => panic!("expected destroy result, but got {:?}", e),
        };
        assert_eq!(peer_id, 1);
        assert_eq!(region_id, 2);

        // Stopped peer should be removed.
        let (resp_tx, resp_rx) = mpsc::channel();
        let p = proposal(
            false,
            1,
            0,
            Callback::write(Box::new(move |resp: WriteResponse| {
                resp_tx.send(resp.response).unwrap();
            })),
        );
        router.schedule_task(
            2,
            Msg::apply(apply(1, 1, 0, vec![new_entry(0, 1, true)], vec![p])),
        );
        // unregistered region should be ignored and notify failed.
        let resp = resp_rx.recv_timeout(Duration::from_secs(3)).unwrap();
        assert!(
            resp.get_header().get_error().has_region_not_found(),
            "{:?}",
            resp
        );
        assert!(rx.try_recv().is_err());

        system.shutdown();
    }

    fn cb<S: Snapshot>(idx: u64, term: u64, tx: Sender<RaftCmdResponse>) -> Proposal<S> {
        proposal(
            false,
            idx,
            term,
            Callback::write(Box::new(move |resp: WriteResponse| {
                tx.send(resp.response).unwrap();
            })),
        )
    }

    struct EntryBuilder {
        entry: Entry,
        req: RaftCmdRequest,
    }

    impl EntryBuilder {
        fn new(index: u64, term: u64) -> EntryBuilder {
            let req = RaftCmdRequest::default();
            let mut entry = Entry::default();
            entry.set_index(index);
            entry.set_term(term);
            EntryBuilder { entry, req }
        }

        fn epoch(mut self, conf_ver: u64, version: u64) -> EntryBuilder {
            let mut epoch = RegionEpoch::default();
            epoch.set_version(version);
            epoch.set_conf_ver(conf_ver);
            self.req.mut_header().set_region_epoch(epoch);
            self
        }

        fn put(self, key: &[u8], value: &[u8]) -> EntryBuilder {
            self.add_put_req(None, key, value)
        }

        fn put_cf(self, cf: &str, key: &[u8], value: &[u8]) -> EntryBuilder {
            self.add_put_req(Some(cf), key, value)
        }

        fn add_put_req(mut self, cf: Option<&str>, key: &[u8], value: &[u8]) -> EntryBuilder {
            let mut cmd = Request::default();
            cmd.set_cmd_type(CmdType::Put);
            if let Some(cf) = cf {
                cmd.mut_put().set_cf(cf.to_owned());
            }
            cmd.mut_put().set_key(key.to_vec());
            cmd.mut_put().set_value(value.to_vec());
            self.req.mut_requests().push(cmd);
            self
        }

        fn delete(self, key: &[u8]) -> EntryBuilder {
            self.add_delete_req(None, key)
        }

        fn delete_cf(self, cf: &str, key: &[u8]) -> EntryBuilder {
            self.add_delete_req(Some(cf), key)
        }

        fn delete_range(self, start_key: &[u8], end_key: &[u8]) -> EntryBuilder {
            self.add_delete_range_req(None, start_key, end_key)
        }

        fn delete_range_cf(self, cf: &str, start_key: &[u8], end_key: &[u8]) -> EntryBuilder {
            self.add_delete_range_req(Some(cf), start_key, end_key)
        }

        fn add_delete_req(mut self, cf: Option<&str>, key: &[u8]) -> EntryBuilder {
            let mut cmd = Request::default();
            cmd.set_cmd_type(CmdType::Delete);
            if let Some(cf) = cf {
                cmd.mut_delete().set_cf(cf.to_owned());
            }
            cmd.mut_delete().set_key(key.to_vec());
            self.req.mut_requests().push(cmd);
            self
        }

        fn add_delete_range_req(
            mut self,
            cf: Option<&str>,
            start_key: &[u8],
            end_key: &[u8],
        ) -> EntryBuilder {
            let mut cmd = Request::default();
            cmd.set_cmd_type(CmdType::DeleteRange);
            if let Some(cf) = cf {
                cmd.mut_delete_range().set_cf(cf.to_owned());
            }
            cmd.mut_delete_range().set_start_key(start_key.to_vec());
            cmd.mut_delete_range().set_end_key(end_key.to_vec());
            self.req.mut_requests().push(cmd);
            self
        }

        fn ingest_sst(mut self, meta: &SstMeta) -> EntryBuilder {
            let mut cmd = Request::default();
            cmd.set_cmd_type(CmdType::IngestSst);
            cmd.mut_ingest_sst().set_sst(meta.clone());
            self.req.mut_requests().push(cmd);
            self
        }

        fn split(mut self, splits: BatchSplitRequest) -> EntryBuilder {
            let mut req = AdminRequest::default();
            req.set_cmd_type(AdminCmdType::BatchSplit);
            req.set_splits(splits);
            self.req.set_admin_request(req);
            self
        }

        fn build(mut self) -> Entry {
            self.entry
                .set_data(self.req.write_to_bytes().unwrap().into());
            self.entry
        }
    }

    #[derive(Clone, Default)]
    struct ApplyObserver {
        pre_admin_count: Arc<AtomicUsize>,
        pre_query_count: Arc<AtomicUsize>,
        post_admin_count: Arc<AtomicUsize>,
        post_query_count: Arc<AtomicUsize>,
        cmd_sink: Option<Arc<Mutex<Sender<CmdBatch>>>>,
    }

    impl Coprocessor for ApplyObserver {}

    impl QueryObserver for ApplyObserver {
        fn pre_apply_query(&self, _: &mut ObserverContext<'_>, _: &[Request]) {
            self.pre_query_count.fetch_add(1, Ordering::SeqCst);
        }

        fn post_apply_query(&self, _: &mut ObserverContext<'_>, _: &Cmd) {
            self.post_query_count.fetch_add(1, Ordering::SeqCst);
        }
    }

    impl<E> CmdObserver<E> for ApplyObserver
    where
        E: KvEngine,
    {
        fn on_flush_applied_cmd_batch(
            &self,
            _: ObserveLevel,
            cmd_batches: &mut Vec<CmdBatch>,
            _: &E,
        ) {
            for b in std::mem::take(cmd_batches) {
                if b.is_empty() {
                    continue;
                }
                if let Some(sink) = self.cmd_sink.as_ref() {
                    sink.lock().unwrap().send(b).unwrap();
                }
            }
        }

        fn on_applied_current_term(&self, _: raft::StateRole, _: &Region) {}
    }

    #[test]
    fn test_handle_raft_committed_entries() {
        let (_path, engine) = create_tmp_engine("test-delegate");
        let (import_dir, importer) = create_tmp_importer("test-delegate");
        let obs = ApplyObserver::default();
        let mut host = CoprocessorHost::<KvTestEngine>::default();
        host.registry
            .register_query_observer(1, BoxQueryObserver::new(obs.clone()));

        let (tx, rx) = mpsc::channel();
        let (region_scheduler, _) = dummy_scheduler();
        let sender = Box::new(TestNotifier { tx });
        let cfg = Arc::new(VersionTrack::new(Config::default()));
        let (router, mut system) = create_apply_batch_system(&cfg.value());
        let pending_create_peers = Arc::new(Mutex::new(HashMap::default()));
        let builder = super::Builder::<KvTestEngine, KvTestWriteBatch> {
            tag: "test-store".to_owned(),
            cfg,
            sender,
            region_scheduler,
            coprocessor_host: host,
            importer: importer.clone(),
            engine: engine.clone(),
            router: router.clone(),
            _phantom: Default::default(),
            store_id: 1,
            pending_create_peers,
        };
        system.spawn("test-handle-raft".to_owned(), builder);

        let peer_id = 3;
        let mut reg = Registration {
            id: peer_id,
            ..Default::default()
        };
        reg.region.set_id(1);
        reg.region.mut_peers().push(new_peer(2, 3));
        reg.region.set_end_key(b"k5".to_vec());
        reg.region.mut_region_epoch().set_conf_ver(1);
        reg.region.mut_region_epoch().set_version(3);
        router.schedule_task(1, Msg::Registration(reg));

        let (capture_tx, capture_rx) = mpsc::channel();
        let put_entry = EntryBuilder::new(1, 1)
            .put(b"k1", b"v1")
            .put(b"k2", b"v1")
            .put(b"k3", b"v1")
            .epoch(1, 3)
            .build();
        router.schedule_task(
            1,
            Msg::apply(apply(
                peer_id,
                1,
                1,
                vec![put_entry],
                vec![cb(1, 1, capture_tx.clone())],
            )),
        );
        let resp = capture_rx.recv_timeout(Duration::from_secs(3)).unwrap();
        assert!(!resp.get_header().has_error(), "{:?}", resp);
        let dk_k1 = keys::data_key(b"k1");
        let dk_k2 = keys::data_key(b"k2");
        let dk_k3 = keys::data_key(b"k3");
        assert_eq!(engine.get_value(&dk_k1).unwrap().unwrap(), b"v1");
        assert_eq!(engine.get_value(&dk_k2).unwrap().unwrap(), b"v1");
        assert_eq!(engine.get_value(&dk_k3).unwrap().unwrap(), b"v1");
        validate(&router, 1, |delegate| {
            assert_eq!(delegate.applied_index_term, 1);
            assert_eq!(delegate.apply_state.get_applied_index(), 1);
        });
        fetch_apply_res(&rx);

        let put_entry = EntryBuilder::new(2, 2)
            .put_cf(CF_LOCK, b"k1", b"v1")
            .epoch(1, 3)
            .build();
        router.schedule_task(1, Msg::apply(apply(peer_id, 1, 2, vec![put_entry], vec![])));
        let apply_res = fetch_apply_res(&rx);
        assert_eq!(apply_res.region_id, 1);
        assert_eq!(apply_res.apply_state.get_applied_index(), 2);
        assert_eq!(apply_res.applied_index_term, 2);
        assert!(apply_res.exec_res.is_empty());
        assert!(apply_res.metrics.written_bytes >= 5);
        assert_eq!(apply_res.metrics.written_keys, 2);
        assert_eq!(apply_res.metrics.size_diff_hint, 5);
        assert_eq!(apply_res.metrics.lock_cf_written_bytes, 5);
        assert_eq!(
            engine.get_value_cf(CF_LOCK, &dk_k1).unwrap().unwrap(),
            b"v1"
        );

        let put_entry = EntryBuilder::new(3, 2)
            .put(b"k2", b"v2")
            .epoch(1, 1)
            .build();
        router.schedule_task(
            1,
            Msg::apply(apply(
                peer_id,
                1,
                2,
                vec![put_entry],
                vec![cb(3, 2, capture_tx.clone())],
            )),
        );
        let resp = capture_rx.recv_timeout(Duration::from_secs(3)).unwrap();
        assert!(resp.get_header().get_error().has_epoch_not_match());
        let apply_res = fetch_apply_res(&rx);
        assert_eq!(apply_res.applied_index_term, 2);
        assert_eq!(apply_res.apply_state.get_applied_index(), 3);

        let put_entry = EntryBuilder::new(4, 2)
            .put(b"k3", b"v3")
            .put(b"k5", b"v5")
            .epoch(1, 3)
            .build();
        router.schedule_task(
            1,
            Msg::apply(apply(
                peer_id,
                1,
                2,
                vec![put_entry],
                vec![cb(4, 2, capture_tx.clone())],
            )),
        );
        let resp = capture_rx.recv_timeout(Duration::from_secs(3)).unwrap();
        assert!(resp.get_header().get_error().has_key_not_in_region());
        let apply_res = fetch_apply_res(&rx);
        assert_eq!(apply_res.applied_index_term, 2);
        assert_eq!(apply_res.apply_state.get_applied_index(), 4);
        // a writebatch should be atomic.
        assert_eq!(engine.get_value(&dk_k3).unwrap().unwrap(), b"v1");

        let put_entry = EntryBuilder::new(5, 3)
            .delete(b"k1")
            .delete_cf(CF_LOCK, b"k1")
            .delete_cf(CF_WRITE, b"k1")
            .epoch(1, 3)
            .build();
        router.schedule_task(
            1,
            Msg::apply(apply(
                peer_id,
                1,
                3,
                vec![put_entry],
                vec![cb(5, 2, capture_tx.clone()), cb(5, 3, capture_tx.clone())],
            )),
        );
        let resp = capture_rx.recv_timeout(Duration::from_secs(3)).unwrap();
        // stale command should be cleared.
        assert!(resp.get_header().get_error().has_stale_command());
        let resp = capture_rx.recv_timeout(Duration::from_secs(3)).unwrap();
        assert!(!resp.get_header().has_error(), "{:?}", resp);
        assert!(engine.get_value(&dk_k1).unwrap().is_none());
        let apply_res = fetch_apply_res(&rx);
        assert_eq!(apply_res.metrics.lock_cf_written_bytes, 3);
        assert_eq!(apply_res.metrics.delete_keys_hint, 2);
        assert_eq!(apply_res.metrics.size_diff_hint, -9);

        let delete_entry = EntryBuilder::new(6, 3).delete(b"k5").epoch(1, 3).build();
        router.schedule_task(
            1,
            Msg::apply(apply(
                peer_id,
                1,
                3,
                vec![delete_entry],
                vec![cb(6, 3, capture_tx.clone())],
            )),
        );
        let resp = capture_rx.recv_timeout(Duration::from_secs(3)).unwrap();
        assert!(resp.get_header().get_error().has_key_not_in_region());
        fetch_apply_res(&rx);

        let delete_range_entry = EntryBuilder::new(7, 3)
            .delete_range(b"", b"")
            .epoch(1, 3)
            .build();
        router.schedule_task(
            1,
            Msg::apply(apply(
                peer_id,
                1,
                3,
                vec![delete_range_entry],
                vec![cb(7, 3, capture_tx.clone())],
            )),
        );
        let resp = capture_rx.recv_timeout(Duration::from_secs(3)).unwrap();
        assert!(resp.get_header().get_error().has_key_not_in_region());
        assert_eq!(engine.get_value(&dk_k3).unwrap().unwrap(), b"v1");
        fetch_apply_res(&rx);

        let delete_range_entry = EntryBuilder::new(8, 3)
            .delete_range_cf(CF_DEFAULT, b"", b"k5")
            .delete_range_cf(CF_LOCK, b"", b"k5")
            .delete_range_cf(CF_WRITE, b"", b"k5")
            .epoch(1, 3)
            .build();
        router.schedule_task(
            1,
            Msg::apply(apply(
                peer_id,
                1,
                3,
                vec![delete_range_entry],
                vec![cb(8, 3, capture_tx.clone())],
            )),
        );
        let resp = capture_rx.recv_timeout(Duration::from_secs(3)).unwrap();
        assert!(!resp.get_header().has_error(), "{:?}", resp);
        assert!(engine.get_value(&dk_k1).unwrap().is_none());
        assert!(engine.get_value(&dk_k2).unwrap().is_none());
        assert!(engine.get_value(&dk_k3).unwrap().is_none());

        // The region was rescheduled from normal-priority handler to
        // low-priority handler, so the first apple_res.exec_res should be empty.
        let apply_res = fetch_apply_res(&rx);
        assert!(apply_res.exec_res.is_empty());
        // The entry should be applied now.
        let apply_res = fetch_apply_res(&rx);
        assert_eq!(apply_res.applied_index_term, 3);
        assert_eq!(apply_res.apply_state.get_applied_index(), 8);

        // UploadSST
        let sst_path = import_dir.path().join("test.sst");
        let mut sst_epoch = RegionEpoch::default();
        sst_epoch.set_conf_ver(1);
        sst_epoch.set_version(3);
        let sst_range = (0, 100);
        let (mut meta1, data1) = gen_sst_file(&sst_path, sst_range);
        meta1.set_region_id(1);
        meta1.set_region_epoch(sst_epoch);
        let mut file1 = importer.create(&meta1).unwrap();
        file1.append(&data1).unwrap();
        file1.finish().unwrap();
        let (mut meta2, data2) = gen_sst_file(&sst_path, sst_range);
        meta2.set_region_id(1);
        meta2.mut_region_epoch().set_conf_ver(1);
        meta2.mut_region_epoch().set_version(1234);
        let mut file2 = importer.create(&meta2).unwrap();
        file2.append(&data2).unwrap();
        file2.finish().unwrap();

        // IngestSst
        let put_ok = EntryBuilder::new(9, 3)
            .put(&[sst_range.0], &[sst_range.1])
            .epoch(0, 3)
            .build();
        // Add a put above to test flush before ingestion.
        let capture_tx_clone = capture_tx.clone();
        let ingest_ok = EntryBuilder::new(10, 3)
            .ingest_sst(&meta1)
            .epoch(0, 3)
            .build();
        let ingest_epoch_not_match = EntryBuilder::new(11, 3)
            .ingest_sst(&meta2)
            .epoch(0, 3)
            .build();
        let entries = vec![put_ok, ingest_ok, ingest_epoch_not_match];
        router.schedule_task(
            1,
            Msg::apply(apply(
                peer_id,
                1,
                3,
                entries,
                vec![
                    cb(9, 3, capture_tx.clone()),
                    proposal(
                        false,
                        10,
                        3,
                        Callback::write(Box::new(move |resp: WriteResponse| {
                            // Sleep until yield timeout.
                            thread::sleep(Duration::from_millis(500));
                            capture_tx_clone.send(resp.response).unwrap();
                        })),
                    ),
                    cb(11, 3, capture_tx.clone()),
                ],
            )),
        );
        let resp = capture_rx.recv_timeout(Duration::from_secs(3)).unwrap();
        assert!(!resp.get_header().has_error(), "{:?}", resp);
        let resp = capture_rx.recv_timeout(Duration::from_secs(3)).unwrap();
        assert!(!resp.get_header().has_error(), "{:?}", resp);
        check_db_range(&engine, sst_range);
        let resp = capture_rx.recv_timeout(Duration::from_secs(3)).unwrap();
        assert!(resp.get_header().has_error());

        // The region was rescheduled to normal-priority handler because of
        // nomral put command, so the first apple_res.exec_res should be empty.
        let apply_res = fetch_apply_res(&rx);
        assert!(apply_res.exec_res.is_empty());
        // The region was rescheduled low-priority becasuee of ingest command,
        // only put entry has been applied;
        let apply_res = fetch_apply_res(&rx);
        assert_eq!(apply_res.applied_index_term, 3);
        assert_eq!(apply_res.apply_state.get_applied_index(), 9);
        // The region will yield after timeout.
        let apply_res = fetch_apply_res(&rx);
        assert_eq!(apply_res.applied_index_term, 3);
        assert_eq!(apply_res.apply_state.get_applied_index(), 10);
        // The third entry should be applied now.
        let apply_res = fetch_apply_res(&rx);
        assert_eq!(apply_res.applied_index_term, 3);
        assert_eq!(apply_res.apply_state.get_applied_index(), 11);

        let write_batch_max_keys = <KvTestEngine as WriteBatchExt>::WRITE_BATCH_MAX_KEYS;

        let mut props = vec![];
        let mut entries = vec![];
        for i in 0..write_batch_max_keys {
            let put_entry = EntryBuilder::new(i as u64 + 12, 3)
                .put(b"k", b"v")
                .epoch(1, 3)
                .build();
            entries.push(put_entry);
            props.push(cb(i as u64 + 12, 3, capture_tx.clone()));
        }
        router.schedule_task(1, Msg::apply(apply(peer_id, 1, 3, entries, props)));
        for _ in 0..write_batch_max_keys {
            capture_rx.recv_timeout(Duration::from_secs(3)).unwrap();
        }
        let index = write_batch_max_keys + 11;
        // The region was rescheduled to normal-priority handler. Discard the first apply_res.
        fetch_apply_res(&rx);
        let apply_res = fetch_apply_res(&rx);
        assert_eq!(apply_res.apply_state.get_applied_index(), index as u64);
        assert_eq!(obs.pre_query_count.load(Ordering::SeqCst), index);
        assert_eq!(obs.post_query_count.load(Ordering::SeqCst), index);

        system.shutdown();
    }

    #[test]
    fn test_handle_ingest_sst() {
        let (_path, engine) = create_tmp_engine("test-ingest");
        let (import_dir, importer) = create_tmp_importer("test-ingest");
        let obs = ApplyObserver::default();
        let mut host = CoprocessorHost::<KvTestEngine>::default();
        host.registry
            .register_query_observer(1, BoxQueryObserver::new(obs));

        let (tx, rx) = mpsc::channel();
        let (region_scheduler, _) = dummy_scheduler();
        let sender = Box::new(TestNotifier { tx });
        let cfg = {
            let mut cfg = Config::default();
            cfg.apply_batch_system.pool_size = 1;
            cfg.apply_batch_system.low_priority_pool_size = 0;
            Arc::new(VersionTrack::new(cfg))
        };
        let (router, mut system) = create_apply_batch_system(&cfg.value());
        let pending_create_peers = Arc::new(Mutex::new(HashMap::default()));
        let builder = super::Builder::<KvTestEngine, KvTestWriteBatch> {
            tag: "test-store".to_owned(),
            cfg,
            sender,
            region_scheduler,
            coprocessor_host: host,
            importer: importer.clone(),
            engine: engine.clone(),
            router: router.clone(),
            _phantom: Default::default(),
            store_id: 1,
            pending_create_peers,
        };
        system.spawn("test-ingest".to_owned(), builder);

        let mut reg = Registration {
            id: 1,
            ..Default::default()
        };
        reg.region.set_id(1);
        reg.region.mut_peers().push(new_peer(1, 1));
        reg.region.set_start_key(b"k1".to_vec());
        reg.region.set_end_key(b"k2".to_vec());
        reg.region.mut_region_epoch().set_conf_ver(1);
        reg.region.mut_region_epoch().set_version(3);
        router.schedule_task(1, Msg::Registration(reg));

        // Test whether put commands and ingest commands are applied to engine in a correct order.
        // We will generate 5 entries which are put, ingest, put, ingest, put respectively. For a same key,
        // it can exist in multiple entries or in a single entries. We will test all all the possible
        // keys exsiting combinations.
        let mut keys = Vec::new();
        let keys_count = 1 << 5;
        for i in 0..keys_count {
            keys.push(format!("k1/{:02}", i).as_bytes().to_vec());
        }
        let mut expected_vals = Vec::new();
        expected_vals.resize(keys_count, Vec::new());

        let entry1 = {
            let mut entry = EntryBuilder::new(1, 1);
            for i in 0..keys_count {
                if (i & 1) > 0 {
                    entry = entry.put(&keys[i], b"1");
                    expected_vals[i] = b"1".to_vec();
                }
            }
            entry.epoch(1, 3).build()
        };
        let entry2 = {
            let mut kvs: Vec<(&[u8], &[u8])> = Vec::new();
            for i in 0..keys_count {
                if (i & 2) > 0 {
                    kvs.push((&keys[i], b"2"));
                    expected_vals[i] = b"2".to_vec();
                }
            }
            let sst_path = import_dir.path().join("test.sst");
            let (mut meta, data) = gen_sst_file_with_kvs(&sst_path, &kvs);
            meta.set_region_id(1);
            meta.mut_region_epoch().set_conf_ver(1);
            meta.mut_region_epoch().set_version(3);
            let mut file = importer.create(&meta).unwrap();
            file.append(&data).unwrap();
            file.finish().unwrap();
            EntryBuilder::new(2, 1)
                .ingest_sst(&meta)
                .epoch(1, 3)
                .build()
        };
        let entry3 = {
            let mut entry = EntryBuilder::new(3, 1);
            for i in 0..keys_count {
                if (i & 4) > 0 {
                    entry = entry.put(&keys[i], b"3");
                    expected_vals[i] = b"3".to_vec();
                }
            }
            entry.epoch(1, 3).build()
        };
        let entry4 = {
            let mut kvs: Vec<(&[u8], &[u8])> = Vec::new();
            for i in 0..keys_count {
                if (i & 8) > 0 {
                    kvs.push((&keys[i], b"4"));
                    expected_vals[i] = b"4".to_vec();
                }
            }
            let sst_path = import_dir.path().join("test2.sst");
            let (mut meta, data) = gen_sst_file_with_kvs(&sst_path, &kvs);
            meta.set_region_id(1);
            meta.mut_region_epoch().set_conf_ver(1);
            meta.mut_region_epoch().set_version(3);
            let mut file = importer.create(&meta).unwrap();
            file.append(&data).unwrap();
            file.finish().unwrap();
            EntryBuilder::new(4, 1)
                .ingest_sst(&meta)
                .epoch(1, 3)
                .build()
        };
        let entry5 = {
            let mut entry = EntryBuilder::new(5, 1);
            for i in 0..keys_count {
                if (i & 16) > 0 {
                    entry = entry.put(&keys[i], b"5");
                    expected_vals[i] = b"5".to_vec();
                }
            }
            entry.epoch(1, 3).build()
        };

        let (capture_tx, capture_rx) = mpsc::channel();
        router.schedule_task(
            1,
            Msg::apply(apply(
                1,
                1,
                1,
                vec![entry1, entry2, entry3],
                vec![
                    cb(1, 1, capture_tx.clone()),
                    cb(2, 1, capture_tx.clone()),
                    cb(3, 1, capture_tx.clone()),
                ],
            )),
        );
        router.schedule_task(
            1,
            Msg::apply(apply(
                1,
                1,
                1,
                vec![entry4, entry5],
                vec![cb(4, 1, capture_tx.clone()), cb(5, 1, capture_tx)],
            )),
        );
        for _ in 0..3 {
            let resp = capture_rx.recv_timeout(Duration::from_secs(3)).unwrap();
            assert!(!resp.get_header().has_error(), "{:?}", resp);
        }
        for _ in 0..2 {
            let resp = capture_rx.recv_timeout(Duration::from_secs(3)).unwrap();
            assert!(!resp.get_header().has_error(), "{:?}", resp);
        }
        let mut res = fetch_apply_res(&rx);
        // There may be one or two ApplyRes which depends on whether these two apply msgs
        // are batched together.
        if res.apply_state.get_applied_index() == 3 {
            res = fetch_apply_res(&rx);
        }
        assert_eq!(res.apply_state.get_applied_index(), 5);

        // Verify the engine keys.
        for i in 1..keys_count {
            let dk = keys::data_key(&keys[i]);
            assert_eq!(engine.get_value(&dk).unwrap().unwrap(), &expected_vals[i]);
        }
    }

    #[test]
    fn test_cmd_observer() {
        let (_path, engine) = create_tmp_engine("test-delegate");
        let (_import_dir, importer) = create_tmp_importer("test-delegate");
        let mut host = CoprocessorHost::<KvTestEngine>::default();
        let mut obs = ApplyObserver::default();
        let (sink, cmdbatch_rx) = mpsc::channel();
        obs.cmd_sink = Some(Arc::new(Mutex::new(sink)));
        host.registry
            .register_cmd_observer(1, BoxCmdObserver::new(obs));

        let (tx, rx) = mpsc::channel();
        let (region_scheduler, _) = dummy_scheduler();
        let sender = Box::new(TestNotifier { tx });
        let cfg = Config::default();
        let (router, mut system) = create_apply_batch_system(&cfg);
        let pending_create_peers = Arc::new(Mutex::new(HashMap::default()));
        let builder = super::Builder::<KvTestEngine, KvTestWriteBatch> {
            tag: "test-store".to_owned(),
            cfg: Arc::new(VersionTrack::new(cfg)),
            sender,
            region_scheduler,
            coprocessor_host: host,
            importer,
            engine,
            router: router.clone(),
            _phantom: Default::default(),
            store_id: 1,
            pending_create_peers,
        };
        system.spawn("test-handle-raft".to_owned(), builder);

        let peer_id = 3;
        let mut reg = Registration {
            id: peer_id,
            ..Default::default()
        };
        reg.region.set_id(1);
        reg.region.mut_peers().push(new_peer(2, 3));
        reg.region.set_end_key(b"k5".to_vec());
        reg.region.mut_region_epoch().set_conf_ver(1);
        reg.region.mut_region_epoch().set_version(3);
        let region_epoch = reg.region.get_region_epoch().clone();
        router.schedule_task(1, Msg::Registration(reg));

        let put_entry = EntryBuilder::new(1, 1)
            .put(b"k1", b"v1")
            .put(b"k2", b"v1")
            .put(b"k3", b"v1")
            .epoch(1, 3)
            .build();
        router.schedule_task(1, Msg::apply(apply(peer_id, 1, 1, vec![put_entry], vec![])));
        fetch_apply_res(&rx);
        let cmd_batch = cmdbatch_rx.recv_timeout(Duration::from_secs(3)).unwrap();
        assert_eq!(cmd_batch.len(), 1);
        let (block_tx, block_rx) = mpsc::channel::<()>();
        router.schedule_task(
            1,
            Msg::Validate(
                1,
                Box::new(move |_| {
                    // Block the apply worker
                    block_rx.recv().unwrap();
                }),
            ),
        );
        let put_entry = EntryBuilder::new(2, 2)
            .put(b"k0", b"v0")
            .epoch(1, 3)
            .build();
        router.schedule_task(1, Msg::apply(apply(peer_id, 1, 2, vec![put_entry], vec![])));
        // Register cmd observer to region 1.
        let observe_handle = ObserveHandle::with_id(1);
        router.schedule_task(
            1,
            Msg::Change {
                region_epoch: region_epoch.clone(),
                cmd: ChangeObserver {
                    cdc_id: Some(observe_handle.clone()),
                    rts_id: Some(observe_handle.clone()),
                    region_id: 1,
                },
                cb: Callback::Read(Box::new(|resp: ReadResponse<KvTestSnapshot>| {
                    assert!(!resp.response.get_header().has_error());
                    assert!(resp.snapshot.is_some());
                    let snap = resp.snapshot.unwrap();
                    assert_eq!(snap.get_value(b"k0").unwrap().unwrap(), b"v0");
                })),
            },
        );
        // Unblock the apply worker
        block_tx.send(()).unwrap();
        fetch_apply_res(&rx);
        let cmd_batch = cmdbatch_rx.recv_timeout(Duration::from_secs(3)).unwrap();
        assert_eq!(cmd_batch.cdc_id, ObserveHandle::with_id(0).id);
        assert_eq!(cmd_batch.rts_id, ObserveHandle::with_id(0).id);

        let (capture_tx, capture_rx) = mpsc::channel();
        let put_entry = EntryBuilder::new(3, 2)
            .put_cf(CF_LOCK, b"k1", b"v1")
            .epoch(1, 3)
            .build();
        router.schedule_task(
            1,
            Msg::apply(apply(
                peer_id,
                1,
                2,
                vec![put_entry],
                vec![cb(3, 2, capture_tx)],
            )),
        );
        fetch_apply_res(&rx);
        let resp = capture_rx.recv_timeout(Duration::from_secs(3)).unwrap();
        assert!(!resp.get_header().has_error(), "{:?}", resp);
        let cmd_batch = cmdbatch_rx.recv_timeout(Duration::from_secs(3)).unwrap();
        assert_eq!(cmd_batch.cdc_id, observe_handle.id);
        assert_eq!(cmd_batch.rts_id, observe_handle.id);
        assert_eq!(resp, cmd_batch.into_iter(1).next().unwrap().response);

        let put_entry1 = EntryBuilder::new(4, 2)
            .put(b"k2", b"v2")
            .epoch(1, 3)
            .build();
        let put_entry2 = EntryBuilder::new(5, 2)
            .put(b"k2", b"v2")
            .epoch(1, 3)
            .build();
        router.schedule_task(
            1,
            Msg::apply(apply(peer_id, 1, 2, vec![put_entry1, put_entry2], vec![])),
        );
        let cmd_batch = cmdbatch_rx.recv_timeout(Duration::from_secs(3)).unwrap();
        assert_eq!(2, cmd_batch.len());

        // Stop observer regoin 1.
        observe_handle.stop_observing();

        let observe_handle = ObserveHandle::new();
        let put_entry = EntryBuilder::new(6, 2)
            .put(b"k2", b"v2")
            .epoch(1, 3)
            .build();
        router.schedule_task(1, Msg::apply(apply(peer_id, 1, 2, vec![put_entry], vec![])));

        // Must response a RegionNotFound error.
        router.schedule_task(
            2,
            Msg::Change {
                region_epoch,
                cmd: ChangeObserver {
                    cdc_id: Some(observe_handle.clone()),
                    rts_id: Some(observe_handle),
                    region_id: 2,
                },
                cb: Callback::Read(Box::new(|resp: ReadResponse<_>| {
                    assert!(
                        resp.response
                            .get_header()
                            .get_error()
                            .has_region_not_found()
                    );
                    assert!(resp.snapshot.is_none());
                })),
            },
        );

        system.shutdown();
    }

    #[test]
    fn test_check_sst_for_ingestion() {
        let mut sst = SstMeta::default();
        let mut region = Region::default();

        // Check uuid and cf name
        assert!(check_sst_for_ingestion(&sst, &region).is_err());
        sst.set_uuid(Uuid::new_v4().as_bytes().to_vec());
        sst.set_cf_name(CF_DEFAULT.to_owned());
        check_sst_for_ingestion(&sst, &region).unwrap();
        sst.set_cf_name("test".to_owned());
        assert!(check_sst_for_ingestion(&sst, &region).is_err());
        sst.set_cf_name(CF_WRITE.to_owned());
        check_sst_for_ingestion(&sst, &region).unwrap();

        // Check region id
        region.set_id(1);
        sst.set_region_id(2);
        assert!(check_sst_for_ingestion(&sst, &region).is_err());
        sst.set_region_id(1);
        check_sst_for_ingestion(&sst, &region).unwrap();

        // Check region epoch
        region.mut_region_epoch().set_conf_ver(1);
        assert!(check_sst_for_ingestion(&sst, &region).is_err());
        sst.mut_region_epoch().set_conf_ver(1);
        check_sst_for_ingestion(&sst, &region).unwrap();
        region.mut_region_epoch().set_version(1);
        assert!(check_sst_for_ingestion(&sst, &region).is_err());
        sst.mut_region_epoch().set_version(1);
        check_sst_for_ingestion(&sst, &region).unwrap();

        // Check region range
        region.set_start_key(vec![2]);
        region.set_end_key(vec![8]);
        sst.mut_range().set_start(vec![1]);
        sst.mut_range().set_end(vec![8]);
        assert!(check_sst_for_ingestion(&sst, &region).is_err());
        sst.mut_range().set_start(vec![2]);
        assert!(check_sst_for_ingestion(&sst, &region).is_err());
        sst.mut_range().set_end(vec![7]);
        check_sst_for_ingestion(&sst, &region).unwrap();
    }

    fn new_split_req(key: &[u8], id: u64, children: Vec<u64>) -> SplitRequest {
        let mut req = SplitRequest::default();
        req.set_split_key(key.to_vec());
        req.set_new_region_id(id);
        req.set_new_peer_ids(children);
        req
    }

    struct SplitResultChecker<'a, E>
    where
        E: KvEngine,
    {
        engine: E,
        origin_peers: &'a [metapb::Peer],
        epoch: Rc<RefCell<RegionEpoch>>,
    }

    impl<'a, E> SplitResultChecker<'a, E>
    where
        E: KvEngine,
    {
        fn check(&self, start: &[u8], end: &[u8], id: u64, children: &[u64], check_initial: bool) {
            let key = keys::region_state_key(id);
            let state: RegionLocalState = self.engine.get_msg_cf(CF_RAFT, &key).unwrap().unwrap();
            assert_eq!(state.get_state(), PeerState::Normal);
            assert_eq!(state.get_region().get_id(), id);
            assert_eq!(state.get_region().get_start_key(), start);
            assert_eq!(state.get_region().get_end_key(), end);
            let expect_peers: Vec<_> = self
                .origin_peers
                .iter()
                .zip(children)
                .map(|(p, new_id)| {
                    let mut new_peer = metapb::Peer::clone(p);
                    new_peer.set_id(*new_id);
                    new_peer
                })
                .collect();
            assert_eq!(state.get_region().get_peers(), expect_peers.as_slice());
            assert!(!state.has_merge_state(), "{:?}", state);
            let epoch = self.epoch.borrow();
            assert_eq!(*state.get_region().get_region_epoch(), *epoch);
            if !check_initial {
                return;
            }
            let key = keys::apply_state_key(id);
            let initial_state: RaftApplyState =
                self.engine.get_msg_cf(CF_RAFT, &key).unwrap().unwrap();
            assert_eq!(initial_state.get_applied_index(), RAFT_INIT_LOG_INDEX);
            assert_eq!(
                initial_state.get_truncated_state().get_index(),
                RAFT_INIT_LOG_INDEX
            );
            assert_eq!(
                initial_state.get_truncated_state().get_term(),
                RAFT_INIT_LOG_INDEX
            );
        }
    }

    fn error_msg(resp: &RaftCmdResponse) -> &str {
        resp.get_header().get_error().get_message()
    }

    #[test]
    fn test_split() {
        let (_path, engine) = create_tmp_engine("test-delegate");
        let (_import_dir, importer) = create_tmp_importer("test-delegate");
        let peer_id = 3;
        let mut reg = Registration {
            id: peer_id,
            term: 1,
            ..Default::default()
        };
        reg.region.set_id(1);
        reg.region.set_end_key(b"k5".to_vec());
        reg.region.mut_region_epoch().set_version(3);
        let region_epoch = reg.region.get_region_epoch().clone();
        let peers = vec![new_peer(2, 3), new_peer(4, 5), new_learner_peer(6, 7)];
        reg.region.set_peers(peers.clone().into());
        let (tx, _rx) = mpsc::channel();
        let sender = Box::new(TestNotifier { tx });
        let mut host = CoprocessorHost::<KvTestEngine>::default();
        let mut obs = ApplyObserver::default();
        let (sink, cmdbatch_rx) = mpsc::channel();
        obs.cmd_sink = Some(Arc::new(Mutex::new(sink)));
        host.registry
            .register_cmd_observer(1, BoxCmdObserver::new(obs));
        let (region_scheduler, _) = dummy_scheduler();
        let cfg = Arc::new(VersionTrack::new(Config::default()));
        let (router, mut system) = create_apply_batch_system(&cfg.value());
        let pending_create_peers = Arc::new(Mutex::new(HashMap::default()));
        let builder = super::Builder::<KvTestEngine, KvTestWriteBatch> {
            tag: "test-store".to_owned(),
            cfg,
            sender,
            importer,
            region_scheduler,
            coprocessor_host: host,
            engine: engine.clone(),
            router: router.clone(),
            _phantom: Default::default(),
            store_id: 2,
            pending_create_peers,
        };
        system.spawn("test-split".to_owned(), builder);

        router.schedule_task(1, Msg::Registration(reg.dup()));
        let observe_handle = ObserveHandle::new();
        router.schedule_task(
            1,
            Msg::Change {
                region_epoch: region_epoch.clone(),
                cmd: ChangeObserver {
                    cdc_id: Some(observe_handle.clone()),
                    rts_id: Some(observe_handle.clone()),
                    region_id: 1,
                },
                cb: Callback::Read(Box::new(|resp: ReadResponse<_>| {
                    assert!(!resp.response.get_header().has_error(), "{:?}", resp);
                    assert!(resp.snapshot.is_some());
                })),
            },
        );

        let mut index_id = 1;
        let (capture_tx, capture_rx) = mpsc::channel();
        let epoch = Rc::new(RefCell::new(reg.region.get_region_epoch().to_owned()));
        let epoch_ = epoch.clone();
        let mut exec_split = |router: &ApplyRouter<KvTestEngine>, reqs| {
            let epoch = epoch_.borrow();
            let split = EntryBuilder::new(index_id, 1)
                .split(reqs)
                .epoch(epoch.get_conf_ver(), epoch.get_version())
                .build();
            router.schedule_task(
                1,
                Msg::apply(apply(
                    peer_id,
                    1,
                    1,
                    vec![split],
                    vec![cb(index_id, 1, capture_tx.clone())],
                )),
            );
            index_id += 1;
            capture_rx.recv_timeout(Duration::from_secs(3)).unwrap()
        };

        let mut splits = BatchSplitRequest::default();
        splits.set_right_derive(true);
        splits.mut_requests().push(new_split_req(b"k1", 8, vec![]));
        let resp = exec_split(&router, splits.clone());
        // 3 followers are required.
        assert!(error_msg(&resp).contains("id count"), "{:?}", resp);
        cmdbatch_rx.recv_timeout(Duration::from_secs(3)).unwrap();

        splits.mut_requests().clear();
        let resp = exec_split(&router, splits.clone());
        // Empty requests should be rejected.
        assert!(error_msg(&resp).contains("missing"), "{:?}", resp);

        splits
            .mut_requests()
            .push(new_split_req(b"k6", 8, vec![9, 10, 11]));
        let resp = exec_split(&router, splits.clone());
        // Out of range keys should be rejected.
        assert!(
            resp.get_header().get_error().has_key_not_in_region(),
            "{:?}",
            resp
        );

        splits
            .mut_requests()
            .push(new_split_req(b"", 8, vec![9, 10, 11]));
        let resp = exec_split(&router, splits.clone());
        // Empty key should be rejected.
        assert!(error_msg(&resp).contains("missing"), "{:?}", resp);

        splits.mut_requests().clear();
        splits
            .mut_requests()
            .push(new_split_req(b"k2", 8, vec![9, 10, 11]));
        splits
            .mut_requests()
            .push(new_split_req(b"k1", 8, vec![9, 10, 11]));
        let resp = exec_split(&router, splits.clone());
        // keys should be in ascend order.
        assert!(error_msg(&resp).contains("invalid"), "{:?}", resp);

        splits.mut_requests().clear();
        splits
            .mut_requests()
            .push(new_split_req(b"k1", 8, vec![9, 10, 11]));
        splits
            .mut_requests()
            .push(new_split_req(b"k2", 8, vec![9, 10]));
        let resp = exec_split(&router, splits.clone());
        // All requests should be checked.
        assert!(error_msg(&resp).contains("id count"), "{:?}", resp);
        let checker = SplitResultChecker {
            engine,
            origin_peers: &peers,
            epoch: epoch.clone(),
        };

        splits.mut_requests().clear();
        splits
            .mut_requests()
            .push(new_split_req(b"k1", 8, vec![9, 10, 11]));
        let resp = exec_split(&router, splits.clone());
        // Split should succeed.
        assert!(!resp.get_header().has_error(), "{:?}", resp);
        let mut new_version = epoch.borrow().get_version() + 1;
        epoch.borrow_mut().set_version(new_version);
        checker.check(b"", b"k1", 8, &[9, 10, 11], true);
        checker.check(b"k1", b"k5", 1, &[3, 5, 7], false);

        splits.mut_requests().clear();
        splits
            .mut_requests()
            .push(new_split_req(b"k4", 12, vec![13, 14, 15]));
        splits.set_right_derive(false);
        let resp = exec_split(&router, splits.clone());
        // Right derive should be respected.
        assert!(!resp.get_header().has_error(), "{:?}", resp);
        new_version = epoch.borrow().get_version() + 1;
        epoch.borrow_mut().set_version(new_version);
        checker.check(b"k4", b"k5", 12, &[13, 14, 15], true);
        checker.check(b"k1", b"k4", 1, &[3, 5, 7], false);

        splits.mut_requests().clear();
        splits
            .mut_requests()
            .push(new_split_req(b"k2", 16, vec![17, 18, 19]));
        splits
            .mut_requests()
            .push(new_split_req(b"k3", 20, vec![21, 22, 23]));
        splits.set_right_derive(true);
        let resp = exec_split(&router, splits.clone());
        // Right derive should be respected.
        assert!(!resp.get_header().has_error(), "{:?}", resp);
        new_version = epoch.borrow().get_version() + 2;
        epoch.borrow_mut().set_version(new_version);
        checker.check(b"k1", b"k2", 16, &[17, 18, 19], true);
        checker.check(b"k2", b"k3", 20, &[21, 22, 23], true);
        checker.check(b"k3", b"k4", 1, &[3, 5, 7], false);

        splits.mut_requests().clear();
        splits
            .mut_requests()
            .push(new_split_req(b"k31", 24, vec![25, 26, 27]));
        splits
            .mut_requests()
            .push(new_split_req(b"k32", 28, vec![29, 30, 31]));
        splits.set_right_derive(false);
        let resp = exec_split(&router, splits);
        // Right derive should be respected.
        assert!(!resp.get_header().has_error(), "{:?}", resp);
        new_version = epoch.borrow().get_version() + 2;
        epoch.borrow_mut().set_version(new_version);
        checker.check(b"k3", b"k31", 1, &[3, 5, 7], false);
        checker.check(b"k31", b"k32", 24, &[25, 26, 27], true);
        checker.check(b"k32", b"k4", 28, &[29, 30, 31], true);

        let (tx, rx) = mpsc::channel();
        observe_handle.stop_observing();
        router.schedule_task(
            1,
            Msg::Change {
                region_epoch,
                cmd: ChangeObserver {
                    cdc_id: Some(observe_handle.clone()),
                    rts_id: Some(observe_handle),
                    region_id: 1,
                },
                cb: Callback::Read(Box::new(move |resp: ReadResponse<_>| {
                    assert!(
                        resp.response.get_header().get_error().has_epoch_not_match(),
                        "{:?}",
                        resp
                    );
                    assert!(resp.snapshot.is_none());
                    tx.send(()).unwrap();
                })),
            },
        );
        rx.recv_timeout(Duration::from_millis(500)).unwrap();

        system.shutdown();
    }

    #[test]
    fn pending_cmd_leak() {
        let res = panic_hook::recover_safe(|| {
            let _cmd = PendingCmd::<KvTestSnapshot>::new(1, 1, Callback::None);
        });
        res.unwrap_err();
    }

    #[test]
    fn pending_cmd_leak_dtor_not_abort() {
        let res = panic_hook::recover_safe(|| {
            let _cmd = PendingCmd::<KvTestSnapshot>::new(1, 1, Callback::None);
            panic!("Don't abort");
            // It would abort and fail if there was a double-panic in PendingCmd dtor.
        });
        res.unwrap_err();
    }
}<|MERGE_RESOLUTION|>--- conflicted
+++ resolved
@@ -396,8 +396,6 @@
     priority: Priority,
     /// Whether to yield high-latency operation to low-priority handler.
     yield_high_latency_operation: bool,
-<<<<<<< HEAD
-=======
 
     /// The ssts waiting to be ingested in `write_to_db`.
     pending_ssts: Vec<SSTMetaInfo>,
@@ -408,7 +406,6 @@
     apply_time: LocalHistogram,
 
     key_buffer: Vec<u8>,
->>>>>>> ecc2549e
 }
 
 impl<EK, W> ApplyContext<EK, W>
@@ -463,14 +460,11 @@
             pending_create_peers,
             priority,
             yield_high_latency_operation: cfg.apply_batch_system.low_priority_pool_size > 0,
-<<<<<<< HEAD
-=======
             pending_ssts: vec![],
             pending_latency_inspect: vec![],
             apply_wait: APPLY_TASK_WAIT_TIME_HISTOGRAM.local(),
             apply_time: APPLY_TIME_HISTOGRAM.local(),
             key_buffer: Vec::with_capacity(1024),
->>>>>>> ecc2549e
         }
     }
 
@@ -1228,13 +1222,7 @@
         ctx.exec_log_term = term;
         ctx.kv_wb_mut().set_save_point();
         let mut origin_epoch = None;
-<<<<<<< HEAD
-        let (resp, exec_result, flash_res) = match self.exec_raft_cmd(ctx, &req) {
-=======
-        // Remember if the raft cmd fails to be applied, it must have no side effects.
-        // E.g. `RaftApplyState` must not be changed.
-        let (resp, exec_result) = match self.exec_raft_cmd(ctx, req) {
->>>>>>> ecc2549e
+        let (resp, exec_result, flash_res) = match self.exec_raft_cmd(ctx, req) {
             Ok(a) => {
                 ctx.kv_wb_mut().pop_save_point().unwrap();
                 if req.has_admin_request() {
@@ -1431,7 +1419,6 @@
     )> {
         let request = req.get_admin_request();
         let cmd_type = request.get_cmd_type();
-<<<<<<< HEAD
 
         match cmd_type {
             AdminCmdType::CompactLog | AdminCmdType::CommitMerge => {}
@@ -1439,8 +1426,8 @@
                 info!(
                     "useless admin command";
                     "region_id" => self.region_id(),
-                    "term" => ctx.exec_ctx.as_ref().unwrap().term,
-                    "index" => ctx.exec_ctx.as_ref().unwrap().index,
+                    "term" => ctx.exec_log_term,
+                    "index" => ctx.exec_log_index,
                     "type" => ?cmd_type,
                 );
             }
@@ -1449,29 +1436,12 @@
                     "execute admin command";
                     "region_id" => self.region_id(),
                     "peer_id" => self.id(),
-                    "term" => ctx.exec_ctx.as_ref().unwrap().term,
-                    "index" => ctx.exec_ctx.as_ref().unwrap().index,
+                    "term" => ctx.exec_log_term,
+                    "index" => ctx.exec_log_index,
                     "command" => ?request
                 );
             }
-=======
-        if cmd_type != AdminCmdType::CompactLog && cmd_type != AdminCmdType::CommitMerge {
-            info!(
-                "execute admin command";
-                "region_id" => self.region_id(),
-                "peer_id" => self.id(),
-                "term" => ctx.exec_log_term,
-                "index" => ctx.exec_log_index,
-                "command" => ?request,
-            );
->>>>>>> ecc2549e
-        }
-
-        let ori_apply_state = if cmd_type == AdminCmdType::CompactLog {
-            Some(ctx.exec_ctx.as_ref().unwrap().apply_state.clone())
-        } else {
-            None
-        };
+        }
 
         let (mut response, mut exec_result) = match cmd_type {
             AdminCmdType::ChangePeer => self.exec_change_peer(ctx, request),
@@ -1502,11 +1472,7 @@
             ctx.engine_store_server_helper.handle_admin_raft_cmd(
                 &request,
                 &response,
-                RaftCmdHeader::new(
-                    self.region.get_id(),
-                    ctx.exec_ctx.as_ref().unwrap().index,
-                    ctx.exec_ctx.as_ref().unwrap().term,
-                ),
+                RaftCmdHeader::new(self.region.get_id(), ctx.exec_log_index, ctx.exec_log_term),
             )
         };
 
@@ -1515,7 +1481,6 @@
                 if cmd_type == AdminCmdType::CompactLog {
                     response = AdminResponse::new();
                     exec_result = ApplyResult::None;
-                    ctx.exec_ctx.as_mut().unwrap().apply_state = ori_apply_state.unwrap();
                 }
             }
             _ => {}
@@ -1536,17 +1501,11 @@
     )> {
         const NONE_STR: &str = "";
         let requests = req.get_requests();
-<<<<<<< HEAD
-=======
-
-        let mut ranges = vec![];
->>>>>>> ecc2549e
         let mut ssts = vec![];
         let mut cmds = WriteCmds::with_capacity(requests.len());
         for req in requests {
             let cmd_type = req.get_cmd_type();
             match cmd_type {
-<<<<<<< HEAD
                 CmdType::Put => {
                     let put = req.get_put();
                     let cf = crate::engine_store_ffi::name_to_cf(put.get_cf());
@@ -1576,12 +1535,6 @@
                         total_kvs: 0,
                         meta: req.get_ingest_sst().get_sst().clone(),
                     });
-=======
-                CmdType::Put => self.handle_put(ctx, req),
-                CmdType::Delete => self.handle_delete(ctx, req),
-                CmdType::DeleteRange => {
-                    self.handle_delete_range(&ctx.engine, req, &mut ranges, ctx.use_delete_range)
->>>>>>> ecc2549e
                 }
                 CmdType::Snap | CmdType::Get | CmdType::DeleteRange => {
                     // engine-store will drop table, no need DeleteRange
@@ -1590,17 +1543,7 @@
                 CmdType::Prewrite | CmdType::Invalid | CmdType::ReadIndex => {
                     panic!("invalid cmd type, message maybe currupted");
                 }
-<<<<<<< HEAD
-            }
-=======
-            }?;
-        }
-
-        let mut resp = RaftCmdResponse::default();
-        if !req.get_header().get_uuid().is_empty() {
-            let uuid = req.get_header().get_uuid().to_vec();
-            resp.mut_header().set_uuid(uuid);
->>>>>>> ecc2549e
+            }
         }
 
         return if !ssts.is_empty() {
@@ -1621,8 +1564,8 @@
                         "skip persist for ingest sst";
                         "region_id" => self.region_id(),
                         "peer_id" => self.id(),
-                        "term" => ctx.exec_ctx.as_ref().unwrap().term,
-                        "index" => ctx.exec_ctx.as_ref().unwrap().index,
+                        "term" => ctx.exec_log_term,
+                        "index" => ctx.exec_log_index,
                         "pending_ssts" => ?self.pending_clean_ssts
                     );
 
@@ -1638,8 +1581,8 @@
                         "ingest sst success";
                         "region_id" => self.region_id(),
                         "peer_id" => self.id(),
-                        "term" => ctx.exec_ctx.as_ref().unwrap().term,
-                        "index" => ctx.exec_ctx.as_ref().unwrap().index,
+                        "term" => ctx.exec_log_term,
+                        "index" => ctx.exec_log_index,
                         "ssts_to_clean" => ?ssts
                     );
                     ctx.delete_ssts.append(&mut ssts.clone());
@@ -1654,11 +1597,7 @@
             let flash_res = {
                 ctx.engine_store_server_helper.handle_write_raft_cmd(
                     &cmds,
-                    RaftCmdHeader::new(
-                        self.region.get_id(),
-                        ctx.exec_ctx.as_ref().unwrap().index,
-                        ctx.exec_ctx.as_ref().unwrap().term,
-                    ),
+                    RaftCmdHeader::new(self.region.get_id(), ctx.exec_log_index, ctx.exec_log_term),
                 )
             };
             Ok((RaftCmdResponse::new(), ApplyResult::None, flash_res))
@@ -1838,7 +1777,6 @@
 
     fn handle_ingest_sst_for_engine_store<W: WriteBatch<EK>>(
         &mut self,
-<<<<<<< HEAD
         ctx: &ApplyContext<EK, W>,
         ssts: &Vec<SSTMetaInfo>,
     ) -> EngineStoreApplyRes {
@@ -1865,58 +1803,27 @@
                 continue;
             }
 
-            ssts_wrap.push((
-                ctx.importer.get_path(sst),
-                crate::engine_store_ffi::name_to_cf(sst.get_cf_name()),
-            ));
-        }
-
+            match ctx.importer.validate(sst) {
+                Ok(_) => {
+                    ssts_wrap.push((
+                        ctx.importer.get_path(sst),
+                        crate::engine_store_ffi::name_to_cf(sst.get_cf_name()),
+                    ));
+                }
+                Err(e) => {
+                    // If this failed, it means that the file is corrupted or something
+                    // is wrong with the engine, but we can do nothing about that.
+                    panic!("{} ingest {:?}: {:?}", self.tag, sst, e);
+                }
+            }
+        }
         for (path, cf) in &ssts_wrap {
             sst_views.push((path.to_str().unwrap().as_bytes(), *cf));
         }
-
         ctx.engine_store_server_helper.handle_ingest_sst(
             sst_views,
-            RaftCmdHeader::new(
-                self.region.get_id(),
-                ctx.exec_ctx.as_ref().unwrap().index,
-                ctx.exec_ctx.as_ref().unwrap().term,
-            ),
+            RaftCmdHeader::new(self.region.get_id(), ctx.exec_log_index, ctx.exec_log_term),
         )
-=======
-        ctx: &mut ApplyContext<EK, W>,
-        req: &Request,
-        ssts: &mut Vec<SSTMetaInfo>,
-    ) -> Result<()> {
-        let sst = req.get_ingest_sst().get_sst();
-
-        if let Err(e) = check_sst_for_ingestion(sst, &self.region) {
-            error!(?e;
-                 "ingest fail";
-                 "region_id" => self.region_id(),
-                 "peer_id" => self.id(),
-                 "sst" => ?sst,
-                 "region" => ?&self.region,
-            );
-            // This file is not valid, we can delete it here.
-            let _ = ctx.importer.delete(sst);
-            return Err(e);
-        }
-
-        match ctx.importer.validate(sst) {
-            Ok(meta_info) => {
-                ctx.pending_ssts.push(meta_info.clone());
-                ssts.push(meta_info)
-            }
-            Err(e) => {
-                // If this failed, it means that the file is corrupted or something
-                // is wrong with the engine, but we can do nothing about that.
-                panic!("{} ingest {:?}: {:?}", self.tag, sst, e);
-            }
-        };
-
-        Ok(())
->>>>>>> ecc2549e
     }
 }
 
@@ -3831,24 +3738,6 @@
                         }
                     }
                 }
-<<<<<<< HEAD
-                Some(Msg::Registration(reg)) => self.handle_registration(reg),
-                Some(Msg::Destroy(d)) => self.handle_destroy(apply_ctx, d),
-                Some(Msg::LogsUpToDate(cul)) => self.logs_up_to_date_for_merge(apply_ctx, cul),
-                Some(Msg::Noop) => {}
-                #[allow(unused_variables)]
-                Some(Msg::Snapshot(snap_task)) => {
-                    #[cfg(feature = "test-raftstore-proxy")]
-                    {
-                        return self.handle_snapshot(apply_ctx, snap_task);
-                    }
-                    #[cfg(not(feature = "test-raftstore-proxy"))]
-                    {
-                        unreachable!("should not request snapshot")
-                    }
-                }
-                Some(Msg::Change {
-=======
             }
 
             match msg {
@@ -3875,9 +3764,18 @@
                 Msg::Destroy(d) => self.handle_destroy(apply_ctx, d),
                 Msg::LogsUpToDate(cul) => self.logs_up_to_date_for_merge(apply_ctx, cul),
                 Msg::Noop => {}
-                Msg::Snapshot(snap_task) => self.handle_snapshot(apply_ctx, snap_task),
+                #[allow(unused_variables)]
+                Msg::Snapshot(snap_task) => {
+                    #[cfg(feature = "test-raftstore-proxy")]
+                    {
+                        return self.handle_snapshot(apply_ctx, snap_task);
+                    }
+                    #[cfg(not(feature = "test-raftstore-proxy"))]
+                    {
+                        unreachable!("should not request snapshot")
+                    }
+                }
                 Msg::Change {
->>>>>>> ecc2549e
                     cmd,
                     region_epoch,
                     cb,
