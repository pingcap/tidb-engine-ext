// Copyright 2018 TiKV Project Authors. Licensed under Apache-2.0.

// #[PerformanceCriticalPath]
use std::{
    borrow::Cow,
    cell::Cell,
    cmp,
    collections::{
        Bound::{Excluded, Unbounded},
        VecDeque,
    },
    iter::{FromIterator, Iterator},
    mem,
    sync::{Arc, Mutex},
    time::{Duration, Instant},
    u64,
};

use batch_system::{BasicMailbox, Fsm};
use collections::{HashMap, HashSet};
use engine_traits::{Engines, KvEngine, RaftEngine, SstMetaInfo, WriteBatchExt, CF_LOCK, CF_RAFT};
use error_code::ErrorCodeExt;
use fail::fail_point;
use futures::channel::mpsc::UnboundedSender;
use keys::{self, enc_end_key, enc_start_key};
use kvproto::{
    brpb::CheckAdminResponse,
    errorpb,
    import_sstpb::SwitchMode,
    kvrpcpb::DiskFullOpt,
    metapb::{self, Region, RegionEpoch},
    pdpb::{self, CheckPolicy},
    raft_cmdpb::{
        AdminCmdType, AdminRequest, CmdType, PutRequest, RaftCmdRequest, RaftCmdResponse, Request,
        StatusCmdType, StatusResponse,
    },
    raft_serverpb::{
        ExtraMessage, ExtraMessageType, MergeState, PeerState, RaftMessage, RaftSnapshotData,
        RaftTruncatedState, RegionLocalState,
    },
    replication_modepb::{DrAutoSyncState, ReplicationMode},
};
use parking_lot::RwLockWriteGuard;
use pd_client::{merge_bucket_stats, new_bucket_stats, BucketMeta, BucketStat};
use protobuf::Message;
use raft::{
    self,
    eraftpb::{self, ConfChangeType, MessageType},
    GetEntriesContext, Progress, ReadState, SnapshotStatus, StateRole, INVALID_INDEX, NO_LIMIT,
};
use smallvec::SmallVec;
use tikv_alloc::trace::TraceEvent;
use tikv_util::{
    box_err, debug, defer, error, escape, info, is_zero_duration,
    mpsc::{self, LooseBoundedSender, Receiver},
    store::{find_peer, is_learner, region_on_same_stores},
    sys::{disk::DiskUsage, memory_usage_reaches_high_water},
    time::{monotonic_raw_now, Instant as TiInstant},
    trace, warn,
    worker::{ScheduleError, Scheduler},
    Either,
};
use tracker::GLOBAL_TRACKERS;
use txn_types::WriteBatchFlags;

use self::memtrace::*;
#[cfg(any(test, feature = "testexport"))]
use crate::store::PeerInternalStat;
use crate::{
    coprocessor::{RegionChangeEvent, RegionChangeReason},
    store::{
        cmd_resp::{bind_term, new_error},
        entry_storage::MAX_WARMED_UP_CACHE_KEEP_TIME,
        fsm::{
            apply,
            store::{PollContext, StoreMeta},
            ApplyMetrics, ApplyTask, ApplyTaskRes, CatchUpLogs, ChangeObserver, ChangePeer,
            ExecResult,
        },
        hibernate_state::{GroupState, HibernateState},
        local_metrics::{RaftMetrics, TimeTracker},
        memory::*,
        metrics::*,
        msg::{Callback, ExtCallback, InspectedRaftMessage},
        peer::{
            ConsistencyState, ForceLeaderState, Peer, PersistSnapshotResult, SnapshotRecoveryState,
            SnapshotRecoveryWaitApplySyncer, StaleState, UnsafeRecoveryExecutePlanSyncer,
            UnsafeRecoveryFillOutReportSyncer, UnsafeRecoveryForceLeaderSyncer,
            UnsafeRecoveryState, UnsafeRecoveryWaitApplySyncer, TRANSFER_LEADER_COMMAND_REPLY_CTX,
        },
        region_meta::RegionMeta,
        transport::Transport,
        util,
        util::{KeysInfoFormatter, LeaseState},
        worker::{
            new_change_peer_v2_request, Bucket, BucketRange, CleanupTask, ConsistencyCheckTask,
            GcSnapshotTask, RaftlogFetchTask, RaftlogGcTask, ReadDelegate, ReadProgress,
            RegionTask, SplitCheckTask,
        },
        CasualMessage, Config, LocksStatus, MergeResultKind, PdTask, PeerMsg, PeerTick,
        ProposalContext, RaftCmdExtraOpts, RaftCommand, RaftlogFetchResult, ReadCallback,
        SignificantMsg, SnapKey, StoreMsg, WriteCallback,
    },
    Error, Result,
};

#[derive(Clone, Copy, Debug)]
pub struct DelayDestroy {
    merged_by_target: bool,
    reason: DelayReason,
}

#[derive(Clone, Copy, Debug, PartialEq)]
enum DelayReason {
    UnPersistedReady,
    UnFlushLogGc,
    Shutdown,
}

/// Limits the maximum number of regions returned by error.
///
/// Another choice is using coprocessor batch limit, but 10 should be a good fit
/// in most case.
const MAX_REGIONS_IN_ERROR: usize = 10;
const REGION_SPLIT_SKIP_MAX_COUNT: usize = 3;

pub const MAX_PROPOSAL_SIZE_RATIO: f64 = 0.4;

pub struct DestroyPeerJob {
    pub initialized: bool,
    pub region_id: u64,
    pub peer: metapb::Peer,
}

pub struct PeerFsm<EK, ER>
where
    EK: KvEngine,
    ER: RaftEngine,
{
    pub peer: Peer<EK, ER>,
    /// A registry for all scheduled ticks. This can avoid scheduling ticks
    /// twice accidentally.
    tick_registry: [bool; PeerTick::VARIANT_COUNT],
    /// Ticks for speed up campaign in chaos state.
    ///
    /// Followers will keep ticking in Idle mode to measure how many ticks have
    /// been skipped. Once it becomes chaos, those skipped ticks will be
    /// ticked so that it can campaign quickly instead of waiting an
    /// election timeout.
    ///
    /// This will be reset to 0 once it receives any messages from leader.
    missing_ticks: usize,
    hibernate_state: HibernateState,
    stopped: bool,
    has_ready: bool,
    mailbox: Option<BasicMailbox<PeerFsm<EK, ER>>>,
    pub receiver: Receiver<PeerMsg<EK>>,
    /// when snapshot is generating or sending, skip split check at most
    /// REGION_SPLIT_SKIT_MAX_COUNT times.
    skip_split_count: usize,
    /// Sometimes applied raft logs won't be compacted in time, because less
    /// compact means less sync-log in apply threads. Stale logs will be
    /// deleted if the skip time reaches this `skip_gc_raft_log_ticks`.
    skip_gc_raft_log_ticks: usize,
    reactivate_memory_lock_ticks: usize,

    /// Batch raft command which has the same header into an entry
    batch_req_builder: BatchRaftCmdRequestBuilder<EK>,

    trace: PeerMemoryTrace,

    /// Destroy is delayed because of some unpersisted readies in Peer.
    /// Should call `destroy_peer` again after persisting all readies.
    delayed_destroy: Option<DelayDestroy>,
    /// Before actually destroying a peer, ensure all log gc tasks are finished,
    /// so we can start destroying without seeking.
    logs_gc_flushed: bool,
}

pub struct BatchRaftCmdRequestBuilder<E>
where
    E: KvEngine,
{
    batch_req_size: u64,
    has_proposed_cb: bool,
    propose_checked: Option<bool>,
    request: Option<RaftCmdRequest>,
    callbacks: Vec<Callback<E::Snapshot>>,
}

impl<EK, ER> Drop for PeerFsm<EK, ER>
where
    EK: KvEngine,
    ER: RaftEngine,
{
    fn drop(&mut self) {
        self.peer.stop();
        let mut raft_messages_size = 0;
        while let Ok(msg) = self.receiver.try_recv() {
            let callback = match msg {
                PeerMsg::RaftCommand(cmd) => cmd.callback,
                PeerMsg::CasualMessage(CasualMessage::SplitRegion { callback, .. }) => callback,
                PeerMsg::RaftMessage(im) => {
                    raft_messages_size += im.heap_size;
                    continue;
                }
                _ => continue,
            };

            let mut err = errorpb::Error::default();
            err.set_message("region is not found".to_owned());
            err.mut_region_not_found().set_region_id(self.region_id());
            let mut resp = RaftCmdResponse::default();
            resp.mut_header().set_error(err);
            callback.invoke_with_response(resp);
        }
        (match self.hibernate_state.group_state() {
            GroupState::Idle | GroupState::PreChaos => &HIBERNATED_PEER_STATE_GAUGE.hibernated,
            _ => &HIBERNATED_PEER_STATE_GAUGE.awaken,
        })
        .dec();

        MEMTRACE_RAFT_MESSAGES.trace(TraceEvent::Sub(raft_messages_size));
        MEMTRACE_RAFT_ENTRIES.trace(TraceEvent::Sub(self.peer.memtrace_raft_entries));

        let mut event = TraceEvent::default();
        if let Some(e) = self.trace.reset(PeerMemoryTrace::default()) {
            event = event + e;
        }
        MEMTRACE_PEERS.trace(event);
    }
}

pub type SenderFsmPair<EK, ER> = (LooseBoundedSender<PeerMsg<EK>>, Box<PeerFsm<EK, ER>>);

impl<EK, ER> PeerFsm<EK, ER>
where
    EK: KvEngine,
    ER: RaftEngine,
{
    // If we create the peer actively, like bootstrap/split/merge region, we should
    // use this function to create the peer. The region must contain the peer info
    // for this store.
    pub fn create(
        store_id: u64,
        cfg: &Config,
        region_scheduler: Scheduler<RegionTask<EK::Snapshot>>,
        raftlog_fetch_scheduler: Scheduler<RaftlogFetchTask>,
        engines: Engines<EK, ER>,
        region: &metapb::Region,
    ) -> Result<SenderFsmPair<EK, ER>> {
        let meta_peer = match find_peer(region, store_id) {
            None => {
                return Err(box_err!(
                    "find no peer for store {} in region {:?}",
                    store_id,
                    region
                ));
            }
            Some(peer) => peer.clone(),
        };

        info!(
            "create peer";
            "region_id" => region.get_id(),
            "peer_id" => meta_peer.get_id(),
        );
        HIBERNATED_PEER_STATE_GAUGE.awaken.inc();
        let (tx, rx) = mpsc::loose_bounded(cfg.notify_capacity);
        Ok((
            tx,
            Box::new(PeerFsm {
                peer: Peer::new(
                    store_id,
                    cfg,
                    region_scheduler,
                    raftlog_fetch_scheduler,
                    engines,
                    region,
                    meta_peer,
                )?,
                tick_registry: [false; PeerTick::VARIANT_COUNT],
                missing_ticks: 0,
                hibernate_state: HibernateState::ordered(),
                stopped: false,
                has_ready: false,
                mailbox: None,
                receiver: rx,
                skip_split_count: 0,
                skip_gc_raft_log_ticks: 0,
                reactivate_memory_lock_ticks: 0,
                batch_req_builder: BatchRaftCmdRequestBuilder::new(),
                trace: PeerMemoryTrace::default(),
                delayed_destroy: None,
                logs_gc_flushed: false,
            }),
        ))
    }

    // The peer can be created from another node with raft membership changes, and
    // we only know the region_id and peer_id when creating this replicated peer,
    // the region info will be retrieved later after applying snapshot.
    pub fn replicate(
        store_id: u64,
        cfg: &Config,
        region_scheduler: Scheduler<RegionTask<EK::Snapshot>>,
        raftlog_fetch_scheduler: Scheduler<RaftlogFetchTask>,
        engines: Engines<EK, ER>,
        region_id: u64,
        peer: metapb::Peer,
    ) -> Result<SenderFsmPair<EK, ER>> {
        // We will remove tombstone key when apply snapshot
        info!(
            "replicate peer";
            "region_id" => region_id,
            "peer_id" => peer.get_id(),
        );

        let mut region = metapb::Region::default();
        region.set_id(region_id);

        HIBERNATED_PEER_STATE_GAUGE.awaken.inc();
        let (tx, rx) = mpsc::loose_bounded(cfg.notify_capacity);
        Ok((
            tx,
            Box::new(PeerFsm {
                peer: Peer::new(
                    store_id,
                    cfg,
                    region_scheduler,
                    raftlog_fetch_scheduler,
                    engines,
                    &region,
                    peer,
                )?,
                tick_registry: [false; PeerTick::VARIANT_COUNT],
                missing_ticks: 0,
                hibernate_state: HibernateState::ordered(),
                stopped: false,
                has_ready: false,
                mailbox: None,
                receiver: rx,
                skip_split_count: 0,
                skip_gc_raft_log_ticks: 0,
                reactivate_memory_lock_ticks: 0,
                batch_req_builder: BatchRaftCmdRequestBuilder::new(),
                trace: PeerMemoryTrace::default(),
                delayed_destroy: None,
                logs_gc_flushed: false,
            }),
        ))
    }

    #[inline]
    pub fn region_id(&self) -> u64 {
        self.peer.region().get_id()
    }

    #[inline]
    pub fn get_peer(&self) -> &Peer<EK, ER> {
        &self.peer
    }

    #[inline]
    pub fn peer_id(&self) -> u64 {
        self.peer.peer_id()
    }

    #[inline]
    pub fn stop(&mut self) {
        self.stopped = true;
    }

    pub fn set_pending_merge_state(&mut self, state: MergeState) {
        self.peer.pending_merge_state = Some(state);
    }

    pub fn schedule_applying_snapshot(&mut self) {
        self.peer.mut_store().schedule_applying_snapshot();
    }

    pub fn reset_hibernate_state(&mut self, state: GroupState) {
        self.hibernate_state.reset(state);
        if state == GroupState::Idle {
            self.peer.raft_group.raft.maybe_free_inflight_buffers();
        }
    }

    pub fn maybe_hibernate(&mut self) -> bool {
        self.hibernate_state
            .maybe_hibernate(self.peer.peer_id(), self.peer.region())
    }

    pub fn update_memory_trace(&mut self, event: &mut TraceEvent) {
        let task = PeerMemoryTrace {
            read_only: self.raft_read_size(),
            progress: self.raft_progress_size(),
            proposals: self.peer.proposal_size(),
            rest: self.peer.rest_size(),
        };
        if let Some(e) = self.trace.reset(task) {
            *event = *event + e;
        }
    }
}

impl<E> BatchRaftCmdRequestBuilder<E>
where
    E: KvEngine,
{
    fn new() -> BatchRaftCmdRequestBuilder<E> {
        BatchRaftCmdRequestBuilder {
            batch_req_size: 0,
            has_proposed_cb: false,
            propose_checked: None,
            request: None,
            callbacks: vec![],
        }
    }

    fn can_batch(&self, cfg: &Config, req: &RaftCmdRequest, req_size: u32) -> bool {
        // No batch request whose size exceed 20% of raft_entry_max_size,
        // so total size of request in batch_raft_request would not exceed
        // (40% + 20%) of raft_entry_max_size
        if req.get_requests().is_empty()
            || req_size as u64 > (cfg.raft_entry_max_size.0 as f64 * 0.2) as u64
        {
            return false;
        }
        for r in req.get_requests() {
            match r.get_cmd_type() {
                CmdType::Delete | CmdType::Put => (),
                _ => {
                    return false;
                }
            }
        }

        if let Some(batch_req) = self.request.as_ref() {
            if batch_req.get_header() != req.get_header() {
                return false;
            }
        }
        true
    }

    fn add(&mut self, cmd: RaftCommand<E::Snapshot>, req_size: u32) {
        let RaftCommand {
            mut request,
            mut callback,
            ..
        } = cmd;
        if let Some(batch_req) = self.request.as_mut() {
            let requests: Vec<_> = request.take_requests().into();
            for q in requests {
                batch_req.mut_requests().push(q);
            }
        } else {
            self.request = Some(request);
        };
        if callback.has_proposed_cb() {
            self.has_proposed_cb = true;
            if self.propose_checked.unwrap_or(false) {
                callback.invoke_proposed();
            }
        }
        self.callbacks.push(callback);
        self.batch_req_size += req_size as u64;
    }

    fn should_finish(&self, cfg: &Config) -> bool {
        if let Some(batch_req) = self.request.as_ref() {
            // Limit the size of batch request so that it will not exceed
            // raft_entry_max_size after adding header.
            if self.batch_req_size
                > (cfg.raft_entry_max_size.0 as f64 * MAX_PROPOSAL_SIZE_RATIO) as u64
            {
                return true;
            }
            if batch_req.get_requests().len() > <E as WriteBatchExt>::WRITE_BATCH_MAX_KEYS {
                return true;
            }
        }
        false
    }

    fn build(
        &mut self,
        metric: &mut RaftMetrics,
    ) -> Option<(RaftCmdRequest, Callback<E::Snapshot>)> {
        if let Some(req) = self.request.take() {
            self.batch_req_size = 0;
            self.has_proposed_cb = false;
            self.propose_checked = None;
            if self.callbacks.len() == 1 {
                let cb = self.callbacks.pop().unwrap();
                return Some((req, cb));
            }
            metric.propose.batch.inc_by(self.callbacks.len() as u64 - 1);
            let mut cbs = std::mem::take(&mut self.callbacks);
            let proposed_cbs: Vec<ExtCallback> = cbs
                .iter_mut()
                .filter_map(|cb| cb.take_proposed_cb())
                .collect();
            let proposed_cb: Option<ExtCallback> = if proposed_cbs.is_empty() {
                None
            } else {
                Some(Box::new(move || {
                    for proposed_cb in proposed_cbs {
                        proposed_cb();
                    }
                }))
            };
            let committed_cbs: Vec<_> = cbs
                .iter_mut()
                .filter_map(|cb| cb.take_committed_cb())
                .collect();
            let committed_cb: Option<ExtCallback> = if committed_cbs.is_empty() {
                None
            } else {
                Some(Box::new(move || {
                    for committed_cb in committed_cbs {
                        committed_cb();
                    }
                }))
            };

            let tokens: SmallVec<[TimeTracker; 4]> = cbs
                .iter_mut()
                .filter_map(|cb| cb.write_trackers().map(|t| t[0]))
                .collect();

            let mut cb = Callback::write_ext(
                Box::new(move |resp| {
                    for cb in cbs {
                        let mut cmd_resp = RaftCmdResponse::default();
                        cmd_resp.set_header(resp.response.get_header().clone());
                        cb.invoke_with_response(cmd_resp);
                    }
                }),
                proposed_cb,
                committed_cb,
            );

            if let Some(trackers) = cb.write_trackers_mut() {
                *trackers = tokens;
            }

            return Some((req, cb));
        }
        None
    }
}

impl<EK, ER> Fsm for PeerFsm<EK, ER>
where
    EK: KvEngine,
    ER: RaftEngine,
{
    type Message = PeerMsg<EK>;

    #[inline]
    fn is_stopped(&self) -> bool {
        self.stopped
    }

    /// Set a mailbox to FSM, which should be used to send message to itself.
    #[inline]
    fn set_mailbox(&mut self, mailbox: Cow<'_, BasicMailbox<Self>>)
    where
        Self: Sized,
    {
        self.mailbox = Some(mailbox.into_owned());
    }

    /// Take the mailbox from FSM. Implementation should ensure there will be
    /// no reference to mailbox after calling this method.
    #[inline]
    fn take_mailbox(&mut self) -> Option<BasicMailbox<Self>>
    where
        Self: Sized,
    {
        self.mailbox.take()
    }
}

pub struct PeerFsmDelegate<'a, EK, ER, T: 'static>
where
    EK: KvEngine,
    ER: RaftEngine,
{
    fsm: &'a mut PeerFsm<EK, ER>,
    ctx: &'a mut PollContext<EK, ER, T>,
}

impl<'a, EK, ER, T: Transport> PeerFsmDelegate<'a, EK, ER, T>
where
    EK: KvEngine,
    ER: RaftEngine,
{
    pub fn new(
        fsm: &'a mut PeerFsm<EK, ER>,
        ctx: &'a mut PollContext<EK, ER, T>,
    ) -> PeerFsmDelegate<'a, EK, ER, T> {
        PeerFsmDelegate { fsm, ctx }
    }

    pub fn handle_msgs(&mut self, msgs: &mut Vec<PeerMsg<EK>>) {
        for m in msgs.drain(..) {
            match m {
                PeerMsg::RaftMessage(msg) => {
                    if let Err(e) = self.on_raft_message(msg) {
                        error!(%e;
                            "handle raft message err";
                            "region_id" => self.fsm.region_id(),
                            "peer_id" => self.fsm.peer_id(),
                        );
                    }
                }
                PeerMsg::RaftCommand(cmd) => {
                    let propose_time = cmd.send_time.saturating_elapsed();
                    self.ctx
                        .raft_metrics
                        .propose_wait_time
                        .observe(propose_time.as_secs_f64());
                    cmd.callback.read_tracker().map(|tracker| {
                        GLOBAL_TRACKERS.with_tracker(*tracker, |t| {
                            t.metrics.read_index_propose_wait_nanos =
                                propose_time.as_nanos() as u64;
                        })
                    });

                    if let Some(Err(e)) = cmd.extra_opts.deadline.map(|deadline| deadline.check()) {
                        cmd.callback.invoke_with_response(new_error(e.into()));
                        continue;
                    }

                    let req_size = cmd.request.compute_size();
                    if self.ctx.cfg.cmd_batch
                        && self.fsm.batch_req_builder.can_batch(&self.ctx.cfg, &cmd.request, req_size)
                        // Avoid to merge requests with different `DiskFullOpt`s into one,
                        // so that normal writes can be rejected when proposing if the
                        // store's disk is full.
                        && ((self.ctx.self_disk_usage == DiskUsage::Normal
                        && !self.fsm.peer.disk_full_peers.majority())
                        || cmd.extra_opts.disk_full_opt == DiskFullOpt::NotAllowedOnFull)
                    {
                        self.fsm.batch_req_builder.add(cmd, req_size);
                        if self.fsm.batch_req_builder.should_finish(&self.ctx.cfg) {
                            self.propose_pending_batch_raft_command();
                        }
                    } else {
                        self.propose_raft_command(
                            cmd.request,
                            cmd.callback,
                            cmd.extra_opts.disk_full_opt,
                        );
                    }
                }
                PeerMsg::Tick(tick) => self.on_tick(tick),
                PeerMsg::ApplyRes { res } => {
                    self.on_apply_res(res);
                }
                PeerMsg::SignificantMsg(msg) => self.on_significant_msg(msg),
                PeerMsg::CasualMessage(msg) => self.on_casual_msg(msg),
                PeerMsg::Start => self.start(),
                PeerMsg::HeartbeatPd => {
                    if self.fsm.peer.is_leader() {
                        self.register_pd_heartbeat_tick()
                    }
                }
                PeerMsg::Noop => {}
                PeerMsg::Persisted {
                    peer_id,
                    ready_number,
                } => self.on_persisted_msg(peer_id, ready_number),
                PeerMsg::UpdateReplicationMode => self.on_update_replication_mode(),
                PeerMsg::Destroy(peer_id) => {
                    if self.fsm.peer.peer_id() == peer_id {
                        match self.fsm.peer.maybe_destroy(self.ctx) {
                            None => self.ctx.raft_metrics.message_dropped.applying_snap.inc(),
                            Some(job) => {
                                self.handle_destroy_peer(job);
                            }
                        }
                    }
                }
            }
        }
        self.on_loop_finished();
    }

    #[inline]
    fn on_loop_finished(&mut self) {
        let ready_concurrency = self.ctx.cfg.cmd_batch_concurrent_ready_max_count;
        let should_propose = self.ctx.sync_write_worker.is_some()
            || ready_concurrency == 0
            || self.fsm.peer.unpersisted_ready_len() < ready_concurrency;
        let force_delay_fp = || {
            fail_point!(
                "force_delay_propose_batch_raft_command",
                self.ctx.sync_write_worker.is_none(),
                |_| true
            );
            false
        };
        // Propose batch request which may be still waiting for more raft-command
        if should_propose && !force_delay_fp() {
            self.propose_pending_batch_raft_command();
        } else if self.fsm.batch_req_builder.has_proposed_cb
            && self.fsm.batch_req_builder.propose_checked.is_none()
            && let Some(cmd) = self.fsm.batch_req_builder.request.take()
        {
            // We are delaying these requests to next loop. Try to fulfill their
            // proposed callback early.
            self.fsm.batch_req_builder.propose_checked = Some(false);
            if let Ok(None) = self.pre_propose_raft_command(&cmd) {
                if self.fsm.peer.will_likely_propose(&cmd) {
                    self.fsm.batch_req_builder.propose_checked = Some(true);
                    for cb in &mut self.fsm.batch_req_builder.callbacks {
                        cb.invoke_proposed();
                    }
                }
            }
            self.fsm.batch_req_builder.request = Some(cmd);
        }
    }

    /// Flushes all pending raft commands for immediate execution.
    #[inline]
    fn propose_pending_batch_raft_command(&mut self) {
        if self.fsm.batch_req_builder.request.is_none() {
            return;
        }
        let (request, callback) = self
            .fsm
            .batch_req_builder
            .build(&mut self.ctx.raft_metrics)
            .unwrap();
        self.propose_raft_command_internal(request, callback, DiskFullOpt::NotAllowedOnFull);
    }

    fn on_update_replication_mode(&mut self) {
        self.fsm
            .peer
            .switch_replication_mode(&self.ctx.global_replication_state);
        if self.fsm.peer.is_leader() {
            self.reset_raft_tick(GroupState::Ordered);
            self.register_pd_heartbeat_tick();
        }
    }

    fn on_unsafe_recovery_pre_demote_failed_voters(
        &mut self,
        syncer: UnsafeRecoveryExecutePlanSyncer,
        failed_voters: Vec<metapb::Peer>,
    ) {
        if self.fsm.peer.unsafe_recovery_state.is_some() {
            warn!(
                "Unsafe recovery, demote failed voters has already been initiated";
                "region_id" => self.region().get_id(),
                "peer_id" => self.fsm.peer.peer.get_id(),
            );
            syncer.abort();
            return;
        }

        if !self.fsm.peer.is_force_leader() {
            error!(
                "Unsafe recovery, demoting failed voters failed, since this peer is not forced leader";
                "region_id" => self.region().get_id(),
                "peer_id" => self.fsm.peer.peer.get_id(),
            );
            return;
        }

        if self.fsm.peer.in_joint_state() {
            info!(
                "Unsafe recovery, already in joint state, exit first";
                "region_id" => self.region().get_id(),
                "peer_id" => self.fsm.peer.peer.get_id(),
            );
            let failed = Arc::new(Mutex::new(false));
            let failed_clone = failed.clone();
            let callback = Callback::<EK::Snapshot>::write(Box::new(move |resp| {
                if resp.response.get_header().has_error() {
                    *failed_clone.lock().unwrap() = true;
                    error!(
                        "Unsafe recovery, fail to exit residual joint state";
                        "err" => ?resp.response.get_header().get_error(),
                    );
                }
            }));
            self.propose_raft_command_internal(
                exit_joint_request(self.region(), &self.fsm.peer.peer),
                callback,
                DiskFullOpt::AllowedOnAlmostFull,
            );

            if !*failed.lock().unwrap() {
                self.fsm.peer.unsafe_recovery_state =
                    Some(UnsafeRecoveryState::DemoteFailedVoters {
                        syncer,
                        failed_voters,
                        target_index: self.fsm.peer.raft_group.raft.raft_log.last_index(),
                        demote_after_exit: true,
                    });
            }
        } else {
            self.unsafe_recovery_demote_failed_voters(syncer, failed_voters);
        }
    }

    fn unsafe_recovery_demote_failed_voters(
        &mut self,
        syncer: UnsafeRecoveryExecutePlanSyncer,
        failed_voters: Vec<metapb::Peer>,
    ) {
        if let Some(req) =
            demote_failed_voters_request(self.region(), &self.fsm.peer.peer, failed_voters)
        {
            info!(
                "Unsafe recovery, demoting failed voters";
                "region_id" => self.region().get_id(),
                "peer_id" => self.fsm.peer.peer.get_id(),
                "req" => ?req);
            let failed = Arc::new(Mutex::new(false));
            let failed_clone = failed.clone();
            let callback = Callback::<EK::Snapshot>::write(Box::new(move |resp| {
                if resp.response.get_header().has_error() {
                    *failed_clone.lock().unwrap() = true;
                    error!(
                        "Unsafe recovery, fail to finish demotion";
                        "err" => ?resp.response.get_header().get_error(),
                    );
                }
            }));
            self.propose_raft_command_internal(req, callback, DiskFullOpt::AllowedOnAlmostFull);
            if !*failed.lock().unwrap() {
                self.fsm.peer.unsafe_recovery_state =
                    Some(UnsafeRecoveryState::DemoteFailedVoters {
                        syncer,
                        failed_voters: vec![], // No longer needed since here.
                        target_index: self.fsm.peer.raft_group.raft.raft_log.last_index(),
                        demote_after_exit: false,
                    });
            }
        } else {
            warn!(
                "Unsafe recovery, no need to demote failed voters";
                "region_id" => self.region().get_id(),
                "peer_id" => self.fsm.peer_id(),
                "region" => ?self.region(),
            );
        }
    }

    fn on_unsafe_recovery_destroy(&mut self, syncer: UnsafeRecoveryExecutePlanSyncer) {
        if self.fsm.peer.unsafe_recovery_state.is_some() {
            warn!(
                "Unsafe recovery, can't destroy, another plan is executing in progress";
                "region_id" => self.region_id(),
                "peer_id" => self.fsm.peer_id(),
            );
            syncer.abort();
            return;
        }
        self.fsm.peer.unsafe_recovery_state = Some(UnsafeRecoveryState::Destroy(syncer));
        self.handle_destroy_peer(DestroyPeerJob {
            initialized: self.fsm.peer.is_initialized(),
            region_id: self.region_id(),
            peer: self.fsm.peer.peer.clone(),
        });
    }

    fn on_unsafe_recovery_wait_apply(&mut self, syncer: UnsafeRecoveryWaitApplySyncer) {
        if self.fsm.peer.unsafe_recovery_state.is_some() {
            warn!(
                "Unsafe recovery, can't wait apply, another plan is executing in progress";
                "region_id" => self.region_id(),
                "peer_id" => self.fsm.peer_id(),
            );
            syncer.abort();
            return;
        }
        let target_index = if self.fsm.peer.force_leader.is_some() {
            // For regions that lose quorum (or regions have force leader), whatever has
            // been proposed will be committed. Based on that fact, we simply use "last
            // index" here to avoid implementing another "wait commit" process.
            self.fsm.peer.raft_group.raft.raft_log.last_index()
        } else {
            self.fsm.peer.raft_group.raft.raft_log.committed
        };

        self.fsm.peer.unsafe_recovery_state = Some(UnsafeRecoveryState::WaitApply {
            target_index,
            syncer,
        });
        self.fsm
            .peer
            .unsafe_recovery_maybe_finish_wait_apply(/* force= */ self.fsm.stopped);
    }

    // func be invoked firstly after assigned leader by BR, wait all leader apply to
    // last log index func be invoked secondly wait follower apply to last
    // index, however the second call is broadcast, it may improve in future
    fn on_snapshot_recovery_wait_apply(&mut self, syncer: SnapshotRecoveryWaitApplySyncer) {
        if self.fsm.peer.snapshot_recovery_state.is_some() {
            warn!(
                "can't wait apply, another recovery in progress";
                "region_id" => self.region_id(),
                "peer_id" => self.fsm.peer_id(),
            );
            syncer.abort();
            return;
        }

        let target_index = self.fsm.peer.raft_group.raft.raft_log.last_index();

        // during the snapshot recovery, broadcast waitapply, some peer may stale
        if !self.fsm.peer.is_leader() {
            info!(
                "snapshot follower recovery started";
                "region_id" => self.region_id(),
                "peer_id" => self.fsm.peer_id(),
                "target_index" => target_index,
                "applied_index" => self.fsm.peer.raft_group.raft.raft_log.applied,
                "pending_remove" => self.fsm.peer.pending_remove,
                "voter" => self.fsm.peer.raft_group.raft.vote,
            );

            // do some sanity check, for follower, leader already apply to last log,
            // case#1 if it is learner during backup and never vote before, vote is 0
            // case#2 if peer is suppose to remove
            if self.fsm.peer.raft_group.raft.vote == 0 || self.fsm.peer.pending_remove {
                info!(
                    "this peer is never vote before or pending remove, it should be skip to wait apply"
                );
                return;
            }
        } else {
            info!(
                "snapshot leader wait apply started";
                "region_id" => self.region_id(),
                "peer_id" => self.fsm.peer_id(),
                "target_index" => target_index,
                "applied_index" => self.fsm.peer.raft_group.raft.raft_log.applied,
            );
        }

        self.fsm.peer.snapshot_recovery_state = Some(SnapshotRecoveryState::WaitLogApplyToLast {
            target_index,
            syncer,
        });
        self.fsm
            .peer
            .snapshot_recovery_maybe_finish_wait_apply(self.fsm.stopped);
    }

    fn on_unsafe_recovery_fill_out_report(&mut self, syncer: UnsafeRecoveryFillOutReportSyncer) {
        if self.fsm.peer.pending_remove || self.fsm.stopped {
            return;
        }
        let mut self_report = pdpb::PeerReport::default();
        self_report.set_raft_state(self.fsm.peer.get_store().raft_state().clone());
        let mut region_local_state = RegionLocalState::default();
        region_local_state.set_region(self.region().clone());
        self_report.set_region_state(region_local_state);
        self_report.set_is_force_leader(self.fsm.peer.force_leader.is_some());
        match self.fsm.peer.get_store().entries(
            self.fsm.peer.raft_group.store().commit_index() + 1,
            self.fsm.peer.get_store().last_index() + 1,
            NO_LIMIT,
            GetEntriesContext::empty(false),
        ) {
            Ok(entries) => {
                for entry in entries {
                    let ctx = ProposalContext::from_bytes(&entry.context);
                    if ctx.contains(ProposalContext::COMMIT_MERGE) {
                        self_report.set_has_commit_merge(true);
                        break;
                    }
                }
            }
            Err(e) => panic!("Unsafe recovery, fail to get uncommitted entries, {:?}", e),
        }
        syncer.report_for_self(self_report);
    }

    fn on_check_pending_admin(&mut self, ch: UnboundedSender<CheckAdminResponse>) {
        if !self.fsm.peer.is_leader() {
            // no need to check non-leader pending conf change.
            // in snapshot recovery after we stopped all conf changes from PD.
            // if the follower slow than leader and has the pending conf change.
            // that's means
            // 1. if the follower didn't finished the conf change
            //    => it cannot be chosen to be leader during recovery.
            // 2. if the follower has been chosen to be leader
            //    => it already apply the pending conf change already.
            return;
        }
        debug!(
            "check pending conf for leader";
            "region_id" => self.region().get_id(),
            "peer_id" => self.fsm.peer.peer_id(),
        );
        let region = self.fsm.peer.region();
        let mut resp = CheckAdminResponse::default();
        resp.set_region(region.clone());
        let pending_admin = self.fsm.peer.raft_group.raft.has_pending_conf()
            || self.fsm.peer.is_merging()
            || self.fsm.peer.is_splitting();
        resp.set_has_pending_admin(pending_admin);
        if let Err(err) = ch.unbounded_send(resp) {
            warn!("failed to send check admin response";
            "err" => ?err,
            "region_id" => self.region().get_id(),
            "peer_id" => self.fsm.peer.peer_id(),
            );
        }
    }

    fn on_casual_msg(&mut self, msg: CasualMessage<EK>) {
        match msg {
            CasualMessage::SplitRegion {
                region_epoch,
                split_keys,
                callback,
                source,
            } => {
                self.on_prepare_split_region(region_epoch, split_keys, callback, &source);
            }
            CasualMessage::ComputeHashResult {
                index,
                context,
                hash,
            } => {
                self.on_hash_computed(index, context, hash);
            }
            CasualMessage::RegionApproximateSize { size } => {
                self.on_approximate_region_size(size);
            }
            CasualMessage::RegionApproximateKeys { keys } => {
                self.on_approximate_region_keys(keys);
            }
            CasualMessage::RefreshRegionBuckets {
                region_epoch,
                buckets,
                bucket_ranges,
                cb,
            } => {
                self.on_refresh_region_buckets(region_epoch, buckets, bucket_ranges, cb);
            }
            CasualMessage::CompactionDeclinedBytes { bytes } => {
                self.on_compaction_declined_bytes(bytes);
            }
            CasualMessage::HalfSplitRegion {
                region_epoch,
                start_key,
                end_key,
                policy,
                source,
                cb,
            } => {
                self.on_schedule_half_split_region(
                    &region_epoch,
                    start_key,
                    end_key,
                    policy,
                    source,
                    cb,
                );
            }
            CasualMessage::GcSnap { snaps } => {
                self.on_gc_snap(snaps);
            }
            CasualMessage::ClearRegionSize => {
                self.on_clear_region_size();
            }
            CasualMessage::RegionOverlapped => {
                debug!("start ticking for overlapped"; "region_id" => self.region_id(), "peer_id" => self.fsm.peer_id());
                // Maybe do some safe check first?
                self.fsm.reset_hibernate_state(GroupState::Chaos);
                self.register_raft_base_tick();

                if is_learner(&self.fsm.peer.peer) {
                    // FIXME: should use `bcast_check_stale_peer_message` instead.
                    // Sending a new enum type msg to a old tikv may cause panic during rolling
                    // update we should change the protobuf behavior and check if properly handled
                    // in all place
                    self.fsm.peer.bcast_wake_up_message(self.ctx);
                }
            }
            CasualMessage::SnapshotGenerated => {
                // Resume snapshot handling again to avoid waiting another heartbeat.
                self.fsm.peer.ping();
                self.fsm.has_ready = true;
            }
            CasualMessage::ForceCompactRaftLogs => {
                self.on_raft_gc_log_tick(true);
            }
            CasualMessage::AccessPeer(cb) => {
                let peer = &self.fsm.peer;
                let store = peer.get_store();
                let mut local_state = RegionLocalState::default();
                local_state.set_region(store.region().clone());
                if let Some(s) = &peer.pending_merge_state {
                    local_state.set_merge_state(s.clone());
                }
                if store.is_applying_snapshot() {
                    local_state.set_state(PeerState::Applying);
                }
                cb(RegionMeta::new(
                    &local_state,
                    store.apply_state(),
                    self.fsm.hibernate_state.group_state(),
                    peer.raft_group.status(),
                ))
            }
            CasualMessage::QueryRegionLeaderResp { region, leader } => {
                // the leader already updated
                if self.fsm.peer.raft_group.raft.leader_id != raft::INVALID_ID
                    // the returned region is stale
                    || util::is_epoch_stale(
                        region.get_region_epoch(),
                        self.fsm.peer.region().get_region_epoch(),
                ) {
                    // Stale message
                    return;
                }

                // Wake up the leader if the peer is on the leader's peer list
                if region
                    .get_peers()
                    .iter()
                    .any(|p| p.get_id() == self.fsm.peer_id())
                {
                    self.fsm.peer.send_wake_up_message(self.ctx, &leader);
                }
            }
            CasualMessage::RenewLease => {
                self.try_renew_leader_lease("casual message");
                self.reset_raft_tick(GroupState::Ordered);
            }
            CasualMessage::RejectRaftAppend { peer_id } => {
                let mut msg = raft::eraftpb::Message::new();
                msg.msg_type = MessageType::MsgUnreachable;
                msg.to = peer_id;
                msg.from = self.fsm.peer.peer_id();

                let raft_msg = self.fsm.peer.build_raft_messages(self.ctx, vec![msg]);
                self.fsm.peer.send_raft_messages(self.ctx, raft_msg);
            }
            CasualMessage::SnapshotApplied => {
                self.fsm.has_ready = true;
            }
            CasualMessage::Campaign => {
                let _ = self.fsm.peer.raft_group.campaign();
                self.fsm.has_ready = true;
            }
        }
    }

    fn on_tick(&mut self, tick: PeerTick) {
        if self.fsm.stopped {
            return;
        }
        trace!(
            "tick";
            "tick" => ?tick,
            "peer_id" => self.fsm.peer_id(),
            "region_id" => self.region_id(),
        );
        self.fsm.tick_registry[tick as usize] = false;
        self.fsm.peer.adjust_cfg_if_changed(self.ctx);
        match tick {
            PeerTick::Raft => self.on_raft_base_tick(),
            PeerTick::RaftLogGc => self.on_raft_gc_log_tick(false),
            PeerTick::PdHeartbeat => self.on_pd_heartbeat_tick(),
            PeerTick::SplitRegionCheck => self.on_split_region_check_tick(),
            PeerTick::CheckMerge => self.on_check_merge(),
            PeerTick::CheckPeerStaleState => self.on_check_peer_stale_state_tick(),
            PeerTick::EntryCacheEvict => self.on_entry_cache_evict_tick(),
            PeerTick::CheckLeaderLease => self.on_check_leader_lease_tick(),
            PeerTick::ReactivateMemoryLock => self.on_reactivate_memory_lock_tick(),
            PeerTick::ReportBuckets => self.on_report_region_buckets_tick(),
            PeerTick::CheckLongUncommitted => self.on_check_long_uncommitted_tick(),
            PeerTick::CheckPeersAvailability => self.on_check_peers_availability(),
        }
    }

    fn start(&mut self) {
        self.register_raft_base_tick();
        self.register_raft_gc_log_tick();
        self.register_pd_heartbeat_tick();
        self.register_split_region_check_tick();
        self.register_check_peer_stale_state_tick();
        self.on_check_merge();
        // Apply committed entries more quickly.
        // Or if it's a leader. This implicitly means it's a singleton
        // because it becomes leader in `Peer::new` when it's a
        // singleton. It has a no-op entry that need to be persisted,
        // committed, and then it should apply it.
        if self.fsm.peer.raft_group.store().commit_index()
            > self.fsm.peer.raft_group.store().applied_index()
            || self.fsm.peer.is_leader()
        {
            self.fsm.has_ready = true;
        }
        self.fsm.peer.maybe_gen_approximate_buckets(self.ctx);
    }

    fn on_gc_snap(&mut self, snaps: Vec<(SnapKey, bool)>) {
        let schedule_delete_snapshot_files = |key: SnapKey, snap| {
            if let Err(e) = self.ctx.cleanup_scheduler.schedule(CleanupTask::GcSnapshot(
                GcSnapshotTask::DeleteSnapshotFiles {
                    key: key.clone(),
                    snapshot: snap,
                    check_entry: false,
                },
            )) {
                error!(
                    "failed to schedule task to delete compacted snap file";
                    "key" => %key,
                    "err" => %e,
                )
            }
        };

        let is_applying_snap = self.fsm.peer.is_handling_snapshot();
        let s = self.fsm.peer.get_store();
        let compacted_idx = s.truncated_index();
        let compacted_term = s.truncated_term();
        for (key, is_sending) in snaps {
            if is_sending {
                let s = match self.ctx.snap_mgr.get_snapshot_for_gc(&key, is_sending) {
                    Ok(s) => s,
                    Err(e) => {
                        error!(%e;
                            "failed to load snapshot";
                            "region_id" => self.fsm.region_id(),
                            "peer_id" => self.fsm.peer_id(),
                            "snapshot" => ?key,
                        );
                        continue;
                    }
                };
                if key.term < compacted_term || key.idx < compacted_idx {
                    info!(
                        "deleting compacted snap file";
                        "region_id" => self.fsm.region_id(),
                        "peer_id" => self.fsm.peer_id(),
                        "snap_file" => %key,
                    );
                    schedule_delete_snapshot_files(key, s);
                } else if let Ok(meta) = s.meta() {
                    let modified = match meta.modified() {
                        Ok(m) => m,
                        Err(e) => {
                            error!(
                                "failed to load snapshot";
                                "region_id" => self.fsm.region_id(),
                                "peer_id" => self.fsm.peer_id(),
                                "snapshot" => ?key,
                                "err" => %e,
                            );
                            continue;
                        }
                    };
                    if let Ok(elapsed) = modified.elapsed() {
                        if elapsed > self.ctx.cfg.snap_gc_timeout.0 {
                            info!(
                                "deleting expired snap file";
                                "region_id" => self.fsm.region_id(),
                                "peer_id" => self.fsm.peer_id(),
                                "snap_file" => %key,
                            );
                            schedule_delete_snapshot_files(key, s);
                        }
                    }
                }
            } else if key.term <= compacted_term
                && (key.idx < compacted_idx
                    || key.idx == compacted_idx
                        && !is_applying_snap
                        && !self.fsm.peer.pending_remove)
            {
                info!(
                    "deleting applied snap file";
                    "region_id" => self.fsm.region_id(),
                    "peer_id" => self.fsm.peer_id(),
                    "snap_file" => %key,
                );
                let a = match self.ctx.snap_mgr.get_snapshot_for_gc(&key, is_sending) {
                    Ok(a) => a,
                    Err(e) => {
                        error!(%e;
                            "failed to load snapshot";
                            "region_id" => self.fsm.region_id(),
                            "peer_id" => self.fsm.peer_id(),
                            "snap_file" => %key,
                        );
                        continue;
                    }
                };
                schedule_delete_snapshot_files(key, a);
            }
        }
    }

    fn on_clear_region_size(&mut self) {
        self.fsm.peer.approximate_size = None;
        self.fsm.peer.approximate_keys = None;
        self.fsm.peer.may_skip_split_check = false;
        self.register_split_region_check_tick();
    }

    fn on_capture_change(
        &mut self,
        cmd: ChangeObserver,
        region_epoch: RegionEpoch,
        cb: Callback<EK::Snapshot>,
    ) {
        fail_point!("raft_on_capture_change");
        let region_id = self.region_id();
        let msg =
            new_read_index_request(region_id, region_epoch.clone(), self.fsm.peer.peer.clone());
        let apply_router = self.ctx.apply_router.clone();
        self.propose_raft_command_internal(
            msg,
            Callback::read(Box::new(move |resp| {
                // Return the error
                if resp.response.get_header().has_error() {
                    cb.invoke_read(resp);
                    return;
                }
                apply_router.schedule_task(
                    region_id,
                    ApplyTask::Change {
                        cmd,
                        region_epoch,
                        cb,
                    },
                )
            })),
            DiskFullOpt::NotAllowedOnFull,
        );
    }

    fn on_significant_msg(&mut self, msg: SignificantMsg<EK::Snapshot>) {
        match msg {
            SignificantMsg::SnapshotStatus {
                to_peer_id, status, ..
            } => {
                // Report snapshot status to the corresponding peer.
                self.report_snapshot_status(to_peer_id, status);
            }
            SignificantMsg::Unreachable { to_peer_id, .. } => {
                if self.fsm.peer.is_leader() {
                    self.fsm.peer.raft_group.report_unreachable(to_peer_id);
                } else if to_peer_id == self.fsm.peer.leader_id() {
                    self.fsm.reset_hibernate_state(GroupState::Chaos);
                    self.register_raft_base_tick();
                }
            }
            SignificantMsg::StoreUnreachable { store_id } => {
                if let Some(peer_id) = find_peer(self.region(), store_id).map(|p| p.get_id()) {
                    if self.fsm.peer.is_leader() {
                        self.fsm.peer.raft_group.report_unreachable(peer_id);
                    } else if peer_id == self.fsm.peer.leader_id() {
                        self.fsm.reset_hibernate_state(GroupState::Chaos);
                        self.register_raft_base_tick();
                    }
                }
            }
            SignificantMsg::MergeResult {
                target_region_id,
                target,
                result,
            } => {
                self.on_merge_result(target_region_id, target, result);
            }
            SignificantMsg::CatchUpLogs(catch_up_logs) => {
                self.on_catch_up_logs_for_merge(catch_up_logs);
            }
            SignificantMsg::StoreResolved { group_id, .. } => {
                let state = self.ctx.global_replication_state.lock().unwrap();
                if state.status().get_mode() != ReplicationMode::DrAutoSync {
                    return;
                }
                if state.status().get_dr_auto_sync().get_state() == DrAutoSyncState::Async {
                    return;
                }
                drop(state);
                self.fsm
                    .peer
                    .raft_group
                    .raft
                    .assign_commit_groups(&[(self.fsm.peer_id(), group_id)]);
            }
            SignificantMsg::CaptureChange {
                cmd,
                region_epoch,
                callback,
            } => self.on_capture_change(cmd, region_epoch, callback),
            SignificantMsg::LeaderCallback(cb) => {
                self.on_leader_callback(cb);
            }
            SignificantMsg::RaftLogGcFlushed => {
                self.on_raft_log_gc_flushed();
            }
            SignificantMsg::RaftlogFetched(fetched_logs) => {
                self.on_raft_log_fetched(fetched_logs.context, fetched_logs.logs);
            }
            SignificantMsg::EnterForceLeaderState {
                syncer,
                failed_stores,
            } => {
                self.on_enter_pre_force_leader(syncer, failed_stores);
            }
            SignificantMsg::ExitForceLeaderState => self.on_exit_force_leader(),
            SignificantMsg::UnsafeRecoveryDemoteFailedVoters {
                syncer,
                failed_voters,
            } => self.on_unsafe_recovery_pre_demote_failed_voters(syncer, failed_voters),
            SignificantMsg::UnsafeRecoveryDestroy(syncer) => {
                self.on_unsafe_recovery_destroy(syncer)
            }
            SignificantMsg::UnsafeRecoveryWaitApply(syncer) => {
                self.on_unsafe_recovery_wait_apply(syncer)
            }
            SignificantMsg::UnsafeRecoveryFillOutReport(syncer) => {
                self.on_unsafe_recovery_fill_out_report(syncer)
            }
            // for snapshot recovery (safe recovery)
            SignificantMsg::SnapshotRecoveryWaitApply(syncer) => {
                self.on_snapshot_recovery_wait_apply(syncer)
            }
            SignificantMsg::CheckPendingAdmin(ch) => self.on_check_pending_admin(ch),
        }
    }

    fn on_enter_pre_force_leader(
        &mut self,
        syncer: UnsafeRecoveryForceLeaderSyncer,
        failed_stores: HashSet<u64>,
    ) {
        match self.fsm.peer.force_leader {
            Some(ForceLeaderState::PreForceLeader { .. }) => {
                self.on_force_leader_fail();
            }
            Some(ForceLeaderState::ForceLeader { .. }) => {
                // already is a force leader, do nothing
                return;
            }
            Some(ForceLeaderState::WaitTicks { .. }) => {
                self.fsm.peer.force_leader = None;
            }
            None => {}
        }

        if !self.fsm.peer.is_initialized() {
            warn!(
                "Unsafe recovery, cannot force leader since this peer is not initialized";
                "region_id" => self.fsm.region_id(),
                "peer_id" => self.fsm.peer_id(),
            );
            return;
        }

        let ticks = if self.fsm.peer.is_leader() {
            if self.fsm.hibernate_state.group_state() == GroupState::Ordered {
                warn!(
                    "Unsafe recovery, reject pre force leader due to already being leader";
                    "region_id" => self.fsm.region_id(),
                    "peer_id" => self.fsm.peer_id(),
                );
                return;
            }
            // wait two rounds of election timeout to trigger check quorum to step down the
            // leader note: check quorum is triggered every `election_timeout` instead of
            // `randomized_election_timeout`
            Some(
                self.fsm.peer.raft_group.raft.election_timeout() * 2
                    - self.fsm.peer.raft_group.raft.election_elapsed,
            )
        // When election timeout is triggered, leader_id is set to INVALID_ID.
        // But learner(not promotable) is a exception here as it wouldn't tick
        // election.
        } else if self.fsm.peer.raft_group.raft.promotable()
            && self.fsm.peer.leader_id() != raft::INVALID_ID
        {
            if self.fsm.hibernate_state.group_state() == GroupState::Ordered
                || self.fsm.hibernate_state.group_state() == GroupState::Chaos
            {
                warn!(
                    "Unsafe recovery, reject pre force leader due to leader lease may not expired";
                    "region_id" => self.fsm.region_id(),
                    "peer_id" => self.fsm.peer_id(),
                );
                return;
            }
            // wait one round of election timeout to make sure leader_id is invalid
            Some(
                self.fsm.peer.raft_group.raft.randomized_election_timeout()
                    - self.fsm.peer.raft_group.raft.election_elapsed,
            )
        } else {
            None
        };

        if let Some(ticks) = ticks {
            info!(
                "Unsafe recovery, enter wait ticks";
                "region_id" => self.fsm.region_id(),
                "peer_id" => self.fsm.peer_id(),
                "ticks" => ticks,
            );
            self.fsm.peer.force_leader = Some(ForceLeaderState::WaitTicks {
                syncer,
                failed_stores,
                ticks,
            });
            self.reset_raft_tick(if self.fsm.peer.is_leader() {
                GroupState::Ordered
            } else {
                GroupState::Chaos
            });
            self.fsm.has_ready = true;
            return;
        }

        let expected_alive_voter = self.get_force_leader_expected_alive_voter(&failed_stores);
        if !expected_alive_voter.is_empty()
            && self
                .fsm
                .peer
                .raft_group
                .raft
                .prs()
                .has_quorum(&expected_alive_voter)
        {
            warn!(
                "Unsafe recovery, reject pre force leader due to has quorum";
                "region_id" => self.fsm.region_id(),
                "peer_id" => self.fsm.peer_id(),
            );
            return;
        }

        info!(
            "Unsafe recovery, enter pre force leader state";
            "region_id" => self.fsm.region_id(),
            "peer_id" => self.fsm.peer_id(),
            "alive_voter" => ?expected_alive_voter,
        );

        // Do not use prevote as prevote won't set `vote` to itself.
        // When PD issues force leader on two different peer, it may cause
        // two force leader in same term.
        self.fsm.peer.raft_group.raft.pre_vote = false;
        // trigger vote request to all voters, will check the vote result in
        // `check_force_leader`
        if let Err(e) = self.fsm.peer.raft_group.campaign() {
            warn!(
                "Unsafe recovery, campaign failed";
                "region_id" => self.fsm.region_id(),
                "peer_id" => self.fsm.peer_id(),
                "err" => ?e,
            );
        }
        assert_eq!(self.fsm.peer.get_role(), StateRole::Candidate);
        if !self
            .fsm
            .peer
            .raft_group
            .raft
            .prs()
            .votes()
            .get(&self.fsm.peer.peer_id())
            .unwrap()
        {
            warn!(
                "Unsafe recovery, pre force leader failed to campaign";
                "region_id" => self.fsm.region_id(),
                "peer_id" => self.fsm.peer_id(),
            );
            self.on_force_leader_fail();
            return;
        }

        self.fsm.peer.force_leader = Some(ForceLeaderState::PreForceLeader {
            syncer,
            failed_stores,
        });
        self.fsm.has_ready = true;
    }

    fn on_force_leader_fail(&mut self) {
        self.fsm.peer.raft_group.raft.pre_vote = true;
        self.fsm.peer.raft_group.raft.set_check_quorum(true);
        self.fsm.peer.force_leader = None;
    }

    fn on_enter_force_leader(&mut self) {
        info!(
            "Unsafe recovery, enter force leader state";
            "region_id" => self.fsm.region_id(),
            "peer_id" => self.fsm.peer_id(),
        );
        assert_eq!(self.fsm.peer.get_role(), StateRole::Candidate);

        let failed_stores = match self.fsm.peer.force_leader.take() {
            Some(ForceLeaderState::PreForceLeader { failed_stores, .. }) => failed_stores,
            _ => unreachable!(),
        };

        let peer_ids: Vec<_> = self.fsm.peer.voters().iter().collect();
        for peer_id in peer_ids {
            let store_id = self
                .region()
                .get_peers()
                .iter()
                .find(|p| p.get_id() == peer_id)
                .unwrap()
                .get_store_id();
            if !failed_stores.contains(&store_id) {
                continue;
            }

            // make fake vote response
            let mut msg = raft::eraftpb::Message::new();
            msg.msg_type = MessageType::MsgRequestVoteResponse;
            msg.reject = false;
            msg.term = self.fsm.peer.term();
            msg.from = peer_id;
            msg.to = self.fsm.peer.peer_id();
            self.fsm.peer.raft_group.step(msg).unwrap();
        }

        // after receiving all votes, should become leader
        assert!(self.fsm.peer.is_leader());
        self.fsm.peer.raft_group.raft.set_check_quorum(false);

        // make sure it's not hibernated
        self.reset_raft_tick(GroupState::Ordered);

        self.fsm.peer.force_leader = Some(ForceLeaderState::ForceLeader {
            time: TiInstant::now_coarse(),
            failed_stores,
        });
        self.fsm.has_ready = true;
    }

    fn on_exit_force_leader(&mut self) {
        if self.fsm.peer.force_leader.is_none() {
            return;
        }

        info!(
            "exit force leader state";
            "region_id" => self.fsm.region_id(),
            "peer_id" => self.fsm.peer_id(),
        );
        self.fsm.peer.force_leader = None;
        // make sure it's not hibernated
        assert_eq!(self.fsm.hibernate_state.group_state(), GroupState::Ordered);
        // leader lease shouldn't be renewed in force leader state.
        assert_eq!(
            self.fsm.peer.leader_lease().inspect(None),
            LeaseState::Expired
        );
        self.fsm
            .peer
            .raft_group
            .raft
            .become_follower(self.fsm.peer.term(), raft::INVALID_ID);

        self.fsm.peer.raft_group.raft.set_check_quorum(true);
        self.fsm.peer.raft_group.raft.pre_vote = true;
        if self.fsm.peer.raft_group.raft.promotable() {
            // Do not campaign directly here, otherwise on_role_changed() won't called for
            // follower state
            let _ = self.ctx.router.send(
                self.region_id(),
                PeerMsg::CasualMessage(CasualMessage::Campaign),
            );
        }
        self.fsm.has_ready = true;
    }

    #[inline]
    fn get_force_leader_expected_alive_voter(&self, failed_stores: &HashSet<u64>) -> HashSet<u64> {
        let region = self.region();
        self.fsm
            .peer
            .voters()
            .iter()
            .filter(|peer_id| {
                let store_id = region
                    .get_peers()
                    .iter()
                    .find(|p| p.get_id() == *peer_id)
                    .unwrap()
                    .get_store_id();
                !failed_stores.contains(&store_id)
            })
            .collect()
    }

    #[inline]
    fn check_force_leader(&mut self) {
        if let Some(ForceLeaderState::WaitTicks {
            syncer,
            failed_stores,
            ticks,
        }) = &mut self.fsm.peer.force_leader
        {
            if *ticks == 0 {
                let syncer_clone = syncer.clone();
                let s = mem::take(failed_stores);
                self.on_enter_pre_force_leader(syncer_clone, s);
            } else {
                *ticks -= 1;
            }
            return;
        };

        let failed_stores = match &self.fsm.peer.force_leader {
            None => return,
            Some(ForceLeaderState::ForceLeader { .. }) => {
                if self.fsm.peer.maybe_force_forward_commit_index() {
                    self.fsm.has_ready = true;
                }
                return;
            }
            Some(ForceLeaderState::PreForceLeader { failed_stores, .. }) => failed_stores,
            Some(ForceLeaderState::WaitTicks { .. }) => unreachable!(),
        };

        if self.fsm.peer.raft_group.raft.election_elapsed + 1
            < self.ctx.cfg.raft_election_timeout_ticks
        {
            // wait as longer as it can to collect responses of request vote
            return;
        }

        let expected_alive_voter: HashSet<_> =
            self.get_force_leader_expected_alive_voter(failed_stores);
        let check = || {
            if self.fsm.peer.raft_group.raft.state != StateRole::Candidate {
                Err(format!(
                    "unexpected role {:?}",
                    self.fsm.peer.raft_group.raft.state
                ))
            } else {
                let mut granted = 0;
                for (id, vote) in self.fsm.peer.raft_group.raft.prs().votes() {
                    if expected_alive_voter.contains(id) {
                        if *vote {
                            granted += 1;
                        } else {
                            return Err(format!("receive reject response from {}", *id));
                        }
                    } else if *id == self.fsm.peer_id() {
                        // self may be a learner
                        continue;
                    } else {
                        return Err(format!(
                            "receive unexpected vote from {} vote {}",
                            *id, *vote
                        ));
                    }
                }
                Ok(granted)
            }
        };

        match check() {
            Err(err) => {
                warn!(
                    "Unsafe recovery, pre force leader check failed";
                    "region_id" => self.fsm.region_id(),
                    "peer_id" => self.fsm.peer_id(),
                    "alive_voter" => ?expected_alive_voter,
                    "reason" => err,
                );
                self.on_force_leader_fail();
            }
            Ok(granted) => {
                info!(
                    "Unsafe recovery, expected live voters:";
                    "voters" => ?expected_alive_voter,
                    "granted" => granted
                );
                if granted == expected_alive_voter.len() {
                    self.on_enter_force_leader();
                }
            }
        }
    }

    fn on_raft_log_fetched(&mut self, context: GetEntriesContext, res: Box<RaftlogFetchResult>) {
        let low = res.low;
        // If the peer is not the leader anymore and it's not in entry cache warmup
        // state, or it is being destroyed, ignore the result.
        if !self.fsm.peer.is_leader()
            && self
                .fsm
                .peer
                .get_store()
                .entry_cache_warmup_state()
                .is_none()
            || self.fsm.peer.pending_remove
        {
            self.fsm.peer.mut_store().clean_async_fetch_res(low);
            return;
        }

        if self.fsm.peer.term() != res.term {
            // term has changed, the result may be not correct.
            self.fsm.peer.mut_store().clean_async_fetch_res(low);
        } else if self
            .fsm
            .peer
            .get_store()
            .entry_cache_warmup_state()
            .is_some()
        {
            if self.fsm.peer.mut_store().maybe_warm_up_entry_cache(*res) {
                self.fsm.peer.ack_transfer_leader_msg(false);
                self.fsm.has_ready = true;
            }
            self.fsm.peer.mut_store().clean_async_fetch_res(low);
            return;
        } else {
            self.fsm
                .peer
                .mut_store()
                .update_async_fetch_res(low, Some(res));
        }
        self.fsm.peer.raft_group.on_entries_fetched(context);
        // clean the async fetch result immediately if not used to free memory
        self.fsm.peer.mut_store().update_async_fetch_res(low, None);
        self.fsm.has_ready = true;
    }

    fn on_persisted_msg(&mut self, peer_id: u64, ready_number: u64) {
        if peer_id != self.fsm.peer_id() {
            error!(
                "peer id not match";
                "region_id" => self.fsm.region_id(),
                "peer_id" => self.fsm.peer_id(),
                "persisted_peer_id" => peer_id,
                "persisted_number" => ready_number,
            );
            return;
        }
        if let Some(persist_snap_res) = self.fsm.peer.on_persist_ready(self.ctx, ready_number) {
            self.on_ready_persist_snapshot(persist_snap_res);
            if self.fsm.peer.pending_merge_state.is_some() {
                // After applying a snapshot, merge is rollbacked implicitly.
                self.on_ready_rollback_merge(0, None);
            }
            self.register_raft_base_tick();
        }

        self.fsm.has_ready = true;

        if let Some(delay) = self.fsm.delayed_destroy {
            if delay.reason == DelayReason::UnPersistedReady
                && !self.fsm.peer.has_unpersisted_ready()
            {
                self.destroy_peer(delay.merged_by_target);
            }
        }
    }

    pub fn post_raft_ready_append(&mut self) {
        if let Some(persist_snap_res) = self.fsm.peer.handle_raft_ready_advance(self.ctx) {
            self.on_ready_persist_snapshot(persist_snap_res);
            if self.fsm.peer.pending_merge_state.is_some() {
                // After applying a snapshot, merge is rollbacked implicitly.
                self.on_ready_rollback_merge(0, None);
            }
            self.register_raft_base_tick();
        }
    }

    fn report_snapshot_status(&mut self, to_peer_id: u64, status: SnapshotStatus) {
        let to_peer = match self.fsm.peer.get_peer_from_cache(to_peer_id) {
            Some(peer) => peer,
            None => {
                // If to_peer is gone, ignore this snapshot status
                warn!(
                    "peer not found, ignore snapshot status";
                    "region_id" => self.region_id(),
                    "peer_id" => self.fsm.peer_id(),
                    "to_peer_id" => to_peer_id,
                    "status" => ?status,
                );
                return;
            }
        };
        info!(
            "report snapshot status";
            "region_id" => self.fsm.region_id(),
            "peer_id" => self.fsm.peer_id(),
            "to" => ?to_peer,
            "status" => ?status,
        );
        self.fsm.peer.raft_group.report_snapshot(to_peer_id, status)
    }

    fn on_leader_callback(&mut self, cb: Callback<EK::Snapshot>) {
        let msg = new_read_index_request(
            self.region_id(),
            self.region().get_region_epoch().clone(),
            self.fsm.peer.peer.clone(),
        );
        self.propose_raft_command_internal(msg, cb, DiskFullOpt::NotAllowedOnFull);
    }

    fn on_role_changed(&mut self, role: Option<StateRole>) {
        // Update leader lease when the Raft state changes.
        if let Some(r) = role {
            if StateRole::Leader == r {
                self.fsm.missing_ticks = 0;
                self.register_split_region_check_tick();
                self.fsm.peer.heartbeat_pd(self.ctx);
                self.register_pd_heartbeat_tick();
                self.register_raft_gc_log_tick();
                self.register_check_leader_lease_tick();
                self.register_report_region_buckets_tick();
            }

            if let Some(ForceLeaderState::ForceLeader { .. }) = self.fsm.peer.force_leader {
                if r != StateRole::Leader {
                    // for some reason, it's not leader anymore
                    info!(
                        "step down in force leader state";
                        "region_id" => self.fsm.region_id(),
                        "peer_id" => self.fsm.peer_id(),
                        "state" => ?r,
                    );
                    self.on_force_leader_fail();
                }
            }
        }
    }

    /// Collect ready if any.
    ///
    /// Returns false is no readiness is generated.
    pub fn collect_ready(&mut self) -> bool {
        let has_ready = self.fsm.has_ready;
        self.fsm.has_ready = false;
        if !has_ready || self.fsm.stopped {
            return false;
        }
        self.ctx.pending_count += 1;
        self.ctx.has_ready = true;
        let res = self.fsm.peer.handle_raft_ready_append(self.ctx);
        if let Some(r) = res {
            self.on_role_changed(r.state_role);
            if r.has_new_entries {
                self.register_raft_gc_log_tick();
                self.register_entry_cache_evict_tick();
            }
            self.ctx.ready_count += 1;
            self.ctx.raft_metrics.ready.has_ready_region.inc();

            if self.fsm.peer.leader_unreachable {
                self.fsm.reset_hibernate_state(GroupState::Chaos);
                self.register_raft_base_tick();
                self.fsm.peer.leader_unreachable = false;
            }

            return r.has_write_ready;
        }
        false
    }

    #[inline]
    fn region_id(&self) -> u64 {
        self.fsm.peer.region().get_id()
    }

    #[inline]
    fn region(&self) -> &Region {
        self.fsm.peer.region()
    }

    #[inline]
    fn store_id(&self) -> u64 {
        self.fsm.peer.peer.get_store_id()
    }

    #[inline]
    fn schedule_tick(&mut self, tick: PeerTick) {
        let idx = tick as usize;
        if self.fsm.tick_registry[idx] {
            return;
        }
        if is_zero_duration(&self.ctx.tick_batch[idx].wait_duration) {
            return;
        }
        trace!(
            "schedule tick";
            "tick" => ?tick,
            "timeout" => ?self.ctx.tick_batch[idx].wait_duration,
            "region_id" => self.region_id(),
            "peer_id" => self.fsm.peer_id(),
        );
        self.fsm.tick_registry[idx] = true;

        let region_id = self.region_id();
        let mb = match self.ctx.router.mailbox(region_id) {
            Some(mb) => mb,
            None => {
                self.fsm.tick_registry[idx] = false;
                error!(
                    "failed to get mailbox";
                    "region_id" => self.fsm.region_id(),
                    "peer_id" => self.fsm.peer_id(),
                    "tick" => ?tick,
                );
                return;
            }
        };
        let peer_id = self.fsm.peer.peer_id();
        let cb = Box::new(move || {
            // This can happen only when the peer is about to be destroyed
            // or the node is shutting down. So it's OK to not to clean up
            // registry.
            if let Err(e) = mb.force_send(PeerMsg::Tick(tick)) {
                debug!(
                    "failed to schedule peer tick";
                    "region_id" => region_id,
                    "peer_id" => peer_id,
                    "tick" => ?tick,
                    "err" => %e,
                );
            }
        });
        self.ctx.tick_batch[idx].ticks.push(cb);
    }

    fn register_raft_base_tick(&mut self) {
        // If we register raft base tick failed, the whole raft can't run correctly,
        // TODO: shutdown the store?
        self.schedule_tick(PeerTick::Raft)
    }

    fn on_raft_base_tick(&mut self) {
        fail_point!(
            "on_raft_base_tick_idle",
            self.fsm.hibernate_state.group_state() == GroupState::Idle,
            |_| {}
        );

        if self.fsm.peer.pending_remove {
            self.fsm.peer.mut_store().flush_entry_cache_metrics();
            return;
        }
        // When having pending snapshot, if election timeout is met, it can't pass
        // the pending conf change check because first index has been updated to
        // a value that is larger than last index.
        if self.fsm.peer.is_handling_snapshot() || self.fsm.peer.has_pending_snapshot() {
            // need to check if snapshot is applied.
            self.fsm.has_ready = true;
            self.fsm.missing_ticks = 0;
            self.register_raft_base_tick();
            return;
        }

        self.fsm.peer.retry_pending_reads(&self.ctx.cfg);

        self.check_force_leader();

        let mut res = None;
        if self.ctx.cfg.hibernate_regions {
            if self.fsm.hibernate_state.group_state() == GroupState::Idle {
                // missing_ticks should be less than election timeout ticks otherwise
                // follower may tick more than an election timeout in chaos state.
                // Before stopping tick, `missing_tick` should be `raft_election_timeout_ticks`
                // - 2 - `raft_heartbeat_ticks` (default 10 - 2 - 2 = 6) and the follower's
                //   `election_elapsed` in raft-rs is 1.
                // After the group state becomes Chaos, the next tick will call
                // `raft_group.tick` `missing_tick` + 1 times(default 7).
                // Then the follower's `election_elapsed` will be 1 + `missing_tick` + 1
                // (default 1 + 6 + 1 = 8) which is less than the min election timeout.
                // The reason is that we don't want let all followers become (pre)candidate if
                // one follower may receive a request, then becomes (pre)candidate and sends
                // (pre)vote msg to others. As long as the leader can wake up and broadcast
                // heartbeats in one `raft_heartbeat_ticks` time(default 2s), no more followers
                // will wake up and sends vote msg again.
                if self.fsm.missing_ticks + 1 /* for the next tick after the peer isn't Idle */
                    + self.fsm.peer.raft_group.raft.election_elapsed
                    + self.ctx.cfg.raft_heartbeat_ticks
                    < self.ctx.cfg.raft_election_timeout_ticks
                {
                    self.register_raft_base_tick();
                    self.fsm.missing_ticks += 1;
                } else {
                    debug!("follower hibernates";
                        "region_id" => self.region_id(),
                        "peer_id" => self.fsm.peer_id(),
                        "election_elapsed" => self.fsm.peer.raft_group.raft.election_elapsed,
                        "missing_ticks" => self.fsm.missing_ticks);
                }
                return;
            }
            res = Some(self.fsm.peer.check_before_tick(&self.ctx.cfg));
            if self.fsm.missing_ticks > 0 {
                for _ in 0..self.fsm.missing_ticks {
                    if self.fsm.peer.raft_group.tick() {
                        self.fsm.has_ready = true;
                    }
                }
                self.fsm.missing_ticks = 0;
            }
        }

        // Tick the raft peer and update some states which can be changed in `tick`.
        if self.fsm.peer.raft_group.tick() {
            self.fsm.has_ready = true;
        }
        self.fsm.peer.post_raft_group_tick();

        self.fsm.peer.mut_store().flush_entry_cache_metrics();

        // Keep ticking if there are still pending read requests or this node is within
        // hibernate timeout.
        if res.is_none() /* hibernate_region is false */ ||
            !self.fsm.peer.check_after_tick(self.fsm.hibernate_state.group_state(), res.unwrap()) ||
            (self.fsm.peer.is_leader() && !self.all_agree_to_hibernate())
        {
            self.register_raft_base_tick();
            // We need pd heartbeat tick to collect down peers and pending peers.
            self.register_pd_heartbeat_tick();
            return;
        }

        // Keep ticking if there are disk full peers for the Region.
        if !self.fsm.peer.disk_full_peers.is_empty() {
            self.register_raft_base_tick();
            return;
        }

        debug!("stop ticking"; "res" => ?res,
            "region_id" => self.region_id(),
            "peer_id" => self.fsm.peer_id(),
            "election_elapsed" => self.fsm.peer.raft_group.raft.election_elapsed);
        self.fsm.reset_hibernate_state(GroupState::Idle);
        // Followers will stop ticking at L789. Keep ticking for followers
        // to allow it to campaign quickly when abnormal situation is detected.
        if !self.fsm.peer.is_leader() {
            self.register_raft_base_tick();
        } else {
            self.register_pd_heartbeat_tick();
        }
    }

    fn check_unsafe_recovery_state(&mut self) {
        match &self.fsm.peer.unsafe_recovery_state {
            Some(UnsafeRecoveryState::WaitApply { .. }) => self
                .fsm
                .peer
                .unsafe_recovery_maybe_finish_wait_apply(/* force= */ false),
            Some(UnsafeRecoveryState::DemoteFailedVoters {
                syncer,
                failed_voters,
                target_index,
                demote_after_exit,
            }) => {
                if self.fsm.peer.raft_group.raft.raft_log.applied >= *target_index {
                    if *demote_after_exit {
                        let syncer_clone = syncer.clone();
                        let failed_voters_clone = failed_voters.clone();
                        self.fsm.peer.unsafe_recovery_state = None;
                        if !self.fsm.peer.is_force_leader() {
                            error!(
                                "Unsafe recovery, lost forced leadership after exiting joint state";
                                "region_id" => self.region().get_id(),
                                "peer_id" => self.fsm.peer_id(),
                            );
                            return;
                        }
                        self.unsafe_recovery_demote_failed_voters(
                            syncer_clone,
                            failed_voters_clone,
                        );
                    } else {
                        if self.fsm.peer.in_joint_state() {
                            info!(
                                "Unsafe recovery, exiting joint state";
                                "region_id" => self.region().get_id(),
                                "peer_id" => self.fsm.peer_id(),
                            );
                            if self.fsm.peer.is_force_leader() {
                                self.propose_raft_command_internal(
                                    exit_joint_request(self.region(), &self.fsm.peer.peer),
                                    Callback::<EK::Snapshot>::write(Box::new(|resp| {
                                        if resp.response.get_header().has_error() {
                                            error!(
                                                "Unsafe recovery, fail to exit joint state";
                                                "err" => ?resp.response.get_header().get_error(),
                                            );
                                        }
                                    })),
                                    DiskFullOpt::AllowedOnAlmostFull,
                                );
                            } else {
                                error!(
                                    "Unsafe recovery, lost forced leadership while trying to exit joint state";
                                    "region_id" => self.region().get_id(),
                                    "peer_id" => self.fsm.peer_id(),
                                );
                            }
                        }

                        self.fsm.peer.unsafe_recovery_state = None;
                    }
                }
            }
            // Destroy does not need be processed, the state is cleaned up together with peer.
            Some(_) | None => {}
        }
    }

    fn on_apply_res(&mut self, res: ApplyTaskRes<EK::Snapshot>) {
        fail_point!("on_apply_res", |_| {});
        match res {
            ApplyTaskRes::Apply(mut res) => {
                debug!(
                    "async apply finish";
                    "region_id" => self.region_id(),
                    "peer_id" => self.fsm.peer_id(),
                    "res" => ?res,
                );
                self.on_ready_result(&mut res.exec_res, &res.metrics);
                if self.fsm.stopped {
                    return;
                }
                let applied_index = res.apply_state.applied_index;
                let buckets = self.fsm.peer.region_buckets.as_mut();
                if let (Some(delta), Some(buckets)) = (res.bucket_stat, buckets) {
                    merge_bucket_stats(
                        &buckets.meta.keys,
                        &mut buckets.stats,
                        &delta.meta.keys,
                        &delta.stats,
                    );
                }
                self.fsm.has_ready |= self.fsm.peer.post_apply(
                    self.ctx,
                    res.apply_state,
                    res.applied_term,
                    &res.metrics,
                );
                // After applying, several metrics are updated, report it to pd to
                // get fair schedule.
                if self.fsm.peer.is_leader() {
                    self.register_pd_heartbeat_tick();
                    self.register_split_region_check_tick();
                    self.retry_pending_prepare_merge(applied_index);
                }
            }
            ApplyTaskRes::Destroy {
                region_id,
                peer_id,
                merge_from_snapshot,
            } => {
                assert_eq!(peer_id, self.fsm.peer.peer_id());
                if !merge_from_snapshot {
                    self.destroy_peer(false);
                } else {
                    // Wait for its target peer to apply snapshot and then send `MergeResult` back
                    // to destroy itself
                    let mut meta = self.ctx.store_meta.lock().unwrap();
                    // The `need_atomic` flag must be true
                    assert!(*meta.destroyed_region_for_snap.get(&region_id).unwrap());

                    let target_region_id = *meta.targets_map.get(&region_id).unwrap();
                    let is_ready = meta
                        .atomic_snap_regions
                        .get_mut(&target_region_id)
                        .unwrap()
                        .get_mut(&region_id)
                        .unwrap();
                    *is_ready = true;
                }
            }
        }
        if self.fsm.peer.unsafe_recovery_state.is_some() {
            self.check_unsafe_recovery_state();
        }

        if self.fsm.peer.snapshot_recovery_state.is_some() {
            self.fsm
                .peer
                .snapshot_recovery_maybe_finish_wait_apply(false);
        }
    }

    fn retry_pending_prepare_merge(&mut self, applied_index: u64) {
        if self.fsm.peer.prepare_merge_fence > 0
            && applied_index >= self.fsm.peer.prepare_merge_fence
        {
            if let Some(pending_prepare_merge) = self.fsm.peer.pending_prepare_merge.take() {
                self.propose_raft_command_internal(
                    pending_prepare_merge,
                    Callback::None,
                    DiskFullOpt::AllowedOnAlmostFull,
                );
            }
            // When applied index reaches prepare_merge_fence, always clear the fence.
            // So, even if the PrepareMerge fails to propose, we can ensure the region
            // will be able to serve again.
            self.fsm.peer.prepare_merge_fence = 0;
            assert!(self.fsm.peer.pending_prepare_merge.is_none());
        }
    }

    // If lease expired, we will send a noop read index to renew lease.
    fn try_renew_leader_lease(&mut self, reason: &str) {
        debug!(
            "renew lease";
            "region_id" => self.region_id(),
            "peer_id" => self.fsm.peer_id(),
            "reason" => reason,
        );
        if !self.fsm.peer.is_leader() {
            return;
        }
        if let Err(e) = self.fsm.peer.pre_read_index() {
            debug!(
                "prevent unsafe read index to renew leader lease";
                "region_id" => self.region_id(),
                "peer_id" => self.fsm.peer_id(),
                "err" => ?e,
            );
            self.ctx.raft_metrics.propose.unsafe_read_index.inc();
            return;
        }

        let current_time = *self.ctx.current_time.get_or_insert_with(monotonic_raw_now);
        if self.fsm.peer.need_renew_lease_at(self.ctx, current_time) {
            let mut cmd = new_read_index_request(
                self.region_id(),
                self.region().get_region_epoch().clone(),
                self.fsm.peer.peer.clone(),
            );
            cmd.mut_header().set_read_quorum(true);
            self.propose_raft_command_internal(
                cmd,
                Callback::read(Box::new(|_| ())),
                DiskFullOpt::AllowedOnAlmostFull,
            );
        }
    }

    fn handle_reported_disk_usage(&mut self, msg: &RaftMessage) {
        let store_id = msg.get_from_peer().get_store_id();
        let peer_id = msg.get_from_peer().get_id();
        let refill_disk_usages = if matches!(msg.disk_usage, DiskUsage::Normal) {
            self.ctx.store_disk_usages.remove(&store_id);
            if !self.fsm.peer.is_leader() {
                return;
            }
            self.fsm.peer.disk_full_peers.has(peer_id)
        } else {
            self.ctx.store_disk_usages.insert(store_id, msg.disk_usage);
            if !self.fsm.peer.is_leader() {
                return;
            }
            let disk_full_peers = &self.fsm.peer.disk_full_peers;

            disk_full_peers.is_empty()
                || disk_full_peers
                    .get(peer_id)
                    .map_or(true, |x| x != msg.disk_usage)
        };
        if refill_disk_usages || self.fsm.peer.has_region_merge_proposal {
            let prev = self.fsm.peer.disk_full_peers.get(peer_id);
            if Some(msg.disk_usage) != prev {
                info!(
                    "reported disk usage changes {:?} -> {:?}", prev, msg.disk_usage;
                    "region_id" => self.fsm.region_id(),
                    "peer_id" => peer_id,
                );
            }
            self.fsm.peer.refill_disk_full_peers(self.ctx);
            debug!(
                "raft message refills disk full peers to {:?}",
                self.fsm.peer.disk_full_peers;
                "region_id" => self.fsm.region_id(),
            );
        }
    }

    fn on_raft_message(&mut self, msg: InspectedRaftMessage) -> Result<()> {
        let InspectedRaftMessage { heap_size, mut msg } = msg;
        let peer_disk_usage = msg.disk_usage;
        let stepped = Cell::new(false);
        let memtrace_raft_entries = &mut self.fsm.peer.memtrace_raft_entries as *mut usize;
        defer!({
            fail_point!(
                "memtrace_raft_messages_overflow_check_peer_recv",
                MEMTRACE_RAFT_MESSAGES.sum() < heap_size,
                |_| {}
            );
            MEMTRACE_RAFT_MESSAGES.trace(TraceEvent::Sub(heap_size));
            if stepped.get() {
                unsafe {
                    // It could be less than exact for entry overwritting.
                    *memtrace_raft_entries += heap_size;
                    MEMTRACE_RAFT_ENTRIES.trace(TraceEvent::Add(heap_size));
                }
            }
        });

        debug!(
            "handle raft message";
            "region_id" => self.region_id(),
            "peer_id" => self.fsm.peer_id(),
            "message_type" => %util::MsgType(&msg),
            "from_peer_id" => msg.get_from_peer().get_id(),
            "to_peer_id" => msg.get_to_peer().get_id(),
        );

        if self.fsm.peer.pending_remove || self.fsm.stopped {
            return Ok(());
        }

        self.handle_reported_disk_usage(&msg);

        let msg_type = msg.get_message().get_msg_type();
        if matches!(self.ctx.self_disk_usage, DiskUsage::AlreadyFull)
            && MessageType::MsgTimeoutNow == msg_type
        {
            debug!(
                "skip {:?} because of disk full", msg_type;
                "region_id" => self.region_id(), "peer_id" => self.fsm.peer_id()
            );
            self.ctx.raft_metrics.message_dropped.disk_full.inc();
            return Ok(());
        }

        if !self.validate_raft_msg(&msg) {
            return Ok(());
        }

        if msg.get_is_tombstone() {
            // we receive a message tells us to remove ourself.
            self.handle_gc_peer_msg(&msg);
            return Ok(());
        }

        if msg.has_merge_target() {
            fail_point!("on_has_merge_target", |_| Ok(()));
            if self.need_gc_merge(&msg)? {
                self.on_stale_merge(msg.get_merge_target().get_id());
            }
            return Ok(());
        }

        if self.check_msg(&msg) {
            return Ok(());
        }

        if msg.has_extra_msg() {
            self.on_extra_message(msg);
            return Ok(());
        }

        let is_snapshot = msg.get_message().has_snapshot();

        // TODO: spin off the I/O code (delete_snapshot)
        let regions_to_destroy = match self.check_snapshot(&msg)? {
            Either::Left(key) => {
                // If the snapshot file is not used again, then it's OK to
                // delete them here. If the snapshot file will be reused when
                // receiving, then it will fail to pass the check again, so
                // missing snapshot files should not be noticed.
                let s = self.ctx.snap_mgr.get_snapshot_for_applying(&key)?;
                self.ctx.snap_mgr.delete_snapshot(&key, s.as_ref(), false);
                return Ok(());
            }
            Either::Right(v) => v,
        };

        if util::is_vote_msg(msg.get_message()) || msg_type == MessageType::MsgTimeoutNow {
            if self.fsm.hibernate_state.group_state() != GroupState::Chaos {
                self.fsm.reset_hibernate_state(GroupState::Chaos);
                self.register_raft_base_tick();
            }
        } else if msg.get_from_peer().get_id() == self.fsm.peer.leader_id() {
            self.reset_raft_tick(GroupState::Ordered);
        }

        let from_peer_id = msg.get_from_peer().get_id();
        self.fsm.peer.insert_peer_cache(msg.take_from_peer());

        let result = if msg_type == MessageType::MsgTransferLeader {
            self.on_transfer_leader_msg(msg.get_message(), peer_disk_usage);
            Ok(())
        } else {
            // This can be a message that sent when it's still a follower. Nevertheleast,
            // it's meaningless to continue to handle the request as callbacks are cleared.
            if msg.get_message().get_msg_type() == MessageType::MsgReadIndex
                && self.fsm.peer.is_leader()
                && (msg.get_message().get_from() == raft::INVALID_ID
                    || msg.get_message().get_from() == self.fsm.peer_id())
            {
                self.ctx.raft_metrics.message_dropped.stale_msg.inc();
                return Ok(());
            }
            self.fsm.peer.step(self.ctx, msg.take_message())
        };

        stepped.set(result.is_ok());

        if is_snapshot {
            if !self.fsm.peer.has_pending_snapshot() {
                // This snapshot is rejected by raft-rs.
                let mut meta = self.ctx.store_meta.lock().unwrap();
                meta.pending_snapshot_regions
                    .retain(|r| self.fsm.region_id() != r.get_id());
            } else {
                // This snapshot may be accepted by raft-rs.
                // If it's rejected by raft-rs, the snapshot region in
                // `pending_snapshot_regions` will be removed together with the latest snapshot
                // region after applying that snapshot.
                // But if `regions_to_destroy` is not empty, the pending snapshot must be this
                // msg's snapshot because this kind of snapshot is exclusive.
                self.destroy_regions_for_snapshot(regions_to_destroy);
            }
        }

        result?;

        if self.fsm.peer.any_new_peer_catch_up(from_peer_id) {
            self.fsm.peer.heartbeat_pd(self.ctx);
            self.fsm.peer.should_wake_up = true;
        }

        if self.fsm.peer.should_wake_up {
            self.reset_raft_tick(GroupState::Ordered);
        }

        self.fsm.has_ready = true;
        Ok(())
    }

    fn all_agree_to_hibernate(&mut self) -> bool {
        if self.fsm.maybe_hibernate() {
            return true;
        }
        if !self
            .fsm
            .hibernate_state
            .should_bcast(&self.ctx.feature_gate)
        {
            return false;
        }
        for peer in self.fsm.peer.region().get_peers() {
            if peer.get_id() == self.fsm.peer.peer_id() {
                continue;
            }

            let mut extra = ExtraMessage::default();
            extra.set_type(ExtraMessageType::MsgHibernateRequest);
            self.fsm
                .peer
                .send_extra_message(extra, &mut self.ctx.trans, peer);
        }
        false
    }

    fn on_hibernate_request(&mut self, from: &metapb::Peer) {
        if !self.ctx.cfg.hibernate_regions
            || self.fsm.peer.has_uncommitted_log()
            || from.get_id() != self.fsm.peer.leader_id()
        {
            // Ignore the message means rejecting implicitly.
            return;
        }
        let mut extra = ExtraMessage::default();
        extra.set_type(ExtraMessageType::MsgHibernateResponse);
        self.fsm
            .peer
            .send_extra_message(extra, &mut self.ctx.trans, from);
    }

    fn on_hibernate_response(&mut self, from: &metapb::Peer) {
        if !self.fsm.peer.is_leader() {
            return;
        }
        if self
            .fsm
            .peer
            .region()
            .get_peers()
            .iter()
            .all(|p| p.get_id() != from.get_id())
        {
            return;
        }
        self.fsm.hibernate_state.count_vote(from.get_id());
    }

    fn on_availability_response(&mut self, from: &metapb::Peer, msg: &ExtraMessage) {
        if !self.fsm.peer.is_leader() {
            return;
        }
        if !msg.wait_data {
            self.fsm
                .peer
                .wait_data_peers
                .retain(|id| *id != from.get_id());
            debug!(
                "receive peer ready info";
                "peer_id" => self.fsm.peer.peer.get_id(),
            );
            return;
        }
        self.register_check_peers_availability_tick();
    }

    fn on_availability_request(&mut self, from: &metapb::Peer) {
        if self.fsm.peer.is_leader() {
            return;
        }
        let mut resp = ExtraMessage::default();
        resp.set_type(ExtraMessageType::MsgAvailabilityResponse);
        resp.wait_data = self.fsm.peer.wait_data;
        self.fsm
            .peer
            .send_extra_message(resp, &mut self.ctx.trans, from);
        debug!(
            "peer responses availability info to leader";
            "region_id" => self.region().get_id(),
            "peer_id" => self.fsm.peer.peer.get_id(),
            "leader_id" => from.id,
        );
    }

    fn on_extra_message(&mut self, mut msg: RaftMessage) {
        match msg.get_extra_msg().get_type() {
            ExtraMessageType::MsgRegionWakeUp | ExtraMessageType::MsgCheckStalePeer => {
                if self.fsm.hibernate_state.group_state() == GroupState::Idle {
                    self.reset_raft_tick(GroupState::Ordered);
                }
                if msg.get_extra_msg().get_type() == ExtraMessageType::MsgRegionWakeUp
                    && self.fsm.peer.is_leader()
                {
                    self.fsm.peer.raft_group.raft.ping();
                }
            }
            ExtraMessageType::MsgWantRollbackMerge => {
                self.fsm.peer.maybe_add_want_rollback_merge_peer(
                    msg.get_from_peer().get_id(),
                    msg.get_extra_msg(),
                );
            }
            ExtraMessageType::MsgCheckStalePeerResponse => {
                self.fsm.peer.on_check_stale_peer_response(
                    msg.get_region_epoch().get_conf_ver(),
                    msg.mut_extra_msg().take_check_peers().into(),
                );
            }
            ExtraMessageType::MsgHibernateRequest => {
                self.on_hibernate_request(msg.get_from_peer());
            }
            ExtraMessageType::MsgHibernateResponse => {
                self.on_hibernate_response(msg.get_from_peer());
            }
            ExtraMessageType::MsgRejectRaftLogCausedByMemoryUsage => {
                unimplemented!()
            }
            ExtraMessageType::MsgAvailabilityRequest => {
                self.on_availability_request(msg.get_from_peer());
            }
            ExtraMessageType::MsgAvailabilityResponse => {
                self.on_availability_response(msg.get_from_peer(), msg.get_extra_msg());
            }
        }
    }

    fn reset_raft_tick(&mut self, state: GroupState) {
        self.fsm.reset_hibernate_state(state);
        self.fsm.missing_ticks = 0;
        self.fsm.peer.should_wake_up = false;
        self.register_raft_base_tick();
        if self.fsm.peer.is_leader() {
            self.register_check_leader_lease_tick();
            self.register_report_region_buckets_tick();
        }
    }

    // return false means the message is invalid, and can be ignored.
    fn validate_raft_msg(&mut self, msg: &RaftMessage) -> bool {
        let region_id = msg.get_region_id();
        let to = msg.get_to_peer();

        if to.get_store_id() != self.store_id() {
            warn!(
                "store not match, ignore it";
                "region_id" => region_id,
                "to_store_id" => to.get_store_id(),
                "my_store_id" => self.store_id(),
            );
            self.ctx
                .raft_metrics
                .message_dropped
                .mismatch_store_id
                .inc();
            return false;
        }

        if !msg.has_region_epoch() {
            error!(
                "missing epoch in raft message, ignore it";
                "region_id" => region_id,
            );
            self.ctx
                .raft_metrics
                .message_dropped
                .mismatch_region_epoch
                .inc();
            return false;
        }

        true
    }

    /// Checks if the message is sent to the correct peer.
    ///
    /// Returns true means that the message can be dropped silently.
    fn check_msg(&mut self, msg: &RaftMessage) -> bool {
        let from_epoch = msg.get_region_epoch();
        let from_store_id = msg.get_from_peer().get_store_id();

        // Let's consider following cases with three nodes [1, 2, 3] and 1 is leader:
        // - 1 removes 2, 2 may still send MsgAppendResponse to 1.
        //  We should ignore this stale message and let 2 remove itself after
        //  applying the ConfChange log.
        // - 2 is isolated, 1 removes 2. When 2 rejoins the cluster, 2 will
        //  send stale MsgRequestVote to 1 and 3, at this time, we should tell 2 to gc
        // itself.
        // - 2 is isolated but can communicate with 3. 1 removes 3.
        //  2 will send stale MsgRequestVote to 3, 3 should ignore this message.
        // - 2 is isolated but can communicate with 3. 1 removes 2, then adds 4, remove
        //   3.
        //  2 will send stale MsgRequestVote to 3, 3 should tell 2 to gc itself.
        // - 2 is isolated. 1 adds 4, 5, 6, removes 3, 1. Now assume 4 is leader.
        //  After 2 rejoins the cluster, 2 may send stale MsgRequestVote to 1 and 3,
        //  1 and 3 will ignore this message. Later 4 will send messages to 2 and 2 will
        //  rejoin the raft group again.
        // - 2 is isolated. 1 adds 4, 5, 6, removes 3, 1. Now assume 4 is leader, and 4
        //   removes 2.
        //  unlike case e, 2 will be stale forever.
        // TODO: for case f, if 2 is stale for a long time, 2 will communicate with pd
        // and pd will tell 2 is stale, so 2 can remove itself.
        let self_epoch = self.fsm.peer.region().get_region_epoch();
        if util::is_epoch_stale(from_epoch, self_epoch)
            && find_peer(self.fsm.peer.region(), from_store_id).is_none()
        {
            self.ctx.handle_stale_msg(msg, self_epoch.clone(), None);
            return true;
        }

        let target = msg.get_to_peer();
        match target.get_id().cmp(&self.fsm.peer.peer_id()) {
            cmp::Ordering::Less => {
                info!(
                    "target peer id is smaller, msg maybe stale";
                    "region_id" => self.fsm.region_id(),
                    "peer_id" => self.fsm.peer_id(),
                    "target_peer" => ?target,
                );
                self.ctx.raft_metrics.message_dropped.stale_msg.inc();
                true
            }
            cmp::Ordering::Greater => {
                match self.fsm.peer.maybe_destroy(self.ctx) {
                    Some(job) => {
                        info!(
                            "target peer id is larger, destroying self";
                            "region_id" => self.fsm.region_id(),
                            "peer_id" => self.fsm.peer_id(),
                            "target_peer" => ?target,
                        );
                        if self.handle_destroy_peer(job) {
                            // It's not frequent, so use 0 as `heap_size` is ok.
                            let store_msg = StoreMsg::RaftMessage(InspectedRaftMessage {
                                heap_size: 0,
                                msg: msg.clone(),
                            });
                            if let Err(e) = self.ctx.router.send_control(store_msg) {
                                info!(
                                    "failed to send back store message, are we shutting down?";
                                    "region_id" => self.fsm.region_id(),
                                    "peer_id" => self.fsm.peer_id(),
                                    "err" => %e,
                                );
                            }
                        }
                    }
                    None => self.ctx.raft_metrics.message_dropped.applying_snap.inc(),
                }
                true
            }
            cmp::Ordering::Equal => false,
        }
    }

    /// Check if it's necessary to gc the source merge peer.
    ///
    /// If the target merge peer won't be created on this store,
    /// then it's appropriate to destroy it immediately.
    fn need_gc_merge(&mut self, msg: &RaftMessage) -> Result<bool> {
        let merge_target = msg.get_merge_target();
        let target_region_id = merge_target.get_id();
        debug!(
            "receive merge target";
            "region_id" => self.fsm.region_id(),
            "peer_id" => self.fsm.peer_id(),
            "merge_target" => ?merge_target,
        );

        // When receiving message that has a merge target, it indicates that the source
        // peer on this store is stale, the peers on other stores are already merged.
        // The epoch in merge target is the state of target peer at the time when source
        // peer is merged. So here we record the merge target epoch version to let the
        // target peer on this store to decide whether to destroy the source peer.
        let mut meta = self.ctx.store_meta.lock().unwrap();
        meta.targets_map.insert(self.region_id(), target_region_id);
        let v = meta
            .pending_merge_targets
            .entry(target_region_id)
            .or_default();
        let mut no_range_merge_target = merge_target.clone();
        no_range_merge_target.clear_start_key();
        no_range_merge_target.clear_end_key();
        if let Some(pre_merge_target) = v.insert(self.region_id(), no_range_merge_target) {
            // Merge target epoch records the version of target region when source region is
            // merged. So it must be same no matter when receiving merge target.
            if pre_merge_target.get_region_epoch().get_version()
                != merge_target.get_region_epoch().get_version()
            {
                panic!(
                    "conflict merge target epoch version {:?} {:?}",
                    pre_merge_target.get_region_epoch().get_version(),
                    merge_target.get_region_epoch()
                );
            }
        }

        if let Some(r) = meta.regions.get(&target_region_id) {
            // In the case that the source peer's range isn't overlapped with target's
            // anymore:
            //     | region 2 | region 3 | region 1 |
            //                   || merge 3 into 2
            //                   \/
            //     |       region 2      | region 1 |
            //                   || merge 1 into 2
            //                   \/
            //     |            region 2            |
            //                   || split 2 into 4
            //                   \/
            //     |        region 4       |region 2|
            // so the new target peer can't find the source peer.
            // e.g. new region 2 is overlapped with region 1
            //
            // If that, source peer still need to decide whether to destroy itself. When the
            // target peer has already moved on, source peer can destroy itself.
            if util::is_epoch_stale(merge_target.get_region_epoch(), r.get_region_epoch()) {
                return Ok(true);
            }
            return Ok(false);
        }
        drop(meta);

        // All of the target peers must exist before merging which is guaranteed by PD.
        // Now the target peer is not in region map, so if everything is ok, the merge
        // target region should be staler than the local target region
        if self.is_merge_target_region_stale(merge_target)? {
            Ok(true)
        } else {
            if self.ctx.cfg.dev_assert {
                panic!(
                    "something is wrong, maybe PD do not ensure all target peers exist before merging"
                );
            }
            error!(
                "something is wrong, maybe PD do not ensure all target peers exist before merging"
            );
            Ok(false)
        }
    }

    fn handle_gc_peer_msg(&mut self, msg: &RaftMessage) {
        let from_epoch = msg.get_region_epoch();
        if !util::is_epoch_stale(self.fsm.peer.region().get_region_epoch(), from_epoch) {
            return;
        }

        if self.fsm.peer.peer != *msg.get_to_peer() {
            info!(
                "receive stale gc message, ignore.";
                "region_id" => self.fsm.region_id(),
                "peer_id" => self.fsm.peer_id(),
            );
            self.ctx.raft_metrics.message_dropped.stale_msg.inc();
            return;
        }
        // TODO: ask pd to guarantee we are stale now.
        info!(
            "receives gc message, trying to remove";
            "region_id" => self.fsm.region_id(),
            "peer_id" => self.fsm.peer_id(),
            "to_peer" => ?msg.get_to_peer(),
        );

        // Destroy peer in next round in order to apply more committed entries if any.
        // It depends on the implementation that msgs which are handled in this round
        // have already fetched.
        let _ = self
            .ctx
            .router
            .force_send(self.fsm.region_id(), PeerMsg::Destroy(self.fsm.peer_id()));
    }

    // Returns `Vec<(u64, bool)>` indicated (source_region_id, merge_to_this_peer)
    // if the `msg` doesn't contain a snapshot or this snapshot doesn't conflict
    // with any other snapshots or regions. Otherwise a `SnapKey` is returned.
    fn check_snapshot(&mut self, msg: &RaftMessage) -> Result<Either<SnapKey, Vec<(u64, bool)>>> {
        if !msg.get_message().has_snapshot() {
            return Ok(Either::Right(vec![]));
        }

        let region_id = msg.get_region_id();
        let snap = msg.get_message().get_snapshot();
        let key = SnapKey::from_region_snap(region_id, snap);
        let mut snap_data = RaftSnapshotData::default();
        snap_data.merge_from_bytes(snap.get_data())?;
        let snap_region = snap_data.take_region();
        let peer_id = msg.get_to_peer().get_id();
        let snap_enc_start_key = enc_start_key(&snap_region);
        let snap_enc_end_key = enc_end_key(&snap_region);

        let before_check_snapshot_1_2_fp = || -> bool {
            fail_point!(
                "before_check_snapshot_1_2",
                self.fsm.region_id() == 1 && self.store_id() == 2,
                |_| true
            );
            false
        };
        let before_check_snapshot_1000_2_fp = || -> bool {
            fail_point!(
                "before_check_snapshot_1000_2",
                self.fsm.region_id() == 1000 && self.store_id() == 2,
                |_| true
            );
            false
        };
        if before_check_snapshot_1_2_fp() || before_check_snapshot_1000_2_fp() {
            return Ok(Either::Left(key));
        }

        if snap_region
            .get_peers()
            .iter()
            .all(|p| p.get_id() != peer_id)
        {
            info!(
                "snapshot doesn't contain to peer, skip";
                "region_id" => self.fsm.region_id(),
                "peer_id" => self.fsm.peer_id(),
                "snap" => ?snap_region,
                "to_peer" => ?msg.get_to_peer(),
            );
            self.ctx.raft_metrics.message_dropped.region_no_peer.inc();
            return Ok(Either::Left(key));
        }

        let mut meta = self.ctx.store_meta.lock().unwrap();
        if meta.regions[&self.region_id()] != *self.region() {
            if !self.fsm.peer.is_initialized() {
                info!(
                    "stale delegate detected, skip";
                    "region_id" => self.fsm.region_id(),
                    "peer_id" => self.fsm.peer_id(),
                );
                self.ctx.raft_metrics.message_dropped.stale_msg.inc();
                return Ok(Either::Left(key));
            } else {
                panic!(
                    "{} meta corrupted: {:?} != {:?}",
                    self.fsm.peer.tag,
                    meta.regions[&self.region_id()],
                    self.region()
                );
            }
        }

        if meta.atomic_snap_regions.contains_key(&region_id) {
            info!(
                "atomic snapshot is applying, skip";
                "region_id" => self.fsm.region_id(),
                "peer_id" => self.fsm.peer_id(),
            );
            return Ok(Either::Left(key));
        }

        for region in &meta.pending_snapshot_regions {
            if enc_start_key(region) < snap_enc_end_key &&
               enc_end_key(region) > snap_enc_start_key &&
               // Same region can overlap, we will apply the latest version of snapshot.
               region.get_id() != snap_region.get_id()
            {
                info!(
                    "pending region overlapped";
                    "region_id" => self.fsm.region_id(),
                    "peer_id" => self.fsm.peer_id(),
                    "region" => ?region,
                    "snap" => ?snap_region,
                );
                self.ctx.raft_metrics.message_dropped.region_overlap.inc();
                return Ok(Either::Left(key));
            }
        }

        let mut is_overlapped = false;
        let mut regions_to_destroy = vec![];
        // In some extreme cases, it may cause source peer destroyed improperly so that
        // a later CommitMerge may panic because source is already destroyed, so just
        // drop the message:
        // - A new snapshot is received whereas a snapshot is still in applying, and the
        //   snapshot under applying is generated before merge and the new snapshot is
        //   generated after merge. After the applying snapshot is finished, the log may
        //   able to catch up and so a CommitMerge will be applied.
        // - There is a CommitMerge pending in apply thread.
        let ready = !self.fsm.peer.is_handling_snapshot()
            && !self.fsm.peer.has_pending_snapshot()
            // It must be ensured that all logs have been applied.
            // Suppose apply fsm is applying a `CommitMerge` log and this snapshot is generated after
            // merge, its corresponding source peer can not be destroy by this snapshot.
            && self.fsm.peer.ready_to_handle_pending_snap();
        for exist_region in meta
            .region_ranges
            .range((Excluded(snap_enc_start_key), Unbounded::<Vec<u8>>))
            .map(|(_, &region_id)| &meta.regions[&region_id])
            .take_while(|r| enc_start_key(r) < snap_enc_end_key)
            .filter(|r| r.get_id() != region_id)
        {
            info!(
                "region overlapped";
                "region_id" => self.fsm.region_id(),
                "peer_id" => self.fsm.peer_id(),
                "exist" => ?exist_region,
                "snap" => ?snap_region,
            );
            let (can_destroy, merge_to_this_peer) = maybe_destroy_source(
                &meta,
                self.fsm.region_id(),
                self.fsm.peer_id(),
                exist_region.get_id(),
                snap_region.get_region_epoch().to_owned(),
            );
            if ready && can_destroy {
                // The snapshot that we decide to whether destroy peer based on must can be
                // applied. So here not to destroy peer immediately, or the snapshot maybe
                // dropped in later check but the peer is already destroyed.
                regions_to_destroy.push((exist_region.get_id(), merge_to_this_peer));
                continue;
            }
            is_overlapped = true;
            if !can_destroy
                && snap_region.get_region_epoch().get_version()
                    > exist_region.get_region_epoch().get_version()
            {
                // If snapshot's epoch version is greater than exist region's, the exist region
                // may has been merged/splitted already.
                let _ = self.ctx.router.force_send(
                    exist_region.get_id(),
                    PeerMsg::CasualMessage(CasualMessage::RegionOverlapped),
                );
            }
        }
        if is_overlapped {
            self.ctx.raft_metrics.message_dropped.region_overlap.inc();
            return Ok(Either::Left(key));
        }

        // Check if snapshot file exists.
        self.ctx.snap_mgr.get_snapshot_for_applying(&key)?;

        // WARNING: The checking code must be above this line.
        // Now all checking passed.

        if self.fsm.peer.local_first_replicate && !self.fsm.peer.is_initialized() {
            // If the peer is not initialized and passes the snapshot range check,
            // `is_splitting` flag must be false.
            // - If `is_splitting` is set to true, then the uninitialized peer is created
            //   before split is applied and the peer id is the same as split one. So there
            //   should be no initialized peer before.
            // - If the peer is also created by splitting, then the snapshot range is not
            //   overlapped with parent peer. It means leader has applied merge and split at
            //   least one time. However, the prerequisite of merge includes the
            //   initialization of all target peers and source peers, which is conflict with
            //   1.
            let pending_create_peers = self.ctx.pending_create_peers.lock().unwrap();
            let status = pending_create_peers.get(&region_id).cloned();
            if status != Some((self.fsm.peer_id(), false)) {
                drop(pending_create_peers);
                panic!("{} status {:?} is not expected", self.fsm.peer.tag, status);
            }
        }
        meta.pending_snapshot_regions.push(snap_region);

        Ok(Either::Right(regions_to_destroy))
    }

    fn destroy_regions_for_snapshot(&mut self, regions_to_destroy: Vec<(u64, bool)>) {
        if regions_to_destroy.is_empty() {
            return;
        }
        let mut meta = self.ctx.store_meta.lock().unwrap();
        assert!(!meta.atomic_snap_regions.contains_key(&self.fsm.region_id()));
        for (source_region_id, merge_to_this_peer) in regions_to_destroy {
            if !meta.regions.contains_key(&source_region_id) {
                if merge_to_this_peer {
                    drop(meta);
                    panic!(
                        "{}'s source region {} has been destroyed",
                        self.fsm.peer.tag, source_region_id
                    );
                }
                continue;
            }
            info!(
                "source region destroy due to target region's snapshot";
                "region_id" => self.fsm.region_id(),
                "peer_id" => self.fsm.peer_id(),
                "source_region_id" => source_region_id,
                "need_atomic" => merge_to_this_peer,
            );
            meta.atomic_snap_regions
                .entry(self.fsm.region_id())
                .or_default()
                .insert(source_region_id, false);
            meta.destroyed_region_for_snap
                .insert(source_region_id, merge_to_this_peer);

            let result = if merge_to_this_peer {
                MergeResultKind::FromTargetSnapshotStep1
            } else {
                MergeResultKind::Stale
            };
            // Use `unwrap` is ok because the StoreMeta lock is held and these source peers
            // still exist in regions and region_ranges map.
            // It depends on the implementation of `destroy_peer`.
            self.ctx
                .router
                .force_send(
                    source_region_id,
                    PeerMsg::SignificantMsg(SignificantMsg::MergeResult {
                        target_region_id: self.fsm.region_id(),
                        target: self.fsm.peer.peer.clone(),
                        result,
                    }),
                )
                .unwrap();
        }
    }

    fn on_transfer_leader_msg(&mut self, msg: &eraftpb::Message, peer_disk_usage: DiskUsage) {
        // log_term is set by original leader, represents the term last log is written
        // in, which should be equal to the original leader's term.
        if msg.get_log_term() != self.fsm.peer.term() {
            return;
        }
        if self.fsm.peer.is_leader() {
            let from = match self.fsm.peer.get_peer_from_cache(msg.get_from()) {
                Some(p) => p,
                None => return,
            };
            match self
                .fsm
                .peer
                .ready_to_transfer_leader(self.ctx, msg.get_index(), &from)
            {
                Some(reason) => {
                    info!(
                        "reject to transfer leader";
                        "region_id" => self.fsm.region_id(),
                        "peer_id" => self.fsm.peer_id(),
                        "to" => ?from,
                        "reason" => reason,
                        "index" => msg.get_index(),
                        "last_index" => self.fsm.peer.get_store().last_index(),
                    );
                }
                None => {
                    self.propose_pending_batch_raft_command();
                    if self.propose_locks_before_transfer_leader(msg) {
                        // If some pessimistic locks are just proposed, we propose another
                        // TransferLeader command instead of transferring leader immediately.
                        info!("propose transfer leader command";
                            "region_id" => self.fsm.region_id(),
                            "peer_id" => self.fsm.peer_id(),
                            "to" => ?from,
                        );
                        let mut cmd = new_admin_request(
                            self.fsm.peer.region().get_id(),
                            self.fsm.peer.peer.clone(),
                        );
                        cmd.mut_header()
                            .set_region_epoch(self.region().get_region_epoch().clone());
                        // Set this flag to propose this command like a normal proposal.
                        cmd.mut_header()
                            .set_flags(WriteBatchFlags::TRANSFER_LEADER_PROPOSAL.bits());
                        cmd.mut_admin_request()
                            .set_cmd_type(AdminCmdType::TransferLeader);
                        cmd.mut_admin_request().mut_transfer_leader().set_peer(from);
                        self.propose_raft_command(
                            cmd,
                            Callback::None,
                            DiskFullOpt::AllowedOnAlmostFull,
                        );
                    } else {
                        self.fsm.peer.transfer_leader(&from);
                        self.fsm.peer.wait_data_peers.clear();
                    }
                }
            }
        } else if !self
            .fsm
            .peer
            .maybe_reject_transfer_leader_msg(self.ctx, msg, peer_disk_usage)
            && self.fsm.peer.pre_ack_transfer_leader_msg(self.ctx, msg)
        {
            self.fsm.peer.ack_transfer_leader_msg(false);
        }
    }

    // Returns whether we should propose another TransferLeader command. This is
    // for:
    // - Considering the amount of pessimistic locks can be big, it can reduce
    //   unavailable time caused by waiting for the transferee catching up logs.
    // - Make transferring leader strictly after write commands that executes before
    //   proposing the locks, preventing unexpected lock loss.
    fn propose_locks_before_transfer_leader(&mut self, msg: &eraftpb::Message) -> bool {
        // 1. Disable in-memory pessimistic locks.

        // Clone to make borrow checker happy when registering ticks.
        let txn_ext = self.fsm.peer.txn_ext.clone();
        let mut pessimistic_locks = txn_ext.pessimistic_locks.write();

        // If the message context == TRANSFER_LEADER_COMMAND_REPLY_CTX, the message
        // is a reply to a transfer leader command before. If the locks status remain
        // in the TransferringLeader status, we can safely initiate transferring leader
        // now.
        // If it's not in TransferringLeader status now, it is probably because several
        // ticks have passed after proposing the locks in the last time and we
        // reactivate the memory locks. Then, we should propose the locks again.
        if msg.get_context() == TRANSFER_LEADER_COMMAND_REPLY_CTX
            && pessimistic_locks.status == LocksStatus::TransferringLeader
        {
            return false;
        }

        // If it is not writable, it's probably because it's a retried TransferLeader
        // and the locks have been proposed. But we still need to return true to
        // propose another TransferLeader command. Otherwise, some write requests that
        // have marked some locks as deleted will fail because raft rejects more
        // proposals.
        // It is OK to return true here if it's in other states like MergingRegion or
        // NotLeader. In those cases, the locks will fail to propose and nothing will
        // happen.
        if !pessimistic_locks.is_writable() {
            return true;
        }
        pessimistic_locks.status = LocksStatus::TransferringLeader;
        self.fsm.reactivate_memory_lock_ticks = 0;
        self.register_reactivate_memory_lock_tick();

        // 2. Propose pessimistic locks
        if pessimistic_locks.is_empty() {
            return false;
        }
        // FIXME: Raft command has size limit. Either limit the total size of
        // pessimistic locks in a region, or split commands here.
        let mut cmd = RaftCmdRequest::default();
        {
            // Downgrade to a read guard, do not block readers in the scheduler as far as
            // possible.
            let pessimistic_locks = RwLockWriteGuard::downgrade(pessimistic_locks);
            fail_point!("invalidate_locks_before_transfer_leader");
            for (key, (lock, deleted)) in &*pessimistic_locks {
                if *deleted {
                    continue;
                }
                let mut put = PutRequest::default();
                put.set_cf(CF_LOCK.to_string());
                put.set_key(key.as_encoded().to_owned());
                put.set_value(lock.to_lock().to_bytes());
                let mut req = Request::default();
                req.set_cmd_type(CmdType::Put);
                req.set_put(put);
                cmd.mut_requests().push(req);
            }
        }
        if cmd.get_requests().is_empty() {
            // If the map is not empty but all locks are deleted, it is possible that a
            // write command has just marked locks deleted but not proposed yet.
            // It might cause that command to fail if we skip proposing the
            // extra TransferLeader command here.
            return true;
        }
        cmd.mut_header().set_region_id(self.fsm.region_id());
        cmd.mut_header()
            .set_region_epoch(self.region().get_region_epoch().clone());
        cmd.mut_header().set_peer(self.fsm.peer.peer.clone());
        info!("propose {} locks before transferring leader", cmd.get_requests().len(); "region_id" => self.fsm.region_id());
        self.propose_raft_command(cmd, Callback::None, DiskFullOpt::AllowedOnAlmostFull);
        true
    }

    fn handle_destroy_peer(&mut self, job: DestroyPeerJob) -> bool {
        // The initialized flag implicitly means whether apply fsm exists or not.
        if job.initialized {
            // Destroy the apply fsm first, wait for the reply msg from apply fsm
            self.ctx
                .apply_router
                .schedule_task(job.region_id, ApplyTask::destroy(job.region_id, false));
            false
        } else {
            // Destroy the peer fsm directly
            self.destroy_peer(false)
        }
    }

    /// Check if destroy can be executed immediately. If it can't, the reason is
    /// returned.
    fn maybe_delay_destroy(&mut self) -> Option<DelayReason> {
        if self.fsm.peer.has_unpersisted_ready() {
            assert!(self.ctx.sync_write_worker.is_none());
            // The destroy must be delayed if there are some unpersisted readies.
            // Otherwise there is a race of writting kv db and raft db between here
            // and write worker.
            return Some(DelayReason::UnPersistedReady);
        }

        let is_initialized = self.fsm.peer.is_initialized();
        if !is_initialized {
            // If the peer is uninitialized, then it can't receive any logs from leader. So
            // no need to gc. If there was a peer with same region id on the store, and it
            // had logs written, then it must be initialized, hence its log should be gc
            // either before it's destroyed or during node restarts.
            self.fsm.logs_gc_flushed = true;
        }
        if !self.fsm.logs_gc_flushed {
            let start_index = self.fsm.peer.last_compacted_idx;
            let mut end_index = start_index;
            if end_index == 0 {
                // Technically, all logs between first index and last index should be accessible
                // before being destroyed.
                end_index = self.fsm.peer.get_store().first_index();
                self.fsm.peer.last_compacted_idx = end_index;
            }
            let region_id = self.region_id();
            let peer_id = self.fsm.peer.peer_id();
            let mb = match self.ctx.router.mailbox(region_id) {
                Some(mb) => mb,
                None => {
                    if tikv_util::thread_group::is_shutdown(!cfg!(test)) {
                        // It's shutting down, nothing we can do.
                        return Some(DelayReason::Shutdown);
                    }
                    panic!("{} failed to get mailbox", self.fsm.peer.tag);
                }
            };
            let task = RaftlogGcTask::gc(
                self.fsm.peer.get_store().get_region_id(),
                start_index,
                end_index,
            )
            .flush()
            .when_done(move || {
                if let Err(e) =
                    mb.force_send(PeerMsg::SignificantMsg(SignificantMsg::RaftLogGcFlushed))
                {
                    if tikv_util::thread_group::is_shutdown(!cfg!(test)) {
                        return;
                    }
                    panic!(
                        "[region {}] {} failed to respond flush message {:?}",
                        region_id, peer_id, e
                    );
                }
            });
            if let Err(e) = self.ctx.raftlog_gc_scheduler.schedule(task) {
                if tikv_util::thread_group::is_shutdown(!cfg!(test)) {
                    // It's shutting down, nothing we can do.
                    return Some(DelayReason::Shutdown);
                }
                panic!(
                    "{} failed to schedule raft log task {:?}",
                    self.fsm.peer.tag, e
                );
            }
            // We need to delete all logs entries to avoid introducing race between
            // new peers and old peers. Flushing gc logs allow last_compact_index be
            // used directly without seeking.
            return Some(DelayReason::UnFlushLogGc);
        }
        None
    }

    fn on_raft_log_gc_flushed(&mut self) {
        self.fsm.logs_gc_flushed = true;
        let delay = match self.fsm.delayed_destroy {
            Some(delay) => delay,
            None => panic!("{} a delayed destroy should not recover", self.fsm.peer.tag),
        };
        self.destroy_peer(delay.merged_by_target);
    }

    // [PerformanceCriticalPath] TODO: spin off the I/O code (self.fsm.peer.destroy)
    fn destroy_peer(&mut self, merged_by_target: bool) -> bool {
        fail_point!("destroy_peer");
        // Mark itself as pending_remove
        self.fsm.peer.pending_remove = true;

        fail_point!("destroy_peer_after_pending_move", |_| { true });

        if let Some(reason) = self.maybe_delay_destroy() {
            if self
                .fsm
                .delayed_destroy
                .map_or(false, |delay| delay.reason == reason)
            {
                panic!(
                    "{} destroy peer twice with same delay reason, original {:?}, now {}",
                    self.fsm.peer.tag, self.fsm.delayed_destroy, merged_by_target
                );
            }
            self.fsm.delayed_destroy = Some(DelayDestroy {
                merged_by_target,
                reason,
            });
            // TODO: The destroy process can also be asynchronous as snapshot process,
            // if so, all write db operations are removed in store thread.
            info!(
                "delays destroy";
                "region_id" => self.fsm.region_id(),
                "peer_id" => self.fsm.peer_id(),
                "merged_by_target" => merged_by_target,
                "reason" => ?reason,
            );
            return false;
        }

        info!(
            "starts destroy";
            "region_id" => self.fsm.region_id(),
            "peer_id" => self.fsm.peer_id(),
            "merged_by_target" => merged_by_target,
        );
        let region_id = self.region_id();
        // We can't destroy a peer which is handling snapshot.
        assert!(!self.fsm.peer.is_handling_snapshot());

        // No need to wait for the apply anymore.
        if self.fsm.peer.unsafe_recovery_state.is_some() {
            self.fsm
                .peer
                .unsafe_recovery_maybe_finish_wait_apply(/* force= */ true);
        }

        if self.fsm.peer.snapshot_recovery_state.is_some() {
            self.fsm
                .peer
                .snapshot_recovery_maybe_finish_wait_apply(/* force= */ true);
        }

        let mut meta = self.ctx.store_meta.lock().unwrap();

        if meta.atomic_snap_regions.contains_key(&self.region_id()) {
            drop(meta);
            panic!(
                "{} is applying atomic snapshot during destroying",
                self.fsm.peer.tag
            );
        }

        // It's possible that this region gets a snapshot then gets a stale peer msg.
        // So the data in `pending_snapshot_regions` should be removed here.
        meta.pending_snapshot_regions
            .retain(|r| self.fsm.region_id() != r.get_id());

        // Remove `read_progress` and reset the `safe_ts` to zero to reject
        // incoming stale read request
        meta.region_read_progress.remove(&region_id);
        self.fsm.peer.read_progress.pause();

        // Destroy read delegates.
        meta.readers.remove(&region_id);

        // Trigger region change observer
        self.ctx.coprocessor_host.on_region_changed(
            self.fsm.peer.region(),
            RegionChangeEvent::Destroy,
            self.fsm.peer.get_role(),
        );
        let task = PdTask::DestroyPeer { region_id };
        if let Err(e) = self.ctx.pd_scheduler.schedule(task) {
            error!(
                "failed to notify pd";
                "region_id" => self.fsm.region_id(),
                "peer_id" => self.fsm.peer_id(),
                "err" => %e,
            );
        }
        let is_initialized = self.fsm.peer.is_initialized();
        if let Err(e) = self.fsm.peer.destroy(
            &self.ctx.engines,
            &mut self.ctx.raft_perf_context,
            merged_by_target,
            &self.ctx.pending_create_peers,
        ) {
            // If not panic here, the peer will be recreated in the next restart,
            // then it will be gc again. But if some overlap region is created
            // before restarting, the gc action will delete the overlap region's
            // data too.
            panic!("{} destroy err {:?}", self.fsm.peer.tag, e);
        }

        // Some places use `force_send().unwrap()` if the StoreMeta lock is held.
        // So in here, it's necessary to held the StoreMeta lock when closing the
        // router.
        self.ctx.router.close(region_id);
        self.fsm.stop();

        if is_initialized
            && !merged_by_target
            && meta
                .region_ranges
                .remove(&enc_end_key(self.fsm.peer.region()))
                .is_none()
        {
            panic!("{} meta corruption detected", self.fsm.peer.tag);
        }
        if meta.regions.remove(&region_id).is_none() && !merged_by_target {
            panic!("{} meta corruption detected", self.fsm.peer.tag)
        }

        // Clear merge related structures.
        if let Some(&need_atomic) = meta.destroyed_region_for_snap.get(&region_id) {
            if need_atomic {
                panic!(
                    "{} should destroy with target region atomically",
                    self.fsm.peer.tag
                );
            } else {
                let target_region_id = *meta.targets_map.get(&region_id).unwrap();
                let is_ready = meta
                    .atomic_snap_regions
                    .get_mut(&target_region_id)
                    .unwrap()
                    .get_mut(&region_id)
                    .unwrap();
                *is_ready = true;
            }
        }

        meta.pending_merge_targets.remove(&region_id);
        if let Some(target) = meta.targets_map.remove(&region_id) {
            if meta.pending_merge_targets.contains_key(&target) {
                meta.pending_merge_targets
                    .get_mut(&target)
                    .unwrap()
                    .remove(&region_id);
                // When the target doesn't exist(add peer but the store is isolated), source
                // peer decide to destroy by itself. Without target, the
                // `pending_merge_targets` for target won't be removed, so here source peer help
                // target to clear.
                if meta.regions.get(&target).is_none()
                    && meta.pending_merge_targets.get(&target).unwrap().is_empty()
                {
                    meta.pending_merge_targets.remove(&target);
                }
            }
        }

        fail_point!("raft_store_finish_destroy_peer");

        true
    }

    // Update some region infos
    fn update_region(&mut self, mut region: metapb::Region) {
        {
            let mut meta = self.ctx.store_meta.lock().unwrap();
            meta.set_region(
                &self.ctx.coprocessor_host,
                region.clone(),
                &mut self.fsm.peer,
                RegionChangeReason::ChangePeer,
            );
        }
        for peer in region.take_peers().into_iter() {
            if self.fsm.peer.peer_id() == peer.get_id() {
                self.fsm.peer.peer = peer.clone();
            }
            self.fsm.peer.insert_peer_cache(peer);
        }
    }

    fn on_ready_change_peer(&mut self, cp: ChangePeer) {
        if cp.index == raft::INVALID_INDEX {
            // Apply failed, skip.
            return;
        }

        self.fsm.peer.mut_store().cancel_generating_snap(None);

        if cp.index >= self.fsm.peer.raft_group.raft.raft_log.first_index() {
            match self.fsm.peer.raft_group.apply_conf_change(&cp.conf_change) {
                Ok(_) => {}
                // PD could dispatch redundant conf changes.
                Err(raft::Error::NotExists { .. }) | Err(raft::Error::Exists { .. }) => {}
                _ => unreachable!(),
            }
        } else {
            // Please take a look at test case
            // test_redundant_conf_change_by_snapshot.
        }

        self.update_region(cp.region);

        fail_point!("change_peer_after_update_region");

        let now = Instant::now();
        let (mut remove_self, mut need_ping) = (false, false);
        for mut change in cp.changes {
            let (change_type, peer) = (change.get_change_type(), change.take_peer());
            let (store_id, peer_id) = (peer.get_store_id(), peer.get_id());
            match change_type {
                ConfChangeType::AddNode | ConfChangeType::AddLearnerNode => {
                    let group_id = self
                        .ctx
                        .global_replication_state
                        .lock()
                        .unwrap()
                        .group
                        .group_id(self.fsm.peer.replication_mode_version, store_id);
                    if group_id.unwrap_or(0) != 0 {
                        info!("updating group"; "peer_id" => peer_id, "group_id" => group_id.unwrap());
                        self.fsm
                            .peer
                            .raft_group
                            .raft
                            .assign_commit_groups(&[(peer_id, group_id.unwrap())]);
                    }
                    // Add this peer to peer_heartbeats.
                    self.fsm.peer.peer_heartbeats.insert(peer_id, now);
                    if self.fsm.peer.is_leader() {
                        need_ping = true;
                        self.fsm.peer.peers_start_pending_time.push((peer_id, now));
                        // As `raft_max_inflight_msgs` may have been updated via online config
                        self.fsm
                            .peer
                            .raft_group
                            .raft
                            .adjust_max_inflight_msgs(peer_id, self.ctx.cfg.raft_max_inflight_msgs);
                    }
                }
                ConfChangeType::RemoveNode => {
                    // Remove this peer from cache.
                    self.fsm.peer.peer_heartbeats.remove(&peer_id);
                    if self.fsm.peer.is_leader() {
                        self.fsm
                            .peer
                            .peers_start_pending_time
                            .retain(|&(p, _)| p != peer_id);
                        self.fsm.peer.wait_data_peers.retain(|id| *id != peer_id);
                    }
                    self.fsm.peer.remove_peer_from_cache(peer_id);
                    // We only care remove itself now.
                    if self.store_id() == store_id {
                        if self.fsm.peer.peer_id() == peer_id {
                            remove_self = true;
                        } else {
                            panic!(
                                "{} trying to remove unknown peer {:?}",
                                self.fsm.peer.tag, peer
                            );
                        }
                    }
                }
            }
        }

        // In pattern matching above, if the peer is the leader,
        // it will push the change peer into `peers_start_pending_time`
        // without checking if it is duplicated. We move `heartbeat_pd` here
        // to utilize `collect_pending_peers` in `heartbeat_pd` to avoid
        // adding the redundant peer.
        if self.fsm.peer.is_leader() {
            // Notify pd immediately.
            info!(
                "notify pd with change peer region";
                "region_id" => self.fsm.region_id(),
                "peer_id" => self.fsm.peer_id(),
                "region" => ?self.fsm.peer.region(),
            );
            self.fsm.peer.heartbeat_pd(self.ctx);

            if !self.fsm.peer.disk_full_peers.is_empty() {
                self.fsm.peer.refill_disk_full_peers(self.ctx);
                debug!(
                    "conf change refills disk full peers to {:?}",
                    self.fsm.peer.disk_full_peers;
                    "region_id" => self.fsm.region_id(),
                );
            }

            // Remove or demote leader will cause this raft group unavailable
            // until new leader elected, but we can't revert this operation
            // because its result is already persisted in apply worker
            // TODO: should we transfer leader here?
            let demote_self = is_learner(&self.fsm.peer.peer) && !self.fsm.peer.is_force_leader();
            if remove_self || demote_self {
                warn!(
                    "Removing or demoting leader";
                    "region_id" => self.fsm.region_id(),
                    "peer_id" => self.fsm.peer_id(),
                    "remove" => remove_self,
                    "demote" => demote_self,
                );
                // If demote_self is true, there is no doubt to become follower.
                // If remove_self is true, we also choose to become follower for the
                // following reasons.
                // There are some functions in raft-rs using `unwrap` to get itself
                // progress which will panic when calling them.
                // Before introduing async io, this peer will destroy immediately so
                // there is no chance to call these functions.
                // But maybe it's not true due to delay destroy.
                // Most of these functions are only called when the peer is a leader.
                // (it's pretty reasonable because progress is used to track others' status)
                // The only exception is `Raft::restore` at the time of writing, which is ok
                // because the raft msgs(including snapshot) don't be handled when
                // `pending_remove` is true(it will be set in `destroy_peer`).
                // TODO: totally avoid calling these raft-rs functions when `pending_remove` is
                // true.
                self.fsm
                    .peer
                    .raft_group
                    .raft
                    .become_follower(self.fsm.peer.term(), raft::INVALID_ID);
                // Don't ping to speed up leader election
                need_ping = false;
            }
        } else if !self.fsm.peer.has_valid_leader() {
            self.fsm.reset_hibernate_state(GroupState::Chaos);
            self.register_raft_base_tick();
        }
        if need_ping {
            // Speed up snapshot instead of waiting another heartbeat.
            self.fsm.peer.ping();
            self.fsm.has_ready = true;
        }
        if remove_self {
            self.destroy_peer(false);
        }
    }

    fn on_ready_compact_log(&mut self, first_index: u64, state: RaftTruncatedState) {
        // Since this peer may be warming up the entry cache, log compaction should be
        // temporarily skipped. Otherwise, the warmup task may fail.
        if let Some(state) = self.fsm.peer.mut_store().entry_cache_warmup_state_mut() {
            if !state.check_stale(MAX_WARMED_UP_CACHE_KEEP_TIME) {
                return;
            }
        }

        let total_cnt = self.fsm.peer.last_applying_idx - first_index;
        // the size of current CompactLog command can be ignored.
        let remain_cnt = self.fsm.peer.last_applying_idx - state.get_index() - 1;
        self.fsm.peer.raft_log_size_hint =
            self.fsm.peer.raft_log_size_hint * remain_cnt / total_cnt;
        let compact_to = state.get_index() + 1;
        self.fsm.peer.schedule_raftlog_gc(self.ctx, compact_to);
        self.fsm.peer.last_compacted_idx = compact_to;
        self.fsm.peer.mut_store().on_compact_raftlog(compact_to);
    }

    fn on_ready_split_region(
        &mut self,
        derived: metapb::Region,
        regions: Vec<metapb::Region>,
        new_split_regions: HashMap<u64, apply::NewSplitPeer>,
    ) {
        fail_point!("on_split", self.ctx.store_id() == 3, |_| {});

        let region_id = derived.get_id();

        // Group in-memory pessimistic locks in the original region into new regions.
        // The locks of new regions will be put into the corresponding new regions
        // later. And the locks belonging to the old region will stay in the original
        // map.
        let region_locks = {
            let mut pessimistic_locks = self.fsm.peer.txn_ext.pessimistic_locks.write();
            info!("moving {} locks to new regions", pessimistic_locks.len(); "region_id" => region_id);
            // Update the version so the concurrent reader will fail due to EpochNotMatch
            // instead of PessimisticLockNotFound.
            pessimistic_locks.version = derived.get_region_epoch().get_version();
            pessimistic_locks.group_by_regions(&regions, &derived)
        };
        fail_point!("on_split_invalidate_locks");

        // Roughly estimate the size and keys for new regions.
        let new_region_count = regions.len() as u64;
        let estimated_size = self.fsm.peer.approximate_size.map(|v| v / new_region_count);
        let estimated_keys = self.fsm.peer.approximate_keys.map(|v| v / new_region_count);
        let mut meta = self.ctx.store_meta.lock().unwrap();
        meta.set_region(
            &self.ctx.coprocessor_host,
            derived,
            &mut self.fsm.peer,
            RegionChangeReason::Split,
        );
        self.fsm.peer.post_split();

        // It's not correct anymore, so set it to false to schedule a split check task.
        self.fsm.peer.may_skip_split_check = false;

        let is_leader = self.fsm.peer.is_leader();
        if is_leader {
            self.fsm.peer.approximate_size = estimated_size;
            self.fsm.peer.approximate_keys = estimated_keys;
            self.fsm.peer.heartbeat_pd(self.ctx);
            // Notify pd immediately to let it update the region meta.
            info!(
                "notify pd with split";
                "region_id" => self.fsm.region_id(),
                "peer_id" => self.fsm.peer_id(),
                "split_count" => regions.len(),
            );
            // Now pd only uses ReportBatchSplit for history operation show,
            // so we send it independently here.
            let task = PdTask::ReportBatchSplit {
                regions: regions.to_vec(),
            };
            if let Err(e) = self.ctx.pd_scheduler.schedule(task) {
                error!(
                    "failed to notify pd";
                    "region_id" => self.fsm.region_id(),
                    "peer_id" => self.fsm.peer_id(),
                    "err" => %e,
                );
            }
        }

        let last_key = enc_end_key(regions.last().unwrap());
        if meta.region_ranges.remove(&last_key).is_none() {
            panic!("{} original region should exist", self.fsm.peer.tag);
        }
        let last_region_id = regions.last().unwrap().get_id();
        for (new_region, locks) in regions.into_iter().zip(region_locks) {
            let new_region_id = new_region.get_id();

            if new_region_id == region_id {
                let not_exist = meta
                    .region_ranges
                    .insert(enc_end_key(&new_region), new_region_id)
                    .is_none();
                assert!(not_exist, "[region {}] should not exist", new_region_id);
                continue;
            }

            // Check if this new region should be splitted
            let new_split_peer = new_split_regions.get(&new_region.get_id()).unwrap();
            if new_split_peer.result.is_some() {
                if let Err(e) = self
                    .fsm
                    .peer
                    .mut_store()
                    .clear_extra_split_data(enc_start_key(&new_region), enc_end_key(&new_region))
                {
                    error!(?e;
                        "failed to cleanup extra split data, may leave some dirty data";
                        "region_id" => new_region.get_id(),
                    );
                }
                continue;
            }

            // Now all checking passed.
            {
                let mut pending_create_peers = self.ctx.pending_create_peers.lock().unwrap();
                assert_eq!(
                    pending_create_peers.remove(&new_region_id),
                    Some((new_split_peer.peer_id, true))
                );
            }

            // Insert new regions and validation
            info!(
                "insert new region";
                "region_id" => new_region_id,
                "region" => ?new_region,
            );
            if let Some(r) = meta.regions.get(&new_region_id) {
                // Suppose a new node is added by conf change and the snapshot comes slowly.
                // Then, the region splits and the first vote message comes to the new node
                // before the old snapshot, which will create an uninitialized peer on the
                // store. After that, the old snapshot comes, followed with the last split
                // proposal. After it's applied, the uninitialized peer will be met.
                // We can remove this uninitialized peer directly.
                if util::is_region_initialized(r) {
                    panic!(
                        "[region {}] duplicated region {:?} for split region {:?}",
                        new_region_id, r, new_region
                    );
                }
                self.ctx.router.close(new_region_id);
            }

            let (sender, mut new_peer) = match PeerFsm::create(
                self.ctx.store_id(),
                &self.ctx.cfg,
                self.ctx.region_scheduler.clone(),
                self.ctx.raftlog_fetch_scheduler.clone(),
                self.ctx.engines.clone(),
                &new_region,
            ) {
                Ok((sender, new_peer)) => (sender, new_peer),
                Err(e) => {
                    // peer information is already written into db, can't recover.
                    // there is probably a bug.
                    panic!("create new split region {:?} err {:?}", new_region, e);
                }
            };
            let mut replication_state = self.ctx.global_replication_state.lock().unwrap();
            new_peer.peer.init_replication_mode(&mut replication_state);
            drop(replication_state);

            let meta_peer = new_peer.peer.peer.clone();

            for p in new_region.get_peers() {
                // Add this peer to cache.
                new_peer.peer.insert_peer_cache(p.clone());
            }

            // New peer derive write flow from parent region,
            // this will be used by balance write flow.
            new_peer.peer.peer_stat = self.fsm.peer.peer_stat.clone();
            new_peer.peer.last_compacted_idx = new_peer
                .peer
                .get_store()
                .apply_state()
                .get_truncated_state()
                .get_index()
                + 1;
            let campaigned = new_peer.peer.maybe_campaign(is_leader);
            new_peer.has_ready |= campaigned;

            if is_leader {
                new_peer.peer.approximate_size = estimated_size;
                new_peer.peer.approximate_keys = estimated_keys;
                *new_peer.peer.txn_ext.pessimistic_locks.write() = locks;
                // The new peer is likely to become leader, send a heartbeat immediately to
                // reduce client query miss.
                new_peer.peer.heartbeat_pd(self.ctx);
            }

            new_peer.peer.activate(self.ctx);
            meta.regions.insert(new_region_id, new_region.clone());
            let not_exist = meta
                .region_ranges
                .insert(enc_end_key(&new_region), new_region_id)
                .is_none();
            assert!(not_exist, "[region {}] should not exist", new_region_id);
            meta.readers
                .insert(new_region_id, ReadDelegate::from_peer(new_peer.get_peer()));
            meta.region_read_progress
                .insert(new_region_id, new_peer.peer.read_progress.clone());
            if last_region_id == new_region_id {
                // To prevent from big region, the right region needs run split
                // check again after split.
                new_peer.peer.size_diff_hint = self.ctx.cfg.region_split_check_diff().0;
            }
            let mailbox = BasicMailbox::new(sender, new_peer, self.ctx.router.state_cnt().clone());
            self.ctx.router.register(new_region_id, mailbox);
            self.ctx
                .router
                .force_send(new_region_id, PeerMsg::Start)
                .unwrap();

            if !campaigned {
                if let Some(msg) = meta
                    .pending_msgs
                    .swap_remove_front(|m| m.get_to_peer() == &meta_peer)
                {
                    let peer_msg = PeerMsg::RaftMessage(InspectedRaftMessage { heap_size: 0, msg });
                    if let Err(e) = self.ctx.router.force_send(new_region_id, peer_msg) {
                        warn!("handle first requset failed"; "region_id" => region_id, "error" => ?e);
                    }
                }
            }
        }
        drop(meta);
        if is_leader {
            self.on_split_region_check_tick();
        }
        fail_point!("after_split", self.ctx.store_id() == 3, |_| {});
    }

    fn register_merge_check_tick(&mut self) {
        self.schedule_tick(PeerTick::CheckMerge)
    }

    /// Check if merge target region is staler than the local one in kv engine.
    /// It should be called when target region is not in region map in memory.
    /// If everything is ok, the answer should always be true because PD should
    /// ensure all target peers exist. So if not, error log will be printed
    /// and return false.
    fn is_merge_target_region_stale(&self, target_region: &metapb::Region) -> Result<bool> {
        let target_region_id = target_region.get_id();
        let target_peer_id = find_peer(target_region, self.ctx.store_id())
            .unwrap()
            .get_id();

        let state_key = keys::region_state_key(target_region_id);
        if let Some(target_state) = self
            .ctx
            .engines
            .kv
            .get_msg_cf::<RegionLocalState>(CF_RAFT, &state_key)?
        {
            let state_epoch = target_state.get_region().get_region_epoch();
            if util::is_epoch_stale(target_region.get_region_epoch(), state_epoch) {
                return Ok(true);
            }
            // The local target region epoch is staler than target region's.
            // In the case where the peer is destroyed by receiving gc msg rather than
            // applying conf change, the epoch may staler but it's legal, so check peer id
            // to assure that.
            if let Some(local_target_peer_id) =
                find_peer(target_state.get_region(), self.ctx.store_id()).map(|r| r.get_id())
            {
                match local_target_peer_id.cmp(&target_peer_id) {
                    cmp::Ordering::Equal => {
                        if target_state.get_state() == PeerState::Tombstone {
                            // The local target peer has already been destroyed.
                            return Ok(true);
                        }
                        error!(
                            "the local target peer state is not tombstone in kv engine";
                            "target_peer_id" => target_peer_id,
                            "target_peer_state" => ?target_state.get_state(),
                            "target_region" => ?target_region,
                            "region_id" => self.fsm.region_id(),
                            "peer_id" => self.fsm.peer_id(),
                        );
                    }
                    cmp::Ordering::Greater => {
                        if state_epoch.get_version() == 0 && state_epoch.get_conf_ver() == 0 {
                            // There is a new peer and it's destroyed without being initialised.
                            return Ok(true);
                        }
                        // The local target peer id is greater than the one in target region, but
                        // its epoch is staler than target_region's. That is contradictory.
                        panic!("{} local target peer id {} is greater than the one in target region {}, but its epoch is staler, local target region {:?},
                                    target region {:?}", self.fsm.peer.tag, local_target_peer_id, target_peer_id, target_state.get_region(), target_region);
                    }
                    cmp::Ordering::Less => {
                        error!(
                            "the local target peer id in kv engine is less than the one in target region";
                            "local_target_peer_id" => local_target_peer_id,
                            "target_peer_id" => target_peer_id,
                            "target_region" => ?target_region,
                            "region_id" => self.fsm.region_id(),
                            "peer_id" => self.fsm.peer_id(),
                        );
                    }
                }
            } else {
                // Can't get local target peer id probably because this target peer is removed
                // by applying conf change
                error!(
                    "the local target peer does not exist in target region state";
                    "target_region" => ?target_region,
                    "local_target" => ?target_state.get_region(),
                    "region_id" => self.fsm.region_id(),
                    "peer_id" => self.fsm.peer_id(),
                );
            }
        } else {
            error!(
                "failed to load target peer's RegionLocalState from kv engine";
                "target_peer_id" => target_peer_id,
                "target_region" => ?target_region,
                "region_id" => self.fsm.region_id(),
                "peer_id" => self.fsm.peer_id(),
            );
        }
        Ok(false)
    }

    fn validate_merge_peer(&self, target_region: &metapb::Region) -> Result<bool> {
        let target_region_id = target_region.get_id();
        let exist_region = {
            let meta = self.ctx.store_meta.lock().unwrap();
            meta.regions.get(&target_region_id).cloned()
        };
        if let Some(r) = exist_region {
            let exist_epoch = r.get_region_epoch();
            let expect_epoch = target_region.get_region_epoch();
            // exist_epoch > expect_epoch
            if util::is_epoch_stale(expect_epoch, exist_epoch) {
                return Err(box_err!(
                    "target region changed {:?} -> {:?}",
                    target_region,
                    r
                ));
            }
            // exist_epoch < expect_epoch
            if util::is_epoch_stale(exist_epoch, expect_epoch) {
                info!(
                    "target region still not catch up, skip.";
                    "region_id" => self.fsm.region_id(),
                    "peer_id" => self.fsm.peer_id(),
                    "target_region" => ?target_region,
                    "exist_region" => ?r,
                );
                return Ok(false);
            }
            return Ok(true);
        }

        // All of the target peers must exist before merging which is guaranteed by PD.
        // Now the target peer is not in region map.
        match self.is_merge_target_region_stale(target_region) {
            Err(e) => {
                error!(%e;
                    "failed to load region state, ignore";
                    "region_id" => self.fsm.region_id(),
                    "peer_id" => self.fsm.peer_id(),
                    "target_region_id" => target_region_id,
                );
                Ok(false)
            }
            Ok(true) => Err(box_err!("region {} is destroyed", target_region_id)),
            Ok(false) => {
                if self.ctx.cfg.dev_assert {
                    panic!(
                        "something is wrong, maybe PD do not ensure all target peers exist before merging"
                    );
                }
                error!(
                    "something is wrong, maybe PD do not ensure all target peers exist before merging"
                );
                Ok(false)
            }
        }
    }

    fn schedule_merge(&mut self) -> Result<()> {
        fail_point!("on_schedule_merge", |_| Ok(()));
        let (request, target_id) = {
            let state = self.fsm.peer.pending_merge_state.as_ref().unwrap();
            let expect_region = state.get_target();

            if !self.validate_merge_peer(expect_region)? {
                // Wait till next round.
                return Ok(());
            }
            let target_id = expect_region.get_id();
            let sibling_region = expect_region;

            let (min_index, _) = self.fsm.peer.get_min_progress()?;
            let low = cmp::max(min_index + 1, state.get_min_index());
            // TODO: move this into raft module.
            // > over >= to include the PrepareMerge proposal.
            let entries = if low > state.get_commit() {
                vec![]
            } else {
                // TODO: fetch entries in async way
                match self.fsm.peer.get_store().entries(
                    low,
                    state.get_commit() + 1,
                    NO_LIMIT,
                    GetEntriesContext::empty(false),
                ) {
                    Ok(ents) => ents,
                    Err(e) => panic!(
                        "[region {}] {} failed to get merge entires: {:?}, low:{}, commit: {}",
                        self.fsm.region_id(),
                        self.fsm.peer_id(),
                        e,
                        low,
                        state.get_commit()
                    ),
                }
            };

            let sibling_peer = find_peer(sibling_region, self.store_id()).unwrap();
            let mut request = new_admin_request(sibling_region.get_id(), sibling_peer.clone());
            request
                .mut_header()
                .set_region_epoch(sibling_region.get_region_epoch().clone());
            let mut admin = AdminRequest::default();
            admin.set_cmd_type(AdminCmdType::CommitMerge);
            admin
                .mut_commit_merge()
                .set_source(self.fsm.peer.region().clone());
            admin.mut_commit_merge().set_commit(state.get_commit());
            admin.mut_commit_merge().set_entries(entries.into());
            request.set_admin_request(admin);
            (request, target_id)
        };
        // Please note that, here assumes that the unit of network isolation is store
        // rather than peer. So a quorum stores of source region should also be the
        // quorum stores of target region. Otherwise we need to enable proposal
        // forwarding.
        self.ctx
            .router
            .force_send(
                target_id,
                PeerMsg::RaftCommand(RaftCommand::new_ext(
                    request,
                    Callback::None,
                    RaftCmdExtraOpts {
                        deadline: None,
                        disk_full_opt: DiskFullOpt::AllowedOnAlmostFull,
                    },
                )),
            )
            .map_err(|_| Error::RegionNotFound(target_id))
    }

    fn rollback_merge(&mut self) {
        let req = {
            let state = self.fsm.peer.pending_merge_state.as_ref().unwrap();
            let mut request =
                new_admin_request(self.fsm.peer.region().get_id(), self.fsm.peer.peer.clone());
            request
                .mut_header()
                .set_region_epoch(self.fsm.peer.region().get_region_epoch().clone());
            let mut admin = AdminRequest::default();
            admin.set_cmd_type(AdminCmdType::RollbackMerge);
            admin.mut_rollback_merge().set_commit(state.get_commit());
            request.set_admin_request(admin);
            request
        };
        self.propose_raft_command(req, Callback::None, DiskFullOpt::AllowedOnAlmostFull);
    }

    fn on_check_merge(&mut self) {
        if self.fsm.stopped
            || self.fsm.peer.pending_remove
            || self.fsm.peer.pending_merge_state.is_none()
        {
            return;
        }
        self.register_merge_check_tick();
        fail_point!(
            "on_check_merge_not_1001",
            self.fsm.peer_id() != 1001,
            |_| {}
        );
        if let Err(e) = self.schedule_merge() {
            if self.fsm.peer.is_leader() {
                self.fsm
                    .peer
                    .add_want_rollback_merge_peer(self.fsm.peer_id());
                if self
                    .fsm
                    .peer
                    .raft_group
                    .raft
                    .prs()
                    .has_quorum(&self.fsm.peer.want_rollback_merge_peers)
                {
                    info!(
                        "failed to schedule merge, rollback";
                        "region_id" => self.fsm.region_id(),
                        "peer_id" => self.fsm.peer_id(),
                        "err" => %e,
                        "error_code" => %e.error_code(),
                    );
                    self.rollback_merge();
                }
            } else if !is_learner(&self.fsm.peer.peer) {
                info!(
                    "want to rollback merge";
                    "region_id" => self.fsm.region_id(),
                    "peer_id" => self.fsm.peer_id(),
                    "leader_id" => self.fsm.peer.leader_id(),
                    "err" => %e,
                    "error_code" => %e.error_code(),
                );
                if self.fsm.peer.leader_id() != raft::INVALID_ID {
                    self.fsm.peer.send_want_rollback_merge(
                        self.fsm
                            .peer
                            .pending_merge_state
                            .as_ref()
                            .unwrap()
                            .get_commit(),
                        self.ctx,
                    );
                }
            }
        }
    }

    fn on_ready_prepare_merge(&mut self, region: metapb::Region, state: MergeState) {
        {
            let mut meta = self.ctx.store_meta.lock().unwrap();
            meta.set_region(
                &self.ctx.coprocessor_host,
                region,
                &mut self.fsm.peer,
                RegionChangeReason::PrepareMerge,
            );
        }

        self.fsm.peer.pending_merge_state = Some(state);
        let state = self.fsm.peer.pending_merge_state.as_ref().unwrap();

        if let Some(ref catch_up_logs) = self.fsm.peer.catch_up_logs {
            if state.get_commit() == catch_up_logs.merge.get_commit() {
                assert_eq!(state.get_target().get_id(), catch_up_logs.target_region_id);
                // Indicate that `on_catch_up_logs_for_merge` has already executed.
                // Mark pending_remove because its apply fsm will be destroyed.
                self.fsm.peer.pending_remove = true;
                // Send CatchUpLogs back to destroy source apply fsm,
                // then it will send `Noop` to trigger target apply fsm.
                self.ctx.apply_router.schedule_task(
                    self.fsm.region_id(),
                    ApplyTask::LogsUpToDate(self.fsm.peer.catch_up_logs.take().unwrap()),
                );
                return;
            }
        }

        self.on_check_merge();
    }

    fn on_catch_up_logs_for_merge(&mut self, mut catch_up_logs: CatchUpLogs) {
        let region_id = self.fsm.region_id();
        assert_eq!(region_id, catch_up_logs.merge.get_source().get_id());

        if let Some(ref cul) = self.fsm.peer.catch_up_logs {
            panic!(
                "{} get catch_up_logs from {} but has already got from {}",
                self.fsm.peer.tag, catch_up_logs.target_region_id, cul.target_region_id
            )
        }

        if let Some(ref pending_merge_state) = self.fsm.peer.pending_merge_state {
            if pending_merge_state.get_commit() == catch_up_logs.merge.get_commit() {
                assert_eq!(
                    pending_merge_state.get_target().get_id(),
                    catch_up_logs.target_region_id
                );
                // Indicate that `on_ready_prepare_merge` has already executed.
                // Mark pending_remove because its apply fsm will be destroyed.
                self.fsm.peer.pending_remove = true;
                // Just for saving memory.
                catch_up_logs.merge.clear_entries();
                // Send CatchUpLogs back to destroy source apply fsm,
                // then it will send `Noop` to trigger target apply fsm.
                self.ctx
                    .apply_router
                    .schedule_task(region_id, ApplyTask::LogsUpToDate(catch_up_logs));
                return;
            }
        }

        // Directly append these logs to raft log and then commit them.
        match self
            .fsm
            .peer
            .maybe_append_merge_entries(&catch_up_logs.merge)
        {
            Some(last_index) => {
                info!(
                    "append and commit entries to source region";
                    "region_id" => region_id,
                    "peer_id" => self.fsm.peer.peer_id(),
                    "last_index" => last_index,
                );
                // Now it has some committed entries, so mark it to take `Ready` in next round.
                self.fsm.has_ready = true;
            }
            None => {
                info!(
                    "no need to catch up logs";
                    "region_id" => region_id,
                    "peer_id" => self.fsm.peer.peer_id(),
                );
            }
        }
        // Just for saving memory.
        catch_up_logs.merge.clear_entries();
        self.fsm.peer.catch_up_logs = Some(catch_up_logs);
    }

    fn on_ready_commit_merge(
        &mut self,
        merge_index: u64,
        region: metapb::Region,
        source: metapb::Region,
    ) {
        self.register_split_region_check_tick();
        let mut meta = self.ctx.store_meta.lock().unwrap();

        let prev = meta.region_ranges.remove(&enc_end_key(&source));
        assert_eq!(prev, Some(source.get_id()));
        let prev = if region.get_end_key() == source.get_end_key() {
            meta.region_ranges.remove(&enc_start_key(&source))
        } else {
            meta.region_ranges.remove(&enc_end_key(&region))
        };
        if prev != Some(region.get_id()) {
            panic!(
                "{} meta corrupted: prev: {:?}, ranges: {:?}",
                self.fsm.peer.tag, prev, meta.region_ranges
            );
        }

        meta.region_ranges
            .insert(enc_end_key(&region), region.get_id());
        assert!(meta.regions.remove(&source.get_id()).is_some());
        meta.set_region(
            &self.ctx.coprocessor_host,
            region,
            &mut self.fsm.peer,
            RegionChangeReason::CommitMerge,
        );
        if let Some(d) = meta.readers.get_mut(&source.get_id()) {
            d.mark_pending_remove();
        }

        // After the region commit merged, the region's key range is extended and the
        // region's `safe_ts` should reset to `min(source_safe_ts, target_safe_ts)`
        let source_read_progress = meta.region_read_progress.remove(&source.get_id()).unwrap();
        self.fsm.peer.read_progress.merge_safe_ts(
            source_read_progress.safe_ts(),
            merge_index,
            &self.ctx.coprocessor_host,
        );

        // If a follower merges into a leader, a more recent read may happen
        // on the leader of the follower. So max ts should be updated after
        // a region merge.
        self.fsm
            .peer
            .require_updating_max_ts(&self.ctx.pd_scheduler);

        drop(meta);

        // make approximate size and keys updated in time.
        // the reason why follower need to update is that there is a issue that after
        // merge and then transfer leader, the new leader may have stale size and keys.
        self.fsm.peer.size_diff_hint = self.ctx.cfg.region_split_check_diff().0;
        self.fsm.peer.reset_region_buckets();
        if self.fsm.peer.is_leader() {
            info!(
                "notify pd with merge";
                "region_id" => self.fsm.region_id(),
                "peer_id" => self.fsm.peer_id(),
                "source_region" => ?source,
                "target_region" => ?self.fsm.peer.region(),
            );
            self.fsm.peer.heartbeat_pd(self.ctx);
        }
        if let Err(e) = self.ctx.router.force_send(
            source.get_id(),
            PeerMsg::SignificantMsg(SignificantMsg::MergeResult {
                target_region_id: self.fsm.region_id(),
                target: self.fsm.peer.peer.clone(),
                result: MergeResultKind::FromTargetLog,
            }),
        ) {
            panic!(
                "{} failed to send merge result(FromTargetLog) to source region {}, err {}",
                self.fsm.peer.tag,
                source.get_id(),
                e
            );
        }
    }

    /// Handle rollbacking Merge result.
    ///
    /// If commit is 0, it means that Merge is rollbacked by a snapshot;
    /// otherwise it's rollbacked by a proposal, and its value should be
    /// equal to the commit index of previous PrepareMerge.
    fn on_ready_rollback_merge(&mut self, commit: u64, region: Option<metapb::Region>) {
        let pending_commit = self
            .fsm
            .peer
            .pending_merge_state
            .as_ref()
            .unwrap()
            .get_commit();
        if commit != 0 && pending_commit != commit {
            panic!(
                "{} rollbacks a wrong merge: {} != {}",
                self.fsm.peer.tag, pending_commit, commit
            );
        }
        // Clear merge releted data
        self.fsm.peer.pending_merge_state = None;
        self.fsm.peer.want_rollback_merge_peers.clear();

        // Resume updating `safe_ts`
        self.fsm.peer.read_progress.resume();

        if let Some(r) = region {
            let mut meta = self.ctx.store_meta.lock().unwrap();
            meta.set_region(
                &self.ctx.coprocessor_host,
                r,
                &mut self.fsm.peer,
                RegionChangeReason::RollbackMerge,
            );
        }
        if self.fsm.peer.is_leader() {
            info!(
                "notify pd with rollback merge";
                "region_id" => self.fsm.region_id(),
                "peer_id" => self.fsm.peer_id(),
                "commit_index" => commit,
            );
            {
                let mut pessimistic_locks = self.fsm.peer.txn_ext.pessimistic_locks.write();
                if pessimistic_locks.status == LocksStatus::MergingRegion {
                    pessimistic_locks.status = LocksStatus::Normal;
                }
            }
            self.fsm.peer.heartbeat_pd(self.ctx);
        }
    }

    fn on_merge_result(
        &mut self,
        target_region_id: u64,
        target: metapb::Peer,
        result: MergeResultKind,
    ) {
        let exists = self
            .fsm
            .peer
            .pending_merge_state
            .as_ref()
            .map_or(true, |s| {
                s.get_target().get_peers().iter().any(|p| {
                    p.get_store_id() == target.get_store_id() && p.get_id() <= target.get_id()
                })
            });
        if !exists {
            panic!(
                "{} unexpected merge result: {:?} {:?} {:?}",
                self.fsm.peer.tag, self.fsm.peer.pending_merge_state, target, result
            );
        }
        // Because of the checking before proposing `PrepareMerge`, which is
        // no `CompactLog` proposal between the smallest commit index and the latest
        // index. If the merge succeed, all source peers are impossible in apply
        // snapshot state and must be initialized.
        {
            let meta = self.ctx.store_meta.lock().unwrap();
            if meta.atomic_snap_regions.contains_key(&self.region_id()) {
                panic!(
                    "{} is applying atomic snapshot on getting merge result, target region id {}, target peer {:?}, merge result type {:?}",
                    self.fsm.peer.tag, target_region_id, target, result
                );
            }
        }
        if self.fsm.peer.is_handling_snapshot() {
            panic!(
                "{} is applying snapshot on getting merge result, target region id {}, target peer {:?}, merge result type {:?}",
                self.fsm.peer.tag, target_region_id, target, result
            );
        }
        if !self.fsm.peer.is_initialized() {
            panic!(
                "{} is not initialized on getting merge result, target region id {}, target peer {:?}, merge result type {:?}",
                self.fsm.peer.tag, target_region_id, target, result
            );
        }
        match result {
            MergeResultKind::FromTargetLog => {
                info!(
                    "merge finished";
                    "region_id" => self.fsm.region_id(),
                    "peer_id" => self.fsm.peer_id(),
                    "target_region" => ?self.fsm.peer.pending_merge_state.as_ref().unwrap().target,
                );
                self.destroy_peer(true);
            }
            MergeResultKind::FromTargetSnapshotStep1 => {
                info!(
                    "merge finished with target snapshot";
                    "region_id" => self.fsm.region_id(),
                    "peer_id" => self.fsm.peer_id(),
                    "target_region_id" => target_region_id,
                );
                self.fsm.peer.pending_remove = true;
                // Destroy apply fsm at first
                self.ctx.apply_router.schedule_task(
                    self.fsm.region_id(),
                    ApplyTask::destroy(self.fsm.region_id(), true),
                );
            }
            MergeResultKind::FromTargetSnapshotStep2 => {
                // `merged_by_target` is true because this region's range already belongs to
                // its target region so we must not clear data otherwise its target region's
                // data will corrupt.
                self.destroy_peer(true);
            }
            MergeResultKind::Stale => {
                self.on_stale_merge(target_region_id);
            }
        };
    }

    fn on_stale_merge(&mut self, target_region_id: u64) {
        if self.fsm.peer.pending_remove {
            return;
        }
        info!(
            "successful merge can't be continued, try to gc stale peer";
            "region_id" => self.fsm.region_id(),
            "peer_id" => self.fsm.peer_id(),
            "target_region_id" => target_region_id,
            "merge_state" => ?self.fsm.peer.pending_merge_state,
        );
        // Because of the checking before proposing `PrepareMerge`, which is
        // no `CompactLog` proposal between the smallest commit index and the latest
        // index. If the merge succeed, all source peers are impossible in apply
        // snapshot state and must be initialized.
        // So `maybe_destroy` must succeed here.
        let job = self.fsm.peer.maybe_destroy(self.ctx).unwrap();
        self.handle_destroy_peer(job);
    }

    fn on_ready_persist_snapshot(&mut self, persist_res: PersistSnapshotResult) {
        let prev_region = persist_res.prev_region;
        let region = persist_res.region;

        info!(
            "snapshot is persisted";
            "region_id" => self.fsm.region_id(),
            "peer_id" => self.fsm.peer_id(),
            "region" => ?region,
        );

        let mut state = self.ctx.global_replication_state.lock().unwrap();
        let gb = state
            .calculate_commit_group(self.fsm.peer.replication_mode_version, region.get_peers());
        self.fsm.peer.raft_group.raft.clear_commit_group();
        self.fsm.peer.raft_group.raft.assign_commit_groups(gb);
        fail_point!("after_assign_commit_groups_on_apply_snapshot");
        // drop it before access `store_meta`.
        drop(state);

        let mut meta = self.ctx.store_meta.lock().unwrap();
        debug!(
            "check snapshot range";
            "region_id" => self.fsm.region_id(),
            "peer_id" => self.fsm.peer_id(),
            "prev_region" => ?prev_region,
        );

        meta.readers.insert(
            self.fsm.region_id(),
            ReadDelegate::from_peer(&self.fsm.peer),
        );

        // Remove this region's snapshot region from the `pending_snapshot_regions`
        // The `pending_snapshot_regions` is only used to occupy the key range, so if
        // this peer is added to `region_ranges`, it can be remove from
        // `pending_snapshot_regions`
        meta.pending_snapshot_regions
            .retain(|r| self.fsm.region_id() != r.get_id());

        // Remove its source peers' metadata
        for r in &persist_res.destroy_regions {
            let prev = meta.region_ranges.remove(&enc_end_key(r));
            assert_eq!(prev, Some(r.get_id()));
            assert!(meta.regions.remove(&r.get_id()).is_some());
            if let Some(d) = meta.readers.get_mut(&r.get_id()) {
                d.mark_pending_remove();
            }
        }
        // Remove the data from `atomic_snap_regions` and `destroyed_region_for_snap`
        // which are added before applying snapshot
        if let Some(wait_destroy_regions) = meta.atomic_snap_regions.remove(&self.fsm.region_id()) {
            for (source_region_id, _) in wait_destroy_regions {
                assert_eq!(
                    meta.destroyed_region_for_snap
                        .remove(&source_region_id)
                        .is_some(),
                    true
                );
            }
        }

        if util::is_region_initialized(&prev_region) {
            info!(
                "region changed after persisting snapshot";
                "region_id" => self.fsm.region_id(),
                "peer_id" => self.fsm.peer_id(),
                "prev_region" => ?prev_region,
                "region" => ?region,
            );
            let prev = meta.region_ranges.remove(&enc_end_key(&prev_region));
            if prev != Some(region.get_id()) {
                panic!(
                    "{} meta corrupted, expect {:?} got {:?}",
                    self.fsm.peer.tag, prev_region, prev,
                );
            }
        } else if self.fsm.peer.local_first_replicate {
            // This peer is uninitialized previously.
            // More accurately, the `RegionLocalState` has been persisted so the data can be
            // removed from `pending_create_peers`.
            let mut pending_create_peers = self.ctx.pending_create_peers.lock().unwrap();
            assert_eq!(
                pending_create_peers.remove(&self.fsm.region_id()),
                Some((self.fsm.peer_id(), false))
            );
        }

        if let Some(r) = meta
            .region_ranges
            .insert(enc_end_key(&region), region.get_id())
        {
            panic!("{} unexpected region {:?}", self.fsm.peer.tag, r);
        }
        let prev = meta.regions.insert(region.get_id(), region.clone());
        assert_eq!(prev, Some(prev_region));
        drop(meta);

        self.fsm.peer.read_progress.update_leader_info(
            self.fsm.peer.leader_id(),
            self.fsm.peer.term(),
            &region,
        );

        for r in &persist_res.destroy_regions {
            if let Err(e) = self.ctx.router.force_send(
                r.get_id(),
                PeerMsg::SignificantMsg(SignificantMsg::MergeResult {
                    target_region_id: self.fsm.region_id(),
                    target: self.fsm.peer.peer.clone(),
                    result: MergeResultKind::FromTargetSnapshotStep2,
                }),
            ) {
                panic!(
                    "{} failed to send merge result(FromTargetSnapshotStep2) to source region {}, err {}",
                    self.fsm.peer.tag,
                    r.get_id(),
                    e
                );
            }
        }
    }

    fn on_ready_result(
        &mut self,
        exec_results: &mut VecDeque<ExecResult<EK::Snapshot>>,
        metrics: &ApplyMetrics,
    ) {
        // handle executing committed log results
        while let Some(result) = exec_results.pop_front() {
            match result {
                ExecResult::ChangePeer(cp) => self.on_ready_change_peer(cp),
                ExecResult::CompactLog { first_index, state } => {
                    self.on_ready_compact_log(first_index, state)
                }
                ExecResult::SplitRegion {
                    derived,
                    regions,
                    new_split_regions,
                } => self.on_ready_split_region(derived, regions, new_split_regions),
                ExecResult::PrepareMerge { region, state } => {
                    self.on_ready_prepare_merge(region, state)
                }
                ExecResult::CommitMerge {
                    index,
                    region,
                    source,
                } => self.on_ready_commit_merge(index, region, source),
                ExecResult::RollbackMerge { region, commit } => {
                    self.on_ready_rollback_merge(commit, Some(region))
                }
                ExecResult::ComputeHash {
                    region,
                    index,
                    context,
                    snap,
                } => self.on_ready_compute_hash(region, index, context, snap),
                ExecResult::VerifyHash {
                    index,
                    context,
                    hash,
                } => self.on_ready_verify_hash(index, context, hash),
                ExecResult::DeleteRange { .. } => {
                    // TODO: clean user properties?
                }
                ExecResult::IngestSst { ssts } => self.on_ingest_sst_result(ssts),
                ExecResult::TransferLeader { term } => self.on_transfer_leader(term),
                ExecResult::SetFlashbackState { region } => {
                    self.on_set_flashback_state(region.get_is_in_flashback())
                }
            }
        }

        // Update metrics only when all exec_results are finished in case the metrics is
        // counted multiple times when waiting for commit merge
        self.ctx.store_stat.lock_cf_bytes_written += metrics.lock_cf_written_bytes;
        self.ctx.store_stat.engine_total_bytes_written += metrics.written_bytes;
        self.ctx.store_stat.engine_total_keys_written += metrics.written_keys;
    }

    /// Check if a request is valid if it has valid prepare_merge/commit_merge
    /// proposal.
    fn check_merge_proposal(&self, msg: &mut RaftCmdRequest) -> Result<()> {
        if !msg.get_admin_request().has_prepare_merge()
            && !msg.get_admin_request().has_commit_merge()
        {
            return Ok(());
        }

        let region = self.fsm.peer.region();
        if msg.get_admin_request().has_prepare_merge() {
            // Just for simplicity, do not start region merge while in joint state
            if self.fsm.peer.in_joint_state() {
                return Err(box_err!(
                    "{} region in joint state, can not propose merge command, command: {:?}",
                    self.fsm.peer.tag,
                    msg.get_admin_request()
                ));
            }
            let target_region = msg.get_admin_request().get_prepare_merge().get_target();
            {
                let meta = self.ctx.store_meta.lock().unwrap();
                match meta.regions.get(&target_region.get_id()) {
                    Some(r) => {
                        if r != target_region {
                            return Err(box_err!(
                                "target region not matched, skip proposing: {:?} != {:?}",
                                r,
                                target_region
                            ));
                        }
                    }
                    None => {
                        return Err(box_err!(
                            "target region {} doesn't exist.",
                            target_region.get_id()
                        ));
                    }
                }
            }
            if !util::is_sibling_regions(target_region, region) {
                return Err(box_err!(
                    "{:?} and {:?} are not sibling, skip proposing.",
                    target_region,
                    region
                ));
            }
            if !region_on_same_stores(target_region, region) {
                return Err(box_err!(
                    "peers doesn't match {:?} != {:?}, reject merge",
                    region.get_peers(),
                    target_region.get_peers()
                ));
            }
        } else {
            let source_region = msg.get_admin_request().get_commit_merge().get_source();
            if !util::is_sibling_regions(source_region, region) {
                return Err(box_err!(
                    "{:?} and {:?} should be sibling",
                    source_region,
                    region
                ));
            }
            if !region_on_same_stores(source_region, region) {
                return Err(box_err!(
                    "peers not matched: {:?} {:?}",
                    source_region,
                    region
                ));
            }
        }

        Ok(())
    }

    fn pre_propose_raft_command(
        &mut self,
        msg: &RaftCmdRequest,
    ) -> Result<Option<RaftCmdResponse>> {
        // Check store_id, make sure that the msg is dispatched to the right place.
        if let Err(e) = util::check_store_id(msg, self.store_id()) {
            self.ctx
                .raft_metrics
                .invalid_proposal
                .mismatch_store_id
                .inc();
            return Err(e);
        }
        if msg.has_status_request() {
            // For status commands, we handle it here directly.
            let resp = self.execute_status_command(msg)?;
            return Ok(Some(resp));
        }

<<<<<<< HEAD
        let region_id = self.region_id();
        // When in the flashback state, we should not allow any other request to be
        // proposed.
        if self.fsm.peer.is_in_flashback {
            self.ctx.raft_metrics.invalid_proposal.flashback.inc();
            let flags = WriteBatchFlags::from_bits_truncate(msg.get_header().get_flags());
            if !flags.contains(WriteBatchFlags::FLASHBACK) {
                return Err(Error::FlashbackInProgress(self.region_id()));
            }
        }

=======
>>>>>>> 0f5058eb
        // Check whether the store has the right peer to handle the request.
        let leader_id = self.fsm.peer.leader_id();
        let request = msg.get_requests();

        if self.fsm.peer.force_leader.is_some() {
            self.ctx.raft_metrics.invalid_proposal.force_leader.inc();
            // in force leader state, forbid requests to make the recovery progress less
            // error-prone
            if !(msg.has_admin_request()
                && (msg.get_admin_request().get_cmd_type() == AdminCmdType::ChangePeer
                    || msg.get_admin_request().get_cmd_type() == AdminCmdType::ChangePeerV2))
            {
                return Err(Error::RecoveryInProgress(self.region_id()));
            }
        }

        // ReadIndex can be processed on the replicas.
        let is_read_index_request =
            request.len() == 1 && request[0].get_cmd_type() == CmdType::ReadIndex;
        let mut read_only = true;
        for r in msg.get_requests() {
            match r.get_cmd_type() {
                CmdType::Get | CmdType::Snap | CmdType::ReadIndex => (),
                _ => read_only = false,
            }
        }
        let region_id = self.region_id();
        let allow_replica_read = read_only && msg.get_header().get_replica_read();
        let flags = WriteBatchFlags::from_bits_check(msg.get_header().get_flags());
        let allow_stale_read = read_only && flags.contains(WriteBatchFlags::STALE_READ);
        if !self.fsm.peer.is_leader()
            && !is_read_index_request
            && !allow_replica_read
            && !allow_stale_read
        {
            self.ctx.raft_metrics.invalid_proposal.not_leader.inc();
            let leader = self.fsm.peer.get_peer_from_cache(leader_id);
            self.fsm.reset_hibernate_state(GroupState::Chaos);
            self.register_raft_base_tick();
            return Err(Error::NotLeader(region_id, leader));
        }
        // peer_id must be the same as peer's.
        if let Err(e) = util::check_peer_id(msg, self.fsm.peer.peer_id()) {
            self.ctx
                .raft_metrics
                .invalid_proposal
                .mismatch_peer_id
                .inc();
            return Err(e);
        }
        // check whether the peer is initialized.
        if !self.fsm.peer.is_initialized() {
            self.ctx
                .raft_metrics
                .invalid_proposal
                .region_not_initialized
                .inc();
            return Err(Error::RegionNotInitialized(region_id));
        }
        // If the peer is applying snapshot, it may drop some sending messages, that
        // could make clients wait for response until timeout.
        if self.fsm.peer.is_handling_snapshot() {
            self.ctx
                .raft_metrics
                .invalid_proposal
                .is_applying_snapshot
                .inc();
            // TODO: replace to a more suitable error.
            return Err(Error::Other(box_err!(
                "{} peer is applying snapshot",
                self.fsm.peer.tag
            )));
        }
        // Check whether the term is stale.
        if let Err(e) = util::check_term(msg, self.fsm.peer.term()) {
            self.ctx.raft_metrics.invalid_proposal.stale_command.inc();
            return Err(e);
        }

        match util::check_region_epoch(msg, self.fsm.peer.region(), true) {
            Err(Error::EpochNotMatch(m, mut new_regions)) => {
                // Attach the region which might be split from the current region. But it
                // doesn't matter if the region is not split from the current region. If the
                // region meta received by the TiKV driver is newer than the meta cached in the
                // driver, the meta is updated.
                let requested_version = msg.get_header().get_region_epoch().version;
                self.collect_sibling_region(requested_version, &mut new_regions);
                self.ctx.raft_metrics.invalid_proposal.epoch_not_match.inc();
<<<<<<< HEAD
                Err(Error::EpochNotMatch(m, new_regions))
=======
                return Err(Error::EpochNotMatch(m, new_regions));
            }
            Err(e) => return Err(e),
            _ => {}
        };
        // Check whether the region is in the flashback state and the request could be
        // proposed.
        if let Err(e) = util::check_flashback_state(self.fsm.peer.is_in_flashback, msg, region_id) {
            match e {
                Error::FlashbackInProgress(_) => self
                    .ctx
                    .raft_metrics
                    .invalid_proposal
                    .flashback_in_progress
                    .inc(),
                Error::FlashbackNotPrepared(_) => self
                    .ctx
                    .raft_metrics
                    .invalid_proposal
                    .flashback_not_prepared
                    .inc(),
                _ => unreachable!(),
>>>>>>> 0f5058eb
            }
            return Err(e);
        }

        Ok(None)
    }

    /// Proposes pending batch raft commands (if any), then proposes the
    /// provided raft command.
    #[inline]
    fn propose_raft_command(
        &mut self,
        msg: RaftCmdRequest,
        cb: Callback<EK::Snapshot>,
        diskfullopt: DiskFullOpt,
    ) {
        // Propose pending commands before processing new one.
        self.propose_pending_batch_raft_command();
        self.propose_raft_command_internal(msg, cb, diskfullopt);
    }

    /// Propose the raft command directly.
    /// Note that this function introduces a reorder between this command and
    /// batched commands.
    fn propose_raft_command_internal(
        &mut self,
        mut msg: RaftCmdRequest,
        cb: Callback<EK::Snapshot>,
        diskfullopt: DiskFullOpt,
    ) {
        if self.fsm.peer.pending_remove {
            apply::notify_req_region_removed(self.region_id(), cb);
            return;
        }

        if self.ctx.raft_metrics.waterfall_metrics {
            let now = Instant::now();
            for tracker in cb.write_trackers().iter().flat_map(|v| *v) {
                tracker.observe(now, &self.ctx.raft_metrics.wf_batch_wait, |t| {
                    &mut t.metrics.wf_batch_wait_nanos
                });
            }
        }

        match self.pre_propose_raft_command(&msg) {
            Ok(Some(resp)) => {
                cb.invoke_with_response(resp);
                return;
            }
            Err(e) => {
                debug!(
                    "failed to propose";
                    "region_id" => self.region_id(),
                    "peer_id" => self.fsm.peer_id(),
                    "message" => ?msg,
                    "err" => %e,
                );
                cb.invoke_with_response(new_error(e));
                return;
            }
            _ => (),
        }

        if let Err(e) = self.check_merge_proposal(&mut msg) {
            warn!(
                "failed to propose merge";
                "region_id" => self.region_id(),
                "peer_id" => self.fsm.peer_id(),
                "message" => ?msg,
                "err" => %e,
                "error_code" => %e.error_code(),
            );
            cb.invoke_with_response(new_error(e));
            return;
        }

        // Note:
        // The peer that is being checked is a leader. It might step down to be a
        // follower later. It doesn't matter whether the peer is a leader or not. If
        // it's not a leader, the proposing command log entry can't be committed.

        let mut resp = RaftCmdResponse::default();
        let term = self.fsm.peer.term();
        bind_term(&mut resp, term);
        if self.fsm.peer.propose(self.ctx, cb, msg, resp, diskfullopt) {
            self.fsm.has_ready = true;
        }

        if self.fsm.peer.should_wake_up {
            self.reset_raft_tick(GroupState::Ordered);
        }

        self.register_pd_heartbeat_tick();

        // TODO: add timeout, if the command is not applied after timeout,
        // we will call the callback with timeout error.
    }

    fn collect_sibling_region(&self, requested_version: u64, regions: &mut Vec<Region>) {
        let mut max_version = self.fsm.peer.region().get_region_epoch().version;
        if requested_version >= max_version {
            // Our information is stale.
            return;
        }
        // Current region is included in the vec.
        let mut collect_cnt = max_version - requested_version;
        let anchor = Excluded(enc_end_key(self.fsm.peer.region()));
        let meta = self.ctx.store_meta.lock().unwrap();
        let mut ranges = if self.ctx.cfg.right_derive_when_split {
            meta.region_ranges.range((Unbounded::<Vec<u8>>, anchor))
        } else {
            meta.region_ranges.range((anchor, Unbounded::<Vec<u8>>))
        };

        for _ in 0..MAX_REGIONS_IN_ERROR {
            let res = if self.ctx.cfg.right_derive_when_split {
                ranges.next_back()
            } else {
                ranges.next()
            };
            if let Some((_, id)) = res {
                let r = &meta.regions[id];
                collect_cnt -= 1;
                // For example, A is split into B, A, and then B is split into C, B.
                if r.get_region_epoch().version >= max_version {
                    // It doesn't matter if it's a false positive, as it's limited by
                    // MAX_REGIONS_IN_ERROR.
                    collect_cnt += r.get_region_epoch().version - max_version;
                    max_version = r.get_region_epoch().version;
                }
                regions.push(r.to_owned());
                if collect_cnt == 0 {
                    return;
                }
            } else {
                return;
            }
        }
    }

    fn register_raft_gc_log_tick(&mut self) {
        self.schedule_tick(PeerTick::RaftLogGc)
    }

    #[allow(clippy::if_same_then_else)]
    fn on_raft_gc_log_tick(&mut self, force_compact: bool) {
        if !self.fsm.peer.is_leader() {
            // `compact_cache_to` is called when apply, there is no need to call
            // `compact_to` here, snapshot generating has already been cancelled
            // when the role becomes follower.
            return;
        }
        if !self.fsm.peer.get_store().is_entry_cache_empty() || !self.ctx.cfg.hibernate_regions {
            self.register_raft_gc_log_tick();
        }
        fail_point!("on_raft_log_gc_tick_1", self.fsm.peer_id() == 1, |_| {});
        fail_point!("on_raft_gc_log_tick", |_| {});
        debug_assert!(!self.fsm.stopped);

        // As leader, we would not keep caches for the peers that didn't response
        // heartbeat in the last few seconds. That happens probably because
        // another TiKV is down. In this case if we do not clean up the cache,
        // it may keep growing.
        let drop_cache_duration =
            self.ctx.cfg.raft_heartbeat_interval() + self.ctx.cfg.raft_entry_cache_life_time.0;
        let cache_alive_limit = Instant::now() - drop_cache_duration;

        // Leader will replicate the compact log command to followers,
        // If we use current replicated_index (like 10) as the compact index,
        // when we replicate this log, the newest replicated_index will be 11,
        // but we only compact the log to 10, not 11, at that time,
        // the first index is 10, and replicated_index is 11, with an extra log,
        // and we will do compact again with compact index 11, in cycles...
        // So we introduce a threshold, if replicated index - first index > threshold,
        // we will try to compact log.
        // raft log entries[..............................................]
        //                  ^                                       ^
        //                  |-----------------threshold------------ |
        //              first_index                         replicated_index
        // `alive_cache_idx` is the smallest `replicated_index` of healthy up nodes.
        // `alive_cache_idx` is only used to gc cache.
        let applied_idx = self.fsm.peer.get_store().applied_index();
        let truncated_idx = self.fsm.peer.get_store().truncated_index();
        let first_idx = self.fsm.peer.get_store().first_index();
        let last_idx = self.fsm.peer.get_store().last_index();

        let (mut replicated_idx, mut alive_cache_idx) = (last_idx, last_idx);
        for (peer_id, p) in self.fsm.peer.raft_group.raft.prs().iter() {
            if replicated_idx > p.matched {
                replicated_idx = p.matched;
            }
            if let Some(last_heartbeat) = self.fsm.peer.peer_heartbeats.get(peer_id) {
                if *last_heartbeat > cache_alive_limit {
                    if alive_cache_idx > p.matched && p.matched >= truncated_idx {
                        alive_cache_idx = p.matched;
                    } else if p.matched == 0 {
                        // the new peer is still applying snapshot, do not compact cache now
                        alive_cache_idx = 0;
                    }
                }
            }
        }

        // When an election happened or a new peer is added, replicated_idx can be 0.
        if replicated_idx > 0 {
            assert!(
                last_idx >= replicated_idx,
                "expect last index {} >= replicated index {}",
                last_idx,
                replicated_idx
            );
            REGION_MAX_LOG_LAG.observe((last_idx - replicated_idx) as f64);
        }

        // leader may call `get_term()` on the latest replicated index, so compact
        // entries before `alive_cache_idx` instead of `alive_cache_idx + 1`.
        self.fsm
            .peer
            .mut_store()
            .compact_entry_cache(std::cmp::min(alive_cache_idx, applied_idx + 1));
        if needs_evict_entry_cache(self.ctx.cfg.evict_cache_on_memory_ratio) {
            self.fsm.peer.mut_store().evict_entry_cache(true);
            if !self.fsm.peer.get_store().is_entry_cache_empty() {
                self.register_entry_cache_evict_tick();
            }
        }

        let mut compact_idx = if force_compact && replicated_idx > first_idx {
            replicated_idx
        } else if (applied_idx > first_idx
            && applied_idx - first_idx >= self.ctx.cfg.raft_log_gc_count_limit())
            || (self.fsm.peer.raft_log_size_hint >= self.ctx.cfg.raft_log_gc_size_limit().0)
        {
            std::cmp::max(first_idx + (last_idx - first_idx) / 2, replicated_idx)
        } else if replicated_idx < first_idx || last_idx - first_idx < 3 {
            // In the current implementation one compaction can't delete all stale Raft
            // logs. There will be at least 3 entries left after one compaction:
            // ```
            // |------------- entries needs to be compacted ----------|
            // [entries...][the entry at `compact_idx`][the last entry][new compaction entry]
            //             |-------------------- entries will be left ----------------------|
            // ```
            self.ctx.raft_metrics.raft_log_gc_skipped.reserve_log.inc();
            return;
        } else if replicated_idx - first_idx < self.ctx.cfg.raft_log_gc_threshold
            && self.fsm.skip_gc_raft_log_ticks < self.ctx.cfg.raft_log_reserve_max_ticks
        {
            self.ctx
                .raft_metrics
                .raft_log_gc_skipped
                .threshold_limit
                .inc();
            // Logs will only be kept `max_ticks` * `raft_log_gc_tick_interval`.
            self.fsm.skip_gc_raft_log_ticks += 1;
            self.register_raft_gc_log_tick();
            return;
        } else {
            replicated_idx
        };
        assert!(compact_idx >= first_idx);
        // Have no idea why subtract 1 here, but original code did this by magic.
        compact_idx -= 1;
        if compact_idx < first_idx {
            // In case compact_idx == first_idx before subtraction.
            self.ctx
                .raft_metrics
                .raft_log_gc_skipped
                .compact_idx_too_small
                .inc();
            return;
        }

        // Create a compact log request and notify directly.
        let region_id = self.fsm.peer.region().get_id();
        let peer = self.fsm.peer.peer.clone();
        let term = self.fsm.peer.get_index_term(compact_idx);
        let request = new_compact_log_request(region_id, peer, compact_idx, term);
        self.propose_raft_command_internal(
            request,
            Callback::None,
            DiskFullOpt::AllowedOnAlmostFull,
        );

        self.fsm.skip_gc_raft_log_ticks = 0;
        self.register_raft_gc_log_tick();
        PEER_GC_RAFT_LOG_COUNTER.inc_by(compact_idx - first_idx);
    }

    fn register_entry_cache_evict_tick(&mut self) {
        self.schedule_tick(PeerTick::EntryCacheEvict)
    }

    fn on_entry_cache_evict_tick(&mut self) {
        fail_point!("on_entry_cache_evict_tick", |_| {});
        if needs_evict_entry_cache(self.ctx.cfg.evict_cache_on_memory_ratio) {
            self.fsm.peer.mut_store().evict_entry_cache(true);
        }
        let mut _usage = 0;
        if memory_usage_reaches_high_water(&mut _usage)
            && !self.fsm.peer.get_store().is_entry_cache_empty()
        {
            self.register_entry_cache_evict_tick();
        }
    }

    fn register_check_long_uncommitted_tick(&mut self) {
        self.schedule_tick(PeerTick::CheckLongUncommitted)
    }

    fn on_check_long_uncommitted_tick(&mut self) {
        if !self.fsm.peer.is_leader() || self.fsm.hibernate_state.group_state() == GroupState::Idle
        {
            return;
        }
        self.fsm.peer.check_long_uncommitted_proposals(self.ctx);
        self.register_check_long_uncommitted_tick();
    }

    fn register_check_leader_lease_tick(&mut self) {
        self.schedule_tick(PeerTick::CheckLeaderLease)
    }

    fn on_check_leader_lease_tick(&mut self) {
        if !self.fsm.peer.is_leader() || self.fsm.hibernate_state.group_state() == GroupState::Idle
        {
            return;
        }
        self.try_renew_leader_lease("tick");
        self.register_check_leader_lease_tick();
    }

    fn register_split_region_check_tick(&mut self) {
        self.schedule_tick(PeerTick::SplitRegionCheck)
    }

    #[inline]
    fn region_split_skip_max_count(&self) -> usize {
        fail_point!("region_split_skip_max_count", |_| { usize::max_value() });
        REGION_SPLIT_SKIP_MAX_COUNT
    }

    fn on_split_region_check_tick(&mut self) {
        if !self.fsm.peer.is_leader() {
            return;
        }

        // When restart, the may_skip_split_check will be false. The split check will
        // first check the region size, and then check whether the region should split.
        // This should work even if we change the region max size.
        // If peer says should update approximate size, update region size and check
        // whether the region should split.
        // We assume that `may_skip_split_check` is only set true after the split check
        // task is scheduled.
        if self.fsm.peer.may_skip_split_check
            && self.fsm.peer.compaction_declined_bytes < self.ctx.cfg.region_split_check_diff().0
            && self.fsm.peer.size_diff_hint < self.ctx.cfg.region_split_check_diff().0
        {
            return;
        }

        fail_point!("on_split_region_check_tick");
        self.register_split_region_check_tick();

        // To avoid frequent scan, we only add new scan tasks if all previous tasks
        // have finished.
        // TODO: check whether a gc progress has been started.
        if self.ctx.split_check_scheduler.is_busy() {
            return;
        }

        // When Lightning or BR is importing data to TiKV, their ingest-request may fail
        // because of region-epoch not matched. So we hope TiKV do not check region size
        // and split region during importing.
        if self.ctx.importer.get_mode() == SwitchMode::Import {
            return;
        }

        // bulk insert too fast may cause snapshot stale very soon, worst case it stale
        // before sending. so when snapshot is generating or sending, skip split check
        // at most 3 times. There is a trade off between region size and snapshot
        // success rate. Split check is triggered every 10 seconds. If a snapshot can't
        // be generated in 30 seconds, it might be just too large to be generated. Split
        // it into smaller size can help generation. check issue 330 for more
        // info.
        if self.fsm.peer.get_store().is_generating_snapshot()
            && self.fsm.skip_split_count < self.region_split_skip_max_count()
        {
            self.fsm.skip_split_count += 1;
            return;
        }
        self.fsm.skip_split_count = 0;
        let task = SplitCheckTask::split_check(
            self.region().clone(),
            true,
            CheckPolicy::Scan,
            self.gen_bucket_range_for_update(),
        );
        if let Err(e) = self.ctx.split_check_scheduler.schedule(task) {
            error!(
                "failed to schedule split check";
                "region_id" => self.fsm.region_id(),
                "peer_id" => self.fsm.peer_id(),
                "err" => %e,
            );
            return;
        }
        self.fsm.peer.size_diff_hint = 0;
        self.fsm.peer.compaction_declined_bytes = 0;
        // the task is scheduled, next tick may skip it.
        self.fsm.peer.may_skip_split_check = true;
    }

    fn on_prepare_split_region(
        &mut self,
        region_epoch: metapb::RegionEpoch,
        split_keys: Vec<Vec<u8>>,
        cb: Callback<EK::Snapshot>,
        source: &str,
    ) {
        info!(
            "on split";
            "region_id" => self.fsm.region_id(),
            "peer_id" => self.fsm.peer_id(),
            "split_keys" => %KeysInfoFormatter(split_keys.iter()),
            "source" => source,
        );
        if let Err(e) = self.validate_split_region(&region_epoch, &split_keys) {
            cb.invoke_with_response(new_error(e));
            return;
        }
        let region = self.fsm.peer.region();
        let task = PdTask::AskBatchSplit {
            region: region.clone(),
            split_keys,
            peer: self.fsm.peer.peer.clone(),
            right_derive: self.ctx.cfg.right_derive_when_split,
            callback: cb,
        };
        if let Err(ScheduleError::Stopped(t)) = self.ctx.pd_scheduler.schedule(task) {
            error!(
                "failed to notify pd to split: Stopped";
                "region_id" => self.fsm.region_id(),
                "peer_id" => self.fsm.peer_id(),
            );
            match t {
                PdTask::AskBatchSplit { callback, .. } => {
                    callback.invoke_with_response(new_error(box_err!(
                        "{} failed to split: Stopped",
                        self.fsm.peer.tag
                    )));
                }
                _ => unreachable!(),
            }
        }
    }

    fn validate_split_region(
        &mut self,
        epoch: &metapb::RegionEpoch,
        split_keys: &[Vec<u8>],
    ) -> Result<()> {
        if split_keys.is_empty() {
            error!(
                "no split key is specified.";
                "region_id" => self.fsm.region_id(),
                "peer_id" => self.fsm.peer_id(),
            );
            return Err(box_err!("{} no split key is specified.", self.fsm.peer.tag));
        }
        for key in split_keys {
            if key.is_empty() {
                error!(
                    "split key should not be empty!!!";
                    "region_id" => self.fsm.region_id(),
                    "peer_id" => self.fsm.peer_id(),
                );
                return Err(box_err!(
                    "{} split key should not be empty",
                    self.fsm.peer.tag
                ));
            }
        }
        if !self.fsm.peer.is_leader() {
            // region on this store is no longer leader, skipped.
            info!(
                "not leader, skip.";
                "region_id" => self.fsm.region_id(),
                "peer_id" => self.fsm.peer_id(),
            );
            return Err(Error::NotLeader(
                self.region_id(),
                self.fsm.peer.get_peer_from_cache(self.fsm.peer.leader_id()),
            ));
        }

        let region = self.fsm.peer.region();
        let latest_epoch = region.get_region_epoch();

        // This is a little difference for `check_region_epoch` in region split case.
        // Here we just need to check `version` because `conf_ver` will be update
        // to the latest value of the peer, and then send to PD.
        if latest_epoch.get_version() != epoch.get_version() {
            info!(
                "epoch changed, retry later";
                "region_id" => self.fsm.region_id(),
                "peer_id" => self.fsm.peer_id(),
                "prev_epoch" => ?region.get_region_epoch(),
                "epoch" => ?epoch,
            );
            return Err(Error::EpochNotMatch(
                format!(
                    "{} epoch changed {:?} != {:?}, retry later",
                    self.fsm.peer.tag, latest_epoch, epoch
                ),
                vec![region.to_owned()],
            ));
        }
        Ok(())
    }

    fn on_approximate_region_size(&mut self, size: u64) {
        self.fsm.peer.approximate_size = Some(size);
        self.register_split_region_check_tick();
        self.register_pd_heartbeat_tick();
        fail_point!("on_approximate_region_size");
    }

    fn on_approximate_region_keys(&mut self, keys: u64) {
        self.fsm.peer.approximate_keys = Some(keys);
        self.register_split_region_check_tick();
        self.register_pd_heartbeat_tick();
    }

    fn on_refresh_region_buckets(
        &mut self,
        region_epoch: RegionEpoch,
        mut buckets: Vec<Bucket>,
        bucket_ranges: Option<Vec<BucketRange>>,
        _cb: Callback<EK::Snapshot>,
    ) {
        #[cfg(any(test, feature = "testexport"))]
        let test_only_callback = |_callback, region_buckets| {
            if let Callback::Test { cb } = _callback {
                let peer_stat = PeerInternalStat {
                    buckets: region_buckets,
                    bucket_ranges: None,
                };
                cb(peer_stat);
            }
        };

        // bucket version layout
        //   term       logical counter
        // |-----------|-----------|
        //  high bits     low bits
        // term: given 10s election timeout, the 32 bit means 1362 year running time
        let gen_bucket_version = |term, current_version| {
            let current_version_term = current_version >> 32;
            let bucket_version: u64 = if current_version_term == term {
                current_version + 1
            } else {
                if term > u32::MAX.into() {
                    error!(
                        "unexpected term {} more than u32::MAX. Bucket version will be backward.",
                        term
                    );
                }
                term << 32
            };
            bucket_version
        };

        let region = self.fsm.peer.region();
        if util::is_epoch_stale(&region_epoch, region.get_region_epoch()) {
            info!(
                "receive a stale refresh region bucket message";
                "region_id" => self.fsm.region_id(),
                "peer_id" => self.fsm.peer_id(),
                "epoch" => ?region_epoch,
                "current_epoch" => ?region.get_region_epoch(),
            );

            // test purpose
            #[cfg(any(test, feature = "testexport"))]
            {
                let default_buckets = BucketStat::default();
                test_only_callback(
                    _cb,
                    self.fsm
                        .peer
                        .region_buckets
                        .as_ref()
                        .unwrap_or(&default_buckets)
                        .meta
                        .clone(),
                );
            }
            return;
        }

        let mut current_version = self
            .fsm
            .peer
            .region_buckets
            .as_ref()
            .map(|b| b.meta.version)
            .unwrap_or_default();
        if current_version == 0 {
            current_version = self
                .fsm
                .peer
                .last_region_buckets
                .as_ref()
                .map(|b| b.meta.version)
                .unwrap_or_default();
        }
        let mut region_buckets: BucketStat;
        if let Some(bucket_ranges) = bucket_ranges {
            assert_eq!(buckets.len(), bucket_ranges.len());
            let mut i = 0;
            region_buckets = self.fsm.peer.region_buckets.clone().unwrap();
            let mut meta = (*region_buckets.meta).clone();
            if !buckets.is_empty() {
                meta.version = gen_bucket_version(self.fsm.peer.term(), current_version);
            }
            meta.region_epoch = region_epoch;
            for (bucket, bucket_range) in buckets.into_iter().zip(bucket_ranges) {
                while i < meta.keys.len() && meta.keys[i] != bucket_range.0 {
                    i += 1;
                }
                assert!(i != meta.keys.len());
                // the bucket size is small and does not have split keys,
                // then it should be merged with its left neighbor
                let region_bucket_merge_size =
                    self.ctx.coprocessor_host.cfg.region_bucket_merge_size_ratio
                        * (self.ctx.coprocessor_host.cfg.region_bucket_size.0 as f64);
                if bucket.keys.is_empty() && bucket.size <= (region_bucket_merge_size as u64) {
                    meta.sizes[i] = bucket.size;
                    // i is not the last entry (which is end key)
                    assert!(i < meta.keys.len() - 1);
                    // the region has more than one bucket
                    // and the left neighbor + current bucket size is not very big
                    if meta.keys.len() > 2
                        && i != 0
                        && meta.sizes[i - 1] + bucket.size
                            < self.ctx.coprocessor_host.cfg.region_bucket_size.0 * 2
                    {
                        // bucket is too small
                        region_buckets.left_merge(i);
                        meta.left_merge(i);
                        continue;
                    }
                } else {
                    // update size
                    meta.sizes[i] = bucket.size / (bucket.keys.len() + 1) as u64;
                    // insert new bucket keys (split the original bucket)
                    for bucket_key in bucket.keys {
                        i += 1;
                        region_buckets.split(i);
                        meta.split(i, bucket_key);
                    }
                }
                i += 1;
            }
            region_buckets.meta = Arc::new(meta);
        } else {
            debug!(
                "refresh_region_buckets re-generates buckets";
                "region_id" => self.fsm.region_id(),
            );
            assert_eq!(buckets.len(), 1);
            let bucket_keys = buckets.pop().unwrap().keys;
            let bucket_count = bucket_keys.len() + 1;

            let mut meta = BucketMeta {
                region_id: self.fsm.region_id(),
                region_epoch,
                version: gen_bucket_version(self.fsm.peer.term(), current_version),
                keys: bucket_keys,
                sizes: vec![self.ctx.coprocessor_host.cfg.region_bucket_size.0; bucket_count],
            };
            meta.keys.insert(0, region.get_start_key().to_vec());
            meta.keys.push(region.get_end_key().to_vec());

            let stats = new_bucket_stats(&meta);
            region_buckets = BucketStat::new(Arc::new(meta), stats);
        }

        let buckets_count = region_buckets.meta.keys.len() - 1;
        self.ctx.coprocessor_host.on_region_changed(
            region,
            RegionChangeEvent::UpdateBuckets(buckets_count),
            self.fsm.peer.get_role(),
        );
        let old_region_buckets = self.fsm.peer.region_buckets.replace(region_buckets);
        self.fsm.peer.last_region_buckets = old_region_buckets;
        let mut store_meta = self.ctx.store_meta.lock().unwrap();
        if let Some(reader) = store_meta.readers.get_mut(&self.fsm.region_id()) {
            reader.update(ReadProgress::region_buckets(
                self.fsm.peer.region_buckets.as_ref().unwrap().meta.clone(),
            ));
        }
        debug!(
            "finished on_refresh_region_buckets";
            "region_id" => self.fsm.region_id(),
            "buckets count" => buckets_count,
            "buckets size" => ?self.fsm.peer.region_buckets.as_ref().unwrap().meta.sizes,
        );
        // test purpose
        #[cfg(any(test, feature = "testexport"))]
        test_only_callback(
            _cb,
            self.fsm.peer.region_buckets.as_ref().unwrap().meta.clone(),
        );
    }

    fn on_compaction_declined_bytes(&mut self, declined_bytes: u64) {
        self.fsm.peer.compaction_declined_bytes += declined_bytes;
        if self.fsm.peer.compaction_declined_bytes >= self.ctx.cfg.region_split_check_diff().0 {
            UPDATE_REGION_SIZE_BY_COMPACTION_COUNTER.inc();
        }
        self.register_split_region_check_tick();
    }

    // generate bucket range list to run split-check (to further split buckets)
    fn gen_bucket_range_for_update(&self) -> Option<Vec<BucketRange>> {
        if !self.ctx.coprocessor_host.cfg.enable_region_bucket {
            return None;
        }
        let region_buckets = self.fsm.peer.region_buckets.as_ref()?;
        let stats = &region_buckets.stats;
        let keys = &region_buckets.meta.keys;

        let empty_last_keys = vec![];
        let empty_last_stats = metapb::BucketStats::default();
        let (last_keys, last_stats, stats_reset) = self
            .fsm
            .peer
            .last_region_buckets
            .as_ref()
            .map(|b| {
                (
                    &b.meta.keys,
                    &b.stats,
                    region_buckets.create_time != b.create_time,
                )
            })
            .unwrap_or((&empty_last_keys, &empty_last_stats, false));

        let mut bucket_ranges = vec![];
        let mut j = 0;
        assert_eq!(keys.len(), stats.write_bytes.len() + 1);
        for i in 0..stats.write_bytes.len() {
            let mut diff_in_bytes = stats.write_bytes[i];
            while j < last_keys.len() && keys[i] > last_keys[j] {
                j += 1;
            }
            if j < last_keys.len() && keys[i] == last_keys[j] {
                if !stats_reset {
                    diff_in_bytes -= last_stats.write_bytes[j];
                }
                j += 1;
            }

            // if the bucket's write_bytes exceed half of the configured region_bucket_size,
            // add it to the bucket_ranges for checking update
            let bucket_update_diff_size_threshold =
                self.ctx.coprocessor_host.cfg.region_bucket_size.0 / 2;
            if diff_in_bytes >= bucket_update_diff_size_threshold {
                bucket_ranges.push(BucketRange(keys[i].clone(), keys[i + 1].clone()));
            }
        }
        Some(bucket_ranges)
    }

    fn on_schedule_half_split_region(
        &mut self,
        region_epoch: &metapb::RegionEpoch,
        start_key: Option<Vec<u8>>,
        end_key: Option<Vec<u8>>,
        policy: CheckPolicy,
        source: &str,
        _cb: Callback<EK::Snapshot>,
    ) {
        let is_key_range = start_key.is_some() && end_key.is_some();
        info!(
            "on half split";
            "region_id" => self.fsm.region_id(),
            "peer_id" => self.fsm.peer_id(),
            "is_key_range" => is_key_range,
            "policy" => ?policy,
            "source" => source,
        );
        if !self.fsm.peer.is_leader() {
            // region on this store is no longer leader, skipped.
            warn!(
                "not leader, skip";
                "region_id" => self.fsm.region_id(),
                "peer_id" => self.fsm.peer_id(),
                "is_key_range" => is_key_range,
            );
            return;
        }

        let region = self.fsm.peer.region();
        if util::is_epoch_stale(region_epoch, region.get_region_epoch()) {
            warn!(
                "receive a stale halfsplit message";
                "region_id" => self.fsm.region_id(),
                "peer_id" => self.fsm.peer_id(),
                "is_key_range" => is_key_range,
            );
            return;
        }

        // Do not check the bucket ranges if we want to split the region with a given
        // key range, this is to avoid compatibility issues.
        let split_check_bucket_ranges = if !is_key_range {
            self.gen_bucket_range_for_update()
        } else {
            None
        };
        #[cfg(any(test, feature = "testexport"))]
        {
            if let Callback::Test { cb } = _cb {
                let peer_stat = PeerInternalStat {
                    buckets: Arc::default(),
                    bucket_ranges: split_check_bucket_ranges.clone(),
                };
                cb(peer_stat);
            }
        }
        let task = SplitCheckTask::split_check_key_range(
            region.clone(),
            start_key,
            end_key,
            false,
            policy,
            split_check_bucket_ranges,
        );
        if let Err(e) = self.ctx.split_check_scheduler.schedule(task) {
            error!(
                "failed to schedule split check";
                "region_id" => self.fsm.region_id(),
                "peer_id" => self.fsm.peer_id(),
                "is_key_range" => is_key_range,
                "err" => %e,
            );
        }
    }

    fn on_pd_heartbeat_tick(&mut self) {
        if !self.ctx.cfg.hibernate_regions {
            self.register_pd_heartbeat_tick();
        }
        self.fsm.peer.check_peers();

        if !self.fsm.peer.is_leader() {
            return;
        }
        self.fsm.peer.heartbeat_pd(self.ctx);
        if self.ctx.cfg.hibernate_regions && self.fsm.peer.replication_mode_need_catch_up() {
            self.register_pd_heartbeat_tick();
        }
    }

    fn register_pd_heartbeat_tick(&mut self) {
        self.schedule_tick(PeerTick::PdHeartbeat)
    }

    fn register_check_peers_availability_tick(&mut self) {
        fail_point!("ignore schedule check peers availability tick", |_| {});
        self.schedule_tick(PeerTick::CheckPeersAvailability)
    }

    fn on_check_peers_availability(&mut self) {
        for peer_id in self.fsm.peer.wait_data_peers.iter() {
            let peer = self.fsm.peer.get_peer_from_cache(*peer_id).unwrap();
            let mut msg = ExtraMessage::default();
            msg.set_type(ExtraMessageType::MsgAvailabilityRequest);
            self.fsm
                .peer
                .send_extra_message(msg, &mut self.ctx.trans, &peer);
            debug!(
                "check peer availability";
                "target peer id" => *peer_id,
            );
        }
    }

    fn on_check_peer_stale_state_tick(&mut self) {
        if self.fsm.peer.pending_remove {
            return;
        }

        self.register_check_peer_stale_state_tick();

        if self.fsm.peer.is_handling_snapshot() || self.fsm.peer.has_pending_snapshot() {
            return;
        }

        if let Some(ForceLeaderState::ForceLeader { time, .. }) = self.fsm.peer.force_leader {
            // Clean up the force leader state after a timeout, since the PD recovery
            // process may have been aborted for some reasons.
            if time.saturating_elapsed()
                > cmp::max(
                    self.ctx.cfg.peer_stale_state_check_interval.0,
                    Duration::from_secs(60),
                )
            {
                self.on_exit_force_leader();
            }
        }

        if self.ctx.cfg.hibernate_regions {
            let group_state = self.fsm.hibernate_state.group_state();
            if group_state == GroupState::Idle {
                self.fsm.peer.ping();
                if !self.fsm.peer.is_leader() {
                    // The peer will keep tick some times after its state becomes
                    // GroupState::Idle, in which case its state shouldn't be changed.
                    if !self.fsm.tick_registry[PeerTick::Raft as usize] {
                        // If leader is able to receive message but can't send out any,
                        // follower should be able to start an election.
                        self.fsm.reset_hibernate_state(GroupState::PreChaos);
                    }
                } else {
                    self.fsm.has_ready = true;
                    // Schedule a pd heartbeat to discover down and pending peer when
                    // hibernate_regions is enabled.
                    self.register_pd_heartbeat_tick();
                }
            } else if group_state == GroupState::PreChaos {
                self.fsm.reset_hibernate_state(GroupState::Chaos);
            } else if group_state == GroupState::Chaos {
                // Register tick if it's not yet. Only when it fails to receive ping from leader
                // after two stale check can a follower actually tick.
                self.register_raft_base_tick();
            }
        }

        // If this peer detects the leader is missing for a long long time,
        // it should consider itself as a stale peer which is removed from
        // the original cluster.
        // This most likely happens in the following scenario:
        // At first, there are three peer A, B, C in the cluster, and A is leader.
        // Peer B gets down. And then A adds D, E, F into the cluster.
        // Peer D becomes leader of the new cluster, and then removes peer A, B, C.
        // After all these peer in and out, now the cluster has peer D, E, F.
        // If peer B goes up at this moment, it still thinks it is one of the cluster
        // and has peers A, C. However, it could not reach A, C since they are removed
        // from the cluster or probably destroyed.
        // Meantime, D, E, F would not reach B, since it's not in the cluster anymore.
        // In this case, peer B would notice that the leader is missing for a long time,
        // and it would check with pd to confirm whether it's still a member of the
        // cluster. If not, it destroys itself as a stale peer which is removed out
        // already.
        let state = self.fsm.peer.check_stale_state(self.ctx);
        fail_point!("peer_check_stale_state", state != StaleState::Valid, |_| {});
        match state {
            StaleState::Valid => (),
            StaleState::LeaderMissing => {
                warn!(
                    "leader missing longer than abnormal_leader_missing_duration";
                    "region_id" => self.fsm.region_id(),
                    "peer_id" => self.fsm.peer_id(),
                    "expect" => %self.ctx.cfg.abnormal_leader_missing_duration,
                );
                self.ctx
                    .raft_metrics
                    .leader_missing
                    .lock()
                    .unwrap()
                    .insert(self.region_id());
            }
            StaleState::ToValidate => {
                // for peer B in case 1 above
                warn!(
                    "leader missing longer than max_leader_missing_duration. \
                     To check with pd and other peers whether it's still valid";
                    "region_id" => self.fsm.region_id(),
                    "peer_id" => self.fsm.peer_id(),
                    "expect" => %self.ctx.cfg.max_leader_missing_duration,
                );

                self.fsm.peer.bcast_check_stale_peer_message(self.ctx);

                let task = PdTask::ValidatePeer {
                    peer: self.fsm.peer.peer.clone(),
                    region: self.fsm.peer.region().clone(),
                };
                if let Err(e) = self.ctx.pd_scheduler.schedule(task) {
                    error!(
                        "failed to notify pd";
                        "region_id" => self.fsm.region_id(),
                        "peer_id" => self.fsm.peer_id(),
                        "err" => %e,
                    )
                }
            }
        }
    }

    fn register_check_peer_stale_state_tick(&mut self) {
        self.schedule_tick(PeerTick::CheckPeerStaleState)
    }

    fn register_reactivate_memory_lock_tick(&mut self) {
        self.schedule_tick(PeerTick::ReactivateMemoryLock)
    }

    fn on_reactivate_memory_lock_tick(&mut self) {
        let mut pessimistic_locks = self.fsm.peer.txn_ext.pessimistic_locks.write();

        // If it is not leader, we needn't reactivate by tick. In-memory pessimistic
        // lock will be enabled when this region becomes leader again.
        // And this tick is currently only used for the leader transfer failure case.
        if !self.fsm.peer.is_leader() || pessimistic_locks.status != LocksStatus::TransferringLeader
        {
            return;
        }

        self.fsm.reactivate_memory_lock_ticks += 1;
        let transferring_leader = self.fsm.peer.raft_group.raft.lead_transferee.is_some();
        // `lead_transferee` is not set immediately after the lock status changes. So,
        // we need the tick count condition to avoid reactivating too early.
        if !transferring_leader
            && self.fsm.reactivate_memory_lock_ticks
                >= self.ctx.cfg.reactive_memory_lock_timeout_tick
        {
            pessimistic_locks.status = LocksStatus::Normal;
            self.fsm.reactivate_memory_lock_ticks = 0;
        } else {
            drop(pessimistic_locks);
            self.register_reactivate_memory_lock_tick();
        }
    }

    fn on_report_region_buckets_tick(&mut self) {
        if !self.fsm.peer.is_leader()
            || self.fsm.peer.region_buckets.is_none()
            || self.fsm.hibernate_state.group_state() == GroupState::Idle
        {
            return;
        }

        let region_id = self.region_id();
        let peer_id = self.fsm.peer_id();
        let region_buckets = self.fsm.peer.region_buckets.as_mut().unwrap();
        if let Err(e) = self
            .ctx
            .pd_scheduler
            .schedule(PdTask::ReportBuckets(region_buckets.clone()))
        {
            error!(
                "failed to report region buckets";
                "region_id" => region_id,
                "peer_id" => peer_id,
                "err" => ?e,
            );
        }
        region_buckets.stats = new_bucket_stats(&region_buckets.meta);

        self.register_report_region_buckets_tick();
    }

    fn register_report_region_buckets_tick(&mut self) {
        self.schedule_tick(PeerTick::ReportBuckets)
    }
}

impl<'a, EK, ER, T: Transport> PeerFsmDelegate<'a, EK, ER, T>
where
    EK: KvEngine,
    ER: RaftEngine,
{
    fn on_ready_compute_hash(
        &mut self,
        region: metapb::Region,
        index: u64,
        context: Vec<u8>,
        snap: EK::Snapshot,
    ) {
        self.fsm.peer.consistency_state.last_check_time = Instant::now();
        let task = ConsistencyCheckTask::compute_hash(region, index, context, snap);
        info!(
            "schedule compute hash task";
            "region_id" => self.fsm.region_id(),
            "peer_id" => self.fsm.peer_id(),
            "task" => %task,
        );
        if let Err(e) = self.ctx.consistency_check_scheduler.schedule(task) {
            error!(
                "schedule failed";
                "region_id" => self.fsm.region_id(),
                "peer_id" => self.fsm.peer_id(),
                "err" => %e,
            );
        }
    }

    fn on_ready_verify_hash(
        &mut self,
        expected_index: u64,
        context: Vec<u8>,
        expected_hash: Vec<u8>,
    ) {
        self.verify_and_store_hash(expected_index, context, expected_hash);
    }

    fn on_hash_computed(&mut self, index: u64, context: Vec<u8>, hash: Vec<u8>) {
        if !self.verify_and_store_hash(index, context, hash) {
            return;
        }

        let req = new_verify_hash_request(
            self.region_id(),
            self.fsm.peer.peer.clone(),
            &self.fsm.peer.consistency_state,
        );
        self.propose_raft_command_internal(req, Callback::None, DiskFullOpt::NotAllowedOnFull);
    }

    fn on_ingest_sst_result(&mut self, ssts: Vec<SstMetaInfo>) {
        let mut size = 0;
        let mut keys = 0;
        for sst in &ssts {
            size += sst.total_bytes;
            keys += sst.total_kvs;
        }
        self.fsm.peer.approximate_size =
            Some(self.fsm.peer.approximate_size.unwrap_or_default() + size);
        self.fsm.peer.approximate_keys =
            Some(self.fsm.peer.approximate_keys.unwrap_or_default() + keys);
        // The ingested file may be overlapped with the data in engine, so we need to
        // check it again to get the accurate value.
        self.fsm.peer.may_skip_split_check = false;
        if self.fsm.peer.is_leader() {
            self.on_pd_heartbeat_tick();
            self.register_split_region_check_tick();
        }
    }

    fn on_transfer_leader(&mut self, term: u64) {
        // If the term has changed between proposing and executing the TransferLeader
        // request, ignore it because this request may be stale.
        if term != self.fsm.peer.term() {
            return;
        }
<<<<<<< HEAD
        // As the leader can propose the TransferLeader request successfully, the disk
        // of the leader is probably not full.
        self.fsm.peer.execute_transfer_leader(
            self.ctx,
            self.fsm.peer.leader_id(),
            DiskUsage::Normal,
            true,
        );
=======
        self.fsm.peer.ack_transfer_leader_msg(true);
>>>>>>> 0f5058eb
        self.fsm.has_ready = true;
    }

    fn on_set_flashback_state(&mut self, is_in_flashback: bool) {
        // Set flashback memory
        self.fsm.peer.is_in_flashback = is_in_flashback;
        // Let the leader lease to None to ensure that local reads are not executed.
        self.fsm.peer.leader_lease_mut().expire_remote_lease();
    }

    /// Verify and store the hash to state. return true means the hash has been
    /// stored successfully.
    // TODO: Consider context in the function.
    fn verify_and_store_hash(
        &mut self,
        expected_index: u64,
        _context: Vec<u8>,
        expected_hash: Vec<u8>,
    ) -> bool {
        if expected_index < self.fsm.peer.consistency_state.index {
            REGION_HASH_COUNTER.verify.miss.inc();
            warn!(
                "has scheduled a new hash, skip.";
                "region_id" => self.fsm.region_id(),
                "peer_id" => self.fsm.peer_id(),
                "index" => self.fsm.peer.consistency_state.index,
                "expected_index" => expected_index,
            );
            return false;
        }
        if self.fsm.peer.consistency_state.index == expected_index {
            if self.fsm.peer.consistency_state.hash.is_empty() {
                warn!(
                    "duplicated consistency check detected, skip.";
                    "region_id" => self.fsm.region_id(),
                    "peer_id" => self.fsm.peer_id(),
                );
                return false;
            }
            if self.fsm.peer.consistency_state.hash != expected_hash {
                panic!(
                    "{} hash at {} not correct, want \"{}\", got \"{}\"!!!",
                    self.fsm.peer.tag,
                    self.fsm.peer.consistency_state.index,
                    escape(&expected_hash),
                    escape(&self.fsm.peer.consistency_state.hash)
                );
            }
            info!(
                "consistency check pass.";
                "region_id" => self.fsm.region_id(),
                "peer_id" => self.fsm.peer_id(),
                "index" => self.fsm.peer.consistency_state.index
            );
            REGION_HASH_COUNTER.verify.matched.inc();
            self.fsm.peer.consistency_state.hash = vec![];
            return false;
        }
        if self.fsm.peer.consistency_state.index != INVALID_INDEX
            && !self.fsm.peer.consistency_state.hash.is_empty()
        {
            // Maybe computing is too slow or computed result is dropped due to channel
            // full. If computing is too slow, miss count will be increased
            // twice.
            REGION_HASH_COUNTER.verify.miss.inc();
            warn!(
                "hash belongs to wrong index, skip.";
                "region_id" => self.fsm.region_id(),
                "peer_id" => self.fsm.peer_id(),
                "index" => self.fsm.peer.consistency_state.index,
                "expected_index" => expected_index,
            );
        }

        info!(
            "save hash for consistency check later.";
            "region_id" => self.fsm.region_id(),
            "peer_id" => self.fsm.peer_id(),
            "index" => expected_index,
        );
        self.fsm.peer.consistency_state.index = expected_index;
        self.fsm.peer.consistency_state.hash = expected_hash;
        true
    }
}

/// Checks merge target, returns whether the source peer should be destroyed and
/// whether the source peer is merged to this target peer.
///
/// It returns (`can_destroy`, `merge_to_this_peer`).
///
/// `can_destroy` is true when there is a network isolation which leads to a
/// follower of a merge target Region's log falls behind and then receive a
/// snapshot with epoch version after merge.
///
/// `merge_to_this_peer` is true when `can_destroy` is true and the source peer
/// is merged to this target peer.
pub fn maybe_destroy_source(
    meta: &StoreMeta,
    target_region_id: u64,
    target_peer_id: u64,
    source_region_id: u64,
    region_epoch: RegionEpoch,
) -> (bool, bool) {
    if let Some(merge_targets) = meta.pending_merge_targets.get(&target_region_id) {
        if let Some(target_region) = merge_targets.get(&source_region_id) {
            info!(
                "[region {}] checking source {} epoch: {:?}, merge target epoch: {:?}",
                target_region_id,
                source_region_id,
                region_epoch,
                target_region.get_region_epoch(),
            );
            // The target peer will move on, namely, it will apply a snapshot generated
            // after merge, so destroy source peer.
            if region_epoch.get_version() > target_region.get_region_epoch().get_version() {
                return (
                    true,
                    target_peer_id
                        == find_peer(target_region, meta.store_id.unwrap())
                            .unwrap()
                            .get_id(),
                );
            }
            // Wait till the target peer has caught up logs and source peer will be
            // destroyed at that time.
            return (false, false);
        }
    }
    (false, false)
}

pub fn new_read_index_request(
    region_id: u64,
    region_epoch: RegionEpoch,
    peer: metapb::Peer,
) -> RaftCmdRequest {
    let mut request = RaftCmdRequest::default();
    request.mut_header().set_region_id(region_id);
    request.mut_header().set_region_epoch(region_epoch);
    request.mut_header().set_peer(peer);
    let mut cmd = Request::default();
    cmd.set_cmd_type(CmdType::ReadIndex);
    request
}

pub fn new_admin_request(region_id: u64, peer: metapb::Peer) -> RaftCmdRequest {
    let mut request = RaftCmdRequest::default();
    request.mut_header().set_region_id(region_id);
    request.mut_header().set_peer(peer);
    request
}

fn new_verify_hash_request(
    region_id: u64,
    peer: metapb::Peer,
    state: &ConsistencyState,
) -> RaftCmdRequest {
    let mut request = new_admin_request(region_id, peer);

    let mut admin = AdminRequest::default();
    admin.set_cmd_type(AdminCmdType::VerifyHash);
    admin.mut_verify_hash().set_index(state.index);
    admin.mut_verify_hash().set_context(state.context.clone());
    admin.mut_verify_hash().set_hash(state.hash.clone());
    request.set_admin_request(admin);
    request
}

fn new_compact_log_request(
    region_id: u64,
    peer: metapb::Peer,
    compact_index: u64,
    compact_term: u64,
) -> RaftCmdRequest {
    let mut request = new_admin_request(region_id, peer);

    let mut admin = AdminRequest::default();
    admin.set_cmd_type(AdminCmdType::CompactLog);
    admin.mut_compact_log().set_compact_index(compact_index);
    admin.mut_compact_log().set_compact_term(compact_term);
    request.set_admin_request(admin);
    request
}

fn demote_failed_voters_request(
    region: &metapb::Region,
    peer: &metapb::Peer,
    failed_voters: Vec<metapb::Peer>,
) -> Option<RaftCmdRequest> {
    let failed_voter_ids = HashSet::from_iter(failed_voters.iter().map(|voter| voter.get_id()));
    let mut req = new_admin_request(region.get_id(), peer.clone());
    req.mut_header()
        .set_region_epoch(region.get_region_epoch().clone());
    let mut change_peer_reqs: Vec<pdpb::ChangePeer> = region
        .get_peers()
        .iter()
        .filter_map(|peer| {
            if failed_voter_ids.contains(&peer.get_id())
                && peer.get_role() == metapb::PeerRole::Voter
            {
                let mut peer_clone = peer.clone();
                peer_clone.set_role(metapb::PeerRole::Learner);
                let mut cp = pdpb::ChangePeer::default();
                cp.set_change_type(ConfChangeType::AddLearnerNode);
                cp.set_peer(peer_clone);
                return Some(cp);
            }
            None
        })
        .collect();

    // Promote self if it is a learner.
    if peer.get_role() == metapb::PeerRole::Learner {
        let mut cp = pdpb::ChangePeer::default();
        cp.set_change_type(ConfChangeType::AddNode);
        let mut promote = peer.clone();
        promote.set_role(metapb::PeerRole::Voter);
        cp.set_peer(promote);
        change_peer_reqs.push(cp);
    }
    if change_peer_reqs.is_empty() {
        return None;
    }
    req.set_admin_request(new_change_peer_v2_request(change_peer_reqs));
    Some(req)
}

fn exit_joint_request(region: &metapb::Region, peer: &metapb::Peer) -> RaftCmdRequest {
    let mut req = new_admin_request(region.get_id(), peer.clone());
    req.mut_header()
        .set_region_epoch(region.get_region_epoch().clone());
    req.set_admin_request(new_change_peer_v2_request(vec![]));
    req
}

impl<'a, EK, ER, T: Transport> PeerFsmDelegate<'a, EK, ER, T>
where
    EK: KvEngine,
    ER: RaftEngine,
{
    // Handle status commands here, separate the logic, maybe we can move it
    // to another file later.
    // Unlike other commands (write or admin), status commands only show current
    // store status, so no need to handle it in raft group.
    fn execute_status_command(&mut self, request: &RaftCmdRequest) -> Result<RaftCmdResponse> {
        let cmd_type = request.get_status_request().get_cmd_type();

        let mut response = match cmd_type {
            StatusCmdType::RegionLeader => self.execute_region_leader(),
            StatusCmdType::RegionDetail => self.execute_region_detail(request),
            StatusCmdType::InvalidStatus => {
                Err(box_err!("{} invalid status command!", self.fsm.peer.tag))
            }
        }?;
        response.set_cmd_type(cmd_type);

        let mut resp = RaftCmdResponse::default();
        resp.set_status_response(response);
        // Bind peer current term here.
        bind_term(&mut resp, self.fsm.peer.term());
        Ok(resp)
    }

    fn execute_region_leader(&mut self) -> Result<StatusResponse> {
        let mut resp = StatusResponse::default();
        if let Some(leader) = self.fsm.peer.get_peer_from_cache(self.fsm.peer.leader_id()) {
            resp.mut_region_leader().set_leader(leader);
        }

        Ok(resp)
    }

    fn execute_region_detail(&mut self, request: &RaftCmdRequest) -> Result<StatusResponse> {
        if !self.fsm.peer.get_store().is_initialized() {
            let region_id = request.get_header().get_region_id();
            return Err(Error::RegionNotInitialized(region_id));
        }
        let mut resp = StatusResponse::default();
        resp.mut_region_detail()
            .set_region(self.fsm.peer.region().clone());
        if let Some(leader) = self.fsm.peer.get_peer_from_cache(self.fsm.peer.leader_id()) {
            resp.mut_region_detail().set_leader(leader);
        }

        Ok(resp)
    }
}

mod memtrace {
    use memory_trace_macros::MemoryTraceHelper;

    use super::*;

    /// Heap size for Raft internal `ReadOnly`.
    #[derive(MemoryTraceHelper, Default, Debug)]
    pub struct PeerMemoryTrace {
        /// `ReadOnly` memory usage in Raft groups.
        pub read_only: usize,
        /// `Progress` memory usage in Raft groups.
        pub progress: usize,
        /// `Proposal` memory usage for peers.
        pub proposals: usize,
        pub rest: usize,
    }

    impl<EK, ER> PeerFsm<EK, ER>
    where
        EK: KvEngine,
        ER: RaftEngine,
    {
        pub fn raft_read_size(&self) -> usize {
            let msg_size = mem::size_of::<raft::eraftpb::Message>();
            let raft = &self.peer.raft_group.raft;

            // We use Uuid for read request.
            let mut size = raft.read_states.len() * (mem::size_of::<ReadState>() + 16);
            size += raft.read_only.read_index_queue.len() * 16;

            // Every requests have at least header, which should be at least 8 bytes.
            size + raft.read_only.pending_read_index.len() * (16 + msg_size)
        }

        pub fn raft_progress_size(&self) -> usize {
            let peer_cnt = self.peer.region().get_peers().len();
            mem::size_of::<Progress>() * peer_cnt * 6 / 5
                + self.peer.raft_group.raft.inflight_buffers_size()
        }
    }
}

#[cfg(test)]
mod tests {
    use std::sync::{
        atomic::{AtomicBool, Ordering},
        Arc,
    };

    use engine_test::kv::KvTestEngine;
    use kvproto::raft_cmdpb::{
        AdminRequest, CmdType, PutRequest, RaftCmdRequest, RaftCmdResponse, Request, Response,
        StatusRequest,
    };
    use protobuf::Message;
    use tikv_util::config::ReadableSize;

    use super::*;
    use crate::store::{
        local_metrics::RaftMetrics,
        msg::{Callback, ExtCallback, RaftCommand},
    };

    #[test]
    fn test_batch_raft_cmd_request_builder() {
        let mut cfg = Config::default();
        cfg.raft_entry_max_size = ReadableSize(1000);
        let mut builder = BatchRaftCmdRequestBuilder::<KvTestEngine>::new();
        let mut q = Request::default();
        let mut metric = RaftMetrics::new(true);

        let mut req = RaftCmdRequest::default();
        req.set_admin_request(AdminRequest::default());
        assert!(!builder.can_batch(&cfg, &req, 0));

        let mut req = RaftCmdRequest::default();
        req.set_status_request(StatusRequest::default());
        assert!(!builder.can_batch(&cfg, &req, 0));

        let mut req = RaftCmdRequest::default();
        let mut put = PutRequest::default();
        put.set_key(b"aaaa".to_vec());
        put.set_value(b"bbbb".to_vec());
        q.set_cmd_type(CmdType::Put);
        q.set_put(put);
        req.mut_requests().push(q.clone());
        let _ = q.take_put();
        let req_size = req.compute_size();
        assert!(builder.can_batch(&cfg, &req, req_size));

        let mut req = RaftCmdRequest::default();
        q.set_cmd_type(CmdType::Snap);
        req.mut_requests().push(q.clone());
        let mut put = PutRequest::default();
        put.set_key(b"aaaa".to_vec());
        put.set_value(b"bbbb".to_vec());
        q.set_cmd_type(CmdType::Put);
        q.set_put(put);
        req.mut_requests().push(q.clone());
        let req_size = req.compute_size();
        assert!(!builder.can_batch(&cfg, &req, req_size));

        let mut req = RaftCmdRequest::default();
        let mut put = PutRequest::default();
        put.set_key(b"aaaa".to_vec());
        put.set_value(vec![8_u8; 2000]);
        q.set_cmd_type(CmdType::Put);
        q.set_put(put);
        req.mut_requests().push(q.clone());
        let req_size = req.compute_size();
        assert!(!builder.can_batch(&cfg, &req, req_size));

        // Check batch callback
        let mut req = RaftCmdRequest::default();
        let mut put = PutRequest::default();
        put.set_key(b"aaaa".to_vec());
        put.set_value(vec![8_u8; 20]);
        q.set_cmd_type(CmdType::Put);
        q.set_put(put);
        req.mut_requests().push(q);
        let mut cbs_flags = vec![];
        let mut proposed_cbs_flags = vec![];
        let mut committed_cbs_flags = vec![];
        let mut response = RaftCmdResponse::default();
        for i in 0..10 {
            let flag = Arc::new(AtomicBool::new(false));
            cbs_flags.push(flag.clone());
            // Some commands don't have proposed_cb.
            let proposed_cb: Option<ExtCallback> = if i % 2 == 0 {
                let proposed_flag = Arc::new(AtomicBool::new(false));
                proposed_cbs_flags.push(proposed_flag.clone());
                Some(Box::new(move || {
                    proposed_flag.store(true, Ordering::Release);
                }))
            } else {
                None
            };
            let committed_cb: Option<ExtCallback> = if i % 3 == 0 {
                let committed_flag = Arc::new(AtomicBool::new(false));
                committed_cbs_flags.push(committed_flag.clone());
                Some(Box::new(move || {
                    committed_flag.store(true, Ordering::Release);
                }))
            } else {
                None
            };
            let cb = Callback::write_ext(
                Box::new(move |_resp| {
                    flag.store(true, Ordering::Release);
                }),
                proposed_cb,
                committed_cb,
            );
            response.mut_responses().push(Response::default());
            let cmd = RaftCommand::new(req.clone(), cb);
            builder.add(cmd, 100);
        }
        let (request, mut callback) = builder.build(&mut metric).unwrap();
        callback.invoke_proposed();
        for flag in proposed_cbs_flags {
            assert!(flag.load(Ordering::Acquire));
        }
        callback.invoke_committed();
        for flag in committed_cbs_flags {
            assert!(flag.load(Ordering::Acquire));
        }
        assert_eq!(10, request.get_requests().len());
        callback.invoke_with_response(response);
        for flag in cbs_flags {
            assert!(flag.load(Ordering::Acquire));
        }
    }
}<|MERGE_RESOLUTION|>--- conflicted
+++ resolved
@@ -4932,20 +4932,6 @@
             return Ok(Some(resp));
         }
 
-<<<<<<< HEAD
-        let region_id = self.region_id();
-        // When in the flashback state, we should not allow any other request to be
-        // proposed.
-        if self.fsm.peer.is_in_flashback {
-            self.ctx.raft_metrics.invalid_proposal.flashback.inc();
-            let flags = WriteBatchFlags::from_bits_truncate(msg.get_header().get_flags());
-            if !flags.contains(WriteBatchFlags::FLASHBACK) {
-                return Err(Error::FlashbackInProgress(self.region_id()));
-            }
-        }
-
-=======
->>>>>>> 0f5058eb
         // Check whether the store has the right peer to handle the request.
         let leader_id = self.fsm.peer.leader_id();
         let request = msg.get_requests();
@@ -5034,9 +5020,6 @@
                 let requested_version = msg.get_header().get_region_epoch().version;
                 self.collect_sibling_region(requested_version, &mut new_regions);
                 self.ctx.raft_metrics.invalid_proposal.epoch_not_match.inc();
-<<<<<<< HEAD
-                Err(Error::EpochNotMatch(m, new_regions))
-=======
                 return Err(Error::EpochNotMatch(m, new_regions));
             }
             Err(e) => return Err(e),
@@ -5059,7 +5042,6 @@
                     .flashback_not_prepared
                     .inc(),
                 _ => unreachable!(),
->>>>>>> 0f5058eb
             }
             return Err(e);
         }
@@ -6209,18 +6191,7 @@
         if term != self.fsm.peer.term() {
             return;
         }
-<<<<<<< HEAD
-        // As the leader can propose the TransferLeader request successfully, the disk
-        // of the leader is probably not full.
-        self.fsm.peer.execute_transfer_leader(
-            self.ctx,
-            self.fsm.peer.leader_id(),
-            DiskUsage::Normal,
-            true,
-        );
-=======
         self.fsm.peer.ack_transfer_leader_msg(true);
->>>>>>> 0f5058eb
         self.fsm.has_ready = true;
     }
 
