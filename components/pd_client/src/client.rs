--- conflicted
+++ resolved
@@ -381,7 +381,6 @@
 
         let resp = sync_request(&self.pd_client, LEADER_CHANGE_RETRY, |client, option| {
             client.alloc_id_opt(&req, option)
-<<<<<<< HEAD
         })?;
         check_resp_header(resp.get_header())?;
 
@@ -390,15 +389,6 @@
             return Err(box_err!("pd alloc weird id 0"));
         }
         Ok(id)
-=======
-        })?;
-        check_resp_header(resp.get_header())?;
-
-        let id = resp.get_id();
-        if id == 0 {
-            return Err(box_err!("pd alloc weird id 0"));
-        }
-        Ok(id)
     }
 
     fn is_recovering_marked(&self) -> Result<bool> {
@@ -415,7 +405,6 @@
         check_resp_header(resp.get_header())?;
 
         Ok(resp.get_marked())
->>>>>>> b448214b
     }
 
     fn put_store(&self, store: metapb::Store) -> Result<Option<ReplicationStatus>> {
