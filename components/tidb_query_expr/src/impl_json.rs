// Copyright 2019 TiKV Project Authors. Licensed under Apache-2.0.

use std::collections::BTreeMap;

use serde::de::IgnoredAny;
use tidb_query_codegen::rpn_fn;
use tidb_query_common::Result;
use tidb_query_datatype::{
    codec::{data_type::*, mysql::json::*},
    EvalType,
};

#[rpn_fn]
#[inline]
fn json_depth(arg: JsonRef) -> Result<Option<i64>> {
    Ok(Some(arg.depth()?))
}

#[rpn_fn(writer)]
#[inline]
fn json_type(arg: JsonRef, writer: BytesWriter) -> Result<BytesGuard> {
    Ok(writer.write(Some(Bytes::from(arg.json_type()))))
}

#[rpn_fn(nullable, raw_varg, min_args = 2, extra_validator = json_modify_validator)]
#[inline]
fn json_set(args: &[ScalarValueRef]) -> Result<Option<Json>> {
    json_modify(args, ModifyType::Set)
}

#[rpn_fn(nullable, raw_varg, min_args = 2, extra_validator = json_modify_validator)]
#[inline]
fn json_insert(args: &[ScalarValueRef]) -> Result<Option<Json>> {
    json_modify(args, ModifyType::Insert)
}

#[rpn_fn(nullable, raw_varg, min_args = 2, extra_validator = json_modify_validator)]
#[inline]
fn json_replace(args: &[ScalarValueRef]) -> Result<Option<Json>> {
    json_modify(args, ModifyType::Replace)
}

#[inline]
fn json_modify(args: &[ScalarValueRef], mt: ModifyType) -> Result<Option<Json>> {
    assert!(args.len() >= 2);
    // base Json argument
    let base: Option<JsonRef> = args[0].as_json();
    let base = base.map_or(Json::none(), |json| Ok(json.to_owned()))?;

    let buf_size = args.len() / 2;

    let mut path_expr_list = Vec::with_capacity(buf_size);
    let mut values = Vec::with_capacity(buf_size);

    for chunk in args[1..].chunks(2) {
        let path: Option<BytesRef> = chunk[0].as_bytes();
        let value: Option<JsonRef> = chunk[1].as_json();

        path_expr_list.push(try_opt!(parse_json_path(path)));

        let value = value
            .as_ref()
            .map_or(Json::none(), |json| Ok(json.to_owned()))?;
        values.push(value);
    }
    Ok(Some(base.as_ref().modify(&path_expr_list, values, mt)?))
}

/// validate the arguments are `(Option<JsonRef>, &[(Option<Bytes>,
/// Option<Json>)])`
fn json_modify_validator(expr: &tipb::Expr) -> Result<()> {
    let children = expr.get_children();
    assert!(children.len() >= 2);
    if children.len() % 2 != 1 {
        return Err(other_err!(
            "Incorrect parameter count in the call to native function 'JSON_OBJECT'"
        ));
    }
    super::function::validate_expr_return_type(&children[0], EvalType::Json)?;
    for chunk in children[1..].chunks(2) {
        super::function::validate_expr_return_type(&chunk[0], EvalType::Bytes)?;
        super::function::validate_expr_return_type(&chunk[1], EvalType::Json)?;
    }
    Ok(())
}

#[rpn_fn(nullable, varg)]
#[inline]
fn json_array(args: &[Option<JsonRef>]) -> Result<Option<Json>> {
    let mut jsons = vec![];
    for arg in args {
        match arg {
            None => jsons.push(Json::none()?),
            Some(j) => jsons.push((*j).to_owned()),
        }
    }
    Ok(Some(Json::from_array(jsons)?))
}

fn json_object_validator(expr: &tipb::Expr) -> Result<()> {
    let chunks = expr.get_children();
    if chunks.len() % 2 == 1 {
        return Err(other_err!(
            "Incorrect parameter count in the call to native function 'JSON_OBJECT'"
        ));
    }
    for chunk in chunks.chunks(2) {
        super::function::validate_expr_return_type(&chunk[0], EvalType::Bytes)?;
        super::function::validate_expr_return_type(&chunk[1], EvalType::Json)?;
    }
    Ok(())
}

/// Required args like `&[(Option<&Byte>, Option<JsonRef>)]`.
#[rpn_fn(nullable, raw_varg, extra_validator = json_object_validator)]
#[inline]
fn json_object(raw_args: &[ScalarValueRef]) -> Result<Option<Json>> {
    let mut pairs = BTreeMap::new();
    for chunk in raw_args.chunks(2) {
        assert_eq!(chunk.len(), 2);
        let key: Option<BytesRef> = chunk[0].as_bytes();
        if key.is_none() {
            return Err(other_err!(
                "Data truncation: JSON documents may not contain NULL member names."
            ));
        }
        let key = String::from_utf8(key.unwrap().to_owned())
            .map_err(tidb_query_datatype::codec::Error::from)?;

        let value: Option<JsonRef> = chunk[1].as_json();
        let value = match value {
            None => Json::none()?,
            Some(v) => v.to_owned(),
        };

        pairs.insert(key, value);
    }
    Ok(Some(Json::from_object(pairs)?))
}

// According to mysql 5.7,
// arguments of json_merge should not be less than 2.
#[rpn_fn(nullable, varg, min_args = 2)]
#[inline]
pub fn json_merge(args: &[Option<JsonRef>]) -> Result<Option<Json>> {
    // min_args = 2, so it's ok to call args[0]
    if args[0].is_none() {
        return Ok(None);
    }
    let mut jsons: Vec<JsonRef> = vec![];
    let json_none = Json::none()?;
    for arg in args {
        match arg {
            None => jsons.push(json_none.as_ref()),
            Some(j) => jsons.push(*j),
        }
    }
    Ok(Some(Json::merge(jsons)?))
}

#[rpn_fn(writer)]
#[inline]
fn json_quote(input: BytesRef, writer: BytesWriter) -> Result<BytesGuard> {
    Ok(writer.write(quote(input)?))
}

fn quote(bytes: BytesRef) -> Result<Option<Bytes>> {
    let mut result = Vec::with_capacity(bytes.len() * 2 + 2);
    result.push(b'\"');
    for byte in bytes.iter() {
        if *byte == b'\"' || *byte == b'\\' {
            result.push(b'\\');
            result.push(*byte)
        } else if *byte == b'\x07' {
            // \a alert
            result.push(b'\\');
            result.push(b'a');
        } else if *byte == b'\x08' {
            // \b backspace
            result.push(b'\\');
            result.push(b'b')
        } else if *byte == b'\x0c' {
            // \f form feed
            result.push(b'\\');
            result.push(b'f')
        } else if *byte == b'\n' {
            result.push(b'\\');
            result.push(b'n');
        } else if *byte == b'\r' {
            result.push(b'\\');
            result.push(b'r');
        } else if *byte == b'\t' {
            result.push(b'\\');
            result.push(b't')
        } else if *byte == b'\x0b' {
            // \v vertical tab
            result.push(b'\\');
            result.push(b'v')
        } else {
            result.push(*byte)
        }
    }
    result.push(b'\"');
    Ok(Some(result))
}

#[rpn_fn(nullable, raw_varg, min_args = 1, max_args = 1)]
#[inline]
fn json_valid(args: &[ScalarValueRef]) -> Result<Option<Int>> {
    assert_eq!(args.len(), 1);
    let received_et = args[0].eval_type();
    let r = match args[0].to_owned().is_none() {
        true => None,
        _ => match received_et {
            EvalType::Json => args[0].as_json().and(Some(1)),
            EvalType::Bytes => match args[0].as_bytes() {
                Some(p) => {
                    let tmp_str =
                        std::str::from_utf8(p).map_err(tidb_query_datatype::codec::Error::from)?;
                    let json: serde_json::error::Result<Json> = serde_json::from_str(tmp_str);
                    Some(json.is_ok() as Int)
                }
                _ => Some(0),
            },
            _ => Some(0),
        },
    };

    Ok(r)
}

#[rpn_fn]
#[inline]
fn json_unquote(arg: BytesRef) -> Result<Option<Bytes>> {
    let tmp_str = std::str::from_utf8(arg)?;
    let first_char = tmp_str.chars().next();
    let last_char = tmp_str.chars().last();
    if tmp_str.len() >= 2 && first_char == Some('"') && last_char == Some('"') {
        let _: IgnoredAny = serde_json::from_str(tmp_str)?;
    }
    Ok(Some(Bytes::from(self::unquote_string(tmp_str)?)))
}

// Args should be like `(Option<JsonRef> , &[Option<BytesRef>])`.
fn json_with_paths_validator(expr: &tipb::Expr) -> Result<()> {
    assert!(expr.get_children().len() >= 2);
    // args should be like `Option<JsonRef> , &[Option<BytesRef>]`.
    valid_paths(expr)
}

fn valid_paths(expr: &tipb::Expr) -> Result<()> {
    let children = expr.get_children();
    super::function::validate_expr_return_type(&children[0], EvalType::Json)?;
    for child in children.iter().skip(1) {
        super::function::validate_expr_return_type(child, EvalType::Bytes)?;
    }
    Ok(())
}

fn unquote_string(s: &str) -> Result<String> {
    let first_char = s.chars().next();
    let last_char = s.chars().last();
    if s.len() >= 2 && first_char == Some('"') && last_char == Some('"') {
        Ok(json_unquote::unquote_string(&s[1..s.len() - 1])?)
    } else {
        Ok(String::from(s))
    }
}

#[rpn_fn(nullable, raw_varg, min_args = 2, extra_validator = json_with_paths_validator)]
#[inline]
fn json_extract(args: &[ScalarValueRef]) -> Result<Option<Json>> {
    assert!(args.len() >= 2);
    let j: Option<JsonRef> = args[0].as_json();
    let j = match j {
        None => return Ok(None),
        Some(j) => j.to_owned(),
    };

    let path_expr_list = try_opt!(parse_json_path_list(&args[1..]));

    Ok(j.as_ref().extract(&path_expr_list)?)
}

// Args should be like `(Option<JsonRef> , &[Option<BytesRef>])`.
fn json_with_path_validator(expr: &tipb::Expr) -> Result<()> {
    assert!(expr.get_children().len() == 2 || expr.get_children().len() == 1);
    valid_paths(expr)
}

#[rpn_fn(nullable, raw_varg,min_args= 1, max_args = 2, extra_validator = json_with_path_validator)]
#[inline]
fn json_keys(args: &[ScalarValueRef]) -> Result<Option<Json>> {
    assert!(!args.is_empty() && args.len() <= 2);
    if let Some(j) = args[0].as_json() {
        if let Some(list) = parse_json_path_list(&args[1..])? {
            return Ok(j.keys(&list)?);
        }
    }
    Ok(None)
}

#[rpn_fn(nullable, raw_varg,min_args= 1, max_args = 2, extra_validator = json_with_path_validator)]
#[inline]
fn json_length(args: &[ScalarValueRef]) -> Result<Option<Int>> {
    assert!(!args.is_empty() && args.len() <= 2);
    let j: Option<JsonRef> = args[0].as_json();
    let j = match j {
        None => return Ok(None),
        Some(j) => j.to_owned(),
    };
    Ok(match parse_json_path_list(&args[1..])? {
        Some(path_expr_list) => j.as_ref().json_length(&path_expr_list)?,
        None => None,
    })
}

// Args should be like `(Option<JsonRef> , Option<JsonRef>,
// &[Option<BytesRef>])`. or `(Option<JsonRef> , Option<JsonRef>)`
fn json_contains_validator(expr: &tipb::Expr) -> Result<()> {
    assert!(expr.get_children().len() == 2 || expr.get_children().len() == 3);
    let children = expr.get_children();
    super::function::validate_expr_return_type(&children[0], EvalType::Json)?;
    super::function::validate_expr_return_type(&children[1], EvalType::Json)?;
    if expr.get_children().len() == 3 {
        super::function::validate_expr_return_type(&children[2], EvalType::Bytes)?;
    }
    Ok(())
}

#[rpn_fn(nullable, raw_varg,min_args= 2, max_args = 3, extra_validator = json_contains_validator)]
#[inline]
fn json_contains(args: &[ScalarValueRef]) -> Result<Option<i64>> {
    assert!(args.len() == 2 || args.len() == 3);
    let j: Option<JsonRef> = args[0].as_json();
    let mut j = match j {
        None => return Ok(None),
        Some(j) => j.to_owned(),
    };
    let target: Option<JsonRef> = args[1].as_json();
    let target = match target {
        None => return Ok(None),
        Some(target) => target,
    };

    if args.len() == 3 {
        match parse_json_path_list(&args[2..])? {
            Some(path_expr_list) => {
                if path_expr_list.len() == 1 && path_expr_list[0].contains_any_asterisk() {
                    return Ok(None);
                }
                match j.as_ref().extract(&path_expr_list)? {
                    Some(json) => {
                        j = json;
                    }
                    _ => return Ok(None),
                }
            }
            None => return Ok(None),
        };
    }
    Ok(Some(j.as_ref().json_contains(target)? as i64))
}

#[rpn_fn(nullable, raw_varg, min_args = 2, extra_validator = json_with_paths_validator)]
#[inline]
fn json_remove(args: &[ScalarValueRef]) -> Result<Option<Json>> {
    assert!(args.len() >= 2);
    let j: Option<JsonRef> = args[0].as_json();
    let j = match j {
        None => return Ok(None),
        Some(j) => j.to_owned(),
    };

    let path_expr_list = try_opt!(parse_json_path_list(&args[1..]));

    Ok(Some(j.as_ref().remove(&path_expr_list)?))
}

fn parse_json_path_list(args: &[ScalarValueRef]) -> Result<Option<Vec<PathExpression>>> {
    let mut path_expr_list = Vec::with_capacity(args.len());
    for arg in args {
        let json_path: Option<BytesRef> = arg.as_bytes();

        path_expr_list.push(try_opt!(parse_json_path(json_path)));
    }
    Ok(Some(path_expr_list))
}

#[inline]
fn parse_json_path(path: Option<BytesRef>) -> Result<Option<PathExpression>> {
    let json_path = match path {
        None => return Ok(None),
        Some(p) => std::str::from_utf8(p).map_err(tidb_query_datatype::codec::Error::from),
    }?;

    Ok(Some(parse_json_path_expr(json_path)?))
}

#[cfg(test)]
mod tests {
    use std::str::FromStr;

    use tipb::ScalarFuncSig;

    use super::*;
    use crate::types::test_util::RpnFnScalarEvaluator;

    #[test]
    fn test_json_depth() {
        let cases = vec![
            (None, None),
            (Some("null"), Some(1)),
            (Some("[true, 2017]"), Some(2)),
            (
                Some(r#"{"a": {"a1": [3]}, "b": {"b1": {"c": {"d": [5]}}}}"#),
                Some(6),
            ),
            (Some("{}"), Some(1)),
            (Some("[]"), Some(1)),
            (Some("true"), Some(1)),
            (Some("1"), Some(1)),
            (Some("-1"), Some(1)),
            (Some(r#""a""#), Some(1)),
            (Some(r#"[10, 20]"#), Some(2)),
            (Some(r#"[[], {}]"#), Some(2)),
            (Some(r#"[10, {"a": 20}]"#), Some(3)),
            (Some(r#"[[2], 3, [[[4]]]]"#), Some(5)),
            (Some(r#"{"Name": "Homer"}"#), Some(2)),
            (Some(r#"[10, {"a": 20}]"#), Some(3)),
            (
                Some(
                    r#"{"Person": {"Name": "Homer", "Age": 39, "Hobbies": ["Eating", "Sleeping"]} }"#,
                ),
                Some(4),
            ),
            (Some(r#"{"a":1}"#), Some(2)),
            (Some(r#"{"a":[1]}"#), Some(3)),
            (Some(r#"{"b":2, "c":3}"#), Some(2)),
            (Some(r#"[1]"#), Some(2)),
            (Some(r#"[1,2]"#), Some(2)),
            (Some(r#"[1,2,[1,3]]"#), Some(3)),
            (Some(r#"[1,2,[1,[5,[3]]]]"#), Some(5)),
            (Some(r#"[1,2,[1,[5,{"a":[2,3]}]]]"#), Some(6)),
            (Some(r#"[{"a":1}]"#), Some(3)),
            (Some(r#"[{"a":1,"b":2}]"#), Some(3)),
            (Some(r#"[{"a":{"a":1},"b":2}]"#), Some(4)),
        ];
        for (arg, expect_output) in cases {
            let arg = arg.map(|input| Json::from_str(input).unwrap());

            let output = RpnFnScalarEvaluator::new()
                .push_param(arg.clone())
                .evaluate(ScalarFuncSig::JsonDepthSig)
                .unwrap();
            assert_eq!(output, expect_output, "{:?}", arg);
        }
    }

    #[test]
    fn test_json_type() {
        let cases = vec![
            (None, None),
            (Some(r#"true"#), Some("BOOLEAN")),
            (Some(r#"null"#), Some("NULL")),
            (Some(r#"-3"#), Some("INTEGER")),
            (Some(r#"3"#), Some("INTEGER")),
            (Some(r#"9223372036854775808"#), Some("DOUBLE")),
            (Some(r#"3.14"#), Some("DOUBLE")),
            (Some(r#"[1, 2, 3]"#), Some("ARRAY")),
            (Some(r#"{"name": 123}"#), Some("OBJECT")),
        ];

        for (arg, expect_output) in cases {
            let arg = arg.map(|input| Json::from_str(input).unwrap());
            let expect_output = expect_output.map(Bytes::from);

            let output = RpnFnScalarEvaluator::new()
                .push_param(arg.clone())
                .evaluate(ScalarFuncSig::JsonTypeSig)
                .unwrap();
            assert_eq!(output, expect_output, "{:?}", arg);
        }
    }

    #[test]
    fn test_json_modify() {
        let cases: Vec<(_, Vec<ScalarValue>, _)> = vec![
            (
                ScalarFuncSig::JsonSetSig,
                vec![
                    None::<Json>.into(),
                    None::<Bytes>.into(),
                    None::<Json>.into(),
                ],
                None::<Json>,
            ),
            (
                ScalarFuncSig::JsonSetSig,
                vec![
                    Some(Json::from_i64(9).unwrap()).into(),
                    Some(b"$[1]".to_vec()).into(),
                    Some(Json::from_u64(3).unwrap()).into(),
                ],
                Some(r#"[9,3]"#.parse().unwrap()),
            ),
            (
                ScalarFuncSig::JsonInsertSig,
                vec![
                    Some(Json::from_i64(9).unwrap()).into(),
                    Some(b"$[1]".to_vec()).into(),
                    Some(Json::from_u64(3).unwrap()).into(),
                ],
                Some(r#"[9,3]"#.parse().unwrap()),
            ),
            (
                ScalarFuncSig::JsonReplaceSig,
                vec![
                    Some(Json::from_i64(9).unwrap()).into(),
                    Some(b"$[1]".to_vec()).into(),
                    Some(Json::from_u64(3).unwrap()).into(),
                ],
                Some(r#"9"#.parse().unwrap()),
            ),
            (
                ScalarFuncSig::JsonSetSig,
                vec![
                    Some(Json::from_str(r#"{"a":"x"}"#).unwrap()).into(),
                    Some(b"$.a".to_vec()).into(),
                    None::<Json>.into(),
                ],
                Some(r#"{"a":null}"#.parse().unwrap()),
            ),
        ];
        for (sig, args, expect_output) in cases {
            let output: Option<Json> = RpnFnScalarEvaluator::new()
                .push_params(args.clone())
                .evaluate(sig)
                .unwrap();
            assert_eq!(output, expect_output, "{:?}", args);
        }
    }

    #[test]
    fn test_json_array() {
        let cases = vec![
            (vec![], Some(r#"[]"#)),
            (vec![Some(r#"1"#), None], Some(r#"[1, null]"#)),
            (
                vec![
                    Some(r#"1"#),
                    None,
                    Some(r#"2"#),
                    Some(r#""sdf""#),
                    Some(r#""k1""#),
                    Some(r#""v1""#),
                ],
                Some(r#"[1, null, 2, "sdf", "k1", "v1"]"#),
            ),
        ];

        for (vargs, expected) in cases {
            let vargs = vargs
                .into_iter()
                .map(|input| input.map(|s| Json::from_str(s).unwrap()))
                .collect::<Vec<_>>();
            let expected = expected.map(|s| Json::from_str(s).unwrap());

            let output = RpnFnScalarEvaluator::new()
                .push_params(vargs.clone())
                .evaluate(ScalarFuncSig::JsonArraySig)
                .unwrap();
            assert_eq!(output, expected, "{:?}", vargs);
        }
    }

    #[test]
    fn test_json_merge() {
        let cases = vec![
            (vec![None, None], None),
            (vec![Some("{}"), Some("[]")], Some("[{}]")),
            (
                vec![Some(r#"{}"#), Some(r#"[]"#), Some(r#"3"#), Some(r#""4""#)],
                Some(r#"[{}, 3, "4"]"#),
            ),
            (
                vec![Some("[1, 2]"), Some("[3, 4]")],
                Some(r#"[1, 2, 3, 4]"#),
            ),
        ];

        for (vargs, expected) in cases {
            let vargs = vargs
                .into_iter()
                .map(|input| input.map(|s| Json::from_str(s).unwrap()))
                .collect::<Vec<_>>();
            let expected = expected.map(|s| Json::from_str(s).unwrap());

            let output = RpnFnScalarEvaluator::new()
                .push_params(vargs.clone())
                .evaluate(ScalarFuncSig::JsonMergeSig)
                .unwrap();
            assert_eq!(output, expected, "{:?}", vargs);
        }
    }

    #[test]
    fn test_json_object() {
        let cases = vec![
            (vec![], r#"{}"#),
            (vec![("1", None)], r#"{"1":null}"#),
            (
                vec![
                    ("1", None),
                    ("2", Some(r#""sdf""#)),
                    ("k1", Some(r#""v1""#)),
                ],
                r#"{"1":null,"2":"sdf","k1":"v1"}"#,
            ),
        ];

        for (vargs, expected) in cases {
            let mut new_vargs: Vec<ScalarValue> = vec![];
            for (key, value) in vargs
                .into_iter()
                .map(|(key, value)| (Bytes::from(key), value.map(|s| Json::from_str(s).unwrap())))
            {
                new_vargs.push(ScalarValue::from(key));
                new_vargs.push(ScalarValue::from(value));
            }

            let expected = Json::from_str(expected).unwrap();

            let output: Json = RpnFnScalarEvaluator::new()
                .push_params(new_vargs)
                .evaluate(ScalarFuncSig::JsonObjectSig)
                .unwrap()
                .unwrap();
            assert_eq!(output, expected);
        }

        let err_cases = vec![
            vec![
                ScalarValue::from(Bytes::from("1")),
                ScalarValue::from(None::<Json>),
                ScalarValue::from(Bytes::from("1")),
            ],
            vec![
                ScalarValue::from(None::<Bytes>),
                ScalarValue::from(Json::from_str("1").unwrap()),
            ],
        ];

        for err_args in err_cases {
            let output: Result<Option<Json>> = RpnFnScalarEvaluator::new()
                .push_params(err_args)
                .evaluate(ScalarFuncSig::JsonObjectSig);

            output.unwrap_err();
        }
    }

    #[test]
    fn test_json_quote() {
        let cases = vec![
            (None, None),
            (Some(""), Some(r#""""#)),
            (Some(r#""""#), Some(r#""\"\"""#)),
            (Some(r#"a"#), Some(r#""a""#)),
            (Some(r#"3"#), Some(r#""3""#)),
            (Some(r#"{"a": "b"}"#), Some(r#""{\"a\": \"b\"}""#)),
            (Some(r#"{"a":     "b"}"#), Some(r#""{\"a\":     \"b\"}""#)),
            (
                Some(r#"hello,"quoted string",world"#),
                Some(r#""hello,\"quoted string\",world""#),
            ),
            (
                Some(r#"hello,"宽字符",world"#),
                Some(r#""hello,\"宽字符\",world""#),
            ),
            (
                Some(r#""Invalid Json string	is OK"#),
                Some(r#""\"Invalid Json string\tis OK""#),
            ),
            (Some(r#"1\u2232\u22322"#), Some(r#""1\\u2232\\u22322""#)),
            (
                Some("new line \"\r\n\" is ok"),
                Some(r#""new line \"\r\n\" is ok""#),
            ),
        ];

        for (arg, expect_output) in cases {
            let arg = arg.map(Bytes::from);
            let expect_output = expect_output.map(Bytes::from);

            let output = RpnFnScalarEvaluator::new()
                .push_param(arg.clone())
                .evaluate(ScalarFuncSig::JsonQuoteSig)
                .unwrap();
            assert_eq!(output, expect_output, "{:?}", arg);
        }
    }

    #[test]
    fn test_json_unquote() {
        let cases = vec![
            (None, None, true),
            (Some(r#"""#), Some(r#"""#), true),
            (Some(r"a"), Some("a"), true),
            (Some(r#""3"#), Some(r#""3"#), true),
            (Some(r#"{"a":  "b"}"#), Some(r#"{"a":  "b"}"#), true),
            (
                Some(r#""hello,\"quoted string\",world""#),
                Some(r#"hello,"quoted string",world"#),
                true,
            ),
            (Some(r#"A中\\\"文B"#), Some(r#"A中\\\"文B"#), true),
            (Some(r#""A中\\\"文B""#), Some(r#"A中\"文B"#), true),
            (Some(r#""\u00E0A中\\\"文B""#), Some(r#"àA中\"文B"#), true),
            (Some(r#""a""#), Some(r#"a"#), true),
            (Some(r#"""a"""#), None, false),
            (Some(r#""""a""""#), None, false),
        ];

        for (arg, expect, success) in cases {
            let arg = arg.map(Bytes::from);
            let expect = expect.map(Bytes::from);
            let output = RpnFnScalarEvaluator::new()
                .push_param(arg.clone())
                .evaluate(ScalarFuncSig::JsonUnquoteSig);
            match output {
                Ok(s) => {
                    assert_eq!(s, expect, "{:?}", arg);
                    assert_eq!(success, true);
                }
                Err(_) => {
                    assert_eq!(success, false);
                }
            }
        }
    }

    #[test]
    fn test_json_extract() {
        let cases: Vec<(Vec<ScalarValue>, _)> = vec![
            (vec![None::<Json>.into(), None::<Bytes>.into()], None),
            (
                vec![
                    Some(Json::from_str("[10, 20, [30, 40]]").unwrap()).into(),
                    Some(b"$[1]".to_vec()).into(),
                ],
                Some("20"),
            ),
            (
                vec![
                    Some(Json::from_str("[10, 20, [30, 40]]").unwrap()).into(),
                    Some(b"$[1]".to_vec()).into(),
                    Some(b"$[0]".to_vec()).into(),
                ],
                Some("[20, 10]"),
            ),
            (
                vec![
                    Some(Json::from_str("[10, 20, [30, 40]]").unwrap()).into(),
                    Some(b"$[2][*]".to_vec()).into(),
                ],
                Some("[30, 40]"),
            ),
            (
                vec![
                    Some(Json::from_str("[10, 20, [30, 40]]").unwrap()).into(),
                    Some(b"$[2][*]".to_vec()).into(),
                    None::<Bytes>.into(),
                ],
                None,
            ),
        ];

        for (vargs, expected) in cases {
            let expected = expected.map(|s| Json::from_str(s).unwrap());

            let output = RpnFnScalarEvaluator::new()
                .push_params(vargs.clone())
                .evaluate(ScalarFuncSig::JsonExtractSig)
                .unwrap();
            assert_eq!(output, expected, "{:?}", vargs);
        }
    }

    #[test]
    fn test_json_remove() {
        let cases: Vec<(Vec<ScalarValue>, _)> = vec![(
            vec![
                Some(Json::from_str(r#"["a", ["b", "c"], "d"]"#).unwrap()).into(),
                Some(b"$[1]".to_vec()).into(),
            ],
            Some(r#"["a", "d"]"#),
        )];

        for (vargs, expected) in cases {
            let expected = expected.map(|s| Json::from_str(s).unwrap());

            let output = RpnFnScalarEvaluator::new()
                .push_params(vargs.clone())
                .evaluate(ScalarFuncSig::JsonRemoveSig)
                .unwrap();
            assert_eq!(output, expected, "{:?}", vargs);
        }
    }

    #[test]
    fn test_json_length() {
        let cases: Vec<(Vec<ScalarValue>, Option<i64>)> = vec![
            (
                vec![
                    Some(Json::from_str("null").unwrap()).into(),
                    None::<Bytes>.into(),
                ],
                None,
            ),
            (
                vec![
                    Some(Json::from_str("false").unwrap()).into(),
                    None::<Bytes>.into(),
                ],
                None,
            ),
            (vec![Some(Json::from_str("1").unwrap()).into()], Some(1)),
            (
                vec![
                    Some(Json::from_str(r#"{"a": [1, 2, {"aa": "xx"}]}"#).unwrap()).into(),
                    Some(b"$.*".to_vec()).into(),
                ],
                None,
            ),
            (
                vec![
                    Some(Json::from_str(r#"{"a":{"a":1},"b":2}"#).unwrap()).into(),
                    Some(b"$".to_vec()).into(),
                ],
                Some(2),
            ),
        ];

        for (vargs, expected) in cases {
            let output = RpnFnScalarEvaluator::new()
                .push_params(vargs.clone())
                .evaluate(ScalarFuncSig::JsonLengthSig)
                .unwrap();
            assert_eq!(output, expected, "{:?}", vargs);
        }
    }

    #[test]
<<<<<<< HEAD
=======
    fn test_json_valid() {
        let cases: Vec<(Vec<ScalarValue>, Option<i64>)> = vec![
            (
                vec![Some(Json::from_str(r#"{"a":1}"#).unwrap()).into()],
                Some(1),
            ),
            (vec![Some(b"hello".to_vec()).into()], Some(0)),
            (vec![Some(b"\"hello\"".to_vec()).into()], Some(1)),
            (vec![Some(b"null".to_vec()).into()], Some(1)),
            (vec![Some(Json::from_str(r#"{}"#).unwrap()).into()], Some(1)),
            (vec![Some(Json::from_str(r#"[]"#).unwrap()).into()], Some(1)),
            (vec![Some(b"2".to_vec()).into()], Some(1)),
            (vec![Some(b"2.5".to_vec()).into()], Some(1)),
            (vec![Some(b"2019-8-19".to_vec()).into()], Some(0)),
            (vec![Some(b"\"2019-8-19\"".to_vec()).into()], Some(1)),
            (vec![Some(2).into()], Some(0)),
            (vec![Some(2.5).into()], Some(0)),
            (vec![None::<Json>.into()], None),
            (vec![None::<Bytes>.into()], None),
            (vec![None::<Int>.into()], None),
        ];

        for (vargs, expected) in cases {
            let output = RpnFnScalarEvaluator::new()
                .push_params(vargs.clone())
                .evaluate(ScalarFuncSig::JsonValidJsonSig)
                .unwrap();
            assert_eq!(output, expected, "{:?}", vargs);
        }
    }

    #[test]
>>>>>>> 616b4402
    fn test_json_contains() {
        let cases: Vec<(Vec<ScalarValue>, Option<i64>)> = vec![
            (
                vec![
                    Some(Json::from_str(r#"{"a":{"a":1},"b":2}"#).unwrap()).into(),
                    Some(Json::from_str(r#"2"#).unwrap()).into(),
                    Some(b"$.b".to_vec()).into(),
                ],
                Some(1),
            ),
            (
                vec![
                    Some(Json::from_str(r#"{"a":{"a":1},"b":2}"#).unwrap()).into(),
                    Some(Json::from_str(r#"3"#).unwrap()).into(),
                    Some(b"$.b".to_vec()).into(),
                ],
                Some(0),
            ),
            (
                vec![
                    Some(Json::from_str(r#"{"a":{"a":1},"b":2}"#).unwrap()).into(),
                    Some(Json::from_str(r#"{"b":3}"#).unwrap()).into(),
                ],
                Some(0),
            ),
            (
                vec![
                    Some(Json::from_str(r#"{"a":{"a":1},"b":2}"#).unwrap()).into(),
                    Some(Json::from_str(r#"{"b":2}"#).unwrap()).into(),
                ],
                Some(1),
            ),
            (
                vec![
                    Some(Json::from_str(r#"{"a":{"a":1},"b":2}"#).unwrap()).into(),
                    Some(Json::from_str(r#"{"a":1}"#).unwrap()).into(),
                    Some(b"$.a".to_vec()).into(),
                ],
                Some(1),
            ),
            (
                vec![
                    Some(Json::from_str(r#"[{"optUid": 10, "value": "admin"}]"#).unwrap()).into(),
                    Some(Json::from_str(r#"10"#).unwrap()).into(),
                    Some(b"$[0].optUid".to_vec()).into(),
                ],
                Some(1),
            ),
            // copy from tidb  Tests None arguments
            (vec![None::<Json>.into(), None::<Json>.into()], None),
            (
                vec![
                    Some(Json::from_str(r#"{"a":1}"#).unwrap()).into(),
                    None::<Json>.into(),
                ],
                None,
            ),
            (
                vec![
                    None::<Json>.into(),
                    Some(Json::from_str(r#"1"#).unwrap()).into(),
                ],
                None,
            ),
            (
                vec![
                    None::<Json>.into(),
                    Some(Json::from_str(r#"1"#).unwrap()).into(),
                    Some(b"$.c".to_vec()).into(),
                ],
                None,
            ),
            (
                vec![
                    Some(Json::from_str(r#"{"a": [1, 2, {"aa": "xx"}]}"#).unwrap()).into(),
                    None::<Json>.into(),
                    Some(b"$.a[3]".to_vec()).into(),
                ],
                None,
            ),
            (
                vec![
                    Some(Json::from_str(r#"{"a": [1, 2, {"aa": "xx"}]}"#).unwrap()).into(),
                    Some(Json::from_str(r#"1"#).unwrap()).into(),
                    None::<Bytes>.into(),
                ],
                None,
            ),
            //  Tests with path expression
            (
                vec![
                    Some(Json::from_str(r#"[1,2,[1,[5,[3]]]]"#).unwrap()).into(),
                    Some(Json::from_str(r#"[1,3]"#).unwrap()).into(),
                    Some(b"$[2]".to_vec()).into(),
                ],
                Some(1),
            ),
            (
                vec![
                    Some(Json::from_str(r#"[1,2,[1,[5,{"a":[2,3]}]]]"#).unwrap()).into(),
                    Some(Json::from_str(r#"[1,{"a":[3]}]"#).unwrap()).into(),
                    Some(b"$[2]".to_vec()).into(),
                ],
                Some(1),
            ),
            (
                vec![
                    Some(Json::from_str(r#"[{"a":1}]"#).unwrap()).into(),
                    Some(Json::from_str(r#"{"a":1}"#).unwrap()).into(),
                    Some(b"$".to_vec()).into(),
                ],
                Some(1),
            ),
            (
                vec![
                    Some(Json::from_str(r#"[{"a":1,"b":2}]"#).unwrap()).into(),
                    Some(Json::from_str(r#"{"a":1,"b":2}"#).unwrap()).into(),
                    Some(b"$".to_vec()).into(),
                ],
                Some(1),
            ),
            (
                vec![
                    Some(Json::from_str(r#"[{"a":{"a":1},"b":2}]"#).unwrap()).into(),
                    Some(Json::from_str(r#"{"a":1}"#).unwrap()).into(),
                    Some(b"$.a".to_vec()).into(),
                ],
                None,
            ),
            // Tests without path expression
            // 		{[]interface{}{`{}`, `{}`}, 1, nil},
            // 		{[]interface{}{`{"a":1}`, `{}`}, 1, nil},
            // 		{[]interface{}{`{"a":1}`, `1`}, 0, nil},
            (
                vec![
                    Some(Json::from_str(r#"{}"#).unwrap()).into(),
                    Some(Json::from_str(r#"{}"#).unwrap()).into(),
                ],
                Some(1),
            ),
            (
                vec![
                    Some(Json::from_str(r#"{"a":1}"#).unwrap()).into(),
                    Some(Json::from_str(r#"{}"#).unwrap()).into(),
                ],
                Some(1),
            ),
            (
                vec![
                    Some(Json::from_str(r#"{"a":1}"#).unwrap()).into(),
                    Some(Json::from_str(r#"1"#).unwrap()).into(),
                ],
                Some(0),
            ),
            // 		{[]interface{}{`{"a":[1]}`, `[1]`}, 0, nil},
            // 		{[]interface{}{`{"b":2, "c":3}`, `{"c":3}`}, 1, nil},
            // 		{[]interface{}{`1`, `1`}, 1, nil},
            // 		{[]interface{}{`[1]`, `1`}, 1, nil},
            (
                vec![
                    Some(Json::from_str(r#"{"a":[1]}"#).unwrap()).into(),
                    Some(Json::from_str(r#"[1]"#).unwrap()).into(),
                ],
                Some(0),
            ),
            (
                vec![
                    Some(Json::from_str(r#"{"b":2, "c":3}"#).unwrap()).into(),
                    Some(Json::from_str(r#"{"c":3}"#).unwrap()).into(),
                ],
                Some(1),
            ),
            (
                vec![
                    Some(Json::from_str(r#"1"#).unwrap()).into(),
                    Some(Json::from_str(r#"1"#).unwrap()).into(),
                ],
                Some(1),
            ),
            (
                vec![
                    Some(Json::from_str(r#"[1]"#).unwrap()).into(),
                    Some(Json::from_str(r#"1"#).unwrap()).into(),
                ],
                Some(1),
            ),
            // 		{[]interface{}{`[1,2]`, `[1]`}, 1, nil},
            // 		{[]interface{}{`[1,2]`, `[1,3]`}, 0, nil},
            // 		{[]interface{}{`[1,2]`, `["1"]`}, 0, nil},
            // 		{[]interface{}{`[1,2,[1,3]]`, `[1,3]`}, 1, nil},
            (
                vec![
                    Some(Json::from_str(r#"[1,2]"#).unwrap()).into(),
                    Some(Json::from_str(r#"[1]"#).unwrap()).into(),
                ],
                Some(1),
            ),
            (
                vec![
                    Some(Json::from_str(r#"[1,2]"#).unwrap()).into(),
                    Some(Json::from_str(r#"[1,3]"#).unwrap()).into(),
                ],
                Some(0),
            ),
            (
                vec![
                    Some(Json::from_str(r#"[1,2]"#).unwrap()).into(),
                    Some(Json::from_str(r#"["1"]"#).unwrap()).into(),
                ],
                Some(0),
            ),
            (
                vec![
                    Some(Json::from_str(r#"[1,2,[1,3]]"#).unwrap()).into(),
                    Some(Json::from_str(r#"[1,3]"#).unwrap()).into(),
                ],
                Some(1),
            ),
            // 		{[]interface{}{`[1,2,[1,3]]`, `[1,      3]`}, 1, nil},
            // 		{[]interface{}{`[1,2,[1,[5,[3]]]]`, `[1,3]`}, 1, nil},
            // 		{[]interface{}{`[1,2,[1,[5,{"a":[2,3]}]]]`, `[1,{"a":[3]}]`}, 1, nil},
            (
                vec![
                    Some(Json::from_str(r#"[1,2,[1,3]]"#).unwrap()).into(),
                    Some(Json::from_str(r#"[1,      3]"#).unwrap()).into(),
                ],
                Some(1),
            ),
            (
                vec![
                    Some(Json::from_str(r#"[1,2,[1,[5,[3]]]]"#).unwrap()).into(),
                    Some(Json::from_str(r#"[1,3]"#).unwrap()).into(),
                ],
                Some(1),
            ),
            (
                vec![
                    Some(Json::from_str(r#"[1,2,[1,[5,{"a":[2,3]}]]]"#).unwrap()).into(),
                    Some(Json::from_str(r#"[1,{"a":[3]}]"#).unwrap()).into(),
                ],
                Some(1),
            ),
            // 		{[]interface{}{`[{"a":1}]`, `{"a":1}`}, 1, nil},
            // 		{[]interface{}{`[{"a":1,"b":2}]`, `{"a":1}`}, 1, nil},
            // 		{[]interface{}{`[{"a":{"a":1},"b":2}]`, `{"a":1}`}, 0, nil},
            (
                vec![
                    Some(Json::from_str(r#"[{"a":1}]"#).unwrap()).into(),
                    Some(Json::from_str(r#"{"a":1}"#).unwrap()).into(),
                ],
                Some(1),
            ),
            (
                vec![
                    Some(Json::from_str(r#"[{"a":1,"b":2}]"#).unwrap()).into(),
                    Some(Json::from_str(r#"{"a":1}"#).unwrap()).into(),
                ],
                Some(1),
            ),
            (
                vec![
                    Some(Json::from_str(r#"[{"a":{"a":1},"b":2}]"#).unwrap()).into(),
                    Some(Json::from_str(r#"{"a":1}"#).unwrap()).into(),
                ],
                Some(0),
            ),
            // Tests path expression contains any asterisk
            //      {[]interface{}{`{"a": [1, 2, {"aa": "xx"}]}`, `1`, "$.*"}, nil,
            // json.ErrInvalidJSONPathWildcard}, 		{[]interface{}{`{"a": [1, 2, {"aa":
            // "xx"}]}`, `1`, "$[*]"}, nil, json.ErrInvalidJSONPathWildcard},
            // 		{[]interface{}{`{"a": [1, 2, {"aa": "xx"}]}`, `1`, "$**.a"}, nil,
            // json.ErrInvalidJSONPathWildcard},
            (
                vec![
                    Some(Json::from_str(r#"{"a": [1, 2, {"aa": "xx"}]}"#).unwrap()).into(),
                    Some(Json::from_str(r#"1"#).unwrap()).into(),
                    Some(b"$.*".to_vec()).into(),
                ],
                None,
            ),
            (
                vec![
                    Some(Json::from_str(r#"{"a": [1, 2, {"aa": "xx"}]}"#).unwrap()).into(),
                    Some(Json::from_str(r#"1"#).unwrap()).into(),
                    Some(b"$[*]".to_vec()).into(),
                ],
                None,
            ),
            (
                vec![
                    Some(Json::from_str(r#"{"a": [1, 2, {"aa": "xx"}]}"#).unwrap()).into(),
                    Some(Json::from_str(r#"1"#).unwrap()).into(),
                    Some(b"$**.a".to_vec()).into(),
                ],
                None,
            ),
            // Tests path expression does not identify a section of the target document
            //      {[]interface{}{`{"a": [1, 2, {"aa": "xx"}]}`, `1`, "$.c"}, nil, nil},
            // 		{[]interface{}{`{"a": [1, 2, {"aa": "xx"}]}`, `1`, "$.a[3]"}, nil, nil},
            // 		{[]interface{}{`{"a": [1, 2, {"aa": "xx"}]}`, `1`, "$.a[2].b"}, nil, nil},
            (
                vec![
                    Some(Json::from_str(r#"{"a": [1, 2, {"aa": "xx"}]}"#).unwrap()).into(),
                    Some(Json::from_str(r#"1"#).unwrap()).into(),
                    Some(b"$.c".to_vec()).into(),
                ],
                None,
            ),
            (
                vec![
                    Some(Json::from_str(r#"{"a": [1, 2, {"aa": "xx"}]}"#).unwrap()).into(),
                    Some(Json::from_str(r#"1"#).unwrap()).into(),
                    Some(b"$.a[3]".to_vec()).into(),
                ],
                None,
            ),
            (
                vec![
                    Some(Json::from_str(r#"{"a": [1, 2, {"aa": "xx"}]}"#).unwrap()).into(),
                    Some(Json::from_str(r#"1"#).unwrap()).into(),
                    Some(b"$.a[2].b".to_vec()).into(),
                ],
                None,
            ),
        ];

        for (vargs, expected) in cases {
            let output = RpnFnScalarEvaluator::new()
                .push_params(vargs.clone())
                .evaluate(ScalarFuncSig::JsonContainsSig)
                .unwrap();
            assert_eq!(output, expected, "{:?}", vargs);
        }
    }

    #[test]
    fn test_json_keys() {
        let cases: Vec<(Vec<ScalarValue>, Option<Json>, bool)> = vec![
            // Tests nil arguments
            (vec![None::<Json>.into(), None::<Bytes>.into()], None, true),
            (
                vec![None::<Json>.into(), Some(b"$.c".to_vec()).into()],
                None,
                true,
            ),
            (
                vec![
                    Some(Json::from_str(r#"{"a": 1}"#).unwrap()).into(),
                    None::<Bytes>.into(),
                ],
                None,
                true,
            ),
            (vec![None::<Json>.into()], None, true),
            // Tests with other type
            (vec![Some(Json::from_str("1").unwrap()).into()], None, true),
            (
                vec![Some(Json::from_str(r#""str""#).unwrap()).into()],
                None,
                true,
            ),
            (
                vec![Some(Json::from_str(r#"true"#).unwrap()).into()],
                None,
                true,
            ),
            (
                vec![Some(Json::from_str("null").unwrap()).into()],
                None,
                true,
            ),
            (
                vec![Some(Json::from_str(r#"[1, 2]"#).unwrap()).into()],
                None,
                true,
            ),
            (
                vec![Some(Json::from_str(r#"["1", "2"]"#).unwrap()).into()],
                None,
                true,
            ),
            // Tests without path expression
            (
                vec![Some(Json::from_str(r#"{}"#).unwrap()).into()],
                Some(Json::from_str("[]").unwrap()),
                true,
            ),
            (
                vec![Some(Json::from_str(r#"{"a": 1}"#).unwrap()).into()],
                Some(Json::from_str(r#"["a"]"#).unwrap()),
                true,
            ),
            (
                vec![Some(Json::from_str(r#"{"a": 1, "b": 2}"#).unwrap()).into()],
                Some(Json::from_str(r#"["a", "b"]"#).unwrap()),
                true,
            ),
            (
                vec![Some(Json::from_str(r#"{"a": {"c": 3}, "b": 2}"#).unwrap()).into()],
                Some(Json::from_str(r#"["a", "b"]"#).unwrap()),
                true,
            ),
            // Tests with path expression
            (
                vec![
                    Some(Json::from_str(r#"{"a": 1}"#).unwrap()).into(),
                    Some(b"$.a".to_vec()).into(),
                ],
                None,
                true,
            ),
            (
                vec![
                    Some(Json::from_str(r#"{"a": {"c": 3}, "b": 2}"#).unwrap()).into(),
                    Some(b"$.a".to_vec()).into(),
                ],
                Some(Json::from_str(r#"["c"]"#).unwrap()),
                true,
            ),
            (
                vec![
                    Some(Json::from_str(r#"{"a": {"c": 3}, "b": 2}"#).unwrap()).into(),
                    None::<Bytes>.into(),
                ],
                None,
                true,
            ),
            (
                vec![
                    Some(Json::from_str(r#"{"a": {"c": 3}, "b": 2}"#).unwrap()).into(),
                    Some(b"$.a.c".to_vec()).into(),
                ],
                None,
                true,
            ),
            // Tests path expression contains any asterisk
            (
                vec![
                    Some(Json::from_str(r#"{}"#).unwrap()).into(),
                    Some(b"$.*".to_vec()).into(),
                ],
                None,
                false,
            ),
            (
                vec![
                    Some(Json::from_str(r#"{"a": 1}"#).unwrap()).into(),
                    Some(b"$.*".to_vec()).into(),
                ],
                None,
                false,
            ),
            (
                vec![
                    Some(Json::from_str(r#"{"a": {"c": 3}, "b": 2}"#).unwrap()).into(),
                    Some(b"$.*".to_vec()).into(),
                ],
                None,
                false,
            ),
            (
                vec![
                    Some(Json::from_str(r#"{"a": {"c": 3}, "b": 2}"#).unwrap()).into(),
                    Some(b"$.a.*".to_vec()).into(),
                ],
                None,
                false,
            ),
            // Tests path expression does not identify a section of the target document
            (
                vec![
                    Some(Json::from_str(r#"{"a": 1}"#).unwrap()).into(),
                    Some(b"$.b".to_vec()).into(),
                ],
                None,
                true,
            ),
            (
                vec![
                    Some(Json::from_str(r#"{"a": {"c": 3}, "b": 2}"#).unwrap()).into(),
                    Some(b"$.c".to_vec()).into(),
                ],
                None,
                true,
            ),
            (
                vec![
                    Some(Json::from_str(r#"{"a": {"c": 3}, "b": 2}"#).unwrap()).into(),
                    Some(b"$.a.d".to_vec()).into(),
                ],
                None,
                true,
            ),
        ];
        for (vargs, expected, is_success) in cases {
            let output = RpnFnScalarEvaluator::new().push_params(vargs.clone());
            let output = if vargs.len() == 1 {
                output.evaluate(ScalarFuncSig::JsonKeysSig)
            } else {
                output.evaluate(ScalarFuncSig::JsonKeys2ArgsSig)
            };
            if is_success {
                assert_eq!(output.unwrap(), expected, "{:?}", vargs);
            } else {
                output.unwrap_err();
            }
        }
    }
}<|MERGE_RESOLUTION|>--- conflicted
+++ resolved
@@ -852,8 +852,6 @@
     }
 
     #[test]
-<<<<<<< HEAD
-=======
     fn test_json_valid() {
         let cases: Vec<(Vec<ScalarValue>, Option<i64>)> = vec![
             (
@@ -886,7 +884,6 @@
     }
 
     #[test]
->>>>>>> 616b4402
     fn test_json_contains() {
         let cases: Vec<(Vec<ScalarValue>, Option<i64>)> = vec![
             (
