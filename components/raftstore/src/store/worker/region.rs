--- conflicted
+++ resolved
@@ -349,7 +349,7 @@
                 None => {
                     return Err(box_err!(
                         "failed to get raftstate from {}",
-                        hex::encode_upper(&state_key)
+                        log_wrappers::Value::key(&state_key)
                     ));
                 }
             };
@@ -379,21 +379,7 @@
         check_abort(&abort)?;
         fail_point!("apply_snap_cleanup_range");
 
-<<<<<<< HEAD
         let apply_state = self.get_apply_state(region_id)?;
-=======
-        let state_key = keys::apply_state_key(region_id);
-        let apply_state: RaftApplyState =
-            match box_try!(self.engines.kv.c().get_msg_cf(CF_RAFT, &state_key)) {
-                Some(state) => state,
-                None => {
-                    return Err(box_err!(
-                        "failed to get raftstate from {}",
-                        log_wrappers::Value::key(&state_key)
-                    ));
-                }
-            };
->>>>>>> f6b6023b
         let term = apply_state.get_truncated_state().get_term();
         let idx = apply_state.get_truncated_state().get_index();
         let snap_key = SnapKey::new(region_id, term, idx);
