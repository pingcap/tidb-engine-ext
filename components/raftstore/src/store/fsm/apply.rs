--- conflicted
+++ resolved
@@ -1588,16 +1588,12 @@
         let include_region =
             req.get_header().get_region_epoch().get_version() >= self.last_merge_version;
         check_region_epoch(req, &self.region, include_region)?;
-<<<<<<< HEAD
-        check_flashback_state(self.region.get_is_in_flashback(), req, self.region_id())?;
-=======
         check_flashback_state(
             self.region.get_is_in_flashback(),
             req,
             self.region_id(),
             false,
         )?;
->>>>>>> 2ab52016
         if req.has_admin_request() {
             self.exec_admin_cmd(ctx, req)
         } else {
@@ -1943,10 +1939,6 @@
             ConfChangeType::AddNode => &PEER_ADMIN_CMD_COUNTER.add_peer,
             ConfChangeType::RemoveNode => &PEER_ADMIN_CMD_COUNTER.remove_peer,
             ConfChangeType::AddLearnerNode => &PEER_ADMIN_CMD_COUNTER.add_learner,
-<<<<<<< HEAD
-        };
-        metrics.all.inc();
-=======
         };
         metrics.all.inc();
     }
@@ -1958,34 +1950,14 @@
             ConfChangeType::AddLearnerNode => &PEER_ADMIN_CMD_COUNTER.add_learner,
         };
         metrics.success.inc();
->>>>>>> 2ab52016
-    }
-}
-
-<<<<<<< HEAD
-    pub fn inc_success(cct: ConfChangeType) {
-        let metrics = match cct {
-            ConfChangeType::AddNode => &PEER_ADMIN_CMD_COUNTER.add_peer,
-            ConfChangeType::RemoveNode => &PEER_ADMIN_CMD_COUNTER.remove_peer,
-            ConfChangeType::AddLearnerNode => &PEER_ADMIN_CMD_COUNTER.add_learner,
-        };
-        metrics.success.inc();
-=======
+    }
+}
+
 pub fn validate_batch_split(req: &AdminRequest, region: &Region) -> Result<()> {
     if req.get_splits().get_requests().is_empty() {
         return Err(box_err!("missing split requests"));
->>>>>>> 2ab52016
-    }
-}
-
-<<<<<<< HEAD
-pub fn validate_batch_split(req: &AdminRequest, region: &Region) -> Result<()> {
-    if req.get_splits().get_requests().is_empty() {
-        return Err(box_err!("missing split requests"));
-    }
-
-=======
->>>>>>> 2ab52016
+    }
+
     let split_reqs: &[SplitRequest] = req.get_splits().get_requests();
     let mut last_key = region.get_start_key();
     for req in split_reqs {
@@ -5222,7 +5194,6 @@
             request.mut_prepare_merge().set_target(target);
             self.req.set_admin_request(request);
             self
-<<<<<<< HEAD
         }
 
         fn compact_log(mut self, index: u64, term: u64) -> EntryBuilder {
@@ -5246,37 +5217,9 @@
             self.entry
                 .set_data(self.req.write_to_bytes().unwrap().into());
             self.entry
-=======
->>>>>>> 2ab52016
-        }
-
-<<<<<<< HEAD
-=======
-        fn compact_log(mut self, index: u64, term: u64) -> EntryBuilder {
-            let mut req = AdminRequest::default();
-            req.set_cmd_type(AdminCmdType::CompactLog);
-            req.mut_compact_log().set_compact_index(index);
-            req.mut_compact_log().set_compact_term(term);
-            self.req.set_admin_request(req);
-            self
-        }
-
-        fn compute_hash(mut self, context: Vec<u8>) -> EntryBuilder {
-            let mut req = AdminRequest::default();
-            req.set_cmd_type(AdminCmdType::ComputeHash);
-            req.mut_compute_hash().set_context(context);
-            self.req.set_admin_request(req);
-            self
-        }
-
-        fn build(mut self) -> Entry {
-            self.entry
-                .set_data(self.req.write_to_bytes().unwrap().into());
-            self.entry
-        }
-    }
-
->>>>>>> 2ab52016
+        }
+    }
+
     #[derive(Clone, Default)]
     struct ApplyObserver {
         pre_query_count: Arc<AtomicUsize>,
