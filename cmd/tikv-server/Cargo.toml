[package]
name = "tikv-server"
version = "0.0.1"
license = "Apache-2.0"
edition = "2018"
publish = false

[features]
default = ["test-engine-kv-rocksdb", "test-engine-raft-raft-engine", "cloud-aws", "cloud-gcp", "cloud-azure"]
tcmalloc = ["server/tcmalloc"]
jemalloc = ["server/jemalloc"]
mimalloc = ["server/mimalloc"]
portable = ["server/portable"]
sse = ["server/sse"]
mem-profiling = ["server/mem-profiling"]
failpoints = ["server/failpoints"]
cloud-aws = ["server/cloud-aws"]
cloud-gcp = ["server/cloud-gcp"]
cloud-azure = ["server/cloud-azure"]
test-engine-kv-rocksdb = [
  "server/test-engine-kv-rocksdb"
]
test-engine-raft-raft-engine = [
  "server/test-engine-raft-raft-engine"
]
test-engines-rocksdb = ["server/test-engines-rocksdb"]
test-engines-panic = ["server/test-engines-panic"]

nortcheck = ["server/nortcheck"]

pprof-fp = ["tikv/pprof-fp"]

[dependencies]
clap = "2.32"
serde_json = { version = "1.0", features = ["preserve_order"] }
<<<<<<< HEAD
server = { path = "../../components/server", default-features = false }
tikv = { path = "../../", default-features = false }
=======
server = { workspace = true }
tikv = { workspace = true }
>>>>>>> 0f5058eb
toml = "0.5"

[build-dependencies]
cc = "1.0"
time = "0.1"<|MERGE_RESOLUTION|>--- conflicted
+++ resolved
@@ -33,13 +33,8 @@
 [dependencies]
 clap = "2.32"
 serde_json = { version = "1.0", features = ["preserve_order"] }
-<<<<<<< HEAD
-server = { path = "../../components/server", default-features = false }
-tikv = { path = "../../", default-features = false }
-=======
 server = { workspace = true }
 tikv = { workspace = true }
->>>>>>> 0f5058eb
 toml = "0.5"
 
 [build-dependencies]
