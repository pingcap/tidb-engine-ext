--- conflicted
+++ resolved
@@ -11,12 +11,6 @@
 raft = { version = "0.7.0", default-features = false, features = ["protobuf-codec"] }
 tikv_alloc = { workspace = true }
 # FIXME: Remove this dep from the engine_traits interface
-<<<<<<< HEAD
-tikv_util = { path = "../tikv_util", default-features = false }
-tracker = { path = "../tracker" }
-txn_types = { path = "../txn_types", default-features = false }
-=======
 tikv_util = { workspace = true }
 tracker = { workspace = true }
-txn_types = { workspace = true }
->>>>>>> 0f5058eb
+txn_types = { workspace = true }