// Copyright 2016 TiKV Project Authors. Licensed under Apache-2.0.

use std::{
    collections::hash_map::Entry as MapEntry,
    error::Error as StdError,
    result,
    sync::{mpsc, Arc, Mutex, RwLock},
    thread,
    time::Duration,
};

use collections::{HashMap, HashSet};
use crossbeam::channel::TrySendError;
use encryption_export::DataKeyManager;
use engine_rocks::{RocksEngine, RocksSnapshot};
use engine_test::raft::RaftTestEngine;
use engine_traits::{
    CompactExt, Engines, Iterable, MiscExt, Mutable, Peekable, RaftEngineReadOnly, WriteBatch,
    WriteBatchExt, CF_DEFAULT, CF_RAFT,
};
use file_system::IoRateLimiter;
use futures::{self, channel::oneshot, executor::block_on};
use kvproto::{
    errorpb::Error as PbError,
    kvrpcpb::{ApiVersion, Context, DiskFullOpt},
    metapb::{self, Buckets, PeerRole, RegionEpoch, StoreLabel},
    pdpb::{self, CheckPolicy, StoreReport},
    raft_cmdpb::*,
    raft_serverpb::{
        PeerState, RaftApplyState, RaftLocalState, RaftMessage, RaftTruncatedState,
        RegionLocalState,
    },
};
use pd_client::{BucketStat, PdClient};
use raft::eraftpb::ConfChangeType;
use raftstore::{
    router::RaftStoreRouter,
    store::{
        fsm::{
            create_raft_batch_system,
            store::{StoreMeta, PENDING_MSG_CAP},
            RaftBatchSystem, RaftRouter,
        },
        transport::CasualRouter,
        *,
    },
    Error, Result,
};
use tempfile::TempDir;
use test_pd_client::TestPdClient;
use tikv::server::Result as ServerResult;
use tikv_util::{
    thread_group::GroupProperties,
    time::{Instant, ThreadReadId},
    worker::LazyWorker,
    HandyRwLock,
};
use txn_types::WriteBatchFlags;

use super::*;
use crate::Config;

// We simulate 3 or 5 nodes, each has a store.
// Sometimes, we use fixed id to test, which means the id
// isn't allocated by pd, and node id, store id are same.
// E,g, for node 1, the node id and store id are both 1.

pub trait Simulator {
    // Pass 0 to let pd allocate a node id if db is empty.
    // If node id > 0, the node must be created in db already,
    // and the node id must be the same as given argument.
    // Return the node id.
    // TODO: we will rename node name here because now we use store only.
    fn run_node(
        &mut self,
        node_id: u64,
        cfg: Config,
        engines: Engines<RocksEngine, RaftTestEngine>,
        store_meta: Arc<Mutex<StoreMeta>>,
        key_manager: Option<Arc<DataKeyManager>>,
        router: RaftRouter<RocksEngine, RaftTestEngine>,
        system: RaftBatchSystem<RocksEngine, RaftTestEngine>,
    ) -> ServerResult<u64>;
    fn stop_node(&mut self, node_id: u64);
    fn get_node_ids(&self) -> HashSet<u64>;
    fn async_command_on_node(
        &self,
        node_id: u64,
        request: RaftCmdRequest,
        cb: Callback<RocksSnapshot>,
    ) -> Result<()> {
        self.async_command_on_node_with_opts(node_id, request, cb, Default::default())
    }
    fn async_command_on_node_with_opts(
        &self,
        node_id: u64,
        request: RaftCmdRequest,
        cb: Callback<RocksSnapshot>,
        opts: RaftCmdExtraOpts,
    ) -> Result<()>;
    fn send_raft_msg(&mut self, msg: RaftMessage) -> Result<()>;
    fn get_snap_dir(&self, node_id: u64) -> String;
    fn get_snap_mgr(&self, node_id: u64) -> &SnapManager;
    fn get_router(&self, node_id: u64) -> Option<RaftRouter<RocksEngine, RaftTestEngine>>;
    fn add_send_filter(&mut self, node_id: u64, filter: Box<dyn Filter>);
    fn clear_send_filters(&mut self, node_id: u64);
    fn add_recv_filter(&mut self, node_id: u64, filter: Box<dyn Filter>);
    fn clear_recv_filters(&mut self, node_id: u64);

    fn call_command(&self, request: RaftCmdRequest, timeout: Duration) -> Result<RaftCmdResponse> {
        let node_id = request.get_header().get_peer().get_store_id();
        self.call_command_on_node(node_id, request, timeout)
    }

    fn read(
        &mut self,
        batch_id: Option<ThreadReadId>,
        request: RaftCmdRequest,
        timeout: Duration,
    ) -> Result<RaftCmdResponse> {
        let node_id = request.get_header().get_peer().get_store_id();
        let (cb, rx) = make_cb(&request);
        self.async_read(node_id, batch_id, request, cb);
        rx.recv_timeout(timeout)
            .map_err(|_| Error::Timeout(format!("request timeout for {:?}", timeout)))
    }

    fn async_read(
        &mut self,
        node_id: u64,
        batch_id: Option<ThreadReadId>,
        request: RaftCmdRequest,
        cb: Callback<RocksSnapshot>,
    );

    fn call_command_on_node(
        &self,
        node_id: u64,
        request: RaftCmdRequest,
        timeout: Duration,
    ) -> Result<RaftCmdResponse> {
        let (cb, rx) = make_cb(&request);

        match self.async_command_on_node(node_id, request, cb) {
            Ok(()) => {}
            Err(e) => {
                let mut resp = RaftCmdResponse::default();
                resp.mut_header().set_error(e.into());
                return Ok(resp);
            }
        }
        rx.recv_timeout(timeout)
            .map_err(|e| Error::Timeout(format!("request timeout for {:?}: {:?}", timeout, e)))
    }
}

pub struct Cluster<T: Simulator> {
    pub cfg: Config,
    leaders: HashMap<u64, metapb::Peer>,
    pub count: usize,

    pub paths: Vec<TempDir>,
    pub dbs: Vec<Engines<RocksEngine, RaftTestEngine>>,
    pub store_metas: HashMap<u64, Arc<Mutex<StoreMeta>>>,
    key_managers: Vec<Option<Arc<DataKeyManager>>>,
    pub io_rate_limiter: Option<Arc<IoRateLimiter>>,
    pub engines: HashMap<u64, Engines<RocksEngine, RaftTestEngine>>,
    key_managers_map: HashMap<u64, Option<Arc<DataKeyManager>>>,
    pub labels: HashMap<u64, HashMap<String, String>>,
    group_props: HashMap<u64, GroupProperties>,
    pub sst_workers: Vec<LazyWorker<String>>,
    pub sst_workers_map: HashMap<u64, usize>,
    pub sim: Arc<RwLock<T>>,
    pub pd_client: Arc<TestPdClient>,
}

impl<T: Simulator> Cluster<T> {
    // Create the default Store cluster.
    pub fn new(
        id: u64,
        count: usize,
        sim: Arc<RwLock<T>>,
        pd_client: Arc<TestPdClient>,
        api_version: ApiVersion,
    ) -> Cluster<T> {
        // TODO: In the future, maybe it's better to test both case where
        // `use_delete_range` is true and false
        Cluster {
            cfg: Config {
                tikv: new_tikv_config_with_api_ver(id, api_version),
                prefer_mem: true,
            },
            leaders: HashMap::default(),
            count,
            paths: vec![],
            dbs: vec![],
            store_metas: HashMap::default(),
            key_managers: vec![],
            io_rate_limiter: None,
            engines: HashMap::default(),
            key_managers_map: HashMap::default(),
            labels: HashMap::default(),
            group_props: HashMap::default(),
            sim,
            pd_client,
            sst_workers: vec![],
            sst_workers_map: HashMap::default(),
        }
    }

    // To destroy temp dir later.
    pub fn take_path(&mut self) -> Vec<TempDir> {
        std::mem::take(&mut self.paths)
    }

    pub fn id(&self) -> u64 {
        self.cfg.server.cluster_id
    }

    pub fn pre_start_check(&mut self) -> result::Result<(), Box<dyn StdError>> {
        for path in &self.paths {
            self.cfg.storage.data_dir = path.path().to_str().unwrap().to_owned();
            self.cfg.validate()?
        }
        Ok(())
    }

    /// Engines in a just created cluster are not bootstrapped, which means they
    /// are not associated with a `node_id`. Call `Cluster::start` can bootstrap
    /// all nodes in the cluster.
    ///
    /// However sometimes a node can be bootstrapped externally. This function
    /// can be called to mark them as bootstrapped in `Cluster`.
    pub fn set_bootstrapped(&mut self, node_id: u64, offset: usize) {
        let engines = self.dbs[offset].clone();
        let key_mgr = self.key_managers[offset].clone();
        assert!(self.engines.insert(node_id, engines).is_none());
        assert!(self.key_managers_map.insert(node_id, key_mgr).is_none());
        assert!(self.sst_workers_map.insert(node_id, offset).is_none());
    }

    fn create_engine(&mut self, router: Option<RaftRouter<RocksEngine, RaftTestEngine>>) {
        let (engines, key_manager, dir, sst_worker) =
            create_test_engine(router, self.io_rate_limiter.clone(), &self.cfg);
        self.dbs.push(engines);
        self.key_managers.push(key_manager);
        self.paths.push(dir);
        self.sst_workers.push(sst_worker);
    }

    pub fn create_engines(&mut self) {
        self.io_rate_limiter = Some(Arc::new(
            self.cfg
                .storage
                .io_rate_limit
                .build(true /* enable_statistics */),
        ));
        for _ in 0..self.count {
            self.create_engine(None);
        }
    }

    pub fn start(&mut self) -> ServerResult<()> {
        // Try recover from last shutdown.
        let node_ids: Vec<u64> = self.engines.iter().map(|(&id, _)| id).collect();
        for node_id in node_ids {
            self.run_node(node_id)?;
        }

        // Try start new nodes.
        for _ in 0..self.count - self.engines.len() {
            let (router, system) = create_raft_batch_system(&self.cfg.raft_store);
            self.create_engine(Some(router.clone()));

            let engines = self.dbs.last().unwrap().clone();
            let key_mgr = self.key_managers.last().unwrap().clone();
            let store_meta = Arc::new(Mutex::new(StoreMeta::new(PENDING_MSG_CAP)));

            let props = GroupProperties::default();
            tikv_util::thread_group::set_properties(Some(props.clone()));

            let mut sim = self.sim.wl();
            let node_id = sim.run_node(
                0,
                self.cfg.clone(),
                engines.clone(),
                store_meta.clone(),
                key_mgr.clone(),
                router,
                system,
            )?;
            self.group_props.insert(node_id, props);
            self.engines.insert(node_id, engines);
            self.store_metas.insert(node_id, store_meta);
            self.key_managers_map.insert(node_id, key_mgr);
            self.sst_workers_map
                .insert(node_id, self.sst_workers.len() - 1);
        }
        Ok(())
    }

    pub fn compact_data(&self) {
        for engine in self.engines.values() {
            let db = &engine.kv;
            db.compact_range(CF_DEFAULT, None, None, false, 1).unwrap();
        }
    }

    pub fn flush_data(&self) {
        for engine in self.engines.values() {
            let db = &engine.kv;
            db.flush_cf(CF_DEFAULT, true /* sync */).unwrap();
        }
    }

    // Bootstrap the store with fixed ID (like 1, 2, .. 5) and
    // initialize first region in all stores, then start the cluster.
    pub fn run(&mut self) {
        self.create_engines();
        self.bootstrap_region().unwrap();
        self.start().unwrap();
    }

    // Bootstrap the store with fixed ID (like 1, 2, .. 5) and
    // initialize first region in store 1, then start the cluster.
    pub fn run_conf_change(&mut self) -> u64 {
        self.create_engines();
        let region_id = self.bootstrap_conf_change();
        self.start().unwrap();
        region_id
    }

    pub fn get_node_ids(&self) -> HashSet<u64> {
        self.sim.rl().get_node_ids()
    }

    pub fn run_node(&mut self, node_id: u64) -> ServerResult<()> {
        debug!("starting node {}", node_id);
        let engines = self.engines[&node_id].clone();
        let key_mgr = self.key_managers_map[&node_id].clone();
        let (router, system) = create_raft_batch_system(&self.cfg.raft_store);
        let mut cfg = self.cfg.clone();
        if let Some(labels) = self.labels.get(&node_id) {
            cfg.server.labels = labels.to_owned();
        }
        let store_meta = match self.store_metas.entry(node_id) {
            MapEntry::Occupied(o) => {
                let mut meta = o.get().lock().unwrap();
                *meta = StoreMeta::new(PENDING_MSG_CAP);
                o.get().clone()
            }
            MapEntry::Vacant(v) => v
                .insert(Arc::new(Mutex::new(StoreMeta::new(PENDING_MSG_CAP))))
                .clone(),
        };
        let props = GroupProperties::default();
        self.group_props.insert(node_id, props.clone());
        tikv_util::thread_group::set_properties(Some(props));
        debug!("calling run node"; "node_id" => node_id);
        // FIXME: rocksdb event listeners may not work, because we change the router.
        self.sim
            .wl()
            .run_node(node_id, cfg, engines, store_meta, key_mgr, router, system)?;
        debug!("node {} started", node_id);
        Ok(())
    }

    pub fn stop_node(&mut self, node_id: u64) {
        debug!("stopping node {}", node_id);
        self.group_props[&node_id].mark_shutdown();
        match self.sim.write() {
            Ok(mut sim) => sim.stop_node(node_id),
            Err(_) => safe_panic!("failed to acquire write lock."),
        }
        self.pd_client.shutdown_store(node_id);
        debug!("node {} stopped", node_id);
    }

    pub fn get_engine(&self, node_id: u64) -> RocksEngine {
        self.engines[&node_id].kv.clone()
    }

    pub fn get_raft_engine(&self, node_id: u64) -> RaftTestEngine {
        self.engines[&node_id].raft.clone()
    }

    pub fn get_all_engines(&self, node_id: u64) -> Engines<RocksEngine, RaftTestEngine> {
        self.engines[&node_id].clone()
    }

    pub fn send_raft_msg(&mut self, msg: RaftMessage) -> Result<()> {
        self.sim.wl().send_raft_msg(msg)
    }

    pub fn call_command_on_node(
        &self,
        node_id: u64,
        request: RaftCmdRequest,
        timeout: Duration,
    ) -> Result<RaftCmdResponse> {
        match self
            .sim
            .rl()
            .call_command_on_node(node_id, request.clone(), timeout)
        {
            Err(e) => {
                warn!("failed to call command {:?}: {:?}", request, e);
                Err(e)
            }
            a => a,
        }
    }

    pub fn read(
        &self,
        batch_id: Option<ThreadReadId>,
        request: RaftCmdRequest,
        timeout: Duration,
    ) -> Result<RaftCmdResponse> {
        match self.sim.wl().read(batch_id, request.clone(), timeout) {
            Err(e) => {
                warn!("failed to read {:?}: {:?}", request, e);
                Err(e)
            }
            a => a,
        }
    }

    pub fn call_command(
        &self,
        request: RaftCmdRequest,
        timeout: Duration,
    ) -> Result<RaftCmdResponse> {
        let mut is_read = false;
        for req in request.get_requests() {
            match req.get_cmd_type() {
                CmdType::Get | CmdType::Snap | CmdType::ReadIndex => {
                    is_read = true;
                }
                _ => (),
            }
        }
        let ret = if is_read {
            self.sim.wl().read(None, request.clone(), timeout)
        } else {
            self.sim.rl().call_command(request.clone(), timeout)
        };
        match ret {
            Err(e) => {
                warn!("failed to call command {:?}: {:?}", request, e);
                Err(e)
            }
            a => a,
        }
    }

    pub fn call_command_on_leader(
        &mut self,
        mut request: RaftCmdRequest,
        timeout: Duration,
    ) -> Result<RaftCmdResponse> {
        let timer = Instant::now();
        let region_id = request.get_header().get_region_id();
        loop {
            let leader = match self.leader_of_region(region_id) {
                None => return Err(Error::NotLeader(region_id, None)),
                Some(l) => l,
            };
            request.mut_header().set_peer(leader);
            let resp = match self.call_command(request.clone(), timeout) {
                e @ Err(_) => return e,
                Ok(resp) => resp,
            };
            if self.refresh_leader_if_needed(&resp, region_id)
                && timer.saturating_elapsed() < timeout
            {
                warn!(
                    "{:?} is no longer leader, let's retry",
                    request.get_header().get_peer()
                );
                continue;
            }
            return Ok(resp);
        }
    }

    fn valid_leader_id(&self, region_id: u64, leader_id: u64) -> bool {
        let store_ids = match self.voter_store_ids_of_region(region_id) {
            None => return false,
            Some(ids) => ids,
        };
        let node_ids = self.sim.rl().get_node_ids();
        store_ids.contains(&leader_id) && node_ids.contains(&leader_id)
    }

    fn voter_store_ids_of_region(&self, region_id: u64) -> Option<Vec<u64>> {
        block_on(self.pd_client.get_region_by_id(region_id))
            .unwrap()
            .map(|region| {
                region
                    .get_peers()
                    .iter()
                    .flat_map(|p| {
                        if p.get_role() != PeerRole::Learner {
                            Some(p.get_store_id())
                        } else {
                            None
                        }
                    })
                    .collect()
            })
    }

    pub fn query_leader(
        &self,
        store_id: u64,
        region_id: u64,
        timeout: Duration,
    ) -> Option<metapb::Peer> {
        // To get region leader, we don't care real peer id, so use 0 instead.
        let peer = new_peer(store_id, 0);
        let find_leader = new_status_request(region_id, peer, new_region_leader_cmd());
        let mut resp = match self.call_command(find_leader, timeout) {
            Ok(resp) => resp,
            Err(err) => {
                error!(
                    "fail to get leader of region {} on store {}, error: {:?}",
                    region_id, store_id, err
                );
                return None;
            }
        };
        let mut region_leader = resp.take_status_response().take_region_leader();
        // NOTE: node id can't be 0.
        if self.valid_leader_id(region_id, region_leader.get_leader().get_store_id()) {
            Some(region_leader.take_leader())
        } else {
            None
        }
    }

    pub fn leader_of_region(&mut self, region_id: u64) -> Option<metapb::Peer> {
        let timer = Instant::now_coarse();
        let timeout = Duration::from_secs(5);
        let mut store_ids = None;
        while timer.saturating_elapsed() < timeout {
            match self.voter_store_ids_of_region(region_id) {
                None => thread::sleep(Duration::from_millis(10)),
                Some(ids) => {
                    store_ids = Some(ids);
                    break;
                }
            };
        }
        let store_ids = store_ids?;
        if let Some(l) = self.leaders.get(&region_id) {
            // leader may be stopped in some tests.
            if self.valid_leader_id(region_id, l.get_store_id()) {
                return Some(l.clone());
            }
        }
        self.reset_leader_of_region(region_id);
        let mut leader = None;
        let mut leaders = HashMap::default();

        let node_ids = self.sim.rl().get_node_ids();
        // For some tests, we stop the node but pd still has this information,
        // and we must skip this.
        let alive_store_ids: Vec<_> = store_ids
            .iter()
            .filter(|id| node_ids.contains(id))
            .cloned()
            .collect();
        while timer.saturating_elapsed() < timeout {
            for store_id in &alive_store_ids {
                let l = match self.query_leader(*store_id, region_id, Duration::from_secs(1)) {
                    None => continue,
                    Some(l) => l,
                };
                leaders
                    .entry(l.get_id())
                    .or_insert((l, vec![]))
                    .1
                    .push(*store_id);
            }
            if let Some((_, (l, c))) = leaders.iter().max_by_key(|(_, (_, c))| c.len()) {
                // It may be a step down leader.
                if c.contains(&l.get_store_id()) {
                    leader = Some(l.clone());
                    // Technically, correct calculation should use two quorum when in joint
                    // state. Here just for simplicity.
                    if c.len() > store_ids.len() / 2 {
                        break;
                    }
                }
            }
            debug!("failed to detect leaders"; "leaders" => ?leaders, "store_ids" => ?store_ids);
            sleep_ms(10);
            leaders.clear();
        }

        if let Some(l) = leader {
            self.leaders.insert(region_id, l);
        }

        self.leaders.get(&region_id).cloned()
    }

    pub fn check_regions_number(&self, len: u32) {
        assert_eq!(self.pd_client.get_regions_number() as u32, len)
    }

    // For test when a node is already bootstrapped the cluster with the first
    // region But another node may request bootstrap at same time and get
    // is_bootstrap false Add Region but not set bootstrap to true
    pub fn add_first_region(&self) -> Result<()> {
        let mut region = metapb::Region::default();
        let region_id = self.pd_client.alloc_id().unwrap();
        let peer_id = self.pd_client.alloc_id().unwrap();
        region.set_id(region_id);
        region.set_start_key(keys::EMPTY_KEY.to_vec());
        region.set_end_key(keys::EMPTY_KEY.to_vec());
        region.mut_region_epoch().set_version(INIT_EPOCH_VER);
        region.mut_region_epoch().set_conf_ver(INIT_EPOCH_CONF_VER);
        let peer = new_peer(peer_id, peer_id);
        region.mut_peers().push(peer);
        self.pd_client.add_region(&region);
        Ok(())
    }

    /// Multiple nodes with fixed node id, like node 1, 2, .. 5,
    /// First region 1 is in all stores with peer 1, 2, .. 5.
    /// Peer 1 is in node 1, store 1, etc.
    ///
    /// Must be called after `create_engines`.
    pub fn bootstrap_region(&mut self) -> Result<()> {
        for (i, engines) in self.dbs.iter().enumerate() {
            let id = i as u64 + 1;
            self.engines.insert(id, engines.clone());
            let store_meta = Arc::new(Mutex::new(StoreMeta::new(PENDING_MSG_CAP)));
            self.store_metas.insert(id, store_meta);
            self.key_managers_map
                .insert(id, self.key_managers[i].clone());
            self.sst_workers_map.insert(id, i);
        }

        let mut region = metapb::Region::default();
        region.set_id(1);
        region.set_start_key(keys::EMPTY_KEY.to_vec());
        region.set_end_key(keys::EMPTY_KEY.to_vec());
        region.mut_region_epoch().set_version(INIT_EPOCH_VER);
        region.mut_region_epoch().set_conf_ver(INIT_EPOCH_CONF_VER);

        for (&id, engines) in &self.engines {
            let peer = new_peer(id, id);
            region.mut_peers().push(peer.clone());
            bootstrap_store(engines, self.id(), id).unwrap();
        }

        for engines in self.engines.values() {
            prepare_bootstrap_cluster(engines, &region)?;
        }

        self.bootstrap_cluster(region);

        Ok(())
    }

    // Return first region id.
    pub fn bootstrap_conf_change(&mut self) -> u64 {
        for (i, engines) in self.dbs.iter().enumerate() {
            let id = i as u64 + 1;
            self.engines.insert(id, engines.clone());
            let store_meta = Arc::new(Mutex::new(StoreMeta::new(PENDING_MSG_CAP)));
            self.store_metas.insert(id, store_meta);
            self.key_managers_map
                .insert(id, self.key_managers[i].clone());
            self.sst_workers_map.insert(id, i);
        }

        for (&id, engines) in &self.engines {
            bootstrap_store(engines, self.id(), id).unwrap();
        }

        let node_id = 1;
        let region_id = 1;
        let peer_id = 1;

        let region = initial_region(node_id, region_id, peer_id);
        prepare_bootstrap_cluster(&self.engines[&node_id], &region).unwrap();
        self.bootstrap_cluster(region);
        region_id
    }

    // This is only for fixed id test.
    fn bootstrap_cluster(&mut self, region: metapb::Region) {
        self.pd_client
            .bootstrap_cluster(new_store(1, "".to_owned()), region)
            .unwrap();
        for id in self.engines.keys() {
            let mut store = new_store(*id, "".to_owned());
            if let Some(labels) = self.labels.get(id) {
                for (key, value) in labels.iter() {
                    store.labels.push(StoreLabel {
                        key: key.clone(),
                        value: value.clone(),
                        ..Default::default()
                    });
                }
            }
            self.pd_client.put_store(store).unwrap();
        }
    }

    pub fn add_label(&mut self, node_id: u64, key: &str, value: &str) {
        self.labels
            .entry(node_id)
            .or_default()
            .insert(key.to_owned(), value.to_owned());
    }

    pub fn add_new_engine(&mut self) -> u64 {
        self.create_engine(None);
        self.count += 1;
        let node_id = self.count as u64;

        let engines = self.dbs.last().unwrap().clone();
        bootstrap_store(&engines, self.id(), node_id).unwrap();
        self.engines.insert(node_id, engines);

        let key_mgr = self.key_managers.last().unwrap().clone();
        self.key_managers_map.insert(node_id, key_mgr);
        self.sst_workers_map
            .insert(node_id, self.sst_workers.len() - 1);

        self.run_node(node_id).unwrap();
        node_id
    }

    pub fn reset_leader_of_region(&mut self, region_id: u64) {
        self.leaders.remove(&region_id);
    }

    pub fn assert_quorum<F: FnMut(&RocksEngine) -> bool>(&self, mut condition: F) {
        if self.engines.is_empty() {
            return;
        }
        let half = self.engines.len() / 2;
        let mut qualified_cnt = 0;
        for (id, engines) in &self.engines {
            if !condition(&engines.kv) {
                debug!("store {} is not qualified yet.", id);
                continue;
            }
            debug!("store {} is qualified", id);
            qualified_cnt += 1;
            if half < qualified_cnt {
                return;
            }
        }

        panic!(
            "need at lease {} qualified stores, but only got {}",
            half + 1,
            qualified_cnt
        );
    }

    pub fn shutdown(&mut self) {
        debug!("about to shutdown cluster");
        let keys = match self.sim.read() {
            Ok(s) => s.get_node_ids(),
            Err(_) => {
                safe_panic!("failed to acquire read lock");
                // Leave the resource to avoid double panic.
                return;
            }
        };
        for id in keys {
            self.stop_node(id);
        }
        self.leaders.clear();
        self.store_metas.clear();
        for sst_worker in self.sst_workers.drain(..) {
            sst_worker.stop_worker();
        }
        debug!("all nodes are shut down.");
    }

    // If the resp is "not leader error", get the real leader.
    // Otherwise reset or refresh leader if needed.
    // Returns if the request should retry.
    fn refresh_leader_if_needed(&mut self, resp: &RaftCmdResponse, region_id: u64) -> bool {
        if !is_error_response(resp) {
            return false;
        }

        let err = resp.get_header().get_error();
        if err
            .get_message()
            .contains("peer has not applied to current term")
        {
            // leader peer has not applied to current term
            return true;
        }

        // If command is stale, leadership may have changed.
        // EpochNotMatch is not checked as leadership is checked first in raftstore.
        if err.has_stale_command() {
            self.reset_leader_of_region(region_id);
            return true;
        }

        if !err.has_not_leader() {
            return false;
        }
        let err = err.get_not_leader();
        if !err.has_leader() {
            self.reset_leader_of_region(region_id);
            return true;
        }
        self.leaders.insert(region_id, err.get_leader().clone());
        true
    }

    pub fn request(
        &mut self,
        key: &[u8],
        reqs: Vec<Request>,
        read_quorum: bool,
        timeout: Duration,
    ) -> RaftCmdResponse {
        let timer = Instant::now();
        let mut tried_times = 0;
        // At least retry once.
        while tried_times < 2 || timer.saturating_elapsed() < timeout {
            tried_times += 1;
            let mut region = self.get_region(key);
            let region_id = region.get_id();
            let req = new_request(
                region_id,
                region.take_region_epoch(),
                reqs.clone(),
                read_quorum,
            );
            let result = self.call_command_on_leader(req, timeout);

            let resp = match result {
                e @ Err(Error::Timeout(_))
                | e @ Err(Error::NotLeader(..))
                | e @ Err(Error::StaleCommand) => {
                    warn!("call command failed, retry it"; "err" => ?e);
                    sleep_ms(100);
                    continue;
                }
                Err(e) => panic!("call command failed {:?}", e),
                Ok(resp) => resp,
            };

            if resp.get_header().get_error().has_epoch_not_match() {
                warn!("seems split, let's retry");
                sleep_ms(100);
                continue;
            }
            if resp
                .get_header()
                .get_error()
                .get_message()
                .contains("merging mode")
            {
                warn!("seems waiting for merge, let's retry");
                sleep_ms(100);
                continue;
            }
            return resp;
        }
        panic!("request timeout");
    }

    // Get region when the `filter` returns true.
    pub fn get_region_with<F>(&self, key: &[u8], filter: F) -> metapb::Region
    where
        F: Fn(&metapb::Region) -> bool,
    {
        for _ in 0..100 {
            if let Ok(region) = self.pd_client.get_region(key) {
                if filter(&region) {
                    return region;
                }
            }
            // We may meet range gap after split, so here we will
            // retry to get the region again.
            sleep_ms(20);
        }

        panic!("find no region for {}", log_wrappers::hex_encode_upper(key));
    }

    pub fn get_region(&self, key: &[u8]) -> metapb::Region {
        self.get_region_with(key, |_| true)
    }

    pub fn get_region_id(&self, key: &[u8]) -> u64 {
        self.get_region(key).get_id()
    }

    pub fn get_down_peers(&self) -> HashMap<u64, pdpb::PeerStats> {
        self.pd_client.get_down_peers()
    }

    pub fn get(&mut self, key: &[u8]) -> Option<Vec<u8>> {
        self.get_impl(CF_DEFAULT, key, false)
    }

    pub fn get_cf(&mut self, cf: &str, key: &[u8]) -> Option<Vec<u8>> {
        self.get_impl(cf, key, false)
    }

    pub fn must_get(&mut self, key: &[u8]) -> Option<Vec<u8>> {
        self.get_impl(CF_DEFAULT, key, true)
    }

    fn get_impl(&mut self, cf: &str, key: &[u8], read_quorum: bool) -> Option<Vec<u8>> {
        let mut resp = self.request(
            key,
            vec![new_get_cf_cmd(cf, key)],
            read_quorum,
            Duration::from_secs(5),
        );
        if resp.get_header().has_error() {
            panic!("response {:?} has error", resp);
        }
        assert_eq!(resp.get_responses().len(), 1);
        assert_eq!(resp.get_responses()[0].get_cmd_type(), CmdType::Get);
        if resp.get_responses()[0].has_get() {
            Some(resp.mut_responses()[0].mut_get().take_value())
        } else {
            None
        }
    }

    pub fn async_request(
        &mut self,
        req: RaftCmdRequest,
    ) -> Result<mpsc::Receiver<RaftCmdResponse>> {
        self.async_request_with_opts(req, Default::default())
    }

    pub fn async_request_with_opts(
        &mut self,
        mut req: RaftCmdRequest,
        opts: RaftCmdExtraOpts,
    ) -> Result<mpsc::Receiver<RaftCmdResponse>> {
        let region_id = req.get_header().get_region_id();
        let leader = self.leader_of_region(region_id).unwrap();
        req.mut_header().set_peer(leader.clone());
        let (cb, rx) = make_cb(&req);
        self.sim
            .rl()
            .async_command_on_node_with_opts(leader.get_store_id(), req, cb, opts)?;
        Ok(rx)
    }

    pub fn async_exit_joint(&mut self, region_id: u64) -> Result<mpsc::Receiver<RaftCmdResponse>> {
        let region = block_on(self.pd_client.get_region_by_id(region_id))
            .unwrap()
            .unwrap();
        let exit_joint = new_admin_request(
            region_id,
            region.get_region_epoch(),
            new_change_peer_v2_request(vec![]),
        );
        self.async_request(exit_joint)
    }

    pub fn async_put(
        &mut self,
        key: &[u8],
        value: &[u8],
    ) -> Result<mpsc::Receiver<RaftCmdResponse>> {
        let mut region = self.get_region(key);
        let reqs = vec![new_put_cmd(key, value)];
        let put = new_request(region.get_id(), region.take_region_epoch(), reqs, false);
        self.async_request(put)
    }

    pub fn async_remove_peer(
        &mut self,
        region_id: u64,
        peer: metapb::Peer,
    ) -> Result<mpsc::Receiver<RaftCmdResponse>> {
        let region = block_on(self.pd_client.get_region_by_id(region_id))
            .unwrap()
            .unwrap();
        let remove_peer = new_change_peer_request(ConfChangeType::RemoveNode, peer);
        let req = new_admin_request(region_id, region.get_region_epoch(), remove_peer);
        self.async_request(req)
    }

    pub fn async_add_peer(
        &mut self,
        region_id: u64,
        peer: metapb::Peer,
    ) -> Result<mpsc::Receiver<RaftCmdResponse>> {
        let region = block_on(self.pd_client.get_region_by_id(region_id))
            .unwrap()
            .unwrap();
        let add_peer = new_change_peer_request(ConfChangeType::AddNode, peer);
        let req = new_admin_request(region_id, region.get_region_epoch(), add_peer);
        self.async_request(req)
    }

    pub fn must_put(&mut self, key: &[u8], value: &[u8]) {
        self.must_put_cf(CF_DEFAULT, key, value);
    }

    pub fn must_put_cf(&mut self, cf: &str, key: &[u8], value: &[u8]) {
        if let Err(e) = self.batch_put(key, vec![new_put_cf_cmd(cf, key, value)]) {
            panic!("has error: {:?}", e);
        }
    }

    pub fn put(&mut self, key: &[u8], value: &[u8]) -> result::Result<(), PbError> {
        self.batch_put(key, vec![new_put_cf_cmd(CF_DEFAULT, key, value)])
            .map(|_| ())
    }

    pub fn batch_put(
        &mut self,
        region_key: &[u8],
        reqs: Vec<Request>,
    ) -> result::Result<RaftCmdResponse, PbError> {
        let resp = self.request(region_key, reqs, false, Duration::from_secs(5));
        if resp.get_header().has_error() {
            Err(resp.get_header().get_error().clone())
        } else {
            Ok(resp)
        }
    }

    pub fn must_delete(&mut self, key: &[u8]) {
        self.must_delete_cf(CF_DEFAULT, key)
    }

    pub fn must_delete_cf(&mut self, cf: &str, key: &[u8]) {
        let resp = self.request(
            key,
            vec![new_delete_cmd(cf, key)],
            false,
            Duration::from_secs(5),
        );
        if resp.get_header().has_error() {
            panic!("response {:?} has error", resp);
        }
    }

    pub fn must_delete_range_cf(&mut self, cf: &str, start: &[u8], end: &[u8]) {
        let resp = self.request(
            start,
            vec![new_delete_range_cmd(cf, start, end)],
            false,
            Duration::from_secs(5),
        );
        if resp.get_header().has_error() {
            panic!("response {:?} has error", resp);
        }
    }

    pub fn must_notify_delete_range_cf(&mut self, cf: &str, start: &[u8], end: &[u8]) {
        let mut req = new_delete_range_cmd(cf, start, end);
        req.mut_delete_range().set_notify_only(true);
        let resp = self.request(start, vec![req], false, Duration::from_secs(5));
        if resp.get_header().has_error() {
            panic!("response {:?} has error", resp);
        }
    }

    pub fn must_flush_cf(&mut self, cf: &str, sync: bool) {
        for engines in &self.dbs {
            engines.kv.flush_cf(cf, sync).unwrap();
        }
    }

    pub fn must_get_buckets(&mut self, region_id: u64) -> BucketStat {
        let timer = Instant::now();
        let timeout = Duration::from_secs(5);
        let mut tried_times = 0;
        // At least retry once.
        while tried_times < 2 || timer.saturating_elapsed() < timeout {
            tried_times += 1;
            match self.pd_client.get_buckets(region_id) {
                Some(buckets) => return buckets,
                None => sleep_ms(100),
            }
        }
        panic!("failed to get buckets for region {}", region_id);
    }

    pub fn get_region_epoch(&self, region_id: u64) -> RegionEpoch {
        block_on(self.pd_client.get_region_by_id(region_id))
            .unwrap()
            .unwrap()
            .take_region_epoch()
    }

    pub fn region_detail(&self, region_id: u64, store_id: u64) -> RegionDetailResponse {
        let status_cmd = new_region_detail_cmd();
        let peer = new_peer(store_id, 0);
        let req = new_status_request(region_id, peer, status_cmd);
        let resp = self.call_command(req, Duration::from_secs(5));
        assert!(resp.is_ok(), "{:?}", resp);

        let mut resp = resp.unwrap();
        assert!(resp.has_status_response());
        let mut status_resp = resp.take_status_response();
        assert_eq!(status_resp.get_cmd_type(), StatusCmdType::RegionDetail);
        assert!(status_resp.has_region_detail());
        status_resp.take_region_detail()
    }

    pub fn truncated_state(&self, region_id: u64, store_id: u64) -> RaftTruncatedState {
        self.apply_state(region_id, store_id).take_truncated_state()
    }

    pub fn wait_log_truncated(&self, region_id: u64, store_id: u64, index: u64) {
        let timer = Instant::now();
        loop {
            let truncated_state = self.truncated_state(region_id, store_id);
            if truncated_state.get_index() >= index {
                return;
            }
            if timer.saturating_elapsed() >= Duration::from_secs(5) {
                panic!(
                    "[region {}] log is still not truncated to {}: {:?} on store {}",
                    region_id, index, truncated_state, store_id,
                );
            }
            thread::sleep(Duration::from_millis(10));
        }
    }

    pub fn wait_applied_index(&mut self, region_id: u64, store_id: u64, index: u64) {
        let timer = Instant::now();
        loop {
            let applied_index = self.apply_state(region_id, store_id).applied_index;
            if applied_index >= index {
                return;
            }
            if timer.saturating_elapsed() >= Duration::from_secs(5) {
                panic!(
                    "[region {}] log is still not applied to {}: {} on store {}",
                    region_id, index, applied_index, store_id,
                );
            }
            thread::sleep(Duration::from_millis(10));
        }
    }

    pub fn wait_tombstone(&self, region_id: u64, peer: metapb::Peer, check_exist: bool) {
        let timer = Instant::now();
        let mut state;
        loop {
            state = self.region_local_state(region_id, peer.get_store_id());
            if state.get_state() == PeerState::Tombstone
                && (!check_exist || state.get_region().get_peers().contains(&peer))
            {
                return;
            }
            if timer.saturating_elapsed() > Duration::from_secs(5) {
                break;
            }
            thread::sleep(Duration::from_millis(10));
        }
        panic!(
            "{:?} is still not gc in region {} {:?}",
            peer, region_id, state
        );
    }

    pub fn wait_destroy_and_clean(&self, region_id: u64, peer: metapb::Peer) {
        let timer = Instant::now();
        self.wait_tombstone(region_id, peer.clone(), false);
        let mut state;
        loop {
            state = self.get_raft_local_state(region_id, peer.get_store_id());
            if state.is_none() {
                return;
            }
            if timer.saturating_elapsed() > Duration::from_secs(5) {
                break;
            }
            thread::sleep(Duration::from_millis(10));
        }
        panic!(
            "{:?} is still not cleaned in region {} {:?}",
            peer, region_id, state
        );
    }

    pub fn apply_state(&self, region_id: u64, store_id: u64) -> RaftApplyState {
        let key = keys::apply_state_key(region_id);
        self.get_engine(store_id)
            .get_msg_cf::<RaftApplyState>(engine_traits::CF_RAFT, &key)
            .unwrap()
            .unwrap()
    }

    pub fn get_raft_local_state(&self, region_id: u64, store_id: u64) -> Option<RaftLocalState> {
        self.engines[&store_id]
            .raft
            .get_raft_state(region_id)
            .unwrap()
    }

    pub fn raft_local_state(&self, region_id: u64, store_id: u64) -> RaftLocalState {
        self.get_raft_local_state(region_id, store_id).unwrap()
    }

    pub fn region_local_state(&self, region_id: u64, store_id: u64) -> RegionLocalState {
        self.get_engine(store_id)
            .get_msg_cf::<RegionLocalState>(
                engine_traits::CF_RAFT,
                &keys::region_state_key(region_id),
            )
            .unwrap()
            .unwrap()
    }

    pub fn must_peer_state(&self, region_id: u64, store_id: u64, peer_state: PeerState) {
        for _ in 0..100 {
            let state = self
                .get_engine(store_id)
                .get_msg_cf::<RegionLocalState>(
                    engine_traits::CF_RAFT,
                    &keys::region_state_key(region_id),
                )
                .unwrap()
                .unwrap();
            if state.get_state() == peer_state {
                return;
            }
            sleep_ms(10);
        }
        panic!(
            "[region {}] peer state still not reach {:?}",
            region_id, peer_state
        );
    }

    pub fn wait_last_index(
        &mut self,
        region_id: u64,
        store_id: u64,
        expected: u64,
        timeout: Duration,
    ) {
        let timer = Instant::now();
        loop {
            let raft_state = self.raft_local_state(region_id, store_id);
            let cur_index = raft_state.get_last_index();
            if cur_index >= expected {
                return;
            }
            if timer.saturating_elapsed() >= timeout {
                panic!(
                    "[region {}] last index still not reach {}: {:?}",
                    region_id, expected, raft_state
                );
            }
            thread::sleep(Duration::from_millis(10));
        }
    }

    pub fn restore_kv_meta(&self, region_id: u64, store_id: u64, snap: &RocksSnapshot) {
        let (meta_start, meta_end) = (
            keys::region_meta_prefix(region_id),
            keys::region_meta_prefix(region_id + 1),
        );
        let mut kv_wb = self.engines[&store_id].kv.write_batch();
        self.engines[&store_id]
            .kv
            .scan(CF_RAFT, &meta_start, &meta_end, false, |k, _| {
                kv_wb.delete(k).unwrap();
                Ok(true)
            })
            .unwrap();
        snap.scan(CF_RAFT, &meta_start, &meta_end, false, |k, v| {
            kv_wb.put(k, v).unwrap();
            Ok(true)
        })
        .unwrap();

        let (raft_start, raft_end) = (
            keys::region_raft_prefix(region_id),
            keys::region_raft_prefix(region_id + 1),
        );
        self.engines[&store_id]
            .kv
            .scan(CF_RAFT, &raft_start, &raft_end, false, |k, _| {
                kv_wb.delete(k).unwrap();
                Ok(true)
            })
            .unwrap();
        snap.scan(CF_RAFT, &raft_start, &raft_end, false, |k, v| {
            kv_wb.put(k, v).unwrap();
            Ok(true)
        })
        .unwrap();
        kv_wb.write().unwrap();
    }

    pub fn add_send_filter<F: FilterFactory>(&self, factory: F) {
        let mut sim = self.sim.wl();
        for node_id in sim.get_node_ids() {
            for filter in factory.generate(node_id) {
                sim.add_send_filter(node_id, filter);
            }
        }
    }

    pub fn transfer_leader(&mut self, region_id: u64, leader: metapb::Peer) {
        let epoch = self.get_region_epoch(region_id);
        let transfer_leader = new_admin_request(region_id, &epoch, new_transfer_leader_cmd(leader));
        let resp = self
            .call_command_on_leader(transfer_leader, Duration::from_secs(5))
            .unwrap();
        assert_eq!(
            resp.get_admin_response().get_cmd_type(),
            AdminCmdType::TransferLeader,
            "{:?}",
            resp
        );
    }

    pub fn must_transfer_leader(&mut self, region_id: u64, leader: metapb::Peer) {
        let timer = Instant::now();
        loop {
            self.reset_leader_of_region(region_id);
            let cur_leader = self.leader_of_region(region_id);
            if let Some(ref cur_leader) = cur_leader {
                if cur_leader.get_id() == leader.get_id()
                    && cur_leader.get_store_id() == leader.get_store_id()
                {
                    return;
                }
            }
            if timer.saturating_elapsed() > Duration::from_secs(5) {
                panic!(
                    "failed to transfer leader to [{}] {:?}, current leader: {:?}",
                    region_id, leader, cur_leader
                );
            }
            self.transfer_leader(region_id, leader.clone());
        }
    }

    pub fn try_transfer_leader(&mut self, region_id: u64, leader: metapb::Peer) -> RaftCmdResponse {
        let epoch = self.get_region_epoch(region_id);
        let transfer_leader = new_admin_request(region_id, &epoch, new_transfer_leader_cmd(leader));
        self.call_command_on_leader(transfer_leader, Duration::from_secs(5))
            .unwrap()
    }

    pub fn get_snap_dir(&self, node_id: u64) -> String {
        self.sim.rl().get_snap_dir(node_id)
    }

    pub fn get_snap_mgr(&self, node_id: u64) -> SnapManager {
        self.sim.rl().get_snap_mgr(node_id).clone()
    }

    pub fn clear_send_filters(&mut self) {
        let mut sim = self.sim.wl();
        for node_id in sim.get_node_ids() {
            sim.clear_send_filters(node_id);
        }
    }

    // It's similar to `ask_split`, the difference is the msg, it sends, is
    // `Msg::SplitRegion`, and `region` will not be embedded to that msg.
    // Caller must ensure that the `split_key` is in the `region`.
    pub fn split_region(
        &mut self,
        region: &metapb::Region,
        split_key: &[u8],
        cb: Callback<RocksSnapshot>,
    ) {
        let leader = self.leader_of_region(region.get_id()).unwrap();
        let router = self.sim.rl().get_router(leader.get_store_id()).unwrap();
        let split_key = split_key.to_vec();
        CasualRouter::send(
            &router,
            region.get_id(),
            CasualMessage::SplitRegion {
                region_epoch: region.get_region_epoch().clone(),
                split_keys: vec![split_key],
                callback: cb,
                source: "test".into(),
            },
        )
        .unwrap();
    }

    pub fn enter_force_leader(&mut self, region_id: u64, store_id: u64, failed_stores: Vec<u64>) {
        let mut plan = pdpb::RecoveryPlan::default();
        let mut force_leader = pdpb::ForceLeader::default();
        force_leader.set_enter_force_leaders([region_id].to_vec());
        force_leader.set_failed_stores(failed_stores.to_vec());
        plan.set_force_leader(force_leader);
        // Triggers the unsafe recovery plan execution.
        self.pd_client.must_set_unsafe_recovery_plan(store_id, plan);
        self.must_send_store_heartbeat(store_id);
    }

    pub fn must_enter_force_leader(
        &mut self,
        region_id: u64,
        store_id: u64,
        failed_stores: Vec<u64>,
    ) -> StoreReport {
        self.enter_force_leader(region_id, store_id, failed_stores);
        let mut store_report = None;
        for _ in 0..20 {
            store_report = self.pd_client.must_get_store_report(store_id);
            if store_report.is_some() {
                break;
            }
            sleep_ms(100);
        }
        assert_ne!(store_report, None);
        store_report.unwrap()
    }

    pub fn exit_force_leader(&mut self, region_id: u64, store_id: u64) {
        let router = self.sim.rl().get_router(store_id).unwrap();
        router
            .significant_send(region_id, SignificantMsg::ExitForceLeaderState)
            .unwrap();
    }

<<<<<<< HEAD
    pub async fn send_flashback_msg(
        &mut self,
        region_id: u64,
        store_id: u64,
        cmd_type: AdminCmdType,
        epoch: metapb::RegionEpoch,
        peer: metapb::Peer,
    ) {
        let (result_tx, result_rx) = oneshot::channel();
        let cb = Callback::write(Box::new(move |resp| {
            if resp.response.get_header().has_error() {
                result_tx.send(false).unwrap();
                error!("send flashback msg failed"; "region_id" => region_id);
                return;
            }
            result_tx.send(true).unwrap();
        }));

=======
    pub fn must_send_flashback_msg(
        &mut self,
        region_id: u64,
        cmd_type: AdminCmdType,
        cb: Callback<RocksSnapshot>,
    ) {
        let leader = self.leader_of_region(region_id).unwrap();
        let store_id = leader.get_store_id();
        let region_epoch = self.get_region_epoch(region_id);
>>>>>>> 0f5058eb
        let mut admin = AdminRequest::default();
        admin.set_cmd_type(cmd_type);
        let mut req = RaftCmdRequest::default();
        req.mut_header().set_region_id(region_id);
<<<<<<< HEAD
        req.mut_header().set_region_epoch(epoch);
        req.mut_header().set_peer(peer);
        req.set_admin_request(admin);
        req.mut_header()
            .set_flags(WriteBatchFlags::FLASHBACK.bits());

=======
        req.mut_header().set_region_epoch(region_epoch);
        req.mut_header().set_peer(leader);
        req.set_admin_request(admin);
        req.mut_header()
            .set_flags(WriteBatchFlags::FLASHBACK.bits());
>>>>>>> 0f5058eb
        let router = self.sim.rl().get_router(store_id).unwrap();
        if let Err(e) = router.send_command(
            req,
            cb,
            RaftCmdExtraOpts {
                deadline: None,
<<<<<<< HEAD
                disk_full_opt: kvproto::kvrpcpb::DiskFullOpt::AllowedOnAlmostFull,
            },
        ) {
            panic!("router send failed, error{}", e);
        }

        if !result_rx.await.unwrap() {
            panic!("Flashback call msg failed");
        }
=======
                disk_full_opt: DiskFullOpt::AllowedOnAlmostFull,
            },
        ) {
            panic!(
                "router send flashback msg {:?} failed, error: {}",
                cmd_type, e
            );
        }
    }

    pub fn must_send_wait_flashback_msg(&mut self, region_id: u64, cmd_type: AdminCmdType) {
        self.wait_applied_to_current_term(region_id, Duration::from_secs(3));
        let (result_tx, result_rx) = oneshot::channel();
        self.must_send_flashback_msg(
            region_id,
            cmd_type,
            Callback::write(Box::new(move |resp| {
                if resp.response.get_header().has_error() {
                    result_tx
                        .send(Some(resp.response.get_header().get_error().clone()))
                        .unwrap();
                    return;
                }
                result_tx.send(None).unwrap();
            })),
        );
        if let Some(e) = block_on(result_rx).unwrap() {
            panic!("call flashback msg {:?} failed, error: {:?}", cmd_type, e);
        }
    }

    pub fn wait_applied_to_current_term(&mut self, region_id: u64, timeout: Duration) {
        let mut now = Instant::now();
        let deadline = now + timeout;
        while now < deadline {
            if let Some(leader) = self.leader_of_region(region_id) {
                let raft_apply_state = self.apply_state(region_id, leader.get_store_id());
                let raft_local_state = self.raft_local_state(region_id, leader.get_store_id());
                // If term matches and apply to commit index, then it must apply to current
                // term.
                if raft_apply_state.applied_index == raft_apply_state.commit_index
                    && raft_apply_state.commit_term == raft_local_state.get_hard_state().get_term()
                {
                    return;
                }
            }
            thread::sleep(Duration::from_millis(10));
            now = Instant::now();
        }
        panic!("region {} is not applied to current term", region_id,);
>>>>>>> 0f5058eb
    }

    pub fn must_split(&mut self, region: &metapb::Region, split_key: &[u8]) {
        let mut try_cnt = 0;
        let split_count = self.pd_client.get_split_count();
        loop {
            debug!("asking split"; "region" => ?region, "key" => ?split_key);
            // In case ask split message is ignored, we should retry.
            if try_cnt % 50 == 0 {
                self.reset_leader_of_region(region.get_id());
                let key = split_key.to_vec();
                let check = Box::new(move |write_resp: WriteResponse| {
                    let mut resp = write_resp.response;
                    if resp.get_header().has_error() {
                        let error = resp.get_header().get_error();
                        if error.has_epoch_not_match()
                            || error.has_not_leader()
                            || error.has_stale_command()
                            || error
                                .get_message()
                                .contains("peer has not applied to current term")
                        {
                            warn!("fail to split: {:?}, ignore.", error);
                            return;
                        }
                        panic!("failed to split: {:?}", resp);
                    }
                    let admin_resp = resp.mut_admin_response();
                    let split_resp = admin_resp.mut_splits();
                    let regions = split_resp.get_regions();
                    assert_eq!(regions.len(), 2);
                    assert_eq!(regions[0].get_end_key(), key.as_slice());
                    assert_eq!(regions[0].get_end_key(), regions[1].get_start_key());
                });
                if self.leader_of_region(region.get_id()).is_some() {
                    self.split_region(region, split_key, Callback::write(check));
                }
            }

            if self.pd_client.check_split(region, split_key)
                && self.pd_client.get_split_count() > split_count
            {
                return;
            }

            if try_cnt > 250 {
                panic!(
                    "region {:?} has not been split by {}",
                    region,
                    log_wrappers::hex_encode_upper(split_key)
                );
            }
            try_cnt += 1;
            sleep_ms(20);
        }
    }

    pub fn wait_region_split(&mut self, region: &metapb::Region) {
        self.wait_region_split_max_cnt(region, 20, 250, true);
    }

    pub fn wait_region_split_max_cnt(
        &mut self,
        region: &metapb::Region,
        itvl_ms: u64,
        max_try_cnt: u64,
        is_panic: bool,
    ) {
        let mut try_cnt = 0;
        let split_count = self.pd_client.get_split_count();
        loop {
            if self.pd_client.get_split_count() > split_count {
                match self.pd_client.get_region(region.get_start_key()) {
                    Err(_) => {}
                    Ok(left) => {
                        if left.get_end_key() != region.get_end_key() {
                            return;
                        }
                    }
                };
            }

            if try_cnt > max_try_cnt {
                if is_panic {
                    panic!(
                        "region {:?} has not been split after {}ms",
                        region,
                        max_try_cnt * itvl_ms
                    );
                } else {
                    return;
                }
            }
            try_cnt += 1;
            sleep_ms(itvl_ms);
        }
    }

    fn new_prepare_merge(&self, source: u64, target: u64) -> RaftCmdRequest {
        let region = block_on(self.pd_client.get_region_by_id(target))
            .unwrap()
            .unwrap();
        let prepare_merge = new_prepare_merge(region);
        let source_region = block_on(self.pd_client.get_region_by_id(source))
            .unwrap()
            .unwrap();
        new_admin_request(
            source_region.get_id(),
            source_region.get_region_epoch(),
            prepare_merge,
        )
    }

    pub fn merge_region(&mut self, source: u64, target: u64, cb: Callback<RocksSnapshot>) {
        let mut req = self.new_prepare_merge(source, target);
        let leader = self.leader_of_region(source).unwrap();
        req.mut_header().set_peer(leader.clone());
        self.sim
            .rl()
            .async_command_on_node(leader.get_store_id(), req, cb)
            .unwrap();
    }

    pub fn try_merge(&mut self, source: u64, target: u64) -> RaftCmdResponse {
        self.call_command_on_leader(
            self.new_prepare_merge(source, target),
            Duration::from_secs(5),
        )
        .unwrap()
    }

    pub fn must_try_merge(&mut self, source: u64, target: u64) {
        let resp = self.try_merge(source, target);
        if is_error_response(&resp) {
            panic!(
                "{} failed to try merge to {}, resp {:?}",
                source, target, resp
            );
        }
    }

    /// Make sure region exists on that store.
    pub fn must_region_exist(&mut self, region_id: u64, store_id: u64) {
        let mut try_cnt = 0;
        loop {
            let find_leader =
                new_status_request(region_id, new_peer(store_id, 0), new_region_leader_cmd());
            let resp = self
                .call_command(find_leader, Duration::from_secs(5))
                .unwrap();

            if !is_error_response(&resp) {
                return;
            }

            if try_cnt > 250 {
                panic!(
                    "region {} doesn't exist on store {} after {} tries",
                    region_id, store_id, try_cnt
                );
            }
            try_cnt += 1;
            sleep_ms(20);
        }
    }

    /// Make sure region not exists on that store.
    pub fn must_region_not_exist(&mut self, region_id: u64, store_id: u64) {
        let mut try_cnt = 0;
        loop {
            let status_cmd = new_region_detail_cmd();
            let peer = new_peer(store_id, 0);
            let req = new_status_request(region_id, peer, status_cmd);
            let resp = self.call_command(req, Duration::from_secs(5)).unwrap();
            if resp.get_header().has_error() && resp.get_header().get_error().has_region_not_found()
            {
                return;
            }

            if try_cnt > 250 {
                panic!(
                    "region {} still exists on store {} after {} tries: {:?}",
                    region_id, store_id, try_cnt, resp
                );
            }
            try_cnt += 1;
            sleep_ms(20);
        }
    }

    pub fn must_remove_region(&mut self, store_id: u64, region_id: u64) {
        let timer = Instant::now();
        loop {
            let peer = new_peer(store_id, 0);
            let find_leader = new_status_request(region_id, peer, new_region_leader_cmd());
            let resp = self
                .call_command(find_leader, Duration::from_secs(5))
                .unwrap();

            if is_error_response(&resp) {
                assert!(
                    resp.get_header().get_error().has_region_not_found(),
                    "unexpected error resp: {:?}",
                    resp
                );
                break;
            }
            if timer.saturating_elapsed() > Duration::from_secs(60) {
                panic!("region {} is not removed after 60s.", region_id);
            }
            thread::sleep(Duration::from_millis(100));
        }
    }

    // it's so common that we provide an API for it
    pub fn partition(&self, s1: Vec<u64>, s2: Vec<u64>) {
        self.add_send_filter(PartitionFilterFactory::new(s1, s2));
    }

    pub fn must_wait_for_leader_expire(&self, node_id: u64, region_id: u64) {
        let timer = Instant::now_coarse();
        while timer.saturating_elapsed() < Duration::from_secs(5) {
            if self
                .query_leader(node_id, region_id, Duration::from_secs(1))
                .is_none()
            {
                return;
            }
            sleep_ms(100);
        }
        panic!(
            "region {}'s replica in store {} still has a valid leader after 5 secs",
            region_id, node_id
        );
    }

    pub fn must_send_store_heartbeat(&self, node_id: u64) {
        let router = self.sim.rl().get_router(node_id).unwrap();
        StoreRouter::send(&router, StoreMsg::Tick(StoreTick::PdStoreHeartbeat)).unwrap();
    }

    pub fn gc_peer(
        &mut self,
        region_id: u64,
        node_id: u64,
        peer: metapb::Peer,
    ) -> std::result::Result<(), TrySendError<RaftMessage>> {
        let router = self.sim.rl().get_router(node_id).unwrap();

        let mut message = RaftMessage::default();
        message.set_region_id(region_id);
        message.set_from_peer(peer.clone());
        message.set_to_peer(peer);
        message.set_region_epoch(self.get_region_epoch(region_id));
        message.set_is_tombstone(true);
        router.send_raft_message(message)
    }

    pub fn must_gc_peer(&mut self, region_id: u64, node_id: u64, peer: metapb::Peer) {
        for _ in 0..250 {
            self.gc_peer(region_id, node_id, peer.clone()).unwrap();
            if self.region_local_state(region_id, node_id).get_state() == PeerState::Tombstone {
                return;
            }
            sleep_ms(20);
        }

        panic!(
            "gc peer timeout: region id {}, node id {}, peer {:?}",
            region_id, node_id, peer
        );
    }

    pub fn get_ctx(&mut self, key: &[u8]) -> Context {
        let region = self.get_region(key);
        let leader = self.leader_of_region(region.id).unwrap();
        let epoch = self.get_region_epoch(region.id);
        let mut ctx = Context::default();
        ctx.set_region_id(region.id);
        ctx.set_peer(leader);
        ctx.set_region_epoch(epoch);
        ctx
    }

    pub fn refresh_region_bucket_keys(
        &mut self,
        region: &metapb::Region,
        buckets: Vec<Bucket>,
        bucket_ranges: Option<Vec<BucketRange>>,
        expect_buckets: Option<Buckets>,
    ) -> u64 {
        let leader = self.leader_of_region(region.get_id()).unwrap();
        let router = self.sim.rl().get_router(leader.get_store_id()).unwrap();
        let (tx, rx) = mpsc::channel();
        let cb = Callback::Test {
            cb: Box::new(move |stat: PeerInternalStat| {
                if let Some(expect_buckets) = expect_buckets {
                    assert_eq!(expect_buckets.get_keys(), stat.buckets.keys);
                    assert_eq!(
                        expect_buckets.get_keys().len() - 1,
                        stat.buckets.sizes.len()
                    );
                }
                tx.send(stat.buckets.version).unwrap();
            }),
        };
        CasualRouter::send(
            &router,
            region.get_id(),
            CasualMessage::RefreshRegionBuckets {
                region_epoch: region.get_region_epoch().clone(),
                buckets,
                bucket_ranges,
                cb,
            },
        )
        .unwrap();
        rx.recv_timeout(Duration::from_secs(5)).unwrap()
    }

    pub fn send_half_split_region_message(
        &mut self,
        region: &metapb::Region,
        expected_bucket_ranges: Option<Vec<BucketRange>>,
    ) {
        let leader = self.leader_of_region(region.get_id()).unwrap();
        let router = self.sim.rl().get_router(leader.get_store_id()).unwrap();
        let (tx, rx) = mpsc::channel();
        let cb = Callback::Test {
            cb: Box::new(move |stat: PeerInternalStat| {
                assert_eq!(
                    expected_bucket_ranges.is_none(),
                    stat.bucket_ranges.is_none()
                );
                if let Some(expected_bucket_ranges) = expected_bucket_ranges {
                    let actual_bucket_ranges = stat.bucket_ranges.unwrap();
                    assert_eq!(expected_bucket_ranges.len(), actual_bucket_ranges.len());
                    for i in 0..actual_bucket_ranges.len() {
                        assert_eq!(expected_bucket_ranges[i].0, actual_bucket_ranges[i].0);
                        assert_eq!(expected_bucket_ranges[i].1, actual_bucket_ranges[i].1);
                    }
                }
                tx.send(1).unwrap();
            }),
        };

        CasualRouter::send(
            &router,
            region.get_id(),
            CasualMessage::HalfSplitRegion {
                region_epoch: region.get_region_epoch().clone(),
                start_key: None,
                end_key: None,
                policy: CheckPolicy::Scan,
                source: "test",
                cb,
            },
        )
        .unwrap();
        rx.recv_timeout(Duration::from_secs(5)).unwrap();
    }
}

impl<T: Simulator> Drop for Cluster<T> {
    fn drop(&mut self) {
        test_util::clear_failpoints();
        self.shutdown();
    }
}<|MERGE_RESOLUTION|>--- conflicted
+++ resolved
@@ -1438,26 +1438,6 @@
             .unwrap();
     }
 
-<<<<<<< HEAD
-    pub async fn send_flashback_msg(
-        &mut self,
-        region_id: u64,
-        store_id: u64,
-        cmd_type: AdminCmdType,
-        epoch: metapb::RegionEpoch,
-        peer: metapb::Peer,
-    ) {
-        let (result_tx, result_rx) = oneshot::channel();
-        let cb = Callback::write(Box::new(move |resp| {
-            if resp.response.get_header().has_error() {
-                result_tx.send(false).unwrap();
-                error!("send flashback msg failed"; "region_id" => region_id);
-                return;
-            }
-            result_tx.send(true).unwrap();
-        }));
-
-=======
     pub fn must_send_flashback_msg(
         &mut self,
         region_id: u64,
@@ -1467,42 +1447,21 @@
         let leader = self.leader_of_region(region_id).unwrap();
         let store_id = leader.get_store_id();
         let region_epoch = self.get_region_epoch(region_id);
->>>>>>> 0f5058eb
         let mut admin = AdminRequest::default();
         admin.set_cmd_type(cmd_type);
         let mut req = RaftCmdRequest::default();
         req.mut_header().set_region_id(region_id);
-<<<<<<< HEAD
-        req.mut_header().set_region_epoch(epoch);
-        req.mut_header().set_peer(peer);
-        req.set_admin_request(admin);
-        req.mut_header()
-            .set_flags(WriteBatchFlags::FLASHBACK.bits());
-
-=======
         req.mut_header().set_region_epoch(region_epoch);
         req.mut_header().set_peer(leader);
         req.set_admin_request(admin);
         req.mut_header()
             .set_flags(WriteBatchFlags::FLASHBACK.bits());
->>>>>>> 0f5058eb
         let router = self.sim.rl().get_router(store_id).unwrap();
         if let Err(e) = router.send_command(
             req,
             cb,
             RaftCmdExtraOpts {
                 deadline: None,
-<<<<<<< HEAD
-                disk_full_opt: kvproto::kvrpcpb::DiskFullOpt::AllowedOnAlmostFull,
-            },
-        ) {
-            panic!("router send failed, error{}", e);
-        }
-
-        if !result_rx.await.unwrap() {
-            panic!("Flashback call msg failed");
-        }
-=======
                 disk_full_opt: DiskFullOpt::AllowedOnAlmostFull,
             },
         ) {
@@ -1553,7 +1512,6 @@
             now = Instant::now();
         }
         panic!("region {} is not applied to current term", region_id,);
->>>>>>> 0f5058eb
     }
 
     pub fn must_split(&mut self, region: &metapb::Region, split_key: &[u8]) {
