// Copyright 2020 TiKV Project Authors. Licensed under Apache-2.0.

//! This file contains tests and testing tools which affects multiple actions

use concurrency_manager::ConcurrencyManager;
use kvproto::kvrpcpb::{
    Assertion, AssertionLevel, Context,
    PrewriteRequestPessimisticAction::{self, *},
};
use prewrite::{prewrite, CommitKind, TransactionKind, TransactionProperties};
use tikv_kv::SnapContext;

use super::*;
use crate::storage::{
    kv::WriteData,
    mvcc::{tests::write, Error, Key, Mutation, MvccTxn, SnapshotReader, TimeStamp},
    txn, Engine,
};

pub fn must_prewrite_put_impl<E: Engine>(
    engine: &mut E,
    key: &[u8],
    value: &[u8],
    pk: &[u8],
    secondary_keys: &Option<Vec<Vec<u8>>>,
    ts: TimeStamp,
    pessimistic_action: PrewriteRequestPessimisticAction,
    lock_ttl: u64,
    for_update_ts: TimeStamp,
    txn_size: u64,
    min_commit_ts: TimeStamp,
    max_commit_ts: TimeStamp,
    is_retry_request: bool,
    assertion: Assertion,
    assertion_level: AssertionLevel,
) {
    must_prewrite_put_impl_with_should_not_exist(
        engine,
        key,
        value,
        pk,
        secondary_keys,
        ts,
        pessimistic_action,
        lock_ttl,
        for_update_ts,
        txn_size,
        min_commit_ts,
        max_commit_ts,
        is_retry_request,
        assertion,
        assertion_level,
        false,
        None,
    );
}

pub fn must_prewrite_insert_impl<E: Engine>(
<<<<<<< HEAD
    engine: &E,
=======
    engine: &mut E,
>>>>>>> b448214b
    key: &[u8],
    value: &[u8],
    pk: &[u8],
    secondary_keys: &Option<Vec<Vec<u8>>>,
    ts: TimeStamp,
    pessimistic_action: PrewriteRequestPessimisticAction,
    lock_ttl: u64,
    for_update_ts: TimeStamp,
    txn_size: u64,
    min_commit_ts: TimeStamp,
    max_commit_ts: TimeStamp,
    is_retry_request: bool,
    assertion: Assertion,
    assertion_level: AssertionLevel,
) {
    must_prewrite_put_impl_with_should_not_exist(
        engine,
        key,
        value,
        pk,
        secondary_keys,
        ts,
        pessimistic_action,
        lock_ttl,
        for_update_ts,
        txn_size,
        min_commit_ts,
        max_commit_ts,
        is_retry_request,
        assertion,
        assertion_level,
        true,
        None,
    );
}

pub fn must_prewrite_put_impl_with_should_not_exist<E: Engine>(
<<<<<<< HEAD
    engine: &E,
=======
    engine: &mut E,
>>>>>>> b448214b
    key: &[u8],
    value: &[u8],
    pk: &[u8],
    secondary_keys: &Option<Vec<Vec<u8>>>,
    ts: TimeStamp,
    pessimistic_action: PrewriteRequestPessimisticAction,
    lock_ttl: u64,
    for_update_ts: TimeStamp,
    txn_size: u64,
    min_commit_ts: TimeStamp,
    max_commit_ts: TimeStamp,
    is_retry_request: bool,
    assertion: Assertion,
    assertion_level: AssertionLevel,
    should_not_exist: bool,
    region_id: Option<u64>,
) {
    let mut ctx = Context::default();
    if let Some(region_id) = region_id {
        ctx.region_id = region_id;
    }
    let snap_ctx = SnapContext {
        pb_ctx: &ctx,
        ..Default::default()
    };
    let snapshot = engine.snapshot(snap_ctx).unwrap();
    let cm = ConcurrencyManager::new(ts);
    let mut txn = MvccTxn::new(ts, cm);
    let mut reader = SnapshotReader::new(ts, snapshot, true);

    let mutation = if should_not_exist {
        Mutation::Insert((Key::from_raw(key), value.to_vec()), assertion)
    } else {
        Mutation::Put((Key::from_raw(key), value.to_vec()), assertion)
    };
    let txn_kind = if for_update_ts.is_zero() {
        TransactionKind::Optimistic(false)
    } else {
        TransactionKind::Pessimistic(for_update_ts)
    };
    let commit_kind = if secondary_keys.is_some() {
        CommitKind::Async(max_commit_ts)
    } else {
        CommitKind::TwoPc
    };
    prewrite(
        &mut txn,
        &mut reader,
        &TransactionProperties {
            start_ts: ts,
            kind: txn_kind,
            commit_kind,
            primary: pk,
            txn_size,
            lock_ttl,
            min_commit_ts,
            need_old_value: false,
            is_retry_request,
            assertion_level,
        },
        mutation,
        secondary_keys,
        pessimistic_action,
    )
    .unwrap();
    write(engine, &ctx, txn.into_modifies());
}

pub fn must_prewrite_put<E: Engine>(
    engine: &mut E,
    key: &[u8],
    value: &[u8],
    pk: &[u8],
    ts: impl Into<TimeStamp>,
) {
    must_prewrite_put_impl(
        engine,
        key,
        value,
        pk,
        &None,
        ts.into(),
        SkipPessimisticCheck,
        0,
        TimeStamp::default(),
        0,
        TimeStamp::default(),
        TimeStamp::default(),
        false,
        Assertion::None,
        AssertionLevel::Off,
    );
}

pub fn must_prewrite_put_on_region<E: Engine>(
<<<<<<< HEAD
    engine: &E,
=======
    engine: &mut E,
>>>>>>> b448214b
    region_id: u64,
    key: &[u8],
    value: &[u8],
    pk: &[u8],
    ts: impl Into<TimeStamp>,
) {
    must_prewrite_put_impl_with_should_not_exist(
        engine,
        key,
        value,
        pk,
        &None,
        ts.into(),
        SkipPessimisticCheck,
        0,
        TimeStamp::default(),
        0,
        TimeStamp::default(),
        TimeStamp::default(),
        false,
        Assertion::None,
        AssertionLevel::Off,
        false,
        Some(region_id),
    );
}

pub fn must_pessimistic_prewrite_put<E: Engine>(
    engine: &mut E,
    key: &[u8],
    value: &[u8],
    pk: &[u8],
    ts: impl Into<TimeStamp>,
    for_update_ts: impl Into<TimeStamp>,
    pessimistic_action: PrewriteRequestPessimisticAction,
) {
    must_prewrite_put_impl(
        engine,
        key,
        value,
        pk,
        &None,
        ts.into(),
        pessimistic_action,
        0,
        for_update_ts.into(),
        0,
        TimeStamp::default(),
        TimeStamp::default(),
        false,
        Assertion::None,
        AssertionLevel::Off,
    );
}

pub fn must_pessimistic_prewrite_insert<E: Engine>(
<<<<<<< HEAD
    engine: &E,
=======
    engine: &mut E,
>>>>>>> b448214b
    key: &[u8],
    value: &[u8],
    pk: &[u8],
    ts: impl Into<TimeStamp>,
    for_update_ts: impl Into<TimeStamp>,
    pessimistic_action: PrewriteRequestPessimisticAction,
) {
    must_prewrite_insert_impl(
        engine,
        key,
        value,
        pk,
        &None,
        ts.into(),
        pessimistic_action,
        0,
        for_update_ts.into(),
        0,
        TimeStamp::default(),
        TimeStamp::default(),
        false,
        Assertion::None,
        AssertionLevel::Off,
    );
}

pub fn must_pessimistic_prewrite_put_with_ttl<E: Engine>(
    engine: &mut E,
    key: &[u8],
    value: &[u8],
    pk: &[u8],
    ts: impl Into<TimeStamp>,
    for_update_ts: impl Into<TimeStamp>,
    pessimistic_action: PrewriteRequestPessimisticAction,
    lock_ttl: u64,
) {
    must_prewrite_put_impl(
        engine,
        key,
        value,
        pk,
        &None,
        ts.into(),
        pessimistic_action,
        lock_ttl,
        for_update_ts.into(),
        0,
        TimeStamp::default(),
        TimeStamp::default(),
        false,
        Assertion::None,
        AssertionLevel::Off,
    );
}

pub fn must_prewrite_put_for_large_txn<E: Engine>(
    engine: &mut E,
    key: &[u8],
    value: &[u8],
    pk: &[u8],
    ts: impl Into<TimeStamp>,
    ttl: u64,
    for_update_ts: impl Into<TimeStamp>,
) {
    let lock_ttl = ttl;
    let ts = ts.into();
    let min_commit_ts = (ts.into_inner() + 1).into();
    let for_update_ts = for_update_ts.into();
    let pessimistic_action = if !for_update_ts.is_zero() {
        DoPessimisticCheck
    } else {
        SkipPessimisticCheck
    };
    must_prewrite_put_impl(
        engine,
        key,
        value,
        pk,
        &None,
        ts,
        pessimistic_action,
        lock_ttl,
        for_update_ts,
        0,
        min_commit_ts,
        TimeStamp::default(),
        false,
        Assertion::None,
        AssertionLevel::Off,
    );
}

pub fn must_prewrite_put_async_commit<E: Engine>(
    engine: &mut E,
    key: &[u8],
    value: &[u8],
    pk: &[u8],
    secondary_keys: &Option<Vec<Vec<u8>>>,
    ts: impl Into<TimeStamp>,
    min_commit_ts: impl Into<TimeStamp>,
) {
    assert!(secondary_keys.is_some());
    must_prewrite_put_impl(
        engine,
        key,
        value,
        pk,
        secondary_keys,
        ts.into(),
        SkipPessimisticCheck,
        100,
        TimeStamp::default(),
        0,
        min_commit_ts.into(),
        TimeStamp::default(),
        false,
        Assertion::None,
        AssertionLevel::Off,
    );
}

pub fn must_pessimistic_prewrite_put_async_commit<E: Engine>(
    engine: &mut E,
    key: &[u8],
    value: &[u8],
    pk: &[u8],
    secondary_keys: &Option<Vec<Vec<u8>>>,
    ts: impl Into<TimeStamp>,
    for_update_ts: impl Into<TimeStamp>,
    pessimistic_action: PrewriteRequestPessimisticAction,
    min_commit_ts: impl Into<TimeStamp>,
) {
    assert!(secondary_keys.is_some());
    must_prewrite_put_impl(
        engine,
        key,
        value,
        pk,
        secondary_keys,
        ts.into(),
        pessimistic_action,
        100,
        for_update_ts.into(),
        0,
        min_commit_ts.into(),
        TimeStamp::default(),
        false,
        Assertion::None,
        AssertionLevel::Off,
    );
}

fn default_txn_props(
    start_ts: TimeStamp,
    primary: &[u8],
    for_update_ts: TimeStamp,
) -> TransactionProperties<'_> {
    let kind = if for_update_ts.is_zero() {
        TransactionKind::Optimistic(false)
    } else {
        TransactionKind::Pessimistic(for_update_ts)
    };

    TransactionProperties {
        start_ts,
        kind,
        commit_kind: CommitKind::TwoPc,
        primary,
        txn_size: 0,
        lock_ttl: 0,
        min_commit_ts: TimeStamp::default(),
        need_old_value: false,
        is_retry_request: false,
        assertion_level: AssertionLevel::Off,
    }
}

pub fn must_prewrite_put_err_impl<E: Engine>(
    engine: &mut E,
    key: &[u8],
    value: &[u8],
    pk: &[u8],
    secondary_keys: &Option<Vec<Vec<u8>>>,
    ts: impl Into<TimeStamp>,
    for_update_ts: impl Into<TimeStamp>,
    pessimistic_action: PrewriteRequestPessimisticAction,
    max_commit_ts: impl Into<TimeStamp>,
    is_retry_request: bool,
    assertion: Assertion,
    assertion_level: AssertionLevel,
) -> Error {
    must_prewrite_put_err_impl_with_should_not_exist(
        engine,
        key,
        value,
        pk,
        secondary_keys,
        ts.into(),
        for_update_ts.into(),
        pessimistic_action,
        max_commit_ts.into(),
        is_retry_request,
        assertion,
        assertion_level,
        false,
    )
}

pub fn must_prewrite_insert_err_impl<E: Engine>(
    engine: &mut E,
    key: &[u8],
    value: &[u8],
    pk: &[u8],
    secondary_keys: &Option<Vec<Vec<u8>>>,
    ts: impl Into<TimeStamp>,
    for_update_ts: impl Into<TimeStamp>,
    pessimistic_action: PrewriteRequestPessimisticAction,
<<<<<<< HEAD
    max_commit_ts: impl Into<TimeStamp>,
    is_retry_request: bool,
    assertion: Assertion,
    assertion_level: AssertionLevel,
) -> Error {
    must_prewrite_put_err_impl_with_should_not_exist(
        engine,
        key,
        value,
        pk,
        secondary_keys,
        ts.into(),
        for_update_ts.into(),
        pessimistic_action,
        max_commit_ts.into(),
        is_retry_request,
        assertion,
        assertion_level,
        false,
    )
}

pub fn must_prewrite_insert_err_impl<E: Engine>(
    engine: &E,
    key: &[u8],
    value: &[u8],
    pk: &[u8],
    secondary_keys: &Option<Vec<Vec<u8>>>,
    ts: impl Into<TimeStamp>,
    for_update_ts: impl Into<TimeStamp>,
    pessimistic_action: PrewriteRequestPessimisticAction,
    max_commit_ts: impl Into<TimeStamp>,
    is_retry_request: bool,
    assertion: Assertion,
    assertion_level: AssertionLevel,
) -> Error {
    must_prewrite_put_err_impl_with_should_not_exist(
        engine,
        key,
        value,
        pk,
        secondary_keys,
        ts.into(),
        for_update_ts.into(),
        pessimistic_action,
        max_commit_ts.into(),
        is_retry_request,
        assertion,
        assertion_level,
        true,
    )
}

pub fn must_prewrite_put_err_impl_with_should_not_exist<E: Engine>(
    engine: &E,
    key: &[u8],
    value: &[u8],
    pk: &[u8],
    secondary_keys: &Option<Vec<Vec<u8>>>,
    ts: impl Into<TimeStamp>,
    for_update_ts: impl Into<TimeStamp>,
    pessimistic_action: PrewriteRequestPessimisticAction,
=======
>>>>>>> b448214b
    max_commit_ts: impl Into<TimeStamp>,
    is_retry_request: bool,
    assertion: Assertion,
    assertion_level: AssertionLevel,
    should_not_exist: bool,
) -> Error {
    must_prewrite_put_err_impl_with_should_not_exist(
        engine,
        key,
        value,
        pk,
        secondary_keys,
        ts.into(),
        for_update_ts.into(),
        pessimistic_action,
        max_commit_ts.into(),
        is_retry_request,
        assertion,
        assertion_level,
        true,
    )
}

pub fn must_prewrite_put_err_impl_with_should_not_exist<E: Engine>(
    engine: &mut E,
    key: &[u8],
    value: &[u8],
    pk: &[u8],
    secondary_keys: &Option<Vec<Vec<u8>>>,
    ts: impl Into<TimeStamp>,
    for_update_ts: impl Into<TimeStamp>,
    pessimistic_action: PrewriteRequestPessimisticAction,
    max_commit_ts: impl Into<TimeStamp>,
    is_retry_request: bool,
    assertion: Assertion,
    assertion_level: AssertionLevel,
    should_not_exist: bool,
) -> Error {
    let snapshot = engine.snapshot(Default::default()).unwrap();
    let for_update_ts = for_update_ts.into();
    let cm = ConcurrencyManager::new(for_update_ts);
    let ts = ts.into();
    let mut txn = MvccTxn::new(ts, cm);
    let mut reader = SnapshotReader::new(ts, snapshot, true);
    let mutation = if should_not_exist {
        Mutation::Insert((Key::from_raw(key), value.to_vec()), assertion)
    } else {
        Mutation::Put((Key::from_raw(key), value.to_vec()), assertion)
    };
    let commit_kind = if secondary_keys.is_some() {
        CommitKind::Async(max_commit_ts.into())
    } else {
        CommitKind::TwoPc
    };
    let mut props = default_txn_props(ts, pk, for_update_ts);
    props.is_retry_request = is_retry_request;
    props.commit_kind = commit_kind;
    props.assertion_level = assertion_level;

    prewrite(
        &mut txn,
        &mut reader,
        &props,
        mutation,
        &None,
        pessimistic_action,
    )
    .unwrap_err()
}

pub fn must_prewrite_put_err<E: Engine>(
    engine: &mut E,
    key: &[u8],
    value: &[u8],
    pk: &[u8],
    ts: impl Into<TimeStamp>,
) -> Error {
    must_prewrite_put_err_impl(
        engine,
        key,
        value,
        pk,
        &None,
        ts,
        TimeStamp::zero(),
        SkipPessimisticCheck,
        0,
        false,
        Assertion::None,
        AssertionLevel::Off,
    )
}

pub fn must_pessimistic_prewrite_put_err<E: Engine>(
    engine: &mut E,
    key: &[u8],
    value: &[u8],
    pk: &[u8],
    ts: impl Into<TimeStamp>,
    for_update_ts: impl Into<TimeStamp>,
    pessimistic_action: PrewriteRequestPessimisticAction,
) -> Error {
    must_prewrite_put_err_impl(
        engine,
        key,
        value,
        pk,
        &None,
        ts,
        for_update_ts,
        pessimistic_action,
        0,
        false,
        Assertion::None,
        AssertionLevel::Off,
    )
}

pub fn must_pessimistic_prewrite_insert_err<E: Engine>(
<<<<<<< HEAD
    engine: &E,
=======
    engine: &mut E,
>>>>>>> b448214b
    key: &[u8],
    value: &[u8],
    pk: &[u8],
    ts: impl Into<TimeStamp>,
    for_update_ts: impl Into<TimeStamp>,
    pessimistic_action: PrewriteRequestPessimisticAction,
) -> Error {
    must_prewrite_insert_err_impl(
        engine,
        key,
        value,
        pk,
        &None,
        ts,
        for_update_ts,
        pessimistic_action,
        0,
        false,
        Assertion::None,
        AssertionLevel::Off,
    )
}

pub fn must_retry_pessimistic_prewrite_put_err<E: Engine>(
    engine: &mut E,
    key: &[u8],
    value: &[u8],
    pk: &[u8],
    secondary_keys: &Option<Vec<Vec<u8>>>,
    ts: impl Into<TimeStamp>,
    for_update_ts: impl Into<TimeStamp>,
    pessimistic_action: PrewriteRequestPessimisticAction,
    max_commit_ts: impl Into<TimeStamp>,
) -> Error {
    must_prewrite_put_err_impl(
        engine,
        key,
        value,
        pk,
        secondary_keys,
        ts,
        for_update_ts,
        pessimistic_action,
        max_commit_ts,
        true,
        Assertion::None,
        AssertionLevel::Off,
    )
}

fn must_prewrite_delete_impl<E: Engine>(
    engine: &mut E,
    key: &[u8],
    pk: &[u8],
    ts: impl Into<TimeStamp>,
    for_update_ts: impl Into<TimeStamp>,
    pessimistic_action: PrewriteRequestPessimisticAction,
    region_id: Option<u64>,
) {
    let mut ctx = Context::default();
    if let Some(region_id) = region_id {
        ctx.region_id = region_id;
    }
    let snap_ctx = SnapContext {
        pb_ctx: &ctx,
        ..Default::default()
    };
    let snapshot = engine.snapshot(snap_ctx).unwrap();
    let for_update_ts = for_update_ts.into();
    let cm = ConcurrencyManager::new(for_update_ts);
    let ts = ts.into();
    let mut txn = MvccTxn::new(ts, cm);
    let mut reader = SnapshotReader::new(ts, snapshot, true);
    let mutation = Mutation::make_delete(Key::from_raw(key));

    prewrite(
        &mut txn,
        &mut reader,
        &default_txn_props(ts, pk, for_update_ts),
        mutation,
        &None,
        pessimistic_action,
    )
    .unwrap();

    engine
        .write(&ctx, WriteData::from_modifies(txn.into_modifies()))
        .unwrap();
}

pub fn must_prewrite_delete<E: Engine>(
    engine: &mut E,
    key: &[u8],
    pk: &[u8],
    ts: impl Into<TimeStamp>,
) {
    must_prewrite_delete_impl(
        engine,
        key,
        pk,
        ts,
        TimeStamp::zero(),
        SkipPessimisticCheck,
        None,
    );
}

pub fn must_prewrite_delete_on_region<E: Engine>(
    engine: &mut E,
    region_id: u64,
    key: &[u8],
    pk: &[u8],
    ts: impl Into<TimeStamp>,
) {
    must_prewrite_delete_impl(
        engine,
        key,
        pk,
        ts,
        TimeStamp::zero(),
        SkipPessimisticCheck,
<<<<<<< HEAD
        None,
    );
}

pub fn must_prewrite_delete_on_region<E: Engine>(
    engine: &E,
    region_id: u64,
    key: &[u8],
    pk: &[u8],
    ts: impl Into<TimeStamp>,
) {
    must_prewrite_delete_impl(
        engine,
        key,
        pk,
        ts,
        TimeStamp::zero(),
        SkipPessimisticCheck,
=======
>>>>>>> b448214b
        Some(region_id),
    );
}

pub fn must_pessimistic_prewrite_delete<E: Engine>(
    engine: &mut E,
    key: &[u8],
    pk: &[u8],
    ts: impl Into<TimeStamp>,
    for_update_ts: impl Into<TimeStamp>,
    pessimistic_action: PrewriteRequestPessimisticAction,
) {
    must_prewrite_delete_impl(engine, key, pk, ts, for_update_ts, pessimistic_action, None);
}

fn must_prewrite_lock_impl<E: Engine>(
    engine: &mut E,
    key: &[u8],
    pk: &[u8],
    ts: impl Into<TimeStamp>,
    for_update_ts: impl Into<TimeStamp>,
    pessimistic_action: PrewriteRequestPessimisticAction,
) {
    let ctx = Context::default();
    let snapshot = engine.snapshot(Default::default()).unwrap();
    let for_update_ts = for_update_ts.into();
    let cm = ConcurrencyManager::new(for_update_ts);
    let ts = ts.into();
    let mut txn = MvccTxn::new(ts, cm);
    let mut reader = SnapshotReader::new(ts, snapshot, true);

    let mutation = Mutation::make_lock(Key::from_raw(key));
    prewrite(
        &mut txn,
        &mut reader,
        &default_txn_props(ts, pk, for_update_ts),
        mutation,
        &None,
        pessimistic_action,
    )
    .unwrap();

    engine
        .write(&ctx, WriteData::from_modifies(txn.into_modifies()))
        .unwrap();
}

<<<<<<< HEAD
pub fn must_prewrite_lock<E: Engine>(engine: &E, key: &[u8], pk: &[u8], ts: impl Into<TimeStamp>) {
=======
pub fn must_prewrite_lock<E: Engine>(
    engine: &mut E,
    key: &[u8],
    pk: &[u8],
    ts: impl Into<TimeStamp>,
) {
>>>>>>> b448214b
    must_prewrite_lock_impl(engine, key, pk, ts, TimeStamp::zero(), SkipPessimisticCheck);
}

pub fn must_prewrite_lock_err<E: Engine>(
    engine: &mut E,
    key: &[u8],
    pk: &[u8],
    ts: impl Into<TimeStamp>,
) {
    let snapshot = engine.snapshot(Default::default()).unwrap();
    let ts = ts.into();
    let cm = ConcurrencyManager::new(ts);
    let mut txn = MvccTxn::new(ts, cm);
    let mut reader = SnapshotReader::new(ts, snapshot, true);

    prewrite(
        &mut txn,
        &mut reader,
        &default_txn_props(ts, pk, TimeStamp::zero()),
        Mutation::make_lock(Key::from_raw(key)),
        &None,
        SkipPessimisticCheck,
    )
    .unwrap_err();
}

pub fn must_pessimistic_prewrite_lock<E: Engine>(
    engine: &mut E,
    key: &[u8],
    pk: &[u8],
    ts: impl Into<TimeStamp>,
    for_update_ts: impl Into<TimeStamp>,
    pessimistic_action: PrewriteRequestPessimisticAction,
) {
    must_prewrite_lock_impl(engine, key, pk, ts, for_update_ts, pessimistic_action);
}

pub fn must_rollback<E: Engine>(
    engine: &mut E,
    key: &[u8],
    start_ts: impl Into<TimeStamp>,
    protect_rollback: bool,
) {
    let ctx = Context::default();
    let snapshot = engine.snapshot(Default::default()).unwrap();
    let start_ts = start_ts.into();
    let cm = ConcurrencyManager::new(start_ts);
    let mut txn = MvccTxn::new(start_ts, cm);
    let mut reader = SnapshotReader::new(start_ts, snapshot, true);
    txn::cleanup(
        &mut txn,
        &mut reader,
        Key::from_raw(key),
        TimeStamp::zero(),
        protect_rollback,
    )
    .unwrap();
    write(engine, &ctx, txn.into_modifies());
}

pub fn must_rollback_err<E: Engine>(engine: &mut E, key: &[u8], start_ts: impl Into<TimeStamp>) {
    let snapshot = engine.snapshot(Default::default()).unwrap();
    let start_ts = start_ts.into();
    let cm = ConcurrencyManager::new(start_ts);
    let mut txn = MvccTxn::new(start_ts, cm);
    let mut reader = SnapshotReader::new(start_ts, snapshot, true);
    txn::cleanup(
        &mut txn,
        &mut reader,
        Key::from_raw(key),
        TimeStamp::zero(),
        false,
    )
    .unwrap_err();
}<|MERGE_RESOLUTION|>--- conflicted
+++ resolved
@@ -56,11 +56,7 @@
 }
 
 pub fn must_prewrite_insert_impl<E: Engine>(
-<<<<<<< HEAD
-    engine: &E,
-=======
-    engine: &mut E,
->>>>>>> b448214b
+    engine: &mut E,
     key: &[u8],
     value: &[u8],
     pk: &[u8],
@@ -98,11 +94,7 @@
 }
 
 pub fn must_prewrite_put_impl_with_should_not_exist<E: Engine>(
-<<<<<<< HEAD
-    engine: &E,
-=======
-    engine: &mut E,
->>>>>>> b448214b
+    engine: &mut E,
     key: &[u8],
     value: &[u8],
     pk: &[u8],
@@ -198,11 +190,7 @@
 }
 
 pub fn must_prewrite_put_on_region<E: Engine>(
-<<<<<<< HEAD
-    engine: &E,
-=======
-    engine: &mut E,
->>>>>>> b448214b
+    engine: &mut E,
     region_id: u64,
     key: &[u8],
     value: &[u8],
@@ -259,11 +247,7 @@
 }
 
 pub fn must_pessimistic_prewrite_insert<E: Engine>(
-<<<<<<< HEAD
-    engine: &E,
-=======
-    engine: &mut E,
->>>>>>> b448214b
+    engine: &mut E,
     key: &[u8],
     value: &[u8],
     pk: &[u8],
@@ -481,76 +465,10 @@
     ts: impl Into<TimeStamp>,
     for_update_ts: impl Into<TimeStamp>,
     pessimistic_action: PrewriteRequestPessimisticAction,
-<<<<<<< HEAD
     max_commit_ts: impl Into<TimeStamp>,
     is_retry_request: bool,
     assertion: Assertion,
     assertion_level: AssertionLevel,
-) -> Error {
-    must_prewrite_put_err_impl_with_should_not_exist(
-        engine,
-        key,
-        value,
-        pk,
-        secondary_keys,
-        ts.into(),
-        for_update_ts.into(),
-        pessimistic_action,
-        max_commit_ts.into(),
-        is_retry_request,
-        assertion,
-        assertion_level,
-        false,
-    )
-}
-
-pub fn must_prewrite_insert_err_impl<E: Engine>(
-    engine: &E,
-    key: &[u8],
-    value: &[u8],
-    pk: &[u8],
-    secondary_keys: &Option<Vec<Vec<u8>>>,
-    ts: impl Into<TimeStamp>,
-    for_update_ts: impl Into<TimeStamp>,
-    pessimistic_action: PrewriteRequestPessimisticAction,
-    max_commit_ts: impl Into<TimeStamp>,
-    is_retry_request: bool,
-    assertion: Assertion,
-    assertion_level: AssertionLevel,
-) -> Error {
-    must_prewrite_put_err_impl_with_should_not_exist(
-        engine,
-        key,
-        value,
-        pk,
-        secondary_keys,
-        ts.into(),
-        for_update_ts.into(),
-        pessimistic_action,
-        max_commit_ts.into(),
-        is_retry_request,
-        assertion,
-        assertion_level,
-        true,
-    )
-}
-
-pub fn must_prewrite_put_err_impl_with_should_not_exist<E: Engine>(
-    engine: &E,
-    key: &[u8],
-    value: &[u8],
-    pk: &[u8],
-    secondary_keys: &Option<Vec<Vec<u8>>>,
-    ts: impl Into<TimeStamp>,
-    for_update_ts: impl Into<TimeStamp>,
-    pessimistic_action: PrewriteRequestPessimisticAction,
-=======
->>>>>>> b448214b
-    max_commit_ts: impl Into<TimeStamp>,
-    is_retry_request: bool,
-    assertion: Assertion,
-    assertion_level: AssertionLevel,
-    should_not_exist: bool,
 ) -> Error {
     must_prewrite_put_err_impl_with_should_not_exist(
         engine,
@@ -665,11 +583,7 @@
 }
 
 pub fn must_pessimistic_prewrite_insert_err<E: Engine>(
-<<<<<<< HEAD
-    engine: &E,
-=======
-    engine: &mut E,
->>>>>>> b448214b
+    engine: &mut E,
     key: &[u8],
     value: &[u8],
     pk: &[u8],
@@ -791,27 +705,6 @@
         ts,
         TimeStamp::zero(),
         SkipPessimisticCheck,
-<<<<<<< HEAD
-        None,
-    );
-}
-
-pub fn must_prewrite_delete_on_region<E: Engine>(
-    engine: &E,
-    region_id: u64,
-    key: &[u8],
-    pk: &[u8],
-    ts: impl Into<TimeStamp>,
-) {
-    must_prewrite_delete_impl(
-        engine,
-        key,
-        pk,
-        ts,
-        TimeStamp::zero(),
-        SkipPessimisticCheck,
-=======
->>>>>>> b448214b
         Some(region_id),
     );
 }
@@ -859,16 +752,12 @@
         .unwrap();
 }
 
-<<<<<<< HEAD
-pub fn must_prewrite_lock<E: Engine>(engine: &E, key: &[u8], pk: &[u8], ts: impl Into<TimeStamp>) {
-=======
 pub fn must_prewrite_lock<E: Engine>(
     engine: &mut E,
     key: &[u8],
     pk: &[u8],
     ts: impl Into<TimeStamp>,
 ) {
->>>>>>> b448214b
     must_prewrite_lock_impl(engine, key, pk, ts, TimeStamp::zero(), SkipPessimisticCheck);
 }
 
