// Copyright 2021 TiKV Project Authors. Licensed under Apache-2.0.

//! This module startups all the components of a TiKV server.
//!
//! It is responsible for reading from configs, starting up the various server components,
//! and handling errors (mostly by aborting and reporting to the user).
//!
//! The entry point is `run_tikv`.
//!
//! Components are often used to initialize other components, and/or must be explicitly stopped.
//! We keep these components in the `TiKVServer` struct.

use std::thread;
use std::{
    cmp,
    convert::TryFrom,
    env, fmt,
    fs::{self, File},
    net::SocketAddr,
    path::{Path, PathBuf},
    sync::{
        atomic::{AtomicU32, AtomicU64, Ordering},
        Arc, Mutex,
    },
    time::{Duration, Instant},
};

use concurrency_manager::ConcurrencyManager;
use encryption_export::{data_key_manager_from_config, DataKeyManager};
use engine_rocks::{
    encryption::get_env as get_encrypted_env, file_system::get_env as get_inspected_env,
    RocksEngine,
};
use engine_traits::{
    compaction_job::CompactionJobInfo, CFOptionsExt, ColumnFamilyOptions, Engines, MiscExt,
    RaftEngine, CF_DEFAULT, CF_LOCK, CF_WRITE,
};
use error_code::ErrorCodeExt;
use file_system::{
    set_io_rate_limiter, BytesFetcher, IOBudgetAdjustor, IORateLimiter,
    MetricsManager as IOMetricsManager,
};
use fs2::FileExt;
use futures::executor::block_on;
use grpcio::{EnvBuilder, Environment};
use kvproto::{
    debugpb::create_debug, diagnosticspb::create_diagnostics, import_sstpb::create_import_sst,
};
use pd_client::{PdClient, RpcClient};
use raft_log_engine::RaftLogEngine;
use raftstore::{
    coprocessor::{
        config::SplitCheckConfigManager, BoxConsistencyCheckObserver, ConsistencyCheckMethod,
        CoprocessorHost, RawConsistencyCheckObserver, RegionInfoAccessor,
    },
    router::ServerRaftStoreRouter,
    store::{
        config::RaftstoreConfigManager,
        fsm,
        fsm::store::{RaftBatchSystem, RaftRouter, StoreMeta, PENDING_MSG_CAP},
        memory::MEMTRACE_ROOT,
        AutoSplitController, CheckLeaderRunner, GlobalReplicationState, LocalReader,
        SnapManagerBuilder, SplitCheckRunner, SplitConfigManager, StoreMsg,
    },
};
use security::SecurityManager;
use tikv::server::gc_worker::AutoGcConfig;
use tikv::{
    config::{ConfigController, DBConfigManger, DBType, TiKvConfig, DEFAULT_ROCKSDB_SUB_DIR},
    coprocessor, coprocessor_v2,
    import::{ImportSSTService, SSTImporter},
    read_pool::{build_yatp_read_pool, ReadPool},
    server::raftkv::ReplicaReadLockChecker,
    server::{
        config::Config as ServerConfig,
        config::ServerConfigManager,
        create_raft_storage,
        gc_worker::GcWorker,
        lock_manager::HackedLockManager as LockManager,
        resolve,
        service::{DebugService, DiagnosticsService},
        status_server::StatusServer,
        ttl::TTLChecker,
        Node, RaftKv, Server, CPU_CORES_QUOTA_GAUGE, DEFAULT_CLUSTER_ID, GRPC_THREAD_PREFIX,
    },
    storage::{self, config::StorageConfigManger, mvcc::MvccConsistencyCheckObserver, Engine},
};
use tikv_util::{
    check_environment_variables,
    config::{ensure_dir_exist, VersionTrack},
    math::MovingAvgU32,
    sys::{register_memory_usage_high_water, SysQuota},
    thread_group::GroupProperties,
    time::Monitor,
    worker::{Builder as WorkerBuilder, FutureWorker, LazyWorker, Worker},
};
use tokio::runtime::Builder;

use crate::raft_engine_switch::{check_and_dump_raft_db, check_and_dump_raft_engine};
use crate::{memory::*, setup::*};
use raftstore::engine_store_ffi::{
    get_engine_store_server_helper, EngineStoreServerStatus, RaftProxyStatus, RaftStoreProxy,
    RaftStoreProxyFFIHelper, ReadIndexClient,
};
use std::sync::atomic::{AtomicBool, AtomicU8};

/// Run a TiKV server. Returns when the server is shutdown by the user, in which
/// case the server will be properly stopped.
pub unsafe fn run_tikv(config: TiKvConfig) {
    // Sets the global logger ASAP.
    // It is okay to use the config w/o `validate()`,
    // because `initial_logger()` handles various conditions.
    initial_logger(&config);

    // Print version information.
    crate::log_proxy_info();

    // Print resource quota.
    SysQuota::log_quota();
    CPU_CORES_QUOTA_GAUGE.set(SysQuota::cpu_cores_quota());

    // Do some prepare works before start.
    pre_start();

    let _m = Monitor::default();

    macro_rules! run_impl {
        ($ER: ty) => {{
            let mut tikv = TiKVServer::<$ER>::init(config);

            // Must be called after `TiKVServer::init`.
            let memory_limit = tikv.config.memory_usage_limit.0.unwrap().0;
            let high_water = (tikv.config.memory_usage_high_water * memory_limit as f64) as u64;
            register_memory_usage_high_water(high_water);

            tikv.check_conflict_addr();
            tikv.init_fs();
            tikv.init_yatp();
            tikv.init_encryption();
            let mut proxy = RaftStoreProxy {
                status: AtomicU8::new(RaftProxyStatus::Idle as u8),
                key_manager: tikv.encryption_key_manager.clone(),
                read_index_client: Box::new(ReadIndexClient::new(tikv.router.clone(), 4)),
            };

            let proxy_helper = RaftStoreProxyFFIHelper::new(&proxy);

            info!("set raft-store proxy helper");

            get_engine_store_server_helper().handle_set_proxy(&proxy_helper);

            info!("wait for engine-store server to start");
            while get_engine_store_server_helper().handle_get_engine_store_server_status()
                == EngineStoreServerStatus::Idle
            {
                thread::sleep(Duration::from_millis(200));
            }

            if get_engine_store_server_helper().handle_get_engine_store_server_status()
                != EngineStoreServerStatus::Running
            {
                info!("engine-store server is not running, make proxy exit");
                return;
            }

            info!("engine-store server is started");
            let (limiter, fetcher) = tikv.init_io_utility();
            let (engines, engines_info) = tikv.init_raw_engines(Some(limiter.clone()));
            limiter.set_low_priority_io_adjustor_if_needed(Some(engines_info.clone()));
            tikv.init_engines(engines);
            let server_config = tikv.init_servers();
            tikv.register_services();
            tikv.init_metrics_flusher(fetcher, engines_info);
            tikv.run_server(server_config);
            tikv.run_status_server();

            proxy.set_status(RaftProxyStatus::Running);

            {
                let _ = tikv.engines.take().unwrap().engines;
                loop {
                    if get_engine_store_server_helper().handle_check_terminated() {
                        break;
                    }
                    thread::sleep(Duration::from_millis(200));
                }
            }

            info!("got terminal signal from engine-store server and stop all services");

            tikv.stop();

            proxy.set_status(RaftProxyStatus::Stopped);

            info!("all services in raft-store proxy are stopped");

            info!("wait for engine-store server to stop");
            while get_engine_store_server_helper().handle_get_engine_store_server_status()
                != EngineStoreServerStatus::Stopped
            {
                thread::sleep(Duration::from_millis(200));
            }
            info!("engine-store server is stopped");
        }};
    }

    if !config.raft_engine.enable {
        run_impl!(RocksEngine)
    } else {
        run_impl!(RaftLogEngine)
    }
}

const RESERVED_OPEN_FDS: u64 = 1000;

const DEFAULT_METRICS_FLUSH_INTERVAL: Duration = Duration::from_millis(10_000);
const DEFAULT_ENGINE_METRICS_RESET_INTERVAL: Duration = Duration::from_millis(60_000);

/// A complete TiKV server.
struct TiKVServer<ER: RaftEngine> {
    config: TiKvConfig,
    cfg_controller: Option<ConfigController>,
    security_mgr: Arc<SecurityManager>,
    pd_client: Arc<RpcClient>,
    router: RaftRouter<RocksEngine, ER>,
    system: Option<RaftBatchSystem<RocksEngine, ER>>,
    resolver: resolve::PdStoreAddrResolver,
    state: Arc<Mutex<GlobalReplicationState>>,
    store_path: PathBuf,
    encryption_key_manager: Option<Arc<DataKeyManager>>,
    engines: Option<TiKVEngines<ER>>,
    servers: Option<Servers<ER>>,
    region_info_accessor: RegionInfoAccessor,
    coprocessor_host: Option<CoprocessorHost<RocksEngine>>,
    to_stop: Vec<Box<dyn Stop>>,
    lock_files: Vec<File>,
    concurrency_manager: ConcurrencyManager,
    env: Arc<Environment>,
    background_worker: Worker,
}

struct TiKVEngines<ER: RaftEngine> {
    engines: Engines<RocksEngine, ER>,
    store_meta: Arc<Mutex<StoreMeta>>,
    engine: RaftKv<RocksEngine, ServerRaftStoreRouter<RocksEngine, ER>>,
}

struct Servers<ER: RaftEngine> {
    lock_mgr: LockManager,
    server: Server<RaftRouter<RocksEngine, ER>, resolve::PdStoreAddrResolver>,
    node: Node<RpcClient, ER>,
    importer: Arc<SSTImporter>,
}

impl<ER: RaftEngine> TiKVServer<ER> {
    fn init(mut config: TiKvConfig) -> TiKVServer<ER> {
        tikv_util::thread_group::set_properties(Some(GroupProperties::default()));
        // It is okay use pd config and security config before `init_config`,
        // because these configs must be provided by command line, and only
        // used during startup process.
        let security_mgr = Arc::new(
            SecurityManager::new(&config.security)
                .unwrap_or_else(|e| fatal!("failed to create security manager: {}", e)),
        );
        let env = Arc::new(
            EnvBuilder::new()
                .cq_count(config.server.grpc_concurrency)
                .name_prefix(thd_name!(GRPC_THREAD_PREFIX))
                .build(),
        );
        let pd_client =
            Self::connect_to_pd_cluster(&mut config, env.clone(), Arc::clone(&security_mgr));

        // Initialize and check config
        let cfg_controller = Self::init_config(config);
        let config = cfg_controller.get_current();

        let store_path = Path::new(&config.storage.data_dir).to_owned();

        // Initialize raftstore channels.
        let (router, system) = fsm::create_raft_batch_system(&config.raft_store);

        let thread_count = config.server.background_thread_count;
        let background_worker = WorkerBuilder::new("background")
            .thread_count(thread_count)
            .create();
        let (resolver, state) =
            resolve::new_resolver(Arc::clone(&pd_client), &background_worker, router.clone());

        let mut coprocessor_host = Some(CoprocessorHost::new(
            router.clone(),
            config.coprocessor.clone(),
        ));
        let region_info_accessor = RegionInfoAccessor::new(coprocessor_host.as_mut().unwrap());

        // Initialize concurrency manager
        let latest_ts = block_on(pd_client.get_tso()).expect("failed to get timestamp from PD");
        let concurrency_manager = ConcurrencyManager::new(latest_ts);

        TiKVServer {
            config,
            cfg_controller: Some(cfg_controller),
            security_mgr,
            pd_client,
            router,
            system: Some(system),
            resolver,
            state,
            store_path,
            encryption_key_manager: None,
            engines: None,
            servers: None,
            region_info_accessor,
            coprocessor_host,
            to_stop: vec![],
            lock_files: vec![],
            concurrency_manager,
            env,
            background_worker,
        }
    }

    /// Initialize and check the config
    ///
    /// Warnings are logged and fatal errors exist.
    ///
    /// #  Fatal errors
    ///
    /// - If `dynamic config` feature is enabled and failed to register config to PD
    /// - If some critical configs (like data dir) are differrent from last run
    /// - If the config can't pass `validate()`
    /// - If the max open file descriptor limit is not high enough to support
    ///   the main database and the raft database.
    fn init_config(mut config: TiKvConfig) -> ConfigController {
        validate_and_persist_config(&mut config, true);

        ensure_dir_exist(&config.storage.data_dir).unwrap();
        if !config.rocksdb.wal_dir.is_empty() {
            ensure_dir_exist(&config.rocksdb.wal_dir).unwrap();
        }
        if config.raft_engine.enable {
            ensure_dir_exist(&config.raft_engine.config().dir).unwrap();
        } else {
            ensure_dir_exist(&config.raft_store.raftdb_path).unwrap();
            if !config.raftdb.wal_dir.is_empty() {
                ensure_dir_exist(&config.raftdb.wal_dir).unwrap();
            }
        }

        check_system_config(&config);

        tikv_util::set_panic_hook(config.abort_on_panic, &config.storage.data_dir);

        info!(
            "using config";
            "config" => serde_json::to_string(&config).unwrap(),
        );
        if config.panic_when_unexpected_key_or_data {
            info!("panic-when-unexpected-key-or-data is on");
            tikv_util::set_panic_when_unexpected_key_or_data(true);
        }

        config.write_into_metrics();

        ConfigController::new(config)
    }

    fn connect_to_pd_cluster(
        config: &mut TiKvConfig,
        env: Arc<Environment>,
        security_mgr: Arc<SecurityManager>,
    ) -> Arc<RpcClient> {
        let pd_client = Arc::new(
            RpcClient::new(&config.pd, Some(env), security_mgr)
                .unwrap_or_else(|e| fatal!("failed to create rpc client: {}", e)),
        );

        let cluster_id = pd_client
            .get_cluster_id()
            .unwrap_or_else(|e| fatal!("failed to get cluster id: {}", e));
        if cluster_id == DEFAULT_CLUSTER_ID {
            fatal!("cluster id can't be {}", DEFAULT_CLUSTER_ID);
        }
        config.server.cluster_id = cluster_id;
        info!(
            "connect to PD cluster";
            "cluster_id" => cluster_id
        );

        pd_client
    }

    fn check_conflict_addr(&mut self) {
        let cur_addr: SocketAddr = self
            .config
            .server
            .addr
            .parse()
            .expect("failed to parse into a socket address");
        let cur_ip = cur_addr.ip();
        let cur_port = cur_addr.port();
        let lock_dir = get_lock_dir();

        let search_base = env::temp_dir().join(&lock_dir);
        std::fs::create_dir_all(&search_base)
            .unwrap_or_else(|_| panic!("create {} failed", search_base.display()));

        for entry in fs::read_dir(&search_base).unwrap().flatten() {
            if !entry.file_type().unwrap().is_file() {
                continue;
            }
            let file_path = entry.path();
            let file_name = file_path.file_name().unwrap().to_str().unwrap();
            if let Ok(addr) = file_name.replace('_', ":").parse::<SocketAddr>() {
                let ip = addr.ip();
                let port = addr.port();
                if cur_port == port
                    && (cur_ip == ip || cur_ip.is_unspecified() || ip.is_unspecified())
                {
                    let _ = try_lock_conflict_addr(file_path);
                }
            }
        }

        let cur_path = search_base.join(cur_addr.to_string().replace(':', "_"));
        let cur_file = try_lock_conflict_addr(cur_path);
        self.lock_files.push(cur_file);
    }

    fn init_fs(&mut self) {
        let lock_path = self.store_path.join(Path::new("LOCK"));

        let f = File::create(lock_path.as_path())
            .unwrap_or_else(|e| fatal!("failed to create lock at {}: {}", lock_path.display(), e));
        if f.try_lock_exclusive().is_err() {
            fatal!(
                "lock {} failed, maybe another instance is using this directory.",
                self.store_path.display()
            );
        }
        self.lock_files.push(f);

        if tikv_util::panic_mark_file_exists(&self.config.storage.data_dir) {
            fatal!(
                "panic_mark_file {} exists, there must be something wrong with the db. \
                     Do not remove the panic_mark_file and force the TiKV node to restart. \
                     Please contact TiKV maintainers to investigate the issue. \
                     If needed, use scale in and scale out to replace the TiKV node. \
                     https://docs.pingcap.com/tidb/stable/scale-tidb-using-tiup",
                tikv_util::panic_mark_file_path(&self.config.storage.data_dir).display()
            );
        }

        // We truncate a big file to make sure that both raftdb and kvdb of TiKV have enough space
        // to do compaction and region migration when TiKV recover. This file is created in
        // data_dir rather than db_path, because we must not increase store size of db_path.
        let disk_stats = fs2::statvfs(&self.config.storage.data_dir).unwrap();
        let mut capacity = disk_stats.total_space();
        if self.config.raft_store.capacity.0 > 0 {
            capacity = cmp::min(capacity, self.config.raft_store.capacity.0);
        }
        file_system::reserve_space_for_recover(
            &self.config.storage.data_dir,
            cmp::min(
                tikv_util::config::ReadableSize::gb(2).0,
                if self.config.storage.reserve_space.0 == 0 {
                    0
                } else {
                    // Max one of configured `reserve_space` and `storage.capacity * 5%`.
                    cmp::max(
                        (capacity as f64 * 0.05) as u64,
                        self.config.storage.reserve_space.0,
                    )
                },
            ),
        )
        .unwrap();
    }

    fn init_yatp(&self) {
        yatp::metrics::set_namespace(Some("tikv"));
        prometheus::register(Box::new(yatp::metrics::MULTILEVEL_LEVEL0_CHANCE.clone())).unwrap();
        prometheus::register(Box::new(yatp::metrics::MULTILEVEL_LEVEL_ELAPSED.clone())).unwrap();
    }

    fn init_encryption(&mut self) {
        self.encryption_key_manager = data_key_manager_from_config(
            &self.config.security.encryption,
            &self.config.storage.data_dir,
        )
        .map_err(|e| {
            panic!(
                "Encryption failed to initialize: {}. code: {}",
                e,
                e.error_code()
            )
        })
        .unwrap()
        .map(Arc::new);
    }

    fn create_raftstore_compaction_listener(&self) -> engine_rocks::CompactionListener {
        fn size_change_filter(info: &engine_rocks::RocksCompactionJobInfo) -> bool {
            // When calculating region size, we only consider write and default
            // column families.
            let cf = info.cf_name();
            if cf != CF_WRITE && cf != CF_DEFAULT {
                return false;
            }
            // Compactions in level 0 and level 1 are very frequently.
            if info.output_level() < 2 {
                return false;
            }

            true
        }

        let ch = Mutex::new(self.router.clone());
        let compacted_handler =
            Box::new(move |compacted_event: engine_rocks::RocksCompactedEvent| {
                let ch = ch.lock().unwrap();
                let event = StoreMsg::CompactedEvent(compacted_event);
                if let Err(e) = ch.send_control(event) {
                    error_unknown!(?e; "send compaction finished event to raftstore failed");
                }
            });
        engine_rocks::CompactionListener::new(compacted_handler, Some(size_change_filter))
    }

    fn init_engines(&mut self, engines: Engines<RocksEngine, ER>) {
        let store_meta = Arc::new(Mutex::new(StoreMeta::new(PENDING_MSG_CAP)));
        let engine = RaftKv::new(
            ServerRaftStoreRouter::new(
                self.router.clone(),
                LocalReader::new(engines.kv.clone(), store_meta.clone(), self.router.clone()),
            ),
            engines.kv.clone(),
        );

        self.engines = Some(TiKVEngines {
            engines,
            store_meta,
            engine,
        });
    }

    fn init_gc_worker(
        &mut self,
    ) -> GcWorker<
        RaftKv<RocksEngine, ServerRaftStoreRouter<RocksEngine, ER>>,
        RaftRouter<RocksEngine, ER>,
    > {
        let engines = self.engines.as_ref().unwrap();
        let mut gc_worker = GcWorker::new(
            engines.engine.clone(),
            self.router.clone(),
            self.config.gc.clone(),
            self.pd_client.feature_gate().clone(),
        );
        gc_worker
            .start()
            .unwrap_or_else(|e| fatal!("failed to start gc worker: {}", e));

        let cfg_controller = self.cfg_controller.as_mut().unwrap();
        cfg_controller.register(
            tikv::config::Module::Gc,
            Box::new(gc_worker.get_config_manager()),
        );

        gc_worker
    }

    fn init_servers(&mut self) -> Arc<VersionTrack<ServerConfig>> {
        let gc_worker = self.init_gc_worker();
        let mut ttl_checker = Box::new(LazyWorker::new("ttl-checker"));
        let ttl_scheduler = ttl_checker.scheduler();

        let cfg_controller = self.cfg_controller.as_mut().unwrap();
        cfg_controller.register(
            tikv::config::Module::Storage,
            Box::new(StorageConfigManger::new(
                self.engines.as_ref().unwrap().engine.kv_engine(),
                self.config.storage.block_cache.shared,
                ttl_scheduler,
            )),
        );

        let lock_mgr = LockManager::new();

        let engines = self.engines.as_ref().unwrap();

        let pd_worker = FutureWorker::new("pd-worker");
        let pd_sender = pd_worker.scheduler();

        let unified_read_pool = if self.config.readpool.is_unified_pool_enabled() {
            Some(build_yatp_read_pool(
                &self.config.readpool.unified,
                pd_sender.clone(),
                engines.engine.clone(),
            ))
        } else {
            None
        };

        // The `DebugService` and `DiagnosticsService` will share the same thread pool
        let props = tikv_util::thread_group::current_properties();
        let debug_thread_pool = Arc::new(
            Builder::new()
                .threaded_scheduler()
                .thread_name(thd_name!("debugger"))
                .core_threads(1)
                .on_thread_start(move || {
                    tikv_alloc::add_thread_memory_accessor();
                    tikv_util::thread_group::set_properties(props.clone());
                })
                .on_thread_stop(tikv_alloc::remove_thread_memory_accessor)
                .build()
                .unwrap(),
        );

        let storage_read_pool_handle = if self.config.readpool.storage.use_unified_pool() {
            unified_read_pool.as_ref().unwrap().handle()
        } else {
            let storage_read_pools = ReadPool::from(storage::build_read_pool(
                &self.config.readpool.storage,
                pd_sender.clone(),
                engines.engine.clone(),
            ));
            storage_read_pools.handle()
        };

        let storage = create_raft_storage(
            engines.engine.clone(),
            &self.config.storage,
            storage_read_pool_handle,
            lock_mgr.clone(),
            self.concurrency_manager.clone(),
            Arc::from(AtomicBool::new(self.config.pessimistic_txn.pipelined)),
        )
        .unwrap_or_else(|e| fatal!("failed to create raft storage: {}", e));

        ReplicaReadLockChecker::new(self.concurrency_manager.clone())
            .register(self.coprocessor_host.as_mut().unwrap());

        // Create snapshot manager, server.
        let snap_path = self
            .store_path
            .join(Path::new("snap"))
            .to_str()
            .unwrap()
            .to_owned();

        let bps = i64::try_from(self.config.server.snap_max_write_bytes_per_sec.0)
            .unwrap_or_else(|_| fatal!("snap_max_write_bytes_per_sec > i64::max_value"));

        let snap_mgr = SnapManagerBuilder::default()
            .max_write_bytes_per_sec(bps)
            .max_total_size(self.config.server.snap_max_total_size.0)
            .encryption_key_manager(self.encryption_key_manager.clone())
            .build(snap_path);

        // Create coprocessor endpoint.
        let cop_read_pool_handle = if self.config.readpool.coprocessor.use_unified_pool() {
            unified_read_pool.as_ref().unwrap().handle()
        } else {
            let cop_read_pools = ReadPool::from(coprocessor::readpool_impl::build_read_pool(
                &self.config.readpool.coprocessor,
                pd_sender,
                engines.engine.clone(),
            ));
            cop_read_pools.handle()
        };

<<<<<<< HEAD
=======
        // Register cdc
        let cdc_ob = cdc::CdcObserver::new(cdc_scheduler.clone());
        cdc_ob.register_to(self.coprocessor_host.as_mut().unwrap());
        // TODO: register a cdc config manager here to support dynamically change cdc config

        // Create resolved ts worker
        let rts_worker = if self.config.resolved_ts.enable {
            let worker = Box::new(LazyWorker::new("resolved-ts"));
            // Register the resolved ts observer
            let resolved_ts_ob = resolved_ts::Observer::new(worker.scheduler());
            resolved_ts_ob.register_to(self.coprocessor_host.as_mut().unwrap());
            // Register config manager for resolved ts worker
            cfg_controller.register(
                tikv::config::Module::ResolvedTs,
                Box::new(resolved_ts::ResolvedTsConfigManager::new(
                    worker.scheduler(),
                )),
            );
            Some(worker)
        } else {
            None
        };

        let check_leader_runner = CheckLeaderRunner::new(engines.store_meta.clone());
        let check_leader_scheduler = self
            .background_worker
            .start("check-leader", check_leader_runner);

>>>>>>> 5a2d13fe
        let server_config = Arc::new(VersionTrack::new(self.config.server.clone()));

        self.config
            .raft_store
            .validate()
            .unwrap_or_else(|e| fatal!("failed to validate raftstore config {}", e));
        let raft_store = Arc::new(VersionTrack::new(self.config.raft_store.clone()));
        let mut node = Node::new(
            self.system.take().unwrap(),
            &server_config.value().clone(),
            raft_store.clone(),
            self.pd_client.clone(),
            self.state.clone(),
            self.background_worker.clone(),
        );
        node.try_bootstrap_store(engines.engines.clone())
            .unwrap_or_else(|e| fatal!("failed to bootstrap node id: {}", e));

        // Create server
        let server = Server::new(
            node.id(),
            &server_config,
            &self.security_mgr,
            storage,
            coprocessor::Endpoint::new(
                &server_config.value(),
                cop_read_pool_handle,
                self.concurrency_manager.clone(),
                engine_rocks::raw_util::to_raw_perf_level(self.config.coprocessor.perf_level),
            ),
            coprocessor_v2::Endpoint::new(&self.config.coprocessor_v2),
            self.router.clone(),
            self.resolver.clone(),
            snap_mgr.clone(),
            gc_worker.clone(),
            check_leader_scheduler,
            self.env.clone(),
            unified_read_pool,
            debug_thread_pool,
        )
        .unwrap_or_else(|e| fatal!("failed to create server: {}", e));
        cfg_controller.register(
            tikv::config::Module::Server,
            Box::new(ServerConfigManager::new(
                server.get_snap_worker_scheduler(),
                server_config.clone(),
            )),
        );

        let import_path = self.store_path.join("import");
        let importer = Arc::new(
            SSTImporter::new(
                &self.config.import,
                import_path,
                self.encryption_key_manager.clone(),
            )
            .unwrap(),
        );

        let split_check_runner = SplitCheckRunner::new(
            engines.engines.kv.clone(),
            self.router.clone(),
            self.coprocessor_host.clone().unwrap(),
        );
        let split_check_scheduler = self
            .background_worker
            .start("split-check", split_check_runner);
        cfg_controller.register(
            tikv::config::Module::Coprocessor,
            Box::new(SplitCheckConfigManager(split_check_scheduler.clone())),
        );

        cfg_controller.register(
            tikv::config::Module::Raftstore,
            Box::new(RaftstoreConfigManager(raft_store)),
        );

        let split_config_manager =
            SplitConfigManager(Arc::new(VersionTrack::new(self.config.split.clone())));
        cfg_controller.register(
            tikv::config::Module::Split,
            Box::new(split_config_manager.clone()),
        );

        let auto_split_controller = AutoSplitController::new(split_config_manager);

        node.start(
            engines.engines.clone(),
            server.transport(),
            snap_mgr,
            pd_worker,
            engines.store_meta.clone(),
            self.coprocessor_host.clone().unwrap(),
            importer.clone(),
            split_check_scheduler,
            auto_split_controller,
            self.concurrency_manager.clone(),
        )
        .unwrap_or_else(|e| fatal!("failed to start node: {}", e));

        initial_metric(&self.config.metric);
        if self.config.storage.enable_ttl {
            ttl_checker.start_with_timer(TTLChecker::new(
                self.engines.as_ref().unwrap().engine.kv_engine(),
                self.region_info_accessor.clone(),
                self.config.storage.ttl_check_poll_interval.into(),
            ));
            self.to_stop.push(ttl_checker);
        }

<<<<<<< HEAD
=======
        // Start CDC.
        let cdc_memory_quota = MemoryQuota::new(self.config.cdc.sink_memory_quota.0 as _);
        let cdc_endpoint = cdc::Endpoint::new(
            &self.config.cdc,
            self.pd_client.clone(),
            cdc_scheduler.clone(),
            self.router.clone(),
            cdc_ob,
            engines.store_meta.clone(),
            self.concurrency_manager.clone(),
            server.env(),
            self.security_mgr.clone(),
            cdc_memory_quota.clone(),
        );
        cdc_worker.start_with_timer(cdc_endpoint);
        self.to_stop.push(cdc_worker);

        // Start resolved ts
        if let Some(mut rts_worker) = rts_worker {
            let rts_endpoint = resolved_ts::Endpoint::new(
                &self.config.resolved_ts,
                rts_worker.scheduler(),
                self.router.clone(),
                engines.store_meta.clone(),
                self.pd_client.clone(),
                self.concurrency_manager.clone(),
                server.env(),
                self.security_mgr.clone(),
                // TODO: replace to the cdc sinker
                resolved_ts::DummySinker::new(),
            );
            rts_worker.start_with_timer(rts_endpoint);
            self.to_stop.push(rts_worker);
        }

        // Start resource metering.
        let resource_metering_cpu_recorder = resource_metering::cpu::recorder::init_recorder();
        let mut resource_metering_reporter_worker = Box::new(
            WorkerBuilder::new("resource-metering-reporter")
                .pending_capacity(30)
                .create()
                .lazy_build("resource-metering-reporter"),
        );
        let resource_metering_reporter_scheduler = resource_metering_reporter_worker.scheduler();
        cfg_controller.register(
            tikv::config::Module::ResourceMetering,
            Box::new(resource_metering::ConfigManager::new(
                self.config.resource_metering.clone(),
                resource_metering_reporter_scheduler.clone(),
                resource_metering_cpu_recorder,
            )),
        );
        let resource_metering_reporter = resource_metering::reporter::ResourceMeteringReporter::new(
            self.config.resource_metering.clone(),
            resource_metering_reporter_scheduler,
            self.env.clone(),
        );
        resource_metering_reporter_worker.start_with_timer(resource_metering_reporter);
        self.to_stop.push(resource_metering_reporter_worker);

>>>>>>> 5a2d13fe
        self.servers = Some(Servers {
            lock_mgr,
            server,
            node,
            importer,
        });

        server_config
    }

    fn register_services(&mut self) {
        let servers = self.servers.as_mut().unwrap();
        let engines = self.engines.as_ref().unwrap();

        // Import SST service.
        let import_service = ImportSSTService::new(
            self.config.import.clone(),
            self.router.clone(),
            engines.engines.kv.clone(),
            servers.importer.clone(),
        );
        if servers
            .server
            .register_service(create_import_sst(import_service))
            .is_some()
        {
            fatal!("failed to register import service");
        }

        // Debug service.
        let debug_service = DebugService::new(
            engines.engines.clone(),
            servers.server.get_debug_thread_pool().clone(),
            self.router.clone(),
            self.cfg_controller.as_ref().unwrap().clone(),
        );
        if servers
            .server
            .register_service(create_debug(debug_service))
            .is_some()
        {
            fatal!("failed to register debug service");
        }

        // Create Diagnostics service
        let diag_service = DiagnosticsService::new(
            servers.server.get_debug_thread_pool().clone(),
            self.config.log_file.clone(),
            self.config.slow_log_file.clone(),
        );
        if servers
            .server
            .register_service(create_diagnostics(diag_service))
            .is_some()
        {
            fatal!("failed to register diagnostics service");
        }
    }

    fn init_io_utility(&mut self) -> (Arc<IORateLimiter>, BytesFetcher) {
        let io_snooper_on = self.config.enable_io_snoop
            && file_system::init_io_snooper()
                .map_err(|e| error_unknown!(%e; "failed to init io snooper"))
                .is_ok();
        let limiter = Arc::new(
            self.config
                .storage
                .io_rate_limit
                .build(!io_snooper_on /*enable_statistics*/),
        );
        let fetcher = if io_snooper_on {
            BytesFetcher::FromIOSnooper()
        } else {
            BytesFetcher::FromRateLimiter(limiter.statistics().unwrap())
        };
        // Set up IO limiter even when rate limit is disabled, so that rate limits can be
        // dynamically applied later on.
        set_io_rate_limiter(Some(limiter.clone()));
        (limiter, fetcher)
    }

    fn init_metrics_flusher(
        &mut self,
        fetcher: BytesFetcher,
        engines_info: Arc<EnginesResourceInfo>,
    ) {
        let mut engine_metrics =
            EngineMetricsManager::new(self.engines.as_ref().unwrap().engines.clone());
        let mut io_metrics = IOMetricsManager::new(fetcher);
        let mut mem_trace_metrics = MemoryTraceManager::default();
        mem_trace_metrics.register_provider((&*MEMTRACE_ROOT).to_owned());
        self.background_worker
            .spawn_interval_task(DEFAULT_METRICS_FLUSH_INTERVAL, move || {
                let now = Instant::now();
                engine_metrics.flush(now);
                io_metrics.flush(now);
                engines_info.update(now);
                mem_trace_metrics.flush(now);
            });
    }

    fn run_server(&mut self, server_config: Arc<VersionTrack<ServerConfig>>) {
        let server = self.servers.as_mut().unwrap();
        server
            .server
            .build_and_bind()
            .unwrap_or_else(|e| fatal!("failed to build server: {}", e));
        server
            .server
            .start(server_config, self.security_mgr.clone())
            .unwrap_or_else(|e| fatal!("failed to start server: {}", e));
    }

    fn run_status_server(&mut self) {
        // Create a status server.
        let status_enabled = !self.config.server.status_addr.is_empty();
        if status_enabled {
            let mut status_server = match StatusServer::new(
                self.config.server.status_thread_pool_size,
                Some(self.pd_client.clone()),
                self.cfg_controller.take().unwrap(),
                Arc::new(self.config.security.clone()),
                self.router.clone(),
            ) {
                Ok(status_server) => Box::new(status_server),
                Err(e) => {
                    error_unknown!(%e; "failed to start runtime for status service");
                    return;
                }
            };
            // Start the status server.
            if let Err(e) = status_server.start(
                self.config.server.status_addr.clone(),
                self.config.server.advertise_status_addr.clone(),
            ) {
                error_unknown!(%e; "failed to bind addr for status service");
            } else {
                self.to_stop.push(status_server);
            }
        }
    }

    fn stop(self) {
        tikv_util::thread_group::mark_shutdown();
        let mut servers = self.servers.unwrap();
        servers
            .server
            .stop()
            .unwrap_or_else(|e| fatal!("failed to stop server: {}", e));

        servers.node.stop();
        self.region_info_accessor.stop();

        servers.lock_mgr.stop();

        self.to_stop.into_iter().for_each(|s| s.stop());
    }
}

impl TiKVServer<RocksEngine> {
    fn init_raw_engines(
        &mut self,
        limiter: Option<Arc<IORateLimiter>>,
    ) -> (Engines<RocksEngine, RocksEngine>, Arc<EnginesResourceInfo>) {
        let env =
            get_encrypted_env(self.encryption_key_manager.clone(), None /*base_env*/).unwrap();
        let env = get_inspected_env(Some(env), limiter).unwrap();
        let block_cache = self.config.storage.block_cache.build_shared_cache();

        // Create raft engine.
        let raft_db_path = Path::new(&self.config.raft_store.raftdb_path);
        let config_raftdb = &self.config.raftdb;
        let mut raft_db_opts = config_raftdb.build_opt();
        raft_db_opts.set_env(env.clone());
        let raft_db_cf_opts = config_raftdb.build_cf_opts(&block_cache);
        let raft_engine = engine_rocks::raw_util::new_engine_opt(
            raft_db_path.to_str().unwrap(),
            raft_db_opts,
            raft_db_cf_opts,
        )
        .unwrap_or_else(|s| fatal!("failed to create raft engine: {}", s));

        // Create kv engine.
        let mut kv_db_opts = self.config.rocksdb.build_opt();
        kv_db_opts.set_env(env);
        kv_db_opts.add_event_listener(self.create_raftstore_compaction_listener());
        let kv_cfs_opts = self.config.rocksdb.build_cf_opts(
            &block_cache,
            Some(&self.region_info_accessor),
            self.config.storage.enable_ttl,
        );
        let db_path = self.store_path.join(Path::new(DEFAULT_ROCKSDB_SUB_DIR));
        let kv_engine = engine_rocks::raw_util::new_engine_opt(
            db_path.to_str().unwrap(),
            kv_db_opts,
            kv_cfs_opts,
        )
        .unwrap_or_else(|s| fatal!("failed to create kv engine: {}", s));

        let mut kv_engine = RocksEngine::from_db(Arc::new(kv_engine));
        let mut raft_engine = RocksEngine::from_db(Arc::new(raft_engine));
        let shared_block_cache = block_cache.is_some();
        kv_engine.set_shared_block_cache(shared_block_cache);
        raft_engine.set_shared_block_cache(shared_block_cache);
        let engines = Engines::new(kv_engine, raft_engine);

        check_and_dump_raft_engine(&self.config, &engines.raft, 8);

        let cfg_controller = self.cfg_controller.as_mut().unwrap();
        cfg_controller.register(
            tikv::config::Module::Rocksdb,
            Box::new(DBConfigManger::new(
                engines.kv.clone(),
                DBType::Kv,
                self.config.storage.block_cache.shared,
            )),
        );
        cfg_controller.register(
            tikv::config::Module::Raftdb,
            Box::new(DBConfigManger::new(
                engines.raft.clone(),
                DBType::Raft,
                self.config.storage.block_cache.shared,
            )),
        );

        let engines_info = Arc::new(EnginesResourceInfo::new(
            engines.kv.clone(),
            Some(engines.raft.clone()),
            180, /*max_samples_to_preserve*/
        ));

        (engines, engines_info)
    }
}

impl TiKVServer<RaftLogEngine> {
    fn init_raw_engines(
        &mut self,
        limiter: Option<Arc<IORateLimiter>>,
    ) -> (
        Engines<RocksEngine, RaftLogEngine>,
        Arc<EnginesResourceInfo>,
    ) {
        let env =
            get_encrypted_env(self.encryption_key_manager.clone(), None /*base_env*/).unwrap();
        let env = get_inspected_env(Some(env), limiter).unwrap();
        let block_cache = self.config.storage.block_cache.build_shared_cache();

        // Create raft engine.
        let raft_config = self.config.raft_engine.config();
        let raft_engine = RaftLogEngine::new(raft_config);

        // Try to dump and recover raft data.
        check_and_dump_raft_db(&self.config, &raft_engine, &env, 8);

        // Create kv engine.
        let mut kv_db_opts = self.config.rocksdb.build_opt();
        kv_db_opts.set_env(env);
        kv_db_opts.add_event_listener(self.create_raftstore_compaction_listener());
        let kv_cfs_opts = self.config.rocksdb.build_cf_opts(
            &block_cache,
            Some(&self.region_info_accessor),
            self.config.storage.enable_ttl,
        );
        let db_path = self.store_path.join(Path::new(DEFAULT_ROCKSDB_SUB_DIR));
        let kv_engine = engine_rocks::raw_util::new_engine_opt(
            db_path.to_str().unwrap(),
            kv_db_opts,
            kv_cfs_opts,
        )
        .unwrap_or_else(|s| fatal!("failed to create kv engine: {}", s));

        let mut kv_engine = RocksEngine::from_db(Arc::new(kv_engine));
        let shared_block_cache = block_cache.is_some();
        kv_engine.set_shared_block_cache(shared_block_cache);
        let engines = Engines::new(kv_engine, raft_engine);

        let cfg_controller = self.cfg_controller.as_mut().unwrap();
        cfg_controller.register(
            tikv::config::Module::Rocksdb,
            Box::new(DBConfigManger::new(
                engines.kv.clone(),
                DBType::Kv,
                self.config.storage.block_cache.shared,
            )),
        );

        let engines_info = Arc::new(EnginesResourceInfo::new(
            engines.kv.clone(),
            None, /*raft_engine*/
            180,  /*max_samples_to_preserve*/
        ));

        (engines, engines_info)
    }
}

/// Various sanity-checks and logging before running a server.
///
/// Warnings are logged.
///
/// # Logs
///
/// The presence of these environment variables that affect the database
/// behavior is logged.
///
/// - `GRPC_POLL_STRATEGY`
/// - `http_proxy` and `https_proxy`
///
/// # Warnings
///
/// - if `net.core.somaxconn` < 32768
/// - if `net.ipv4.tcp_syncookies` is not 0
/// - if `vm.swappiness` is not 0
/// - if data directories are not on SSDs
/// - if the "TZ" environment variable is not set on unix
fn pre_start() {
    check_environment_variables();
    for e in tikv_util::config::check_kernel() {
        warn!(
            "check: kernel";
            "err" => %e
        );
    }
}

fn check_system_config(config: &TiKvConfig) {
    info!("beginning system configuration check");
    let mut rocksdb_max_open_files = config.rocksdb.max_open_files;
    if config.rocksdb.titan.enabled {
        // Titan engine maintains yet another pool of blob files and uses the same max
        // number of open files setup as rocksdb does. So we double the max required
        // open files here
        rocksdb_max_open_files *= 2;
    }
    if let Err(e) = tikv_util::config::check_max_open_fds(
        RESERVED_OPEN_FDS + (rocksdb_max_open_files + config.raftdb.max_open_files) as u64,
    ) {
        fatal!("{}", e);
    }

    // Check RocksDB data dir
    if let Err(e) = tikv_util::config::check_data_dir(&config.storage.data_dir) {
        warn!(
            "check: rocksdb-data-dir";
            "path" => &config.storage.data_dir,
            "err" => %e
        );
    }
    // Check raft data dir
    if let Err(e) = tikv_util::config::check_data_dir(&config.raft_store.raftdb_path) {
        warn!(
            "check: raftdb-path";
            "path" => &config.raft_store.raftdb_path,
            "err" => %e
        );
    }
}

fn try_lock_conflict_addr<P: AsRef<Path>>(path: P) -> File {
    let f = File::create(path.as_ref()).unwrap_or_else(|e| {
        fatal!(
            "failed to create lock at {}: {}",
            path.as_ref().display(),
            e
        )
    });

    if f.try_lock_exclusive().is_err() {
        fatal!(
            "{} already in use, maybe another instance is binding with this address.",
            path.as_ref().file_name().unwrap().to_str().unwrap()
        );
    }
    f
}

#[cfg(unix)]
fn get_lock_dir() -> String {
    format!("{}_TIKV_LOCK_FILES", unsafe { libc::getuid() })
}

#[cfg(not(unix))]
fn get_lock_dir() -> String {
    "TIKV_LOCK_FILES".to_owned()
}

/// A small trait for components which can be trivially stopped. Lets us keep
/// a list of these in `TiKV`, rather than storing each component individually.
trait Stop {
    fn stop(self: Box<Self>);
}

impl<E, R> Stop for StatusServer<E, R>
where
    E: 'static,
    R: 'static + Send,
{
    fn stop(self: Box<Self>) {
        (*self).stop()
    }
}

impl Stop for Worker {
    fn stop(self: Box<Self>) {
        Worker::stop(&self);
    }
}

impl<T: fmt::Display + Send + 'static> Stop for LazyWorker<T> {
    fn stop(self: Box<Self>) {
        self.stop_worker();
    }
}

pub struct EngineMetricsManager<R: RaftEngine> {
    engines: Engines<RocksEngine, R>,
    last_reset: Instant,
}

impl<R: RaftEngine> EngineMetricsManager<R> {
    pub fn new(engines: Engines<RocksEngine, R>) -> Self {
        EngineMetricsManager {
            engines,
            last_reset: Instant::now(),
        }
    }

    pub fn flush(&mut self, now: Instant) {
        self.engines.kv.flush_metrics("kv");
        self.engines.raft.flush_metrics("raft");
        if now.duration_since(self.last_reset) >= DEFAULT_ENGINE_METRICS_RESET_INTERVAL {
            self.engines.kv.reset_statistics();
            self.engines.raft.reset_statistics();
            self.last_reset = now;
        }
    }
}

pub struct EnginesResourceInfo {
    kv_engine: RocksEngine,
    raft_engine: Option<RocksEngine>,
    latest_normalized_pending_bytes: AtomicU32,
    normalized_pending_bytes_collector: MovingAvgU32,
}

impl EnginesResourceInfo {
    const SCALE_FACTOR: u64 = 100;

    pub fn new(
        kv_engine: RocksEngine,
        raft_engine: Option<RocksEngine>,
        max_samples_to_preserve: usize,
    ) -> Self {
        EnginesResourceInfo {
            kv_engine,
            raft_engine,
            latest_normalized_pending_bytes: AtomicU32::new(0),
            normalized_pending_bytes_collector: MovingAvgU32::new(max_samples_to_preserve),
        }
    }

    pub fn update(&self, _now: Instant) {
        let mut normalized_pending_bytes = 0;

        fn fetch_engine_cf(engine: &RocksEngine, cf: &str, normalized_pending_bytes: &mut u32) {
            if let Ok(cf_opts) = engine.get_options_cf(cf) {
                if let Ok(Some(b)) = engine.get_cf_compaction_pending_bytes(cf) {
                    if cf_opts.get_soft_pending_compaction_bytes_limit() > 0 {
                        *normalized_pending_bytes = std::cmp::max(
                            *normalized_pending_bytes,
                            (b * EnginesResourceInfo::SCALE_FACTOR
                                / cf_opts.get_soft_pending_compaction_bytes_limit())
                                as u32,
                        );
                    }
                }
            }
        }

        if let Some(raft_engine) = &self.raft_engine {
            fetch_engine_cf(raft_engine, CF_DEFAULT, &mut normalized_pending_bytes);
        }
        for cf in &[CF_DEFAULT, CF_WRITE, CF_LOCK] {
            fetch_engine_cf(&self.kv_engine, cf, &mut normalized_pending_bytes);
        }
        let (_, avg) = self
            .normalized_pending_bytes_collector
            .add(normalized_pending_bytes);
        self.latest_normalized_pending_bytes.store(
            std::cmp::max(normalized_pending_bytes, avg),
            Ordering::Relaxed,
        );
    }
}

impl IOBudgetAdjustor for EnginesResourceInfo {
    fn adjust(&self, total_budgets: usize) -> usize {
        let score = self.latest_normalized_pending_bytes.load(Ordering::Relaxed) as f32
            / Self::SCALE_FACTOR as f32;
        // Two reasons for adding `sqrt` on top:
        // 1) In theory the convergence point is independent of the value of pending
        //    bytes (as long as backlog generating rate equals consuming rate, which is
        //    determined by compaction budgets), a convex helps reach that point while
        //    maintaining low level of pending bytes.
        // 2) Variance of compaction pending bytes grows with its magnitude, a filter
        //    with decreasing derivative can help balance such trend.
        let score = score.sqrt();
        // The target global write flow slides between Bandwidth / 2 and Bandwidth.
        let score = 0.5 + score / 2.0;
        (total_budgets as f32 * score) as usize
    }
}<|MERGE_RESOLUTION|>--- conflicted
+++ resolved
@@ -671,37 +671,11 @@
             cop_read_pools.handle()
         };
 
-<<<<<<< HEAD
-=======
-        // Register cdc
-        let cdc_ob = cdc::CdcObserver::new(cdc_scheduler.clone());
-        cdc_ob.register_to(self.coprocessor_host.as_mut().unwrap());
-        // TODO: register a cdc config manager here to support dynamically change cdc config
-
-        // Create resolved ts worker
-        let rts_worker = if self.config.resolved_ts.enable {
-            let worker = Box::new(LazyWorker::new("resolved-ts"));
-            // Register the resolved ts observer
-            let resolved_ts_ob = resolved_ts::Observer::new(worker.scheduler());
-            resolved_ts_ob.register_to(self.coprocessor_host.as_mut().unwrap());
-            // Register config manager for resolved ts worker
-            cfg_controller.register(
-                tikv::config::Module::ResolvedTs,
-                Box::new(resolved_ts::ResolvedTsConfigManager::new(
-                    worker.scheduler(),
-                )),
-            );
-            Some(worker)
-        } else {
-            None
-        };
-
         let check_leader_runner = CheckLeaderRunner::new(engines.store_meta.clone());
         let check_leader_scheduler = self
             .background_worker
             .start("check-leader", check_leader_runner);
 
->>>>>>> 5a2d13fe
         let server_config = Arc::new(VersionTrack::new(self.config.server.clone()));
 
         self.config
@@ -812,69 +786,6 @@
             self.to_stop.push(ttl_checker);
         }
 
-<<<<<<< HEAD
-=======
-        // Start CDC.
-        let cdc_memory_quota = MemoryQuota::new(self.config.cdc.sink_memory_quota.0 as _);
-        let cdc_endpoint = cdc::Endpoint::new(
-            &self.config.cdc,
-            self.pd_client.clone(),
-            cdc_scheduler.clone(),
-            self.router.clone(),
-            cdc_ob,
-            engines.store_meta.clone(),
-            self.concurrency_manager.clone(),
-            server.env(),
-            self.security_mgr.clone(),
-            cdc_memory_quota.clone(),
-        );
-        cdc_worker.start_with_timer(cdc_endpoint);
-        self.to_stop.push(cdc_worker);
-
-        // Start resolved ts
-        if let Some(mut rts_worker) = rts_worker {
-            let rts_endpoint = resolved_ts::Endpoint::new(
-                &self.config.resolved_ts,
-                rts_worker.scheduler(),
-                self.router.clone(),
-                engines.store_meta.clone(),
-                self.pd_client.clone(),
-                self.concurrency_manager.clone(),
-                server.env(),
-                self.security_mgr.clone(),
-                // TODO: replace to the cdc sinker
-                resolved_ts::DummySinker::new(),
-            );
-            rts_worker.start_with_timer(rts_endpoint);
-            self.to_stop.push(rts_worker);
-        }
-
-        // Start resource metering.
-        let resource_metering_cpu_recorder = resource_metering::cpu::recorder::init_recorder();
-        let mut resource_metering_reporter_worker = Box::new(
-            WorkerBuilder::new("resource-metering-reporter")
-                .pending_capacity(30)
-                .create()
-                .lazy_build("resource-metering-reporter"),
-        );
-        let resource_metering_reporter_scheduler = resource_metering_reporter_worker.scheduler();
-        cfg_controller.register(
-            tikv::config::Module::ResourceMetering,
-            Box::new(resource_metering::ConfigManager::new(
-                self.config.resource_metering.clone(),
-                resource_metering_reporter_scheduler.clone(),
-                resource_metering_cpu_recorder,
-            )),
-        );
-        let resource_metering_reporter = resource_metering::reporter::ResourceMeteringReporter::new(
-            self.config.resource_metering.clone(),
-            resource_metering_reporter_scheduler,
-            self.env.clone(),
-        );
-        resource_metering_reporter_worker.start_with_timer(resource_metering_reporter);
-        self.to_stop.push(resource_metering_reporter_worker);
-
->>>>>>> 5a2d13fe
         self.servers = Some(Servers {
             lock_mgr,
             server,
