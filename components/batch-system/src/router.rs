// Copyright 2020 TiKV Project Authors. Licensed under Apache-2.0.

// #[PerformanceCriticalPath]
use std::{
    cell::Cell,
    mem,
    sync::{
        atomic::{AtomicBool, AtomicUsize, Ordering},
        Arc, Mutex,
    },
};

use collections::HashMap;
use crossbeam::channel::{SendError, TrySendError};
use tikv_util::{
    debug, info,
    lru::LruCache,
    time::{duration_to_sec, Instant},
    Either,
};

use crate::{
    fsm::{Fsm, FsmScheduler, FsmState},
    mailbox::{BasicMailbox, Mailbox},
    metrics::*,
};

/// A struct that traces the approximate memory usage of router.
#[derive(Default)]
pub struct RouterTrace {
    pub alive: usize,
    pub leak: usize,
}

struct NormalMailMap<N: Fsm> {
    map: HashMap<u64, BasicMailbox<N>>,
    // Count of Mailboxes that is stored in `map`.
    alive_cnt: Arc<AtomicUsize>,
}

enum CheckDoResult<T> {
    NotExist,
    Invalid,
    Valid(T),
}

/// Router routes messages to its target FSM's mailbox.
///
/// In our abstract model, every batch system has two different kind of
/// FSMs. First is normal FSM, which does the common work like peers in a
/// raftstore model or apply delegate in apply model. Second is control FSM,
/// which does some work that requires a global view of resources or creates
/// missing FSM for specified address.
///
/// There are one control FSM and multiple normal FSMs in a system. Each FSM
/// has its own mailbox. We maintain an address book to deliver messages to the
/// specified normal FSM.
///
/// Normal FSM and control FSM can have different scheduler, but this is not
/// required.
pub struct Router<N: Fsm, C: Fsm, Ns, Cs> {
    normals: Arc<Mutex<NormalMailMap<N>>>,
    caches: Cell<LruCache<u64, BasicMailbox<N>>>,
    pub(super) control_box: BasicMailbox<C>,
    // TODO: These two schedulers should be unified as single one. However
    // it's not possible to write FsmScheduler<Fsm=C> + FsmScheduler<Fsm=N>
    // for now.
    pub(crate) normal_scheduler: Ns,
    pub(crate) control_scheduler: Cs,

    // Number of active mailboxes.
    // Added when a mailbox is created, and subtracted it when a mailbox is
    // destroyed.
    state_cnt: Arc<AtomicUsize>,
    // Indicates the router is shutdown down or not.
    shutdown: Arc<AtomicBool>,
}

impl<N, C, Ns, Cs> Router<N, C, Ns, Cs>
where
    N: Fsm,
    C: Fsm,
    Ns: FsmScheduler<Fsm = N> + Clone,
    Cs: FsmScheduler<Fsm = C> + Clone,
{
    pub(super) fn new(
        control_box: BasicMailbox<C>,
        normal_scheduler: Ns,
        control_scheduler: Cs,
        state_cnt: Arc<AtomicUsize>,
    ) -> Router<N, C, Ns, Cs> {
        Router {
            normals: Arc::new(Mutex::new(NormalMailMap {
                map: HashMap::default(),
                alive_cnt: Arc::default(),
            })),
            caches: Cell::new(LruCache::with_capacity_and_sample(1024, 7)),
            control_box,
            normal_scheduler,
            control_scheduler,
            state_cnt,
            shutdown: Arc::new(AtomicBool::new(false)),
        }
    }

    /// The `Router` has been already shutdown or not.
    pub fn is_shutdown(&self) -> bool {
        self.shutdown.load(Ordering::SeqCst)
    }

    /// A helper function that tries to unify a common access pattern to
    /// mailbox.
    ///
    /// Generally, when sending a message to a mailbox, cache should be
    /// check first, if not found, lock should be acquired.
    ///
    /// Returns None means there is no mailbox inside the normal registry.
    /// Some(None) means there is expected mailbox inside the normal registry
    /// but it returns None after apply the given function. Some(Some) means
    /// the given function returns Some and cache is updated if it's invalid.
    #[inline]
    fn check_do<F, R>(&self, addr: u64, mut f: F) -> CheckDoResult<R>
    where
        F: FnMut(&BasicMailbox<N>) -> Option<R>,
    {
        let caches = unsafe { &mut *self.caches.as_ptr() };
        let mut connected = true;
        if let Some(mailbox) = caches.get(&addr) {
            match f(mailbox) {
                Some(r) => return CheckDoResult::Valid(r),
                None => {
                    connected = false;
                }
            }
        }

        let (cnt, mailbox) = {
            let mut boxes = self.normals.lock().unwrap();
            let cnt = boxes.map.len();
            let b = match boxes.map.get_mut(&addr) {
                Some(mailbox) => mailbox.clone(),
                None => {
                    drop(boxes);
                    if !connected {
                        caches.remove(&addr);
                    }
                    return CheckDoResult::NotExist;
                }
            };
            (cnt, b)
        };
        if cnt > caches.capacity() || cnt < caches.capacity() / 2 {
            caches.resize(cnt);
        }

        let res = f(&mailbox);
        match res {
            Some(r) => {
                caches.insert(addr, mailbox);
                CheckDoResult::Valid(r)
            }
            None => {
                if !connected {
                    caches.remove(&addr);
                }
                CheckDoResult::Invalid
            }
        }
    }

    /// Register a mailbox with given address.
    pub fn register(&self, addr: u64, mailbox: BasicMailbox<N>) {
        let mut normals = self.normals.lock().unwrap();
        if let Some(mailbox) = normals.map.insert(addr, mailbox) {
            mailbox.close();
        }
        normals
            .alive_cnt
            .store(normals.map.len(), Ordering::Relaxed);
    }

    /// Same as send a message and then register the mailbox.
    ///
    /// The mailbox will not be registered if the message can't be sent.
    pub fn send_and_register(
        &self,
        addr: u64,
        mailbox: BasicMailbox<N>,
        msg: N::Message,
    ) -> Result<(), (BasicMailbox<N>, N::Message)> {
        if let Err(SendError(m)) = mailbox.force_send(msg, &self.normal_scheduler) {
            return Err((mailbox, m));
        }
        self.register(addr, mailbox);
        Ok(())
    }

    pub fn register_all(&self, mailboxes: Vec<(u64, BasicMailbox<N>)>) {
        let mut normals = self.normals.lock().unwrap();
        normals.map.reserve(mailboxes.len());
        for (addr, mailbox) in mailboxes {
            if let Some(m) = normals.map.insert(addr, mailbox) {
                m.close();
            }
        }
        normals
            .alive_cnt
            .store(normals.map.len(), Ordering::Relaxed);
    }

    /// Get the mailbox of specified address.
    pub fn mailbox(&self, addr: u64) -> Option<Mailbox<N, Ns>> {
        let res = self.check_do(addr, |mailbox| {
            if mailbox.is_connected() {
                Some(Mailbox::new(mailbox.clone(), self.normal_scheduler.clone()))
            } else {
                None
            }
        });
        match res {
            CheckDoResult::Valid(r) => Some(r),
            _ => None,
        }
    }

    /// Get the mailbox of control FSM.
    pub fn control_mailbox(&self) -> Mailbox<C, Cs> {
        Mailbox::new(self.control_box.clone(), self.control_scheduler.clone())
    }

    /// Try to send a message to specified address.
    ///
    /// If Either::Left is returned, then the message is sent. Otherwise,
    /// it indicates mailbox is not found.
    #[inline]
    pub fn try_send(
        &self,
        addr: u64,
        msg: N::Message,
    ) -> Either<Result<(), TrySendError<N::Message>>, N::Message> {
        let mut msg = Some(msg);
        let res = self.check_do(addr, |mailbox| {
            let m = msg.take().unwrap();
            match mailbox.try_send(m, &self.normal_scheduler) {
                Ok(()) => Some(Ok(())),
                r @ Err(TrySendError::Full(_)) => {
                    CHANNEL_FULL_COUNTER_VEC
                        .with_label_values(&["normal"])
                        .inc();
                    Some(r)
                }
                Err(TrySendError::Disconnected(m)) => {
                    msg = Some(m);
                    None
                }
            }
        });
        match res {
            CheckDoResult::Valid(r) => Either::Left(r),
            CheckDoResult::Invalid => Either::Left(Err(TrySendError::Disconnected(msg.unwrap()))),
            CheckDoResult::NotExist => Either::Right(msg.unwrap()),
        }
    }

    /// Send the message to specified address.
    #[inline]
    pub fn send(&self, addr: u64, msg: N::Message) -> Result<(), TrySendError<N::Message>> {
        match self.try_send(addr, msg) {
            Either::Left(res) => res,
            Either::Right(m) => Err(TrySendError::Disconnected(m)),
        }
    }

    /// Force sending message to specified address despite the capacity
    /// limit of mailbox.
    #[inline]
    pub fn force_send(&self, addr: u64, msg: N::Message) -> Result<(), SendError<N::Message>> {
        match self.send(addr, msg) {
            Ok(()) => Ok(()),
            Err(TrySendError::Full(m)) => {
                let caches = unsafe { &mut *self.caches.as_ptr() };
                caches
                    .get(&addr)
                    .unwrap()
                    .force_send(m, &self.normal_scheduler)
            }
            Err(TrySendError::Disconnected(m)) => {
                if self.is_shutdown() {
                    Ok(())
                } else {
                    Err(SendError(m))
                }
            }
        }
    }

<<<<<<< HEAD
    /// Force sending message to control FSM.
=======
    /// Sending message to control FSM.
>>>>>>> 616b4402
    #[inline]
    pub fn send_control(&self, msg: C::Message) -> Result<(), TrySendError<C::Message>> {
        match self.control_box.try_send(msg, &self.control_scheduler) {
            Ok(()) => Ok(()),
            r @ Err(TrySendError::Full(_)) => {
                CHANNEL_FULL_COUNTER_VEC
                    .with_label_values(&["control"])
                    .inc();
                r
            }
            r => r,
        }
    }

<<<<<<< HEAD
=======
    /// Force sending message to control FSM.
    #[inline]
    pub fn force_send_control(&self, msg: C::Message) -> Result<(), SendError<C::Message>> {
        self.control_box.force_send(msg, &self.control_scheduler)
    }

>>>>>>> 616b4402
    /// Try to notify all normal FSMs a message.
    pub fn broadcast_normal(&self, mut msg_gen: impl FnMut() -> N::Message) {
        let timer = Instant::now_coarse();
        let mailboxes = self.normals.lock().unwrap();
        for mailbox in mailboxes.map.values() {
            let _ = mailbox.force_send(msg_gen(), &self.normal_scheduler);
        }
        BROADCAST_NORMAL_DURATION.observe(duration_to_sec(timer.saturating_elapsed()));
    }

    /// Try to notify all FSMs that the cluster is being shutdown.
    pub fn broadcast_shutdown(&self) {
        info!("broadcasting shutdown");
        self.shutdown.store(true, Ordering::SeqCst);
        unsafe { &mut *self.caches.as_ptr() }.clear();
        let mut mailboxes = self.normals.lock().unwrap();
        for (addr, mailbox) in mailboxes.map.drain() {
            debug!("[region {}] shutdown mailbox", addr);
            mailbox.close();
        }
        self.control_box.close();
        self.normal_scheduler.shutdown();
        self.control_scheduler.shutdown();
    }

    /// Close the mailbox of address.
    pub fn close(&self, addr: u64) {
        info!("[region {}] shutdown mailbox", addr);
        unsafe { &mut *self.caches.as_ptr() }.remove(&addr);
        let mut mailboxes = self.normals.lock().unwrap();
        if let Some(mb) = mailboxes.map.remove(&addr) {
            mb.close();
        }
        mailboxes
            .alive_cnt
            .store(mailboxes.map.len(), Ordering::Relaxed);
    }

    pub fn clear_cache(&self) {
        unsafe { &mut *self.caches.as_ptr() }.clear();
    }

    pub fn state_cnt(&self) -> &Arc<AtomicUsize> {
        &self.state_cnt
    }

    pub fn alive_cnt(&self) -> Arc<AtomicUsize> {
        self.normals.lock().unwrap().alive_cnt.clone()
    }

    pub fn trace(&self) -> RouterTrace {
        let alive = self.normals.lock().unwrap().alive_cnt.clone();
        let total = self.state_cnt.load(Ordering::Relaxed);
        let alive = alive.load(Ordering::Relaxed);
        // 1 represents the control fsm.
        let leak = if total > alive + 1 {
            total - alive - 1
        } else {
            0
        };
        let mailbox_unit = mem::size_of::<(u64, BasicMailbox<N>)>();
        let state_unit = mem::size_of::<FsmState<N>>();
        // Every message in crossbeam sender needs 8 bytes to store state.
        let message_unit = mem::size_of::<N::Message>() + 8;
        // crossbeam unbounded channel sender has a list of blocks. Every block has 31
        // unit and every sender has at least one sender.
        let sender_block_unit = 31;
        RouterTrace {
            alive: (mailbox_unit * 8 / 7 // hashmap uses 7/8 of allocated memory.
                + state_unit + message_unit * sender_block_unit)
                * alive,
            leak: (state_unit + message_unit * sender_block_unit) * leak,
        }
    }
}

impl<N: Fsm, C: Fsm, Ns: Clone, Cs: Clone> Clone for Router<N, C, Ns, Cs> {
    fn clone(&self) -> Router<N, C, Ns, Cs> {
        Router {
            normals: self.normals.clone(),
            caches: Cell::new(LruCache::with_capacity_and_sample(1024, 7)),
            control_box: self.control_box.clone(),
            // These two schedulers should be unified as single one. However
            // it's not possible to write FsmScheduler<Fsm=C> + FsmScheduler<Fsm=N>
            // for now.
            normal_scheduler: self.normal_scheduler.clone(),
            control_scheduler: self.control_scheduler.clone(),
            shutdown: self.shutdown.clone(),
            state_cnt: self.state_cnt.clone(),
        }
    }
}<|MERGE_RESOLUTION|>--- conflicted
+++ resolved
@@ -294,11 +294,7 @@
         }
     }
 
-<<<<<<< HEAD
-    /// Force sending message to control FSM.
-=======
     /// Sending message to control FSM.
->>>>>>> 616b4402
     #[inline]
     pub fn send_control(&self, msg: C::Message) -> Result<(), TrySendError<C::Message>> {
         match self.control_box.try_send(msg, &self.control_scheduler) {
@@ -313,15 +309,12 @@
         }
     }
 
-<<<<<<< HEAD
-=======
     /// Force sending message to control FSM.
     #[inline]
     pub fn force_send_control(&self, msg: C::Message) -> Result<(), SendError<C::Message>> {
         self.control_box.force_send(msg, &self.control_scheduler)
     }
 
->>>>>>> 616b4402
     /// Try to notify all normal FSMs a message.
     pub fn broadcast_normal(&self, mut msg_gen: impl FnMut() -> N::Message) {
         let timer = Instant::now_coarse();
