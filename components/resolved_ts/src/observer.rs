// Copyright 2021 TiKV Project Authors. Licensed under Apache-2.0.

use engine_traits::KvEngine;
use kvproto::metapb::Region;
use raft::StateRole;
use raftstore::coprocessor::*;
use tikv_util::worker::Scheduler;

use crate::{cmd::lock_only_filter, endpoint::Task, metrics::RTS_CHANNEL_PENDING_CMD_BYTES};

pub struct Observer {
    scheduler: Scheduler<Task>,
}

impl Observer {
    pub fn new(scheduler: Scheduler<Task>) -> Self {
        Observer { scheduler }
    }

<<<<<<< HEAD
    pub fn register_to(&self, coprocessor_host: &mut CoprocessorHost<E>) {
=======
    pub fn register_to<E: KvEngine>(&self, coprocessor_host: &mut CoprocessorHost<E>) {
>>>>>>> 0f1d45a8
        // The `resolved-ts` cmd observer will `mem::take` the `Vec<CmdBatch>`, use a
        // low priority to let it be the last observer and avoid affecting other
        // observers
        coprocessor_host
            .registry
            .register_cmd_observer(1000, BoxCmdObserver::new(self.clone()));
        coprocessor_host
            .registry
            .register_role_observer(100, BoxRoleObserver::new(self.clone()));
        coprocessor_host
            .registry
            .register_region_change_observer(100, BoxRegionChangeObserver::new(self.clone()));
    }
}

impl Clone for Observer {
    fn clone(&self) -> Self {
        Self {
            scheduler: self.scheduler.clone(),
        }
    }
}

impl Coprocessor for Observer {}

impl<E: KvEngine> CmdObserver<E> for Observer {
    fn on_flush_applied_cmd_batch(
        &self,
        max_level: ObserveLevel,
        cmd_batches: &mut Vec<CmdBatch>,
        _: &E,
    ) {
        if max_level == ObserveLevel::None {
            return;
        }
        let cmd_batches: Vec<_> = std::mem::take(cmd_batches)
            .into_iter()
            .filter_map(lock_only_filter)
            .collect();
        if cmd_batches.is_empty() {
            return;
        }
        let size = cmd_batches.iter().map(|b| b.size()).sum::<usize>();
        RTS_CHANNEL_PENDING_CMD_BYTES.add(size as i64);
        if let Err(e) = self.scheduler.schedule(Task::ChangeLog {
            cmd_batch: cmd_batches,
        }) {
            info!("failed to schedule change log event"; "err" => ?e);
        }
    }

    fn on_applied_current_term(&self, role: StateRole, region: &Region) {
        // Start to advance resolved ts after peer becomes leader and apply on its term
        if role == StateRole::Leader {
            if let Err(e) = self.scheduler.schedule(Task::RegisterRegion {
                region: region.clone(),
            }) {
                info!("failed to schedule register region task"; "err" => ?e);
            }
        }
    }
}

impl RoleObserver for Observer {
    fn on_role_change(&self, ctx: &mut ObserverContext<'_>, role_change: &RoleChange) {
        // Stop to advance resolved ts after peer steps down to follower or candidate.
        // Do not need to check observe id because we expect all role change events are
        // scheduled in order.
        if role_change.state != StateRole::Leader {
            if let Err(e) = self.scheduler.schedule(Task::DeRegisterRegion {
                region_id: ctx.region().id,
            }) {
                info!("failed to schedule deregister region task"; "err" => ?e);
            }
        }
    }
}

impl RegionChangeObserver for Observer {
    fn on_region_changed(
        &self,
        ctx: &mut ObserverContext<'_>,
        event: RegionChangeEvent,
        role: StateRole,
    ) {
        // If the peer is not leader, it must has not registered the observe region or
        // it is deregistering the observe region, so don't need to send
        // `RegionUpdated`/`RegionDestroyed` to update the observe region
        if role != StateRole::Leader {
            return;
        }
        match event {
            RegionChangeEvent::Create => {}
            RegionChangeEvent::Update(_) => {
                if let Err(e) = self
                    .scheduler
                    .schedule(Task::RegionUpdated(ctx.region().clone()))
                {
                    info!("failed to schedule region updated event"; "err" => ?e);
                }
            }
            RegionChangeEvent::Destroy => {
                if let RegionChangeEvent::Destroy = event {
                    if let Err(e) = self
                        .scheduler
                        .schedule(Task::RegionDestroyed(ctx.region().clone()))
                    {
                        info!("failed to schedule region destroyed event"; "err" => ?e);
                    }
                }
            }
            RegionChangeEvent::UpdateBuckets(_) => {}
        }
    }
}

#[cfg(test)]
mod test {
    use std::time::Duration;

    use engine_traits::{CF_DEFAULT, CF_LOCK, CF_WRITE};
    use kvproto::raft_cmdpb::*;
    use tikv::storage::kv::TestEngineBuilder;
    use tikv_util::worker::{dummy_scheduler, ReceiverWrapper};

    use super::*;

    fn put_cf(cf: &str, key: &[u8], value: &[u8]) -> Request {
        let mut cmd = Request::default();
        cmd.set_cmd_type(CmdType::Put);
        cmd.mut_put().set_cf(cf.to_owned());
        cmd.mut_put().set_key(key.to_vec());
        cmd.mut_put().set_value(value.to_vec());
        cmd
    }

    fn expect_recv(rx: &mut ReceiverWrapper<Task>, data: Vec<Request>) {
        if data.is_empty() {
            match rx.recv_timeout(Duration::from_millis(10)) {
                Err(std::sync::mpsc::RecvTimeoutError::Timeout) => return,
                _ => panic!("unexpected result"),
            };
        }
        match rx.recv_timeout(Duration::from_millis(10)).unwrap().unwrap() {
            Task::ChangeLog { cmd_batch, .. } => {
                assert_eq!(cmd_batch.len(), 1);
                assert_eq!(cmd_batch[0].len(), 1);
                assert_eq!(&cmd_batch[0].cmds[0].request.get_requests(), &data);
            }
            _ => panic!("unexpected task"),
        };
    }

    #[test]
    fn test_observing() {
        let (scheduler, mut rx) = dummy_scheduler();
        let observer = Observer::new(scheduler);
        let engine = TestEngineBuilder::new().build().unwrap().get_rocksdb();
        let mut data = vec![
            put_cf(CF_LOCK, b"k1", b"v"),
            put_cf(CF_DEFAULT, b"k2", b"v"),
            put_cf(CF_LOCK, b"k3", b"v"),
            put_cf(CF_LOCK, b"k4", b"v"),
            put_cf(CF_DEFAULT, b"k6", b"v"),
            put_cf(CF_WRITE, b"k7", b"v"),
            put_cf(CF_WRITE, b"k8", b"v"),
        ];
        let mut cmd = Cmd::new(0, 0, RaftCmdRequest::default(), RaftCmdResponse::default());
        cmd.request.mut_requests().clear();
        for put in &data {
            cmd.request.mut_requests().push(put.clone());
        }

        // Both cdc and resolved-ts worker are observing
        let observe_info = CmdObserveInfo::from_handle(
            ObserveHandle::new(),
            ObserveHandle::new(),
            ObserveHandle::default(),
        );
        let mut cb = CmdBatch::new(&observe_info, 0);
        cb.push(&observe_info, 0, cmd.clone());
        observer.on_flush_applied_cmd_batch(cb.level, &mut vec![cb], &engine);
        // Observe all data
        expect_recv(&mut rx, data.clone());

        // Only cdc is observing
        let observe_info = CmdObserveInfo::from_handle(
            ObserveHandle::new(),
            ObserveHandle::new(),
            ObserveHandle::default(),
        );
        observe_info.rts_id.stop_observing();
        let mut cb = CmdBatch::new(&observe_info, 0);
        cb.push(&observe_info, 0, cmd.clone());
        observer.on_flush_applied_cmd_batch(cb.level, &mut vec![cb], &engine);
        // Still observe all data
        expect_recv(&mut rx, data.clone());

        // Pitr and rts is observing
        let observe_info = CmdObserveInfo::from_handle(
            ObserveHandle::default(),
            ObserveHandle::new(),
            ObserveHandle::new(),
        );
        let mut cb = CmdBatch::new(&observe_info, 0);
        cb.push(&observe_info, 0, cmd.clone());
        observer.on_flush_applied_cmd_batch(cb.level, &mut vec![cb], &engine);
        // Still observe all data
        expect_recv(&mut rx, data.clone());

        // Only resolved-ts worker is observing
        let observe_info = CmdObserveInfo::from_handle(
            ObserveHandle::new(),
            ObserveHandle::new(),
            ObserveHandle::default(),
        );
        observe_info.cdc_id.stop_observing();
        let mut cb = CmdBatch::new(&observe_info, 0);
        cb.push(&observe_info, 0, cmd.clone());
        observer.on_flush_applied_cmd_batch(cb.level, &mut vec![cb], &engine);
        // Only observe lock related data
        data.retain(|p| p.get_put().cf != CF_DEFAULT);
        expect_recv(&mut rx, data);

        // Both cdc and resolved-ts worker are not observing
        let observe_info = CmdObserveInfo::from_handle(
            ObserveHandle::new(),
            ObserveHandle::new(),
            ObserveHandle::default(),
        );
        observe_info.rts_id.stop_observing();
        observe_info.cdc_id.stop_observing();
        let mut cb = CmdBatch::new(&observe_info, 0);
        cb.push(&observe_info, 0, cmd);
        observer.on_flush_applied_cmd_batch(cb.level, &mut vec![cb], &engine);
        // Observe no data
        expect_recv(&mut rx, vec![]);
    }
}<|MERGE_RESOLUTION|>--- conflicted
+++ resolved
@@ -17,11 +17,7 @@
         Observer { scheduler }
     }
 
-<<<<<<< HEAD
-    pub fn register_to(&self, coprocessor_host: &mut CoprocessorHost<E>) {
-=======
     pub fn register_to<E: KvEngine>(&self, coprocessor_host: &mut CoprocessorHost<E>) {
->>>>>>> 0f1d45a8
         // The `resolved-ts` cmd observer will `mem::take` the `Vec<CmdBatch>`, use a
         // low priority to let it be the last observer and avoid affecting other
         // observers
