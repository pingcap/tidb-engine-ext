[package]
name = "hybrid_engine"
version = "0.0.1"
edition = "2021"
publish = false
license = "Apache-2.0"

[features]
testexport = []
failpoints = ["fail/failpoints"]

[[test]]
name = "failpoints"
path = "tests/failpoints/mod.rs"
required-features = ["failpoints"]

[dependencies]
crossbeam = "0.8"
engine_rocks = { workspace = true }
engine_traits = { workspace = true }
fail = "0.5"
lazy_static = "1.4.0"
online_config = { workspace = true }
<<<<<<< HEAD
prometheus = { version = "0.13", default-features = false, features = ["nightly"] }
prometheus-static-metric = "0.5"
region_cache_memory_engine = { workspace = true }
slog = { workspace = true }
slog-global = { workspace = true }
tempfile = "3.0"
tikv_util = { workspace = true }
txn_types = { workspace = true }
=======
range_cache_memory_engine = { workspace = true }
slog = { workspace = true }
slog-global = { workspace = true }
tempfile = "3.0"
prometheus = { version = "0.13", default-features = false, features = ["nightly"] }
prometheus-static-metric = "0.5"
lazy_static = "1.4.0"
crossbeam = { workspace = true }
fail = "0.5"
raftstore = { workspace = true }
raft = { workspace = true }
kvproto = { workspace = true }
>>>>>>> 0b97a39d

[dev-dependencies]
tempfile = "3.0"<|MERGE_RESOLUTION|>--- conflicted
+++ resolved
@@ -15,22 +15,11 @@
 required-features = ["failpoints"]
 
 [dependencies]
-crossbeam = "0.8"
+engine_traits = { workspace = true }
+txn_types = { workspace = true }
+tikv_util = { workspace = true }
 engine_rocks = { workspace = true }
-engine_traits = { workspace = true }
-fail = "0.5"
-lazy_static = "1.4.0"
 online_config = { workspace = true }
-<<<<<<< HEAD
-prometheus = { version = "0.13", default-features = false, features = ["nightly"] }
-prometheus-static-metric = "0.5"
-region_cache_memory_engine = { workspace = true }
-slog = { workspace = true }
-slog-global = { workspace = true }
-tempfile = "3.0"
-tikv_util = { workspace = true }
-txn_types = { workspace = true }
-=======
 range_cache_memory_engine = { workspace = true }
 slog = { workspace = true }
 slog-global = { workspace = true }
@@ -43,7 +32,6 @@
 raftstore = { workspace = true }
 raft = { workspace = true }
 kvproto = { workspace = true }
->>>>>>> 0b97a39d
 
 [dev-dependencies]
 tempfile = "3.0"