--- conflicted
+++ resolved
@@ -35,7 +35,7 @@
     store::{
         memory::{MEMTRACE_APPLYS, MEMTRACE_RAFT_ENTRIES, MEMTRACE_RAFT_MESSAGES},
         metrics::RAFT_ENTRIES_CACHES_GAUGE,
-        Callback, CasualMessage, CheckLeaderTask, RaftCmdExtraOpts, SignificantMsg,
+        Callback, CasualMessage, CheckLeaderTask, RaftCmdExtraOpts,
     },
     DiscardReason, Error as RaftStoreError, Result as RaftStoreResult,
 };
@@ -47,14 +47,9 @@
     time::{duration_to_ms, duration_to_sec, Instant},
     worker::Scheduler,
 };
-<<<<<<< HEAD
-use tracker::{set_tls_tracker_token, RequestInfo, RequestType, Tracker, GLOBAL_TRACKERS};
-use txn_types::{self, Key};
-=======
 use tokio::sync::Mutex;
 use tracker::{set_tls_tracker_token, RequestInfo, RequestType, Tracker, GLOBAL_TRACKERS};
 use txn_types::{self, Key, WriteBatchFlags};
->>>>>>> b448214b
 
 use super::batch::{BatcherBuilder, ReqBatcher};
 use crate::{
@@ -410,8 +405,6 @@
         );
     }
 
-<<<<<<< HEAD
-=======
     fn kv_prepare_flashback_to_version(
         &mut self,
         ctx: RpcContext<'_>,
@@ -443,7 +436,6 @@
         ctx.spawn(task);
     }
 
->>>>>>> b448214b
     fn kv_flashback_to_version(
         &mut self,
         ctx: RpcContext<'_>,
@@ -1393,7 +1385,6 @@
                     response_batch_commands_request(id, resp, tx.clone(), begin_instant, GrpcTypeKind::coprocessor, source);
                 },
                 Some(batch_commands_request::request::Cmd::Empty(req)) => {
-<<<<<<< HEAD
                     let begin_instant = Instant::now();
                     let resp = future_handle_empty(req)
                         .map_ok(|resp| batch_commands_response::Response {
@@ -1412,26 +1403,6 @@
                 }
                 $(Some(batch_commands_request::request::Cmd::$cmd(mut req)) => {
                     let begin_instant = Instant::now();
-=======
-                    let begin_instant = Instant::now();
-                    let resp = future_handle_empty(req)
-                        .map_ok(|resp| batch_commands_response::Response {
-                            cmd: Some(batch_commands_response::response::Cmd::Empty(resp)),
-                            ..Default::default()
-                        })
-                        .map_err(|_| GRPC_MSG_FAIL_COUNTER.invalid.inc());
-                    response_batch_commands_request(
-                        id,
-                        resp,
-                        tx.clone(),
-                        begin_instant,
-                        GrpcTypeKind::invalid,
-                        String::default(),
-                    );
-                }
-                $(Some(batch_commands_request::request::Cmd::$cmd(mut req)) => {
-                    let begin_instant = Instant::now();
->>>>>>> b448214b
                     let source = req.mut_context().take_request_source();
                     let resp = $future_fn($($arg,)* req)
                         .map_ok(oneof!(batch_commands_response::response::Cmd::$cmd))
@@ -1457,10 +1428,7 @@
         ResolveLock, future_resolve_lock(storage), kv_resolve_lock;
         Gc, future_gc(), kv_gc;
         DeleteRange, future_delete_range(storage), kv_delete_range;
-<<<<<<< HEAD
-=======
         PrepareFlashbackToVersion, future_prepare_flashback_to_version(storage, ch), kv_prepare_flashback_to_version;
->>>>>>> b448214b
         FlashbackToVersion, future_flashback_to_version(storage, ch), kv_flashback_to_version;
         RawBatchGet, future_raw_batch_get(storage), raw_batch_get;
         RawPut, future_raw_put(storage), raw_put;
@@ -1754,8 +1722,6 @@
     }
 }
 
-<<<<<<< HEAD
-=======
 // Preparing the flashback for a region/key range will "lock" the region so that
 // there is no any read, write or schedule operation could be proposed before
 // the actual flashback operation.
@@ -1777,7 +1743,6 @@
 // Flashback the region to a specific point with the given `version`, please
 // make sure the region is "locked" by `PrepareFlashbackToVersion` first,
 // otherwise this request will fail.
->>>>>>> b448214b
 fn future_flashback_to_version<
     T: RaftStoreRouter<E::Local> + 'static,
     E: Engine,
@@ -1789,26 +1754,6 @@
     req: FlashbackToVersionRequest,
 ) -> impl Future<Output = ServerResult<FlashbackToVersionResponse>> {
     let storage_clone = storage.clone();
-<<<<<<< HEAD
-    let raft_router_clone = raft_router.clone();
-    async move {
-        // Send a `SignificantMsg::PrepareFlashback` to prepare the raftstore for the
-        // later flashback. This will first block all scheduling, read and write
-        // operations and then wait for the latest Raft log to be applied before
-        // we start the flashback command.
-        let region_id = req.get_context().get_region_id();
-        let (result_tx, result_rx) = oneshot::channel();
-        raft_router_clone
-            .significant_send(region_id, SignificantMsg::PrepareFlashback(result_tx))?;
-        if !result_rx.await? {
-            return Err(Error::Other(box_err!(
-                "failed to prepare the region {} for flashback",
-                region_id
-            )));
-        }
-        let (cb, f) = paired_future_callback();
-        let res = storage_clone.sched_txn_command(req.into(), cb);
-=======
     let raft_router = Mutex::new(raft_router.clone());
     async move {
         // Send an `AdminCmdType::PrepareFlashback` to prepare the raftstore for the
@@ -1829,7 +1774,6 @@
 
         let (cb, f) = paired_future_callback();
         let res = storage_clone.sched_txn_command(req.clone().into(), cb);
->>>>>>> b448214b
         // Avoid crossing `.await` to bypass the `Send` constraint.
         drop(storage_clone);
         let v = match res {
@@ -1839,11 +1783,6 @@
         fail_point!("skip_finish_flashback_to_version", |_| {
             Ok(FlashbackToVersionResponse::default())
         });
-<<<<<<< HEAD
-        // Send a `SignificantMsg::FinishFlashback` to notify the raftstore that the
-        // flashback has been finished.
-        raft_router_clone.significant_send(region_id, SignificantMsg::FinishFlashback)?;
-=======
         // Send an `AdminCmdType::FinishFlashback` to unset the persistence state
         // in `RegionLocalState` and region's meta, and when that
         // admin cmd is applied, will update the memory
@@ -1855,7 +1794,6 @@
         )
         .await?;
 
->>>>>>> b448214b
         let mut resp = FlashbackToVersionResponse::default();
         if let Some(err) = extract_region_error(&v) {
             resp.set_region_error(err);
