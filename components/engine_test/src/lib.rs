--- conflicted
+++ resolved
@@ -76,17 +76,8 @@
 
 /// Types and constructors for the "kv" engine
 pub mod kv {
-<<<<<<< HEAD
-    use std::{
-        path::{Path, PathBuf},
-        sync::{Arc, Mutex},
-    };
-
-    use collections::HashMap;
-=======
     use std::path::Path;
 
->>>>>>> 25261c8a
     #[cfg(feature = "test-engine-kv-panic")]
     pub use engine_panic::{
         PanicEngine as KvTestEngine, PanicEngineIterator as KvTestEngineIterator,
@@ -97,15 +88,7 @@
         RocksEngine as KvTestEngine, RocksEngineIterator as KvTestEngineIterator,
         RocksSnapshot as KvTestSnapshot, RocksWriteBatchVec as KvTestWriteBatch,
     };
-<<<<<<< HEAD
-    use engine_traits::{
-        CfOptions, CfOptionsExt, MiscExt, OpenOptions, Result, TabletAccessor, TabletFactory,
-        CF_DEFAULT,
-    };
-    use tikv_util::box_err;
-=======
     use engine_traits::{MiscExt, Result, TabletContext, TabletFactory};
->>>>>>> 25261c8a
 
     use crate::ctor::{CfOptions as KvTestCfOptions, DbOptions, KvEngineConstructorExt};
 
@@ -121,40 +104,6 @@
         KvTestEngine::new_kv_engine_opt(path, db_opt, cfs_opts)
     }
 
-<<<<<<< HEAD
-    const TOMBSTONE_MARK: &str = "TOMBSTONE_TABLET";
-
-    #[derive(Clone)]
-    pub struct TestTabletFactory {
-        root_path: PathBuf,
-        db_opt: DbOptions,
-        cf_opts: Vec<(&'static str, KvTestCfOptions)>,
-        root_db: Arc<Mutex<Option<KvTestEngine>>>,
-    }
-
-    impl TestTabletFactory {
-        pub fn new(
-            root_path: &Path,
-            db_opt: DbOptions,
-            cf_opts: Vec<(&'static str, KvTestCfOptions)>,
-        ) -> Self {
-            let factory = Self {
-                root_path: root_path.to_path_buf(),
-                db_opt,
-                cf_opts,
-                root_db: Arc::new(Mutex::default()),
-            };
-            let tablet_path = factory.tablets_path();
-            if !tablet_path.exists() {
-                std::fs::create_dir_all(tablet_path).unwrap();
-            }
-            factory
-        }
-
-        fn create_tablet(&self, tablet_path: &Path) -> Result<KvTestEngine> {
-            KvTestEngine::new_kv_engine_opt(
-                tablet_path.to_str().unwrap(),
-=======
     const TOMBSTONE_SUFFIX: &str = ".tombstone";
 
     #[derive(Clone)]
@@ -174,288 +123,10 @@
             KvTestEngine::new_tablet(
                 path.to_str().unwrap(),
                 ctx,
->>>>>>> 25261c8a
                 self.db_opt.clone(),
                 self.cf_opts.clone(),
             )
         }
-<<<<<<< HEAD
-    }
-
-    impl TabletFactory<KvTestEngine> for TestTabletFactory {
-        fn create_shared_db(&self) -> Result<KvTestEngine> {
-            let tablet_path = self.tablet_path(0, 0);
-            let tablet = self.create_tablet(&tablet_path)?;
-            let mut root_db = self.root_db.lock().unwrap();
-            root_db.replace(tablet.clone());
-            Ok(tablet)
-        }
-
-        /// See the comment above the same name method in KvEngineFactory
-        fn open_tablet(
-            &self,
-            _id: u64,
-            _suffix: Option<u64>,
-            options: OpenOptions,
-        ) -> Result<KvTestEngine> {
-            if let Some(db) = self.root_db.lock().unwrap().as_ref() {
-                if options.create_new() {
-                    return Err(box_err!("root tablet {} already exists", db.path()));
-                }
-                return Ok(db.clone());
-            }
-            // No need for mutex protection here since root_db creation only occurs at
-            // tikv bootstrap time when there is no racing issue.
-            if options.create_new() || options.create() {
-                return self.create_shared_db();
-            }
-
-            Err(box_err!("root tablet has not been initialized"))
-        }
-
-        fn open_tablet_raw(
-            &self,
-            _path: &Path,
-            _id: u64,
-            _suffix: u64,
-            _options: OpenOptions,
-        ) -> Result<KvTestEngine> {
-            self.create_shared_db()
-        }
-
-        fn exists_raw(&self, _path: &Path) -> bool {
-            false
-        }
-
-        #[inline]
-        fn tablet_path_with_prefix(&self, _prefix: &str, _id: u64, _suffix: u64) -> PathBuf {
-            self.root_path.join("db")
-        }
-
-        #[inline]
-        fn tablets_path(&self) -> PathBuf {
-            Path::new(&self.root_path).join("tablets")
-        }
-
-        #[inline]
-        fn destroy_tablet(&self, _id: u64, _suffix: u64) -> engine_traits::Result<()> {
-            Ok(())
-        }
-
-        fn set_shared_block_cache_capacity(&self, capacity: u64) -> Result<()> {
-            let db = self.root_db.lock().unwrap();
-            let opt = db.as_ref().unwrap().get_options_cf(CF_DEFAULT).unwrap(); // FIXME unwrap
-            opt.set_block_cache_capacity(capacity)?;
-            Ok(())
-        }
-    }
-
-    impl TabletAccessor<KvTestEngine> for TestTabletFactory {
-        fn for_each_opened_tablet(&self, f: &mut dyn FnMut(u64, u64, &KvTestEngine)) {
-            let db = self.root_db.lock().unwrap();
-            let db = db.as_ref().unwrap();
-            f(0, 0, db);
-        }
-
-        fn is_single_engine(&self) -> bool {
-            true
-        }
-    }
-
-    #[derive(Clone)]
-    pub struct TestTabletFactoryV2 {
-        inner: TestTabletFactory,
-        // region_id -> (tablet, tablet_suffix)
-        registry: Arc<Mutex<HashMap<u64, (KvTestEngine, u64)>>>,
-    }
-
-    impl TestTabletFactoryV2 {
-        pub fn new(
-            root_path: &Path,
-            db_opt: DbOptions,
-            cf_opts: Vec<(&'static str, KvTestCfOptions)>,
-        ) -> Self {
-            Self {
-                inner: TestTabletFactory::new(root_path, db_opt, cf_opts),
-                registry: Arc::default(),
-            }
-        }
-    }
-
-    impl TabletFactory<KvTestEngine> for TestTabletFactoryV2 {
-        /// See the comment above the same name method in KvEngineFactoryV2
-        fn open_tablet(
-            &self,
-            id: u64,
-            suffix: Option<u64>,
-            mut options: OpenOptions,
-        ) -> Result<KvTestEngine> {
-            if options.create_new() && suffix.is_none() {
-                return Err(box_err!(
-                    "suffix should be provided when creating new tablet"
-                ));
-            }
-
-            if options.create_new() || options.create() {
-                options = options.set_cache_only(false);
-            }
-
-            let mut reg = self.registry.lock().unwrap();
-            if let Some(suffix) = suffix {
-                if let Some((cached_tablet, cached_suffix)) = reg.get(&id) && *cached_suffix == suffix {
-                    // Target tablet exist in the cache
-                    if options.create_new() {
-                        return Err(box_err!("region {} {} already exists", id, cached_tablet.path()));
-                    }
-                    return Ok(cached_tablet.clone());
-                } else if !options.cache_only() {
-                    let tablet_path = self.tablet_path(id, suffix);
-                    let tablet = self.open_tablet_raw(&tablet_path, id, suffix, options.clone())?;
-                    if !options.skip_cache() {
-                        reg.insert(id, (tablet.clone(), suffix));
-                    }
-                    return Ok(tablet);
-                }
-            } else if let Some((tablet, _)) = reg.get(&id) {
-                return Ok(tablet.clone());
-            }
-
-            Err(box_err!(
-                "tablet with region id {} suffix {:?} does not exist",
-                id,
-                suffix
-            ))
-        }
-
-        fn open_tablet_raw(
-            &self,
-            path: &Path,
-            id: u64,
-            _suffix: u64,
-            options: OpenOptions,
-        ) -> Result<KvTestEngine> {
-            let engine_exist = KvTestEngine::exists(path.to_str().unwrap_or_default());
-            // Even though neither options.create nor options.create_new are true, if the
-            // tablet files already exists, we will open it by calling
-            // inner.create_tablet. In this case, the tablet exists but not in the cache
-            // (registry).
-            if !options.create() && !options.create_new() && !engine_exist {
-                return Err(box_err!(
-                    "path {} does not have db",
-                    path.to_str().unwrap_or_default()
-                ));
-            };
-
-            if options.create_new() && engine_exist {
-                return Err(box_err!(
-                    "region {} {} already exists",
-                    id,
-                    path.to_str().unwrap()
-                ));
-            }
-
-            self.inner.create_tablet(path)
-        }
-
-        #[inline]
-        fn create_shared_db(&self) -> Result<KvTestEngine> {
-            self.open_tablet(0, Some(0), OpenOptions::default().set_create_new(true))
-        }
-
-        #[inline]
-        fn exists_raw(&self, path: &Path) -> bool {
-            KvTestEngine::exists(path.to_str().unwrap_or_default())
-        }
-
-        #[inline]
-        fn tablets_path(&self) -> PathBuf {
-            self.inner.root_path.join("tablets")
-        }
-
-        #[inline]
-        fn tablet_path_with_prefix(&self, prefix: &str, id: u64, suffix: u64) -> PathBuf {
-            self.inner
-                .root_path
-                .join(format!("tablets/{}{}_{}", prefix, id, suffix))
-        }
-
-        #[inline]
-        fn mark_tombstone(&self, region_id: u64, suffix: u64) {
-            let path = self.tablet_path(region_id, suffix).join(TOMBSTONE_MARK);
-            // When the full directory path does not exsit, create will return error and in
-            // this case, we just ignore it.
-            let _ = std::fs::File::create(path);
-            {
-                let mut reg = self.registry.lock().unwrap();
-                if let Some((cached_tablet, cached_suffix)) = reg.remove(&region_id) && cached_suffix != suffix {
-                    reg.insert(region_id, (cached_tablet, cached_suffix));
-                }
-            }
-        }
-
-        #[inline]
-        fn is_tombstoned(&self, region_id: u64, suffix: u64) -> bool {
-            self.tablet_path(region_id, suffix)
-                .join(TOMBSTONE_MARK)
-                .exists()
-        }
-
-        #[inline]
-        fn destroy_tablet(&self, region_id: u64, suffix: u64) -> engine_traits::Result<()> {
-            let path = self.tablet_path(region_id, suffix);
-            {
-                let mut reg = self.registry.lock().unwrap();
-                if let Some((cached_tablet, cached_suffix)) = reg.remove(&region_id) && cached_suffix != suffix {
-                    reg.insert(region_id, (cached_tablet, cached_suffix));
-                }
-            }
-            let _ = std::fs::remove_dir_all(path);
-            Ok(())
-        }
-
-        #[inline]
-        fn load_tablet(&self, path: &Path, region_id: u64, suffix: u64) -> Result<KvTestEngine> {
-            {
-                let reg = self.registry.lock().unwrap();
-                if let Some((db, db_suffix)) = reg.get(&region_id) && *db_suffix == suffix {
-                    return Err(box_err!("region {} {} already exists", region_id, db.path()));
-                }
-            }
-
-            let db_path = self.tablet_path(region_id, suffix);
-            std::fs::rename(path, db_path)?;
-            self.open_tablet(
-                region_id,
-                Some(suffix),
-                OpenOptions::default().set_create(true),
-            )
-        }
-
-        fn set_shared_block_cache_capacity(&self, capacity: u64) -> Result<()> {
-            let reg = self.registry.lock().unwrap();
-            // pick up any tablet and set the shared block cache capacity
-            if let Some((_id, (tablet, _suffix))) = (*reg).iter().next() {
-                let opt = tablet.get_options_cf(CF_DEFAULT).unwrap(); // FIXME unwrap
-                opt.set_block_cache_capacity(capacity)?;
-            }
-            Ok(())
-        }
-    }
-
-    impl TabletAccessor<KvTestEngine> for TestTabletFactoryV2 {
-        #[inline]
-        fn for_each_opened_tablet(&self, f: &mut dyn FnMut(u64, u64, &KvTestEngine)) {
-            let reg = self.registry.lock().unwrap();
-            for (id, (tablet, suffix)) in &*reg {
-                f(*id, *suffix, tablet)
-            }
-        }
-
-        // it have multi tablets.
-        fn is_single_engine(&self) -> bool {
-            false
-        }
-=======
 
         fn destroy_tablet(&self, _ctx: TabletContext, path: &Path) -> Result<()> {
             let tombstone_path = path.join(TOMBSTONE_SUFFIX);
@@ -468,7 +139,6 @@
         fn exists(&self, path: &Path) -> bool {
             KvTestEngine::exists(path.to_str().unwrap_or_default())
         }
->>>>>>> 25261c8a
     }
 }
 
@@ -486,11 +156,7 @@
     use std::sync::Arc;
 
     use encryption::DataKeyManager;
-<<<<<<< HEAD
-    use engine_traits::Result;
-=======
     use engine_traits::{Result, StateStorage, TabletContext};
->>>>>>> 25261c8a
     use file_system::IoRateLimiter;
 
     /// Kv engine construction
@@ -522,8 +188,6 @@
             path: &str,
             db_opt: DbOptions,
             cf_opts: Vec<(&str, CfOptions)>,
-<<<<<<< HEAD
-=======
         ) -> Result<Self>;
 
         /// Create a new engine specific for multi rocks.
@@ -532,7 +196,6 @@
             ctx: TabletContext,
             db_opt: DbOptions,
             cf_opts: Vec<(&str, CfOptions)>,
->>>>>>> 25261c8a
         ) -> Result<Self>;
     }
 
@@ -546,10 +209,7 @@
     pub struct DbOptions {
         key_manager: Option<Arc<DataKeyManager>>,
         rate_limiter: Option<Arc<IoRateLimiter>>,
-<<<<<<< HEAD
-=======
         state_storage: Option<Arc<dyn StateStorage>>,
->>>>>>> 25261c8a
         enable_multi_batch_write: bool,
     }
 
@@ -562,13 +222,10 @@
             self.rate_limiter = rate_limiter;
         }
 
-<<<<<<< HEAD
-=======
         pub fn set_state_storage(&mut self, state_storage: Arc<dyn StateStorage>) {
             self.state_storage = Some(state_storage);
         }
 
->>>>>>> 25261c8a
         pub fn set_enable_multi_batch_write(&mut self, enable: bool) {
             self.enable_multi_batch_write = enable;
         }
@@ -676,8 +333,6 @@
 
         impl KvEngineConstructorExt for engine_panic::PanicEngine {
             fn new_kv_engine(_path: &str, _cfs: &[&str]) -> Result<Self> {
-<<<<<<< HEAD
-=======
                 Ok(PanicEngine)
             }
 
@@ -686,20 +341,14 @@
                 _db_opt: DbOptions,
                 _cfs_opts: Vec<(&str, CfOptions)>,
             ) -> Result<Self> {
->>>>>>> 25261c8a
                 Ok(PanicEngine)
             }
 
             fn new_tablet(
                 _path: &str,
-<<<<<<< HEAD
-                _db_opt: DbOptions,
-                _cfs_opts: Vec<(&str, CfOptions)>,
-=======
                 _ctx: engine_traits::TabletContext,
                 _db_opt: DbOptions,
                 _cf_opts: Vec<(&str, CfOptions)>,
->>>>>>> 25261c8a
             ) -> Result<Self> {
                 Ok(PanicEngine)
             }
@@ -717,17 +366,11 @@
             get_env,
             properties::{MvccPropertiesCollectorFactory, RangePropertiesCollectorFactory},
             util::new_engine_opt as rocks_new_engine_opt,
-<<<<<<< HEAD
-            RocksCfOptions, RocksDbOptions,
-        };
-        use engine_traits::{CfOptions as _, Result, CF_DEFAULT};
-=======
             RocksCfOptions, RocksDbOptions, RocksPersistenceListener,
         };
         use engine_traits::{
             CfOptions as _, PersistenceListener, Result, TabletContext, CF_DEFAULT,
         };
->>>>>>> 25261c8a
 
         use super::{
             CfOptions, DbOptions, KvEngineConstructorExt, RaftDbOptions, RaftEngineConstructorExt,
@@ -755,8 +398,6 @@
                 let rocks_cfs_opts = cfs_opts
                     .iter()
                     .map(|(name, opt)| (*name, get_rocks_cf_opts(opt)))
-<<<<<<< HEAD
-=======
                     .collect();
                 rocks_new_engine_opt(path, rocks_db_opts, rocks_cfs_opts)
             }
@@ -787,7 +428,6 @@
                 let rocks_cfs_opts = cf_opts
                     .iter()
                     .map(|(name, opt)| (*name, get_rocks_cf_opts(opt)))
->>>>>>> 25261c8a
                     .collect();
                 rocks_new_engine_opt(path, rocks_db_opts, rocks_cfs_opts)
             }
