// Copyright 2016 TiKV Project Authors. Licensed under Apache-2.0.

use std::mem::size_of;

use codec::prelude::NumberDecoder;
use tikv_util::codec::number::{self, NumberEncoder, MAX_VAR_U64_LEN};

use crate::{
    lock::LockType,
    timestamp::TimeStamp,
    types::{Value, SHORT_VALUE_PREFIX},
    Error, ErrorInner, Result,
};

#[derive(Debug, Clone, Copy, PartialEq)]
pub enum WriteType {
    Put,
    Delete,
    Lock,
    Rollback,
}

const FLAG_PUT: u8 = b'P';
const FLAG_DELETE: u8 = b'D';
const FLAG_LOCK: u8 = b'L';
const FLAG_ROLLBACK: u8 = b'R';

const FLAG_OVERLAPPED_ROLLBACK: u8 = b'R';

const GC_FENCE_PREFIX: u8 = b'F';
const LAST_CHANGE_PREFIX: u8 = b'l';

<<<<<<< HEAD
=======
const TXN_SOURCE_PREFIX: u8 = b'S';

>>>>>>> 616b4402
/// The short value for rollback records which are protected from being
/// collapsed.
const PROTECTED_ROLLBACK_SHORT_VALUE: &[u8] = b"p";

impl WriteType {
    pub fn from_lock_type(tp: LockType) -> Option<WriteType> {
        match tp {
            LockType::Put => Some(WriteType::Put),
            LockType::Delete => Some(WriteType::Delete),
            LockType::Lock => Some(WriteType::Lock),
            LockType::Pessimistic => None,
        }
    }

    pub fn from_u8(b: u8) -> Option<WriteType> {
        match b {
            FLAG_PUT => Some(WriteType::Put),
            FLAG_DELETE => Some(WriteType::Delete),
            FLAG_LOCK => Some(WriteType::Lock),
            FLAG_ROLLBACK => Some(WriteType::Rollback),
            _ => None,
        }
    }

    fn to_u8(self) -> u8 {
        match self {
            WriteType::Put => FLAG_PUT,
            WriteType::Delete => FLAG_DELETE,
            WriteType::Lock => FLAG_LOCK,
            WriteType::Rollback => FLAG_ROLLBACK,
        }
    }
}

#[derive(PartialEq, Clone)]
pub struct Write {
    pub write_type: WriteType,
    pub start_ts: TimeStamp,
    pub short_value: Option<Value>,

    /// The `commit_ts` of transactions can be non-globally-unique. But since we
    /// store Rollback records in the same CF where Commit records is, and
    /// Rollback records are saved with `user_key{start_ts}` as the internal
    /// key, the collision between Commit and Rollback records can't be avoided.
    /// In this case, we keep the Commit record, and set the
    /// `has_overlapped_rollback` flag to indicate that there's also a Rollback
    /// record. Also note that `has_overlapped_rollback` field is only necessary
    /// when the Rollback record should be protected.
    pub has_overlapped_rollback: bool,

    /// Records the next version after this version when overlapping rollback
    /// happens on an already existed commit record.
    ///
    /// When a rollback flag is written on an already-written commit record, it
    /// causes rewriting the commit record. It may cause problems with the
    /// GC compaction filter. Consider this case:
    ///
    /// ```text
    /// Key_100_put, Key_120_del
    /// ```
    ///
    /// and a rollback on `100` happens:
    ///
    /// ```text
    /// Key_100_put_R, Key_120_del
    /// ```
    ///
    /// Then GC with safepoint = 130 may happen. However a follower may not have
    /// finished applying the change. So on the follower, it's possible
    /// that:
    ///
    /// 1. `Key_100_put`, `Key_120_del` applied
    /// 2. GC with safepoint = 130 started and `Key_100_put`, `Key_120_del` are
    /// deleted 3. Finished applying `Key_100_put_R`, which means to rewrite
    /// `Key_100_put` 4. Read at `140` should get nothing (since it's
    /// MVCC-deleted at 120) but finds `Key_100_put`
    ///
    /// To solve the problem, when marking `has_overlapped_rollback` on an
    /// already-existed commit record, add a special field `gc_fence` on it. If
    /// there is a newer version after the record being rewritten, the next
    /// version's `commit_ts` will be recorded. When MVCC reading finds a commit
    /// record with a GC fence timestamp but the corresponding version
    /// that matches that ts doesn't exist, the current version will be
    /// believed to be already GC-ed and ignored.
    ///
    /// Therefore, for the example above, in the 3rd step it will record the
    /// version `120` to the `gc_fence` field:
    ///
    /// ```text
    /// Key_100_put_R_120, Key_120_del
    /// ```
    ///
    /// And when the reading in the 4th step finds the `PUT` record but the
    /// version at 120 doesn't exist, it will be regarded as already GC-ed
    /// and ignored.
    ///
    /// For CDC and TiFlash, when they receives a commit record with `gc_fence`
    /// field set, it can determine that it must be caused by an overlapped
    /// rollback instead of an actual commit.
    ///
    /// Note: GC fence will only be written on `PUT` and `DELETE` versions, and
    /// may only point to a `PUT` or `DELETE` version. If there are other `Lock`
    /// and `Rollback` records after the record that's being rewritten, they
    /// will be skipped. For example, in this case:
    ///
    /// ```text
    /// Key_100_put, Key_105_lock, Key_110_rollback, Key_120_del
    /// ```
    ///
    /// If overlapped rollback happens at 100, the `Key_100_put` will be
    /// rewritten as `Key_100_put_R_120`. It points to version 120 instead
    /// of the nearest 105.
    ///
    ///
    /// The meaning of the field:
    /// * `None`: A record that haven't been rewritten
    /// * `Some(0)`: A commit record that has been rewritten due to overlapping
    ///   rollback, but it doesn't have an newer version.
    /// * `Some(ts)`: A commit record that has been rewritten due to overlapping
    ///   rollback, and it's next version's `commit_ts` is `ts`
    pub gc_fence: Option<TimeStamp>,

    /// The commit TS of the latest PUT/DELETE record
    pub last_change_ts: TimeStamp,
    /// The number of versions that need skipping from this record
    /// to find the latest PUT/DELETE record
    pub versions_to_last_change: u64,
    /// The source of this txn.
    pub txn_source: u8,
}

impl std::fmt::Debug for Write {
    fn fmt(&self, f: &mut std::fmt::Formatter<'_>) -> std::fmt::Result {
        f.debug_struct("Write")
            .field("write_type", &self.write_type)
            .field("start_ts", &self.start_ts)
            .field(
                "short_value",
                &self
                    .short_value
                    .as_ref()
                    .map(|x| &x[..])
                    .map(log_wrappers::Value::value)
                    .map(|x| format!("{:?}", x))
                    .unwrap_or_else(|| "None".to_owned()),
            )
            .field("has_overlapped_rollback", &self.has_overlapped_rollback)
            .field("gc_fence", &self.gc_fence)
            .field("last_change_ts", &self.last_change_ts)
            .field("versions_to_last_change", &self.versions_to_last_change)
            .field("txn_source", &self.txn_source)
            .finish()
    }
}

impl Write {
    /// Creates a new `Write` record.
    #[inline]
    pub fn new(write_type: WriteType, start_ts: TimeStamp, short_value: Option<Value>) -> Write {
        Write {
            write_type,
            start_ts,
            short_value,
            has_overlapped_rollback: false,
            gc_fence: None,
            last_change_ts: TimeStamp::zero(),
            versions_to_last_change: 0,
            txn_source: 0,
        }
    }

    #[inline]
    pub fn new_rollback(start_ts: TimeStamp, protected: bool) -> Write {
        let short_value = if protected {
            Some(PROTECTED_ROLLBACK_SHORT_VALUE.to_vec())
        } else {
            None
        };

        Write {
            write_type: WriteType::Rollback,
            start_ts,
            short_value,
            has_overlapped_rollback: false,
            gc_fence: None,
            last_change_ts: TimeStamp::zero(),
            versions_to_last_change: 0,
            txn_source: 0,
        }
    }

    #[inline]
    #[must_use]
    pub fn set_overlapped_rollback(
        mut self,
        has_overlapped_rollback: bool,
        gc_fence: Option<TimeStamp>,
    ) -> Self {
        self.has_overlapped_rollback = has_overlapped_rollback;
        self.gc_fence = gc_fence;
        self
    }

    #[must_use]
    pub fn set_last_change(
        mut self,
        last_change_ts: TimeStamp,
        versions_to_last_change: u64,
    ) -> Self {
        self.last_change_ts = last_change_ts;
        self.versions_to_last_change = versions_to_last_change;
        self
    }

    #[inline]
    #[must_use]
    pub fn set_txn_source(mut self, source: u8) -> Self {
        self.txn_source = source;
        self
    }

    #[inline]
    pub fn parse_type(mut b: &[u8]) -> Result<WriteType> {
        let write_type_bytes = b
            .read_u8()
            .map_err(|_| Error::from(ErrorInner::BadFormatWrite))?;
        WriteType::from_u8(write_type_bytes).ok_or_else(|| Error::from(ErrorInner::BadFormatWrite))
    }

    #[inline]
    pub fn as_ref(&self) -> WriteRef<'_> {
        WriteRef {
            write_type: self.write_type,
            start_ts: self.start_ts,
            short_value: self.short_value.as_deref(),
            has_overlapped_rollback: self.has_overlapped_rollback,
            gc_fence: self.gc_fence,
            last_change_ts: self.last_change_ts,
            versions_to_last_change: self.versions_to_last_change,
            txn_source: self.txn_source,
        }
    }

    /// Returns the new `last_change_ts` and `versions_to_last_change` according
    /// to this write record.
    pub fn next_last_change_info(&self, commit_ts: TimeStamp) -> (TimeStamp, u64) {
        match self.write_type {
            WriteType::Put | WriteType::Delete => (commit_ts, 1),
            WriteType::Lock | WriteType::Rollback => {
                // If `last_change_ts` is zero, do not set `last_change_ts` to indicate we don't
                // know where is the last change.
                // This should not happen if data is written in new version TiKV. If we hope to
                // support data from old TiKV, consider iterating to the last change to find it.
                if !self.last_change_ts.is_zero() {
                    (self.last_change_ts, self.versions_to_last_change + 1)
                } else {
                    (TimeStamp::zero(), 0)
                }
            }
        }
    }
}

#[derive(PartialEq, Clone)]
pub struct WriteRef<'a> {
    pub write_type: WriteType,
    pub start_ts: TimeStamp,
    pub short_value: Option<&'a [u8]>,
    /// The `commit_ts` of transactions can be non-globally-unique. But since we
    /// store Rollback records in the same CF where Commit records is, and
    /// Rollback records are saved with `user_key{start_ts}` as the internal
    /// key, the collision between Commit and Rollback records can't be avoided.
    /// In this case, we keep the Commit record, and set the
    /// `has_overlapped_rollback` flag to indicate that there's also a Rollback
    /// record. Also note that `has_overlapped_rollback` field is only necessary
    /// when the Rollback record should be protected.
    pub has_overlapped_rollback: bool,

    /// Records the next version after this version when overlapping rollback
    /// happens on an already existed commit record.
    ///
    /// See [`Write::gc_fence`] for more detail.
    pub gc_fence: Option<TimeStamp>,

    /// The commit TS of the last PUT/DELETE record before this write record.
    /// It only exists if this is a LOCK/ROLLBACK record.
    pub last_change_ts: TimeStamp,
    /// The number of versions that need skipping from this record
    /// to find the latest PUT/DELETE record
    pub versions_to_last_change: u64,
    /// The source of this txn.
    pub txn_source: u8,
}

impl WriteRef<'_> {
    pub fn parse(mut b: &[u8]) -> Result<WriteRef<'_>> {
        let write_type_bytes = b
            .read_u8()
            .map_err(|_| Error::from(ErrorInner::BadFormatWrite))?;
        let write_type = WriteType::from_u8(write_type_bytes)
            .ok_or_else(|| Error::from(ErrorInner::BadFormatWrite))?;
        let start_ts = b
            .read_var_u64()
            .map_err(|_| Error::from(ErrorInner::BadFormatWrite))?
            .into();

        let mut short_value = None;
        let mut has_overlapped_rollback = false;
        let mut gc_fence = None;
        let mut last_change_ts = TimeStamp::zero();
        let mut versions_to_last_change = 0;
        let mut txn_source = 0;

        while !b.is_empty() {
            match b
                .read_u8()
                .map_err(|_| Error::from(ErrorInner::BadFormatWrite))?
            {
                SHORT_VALUE_PREFIX => {
                    let len = b
                        .read_u8()
                        .map_err(|_| Error::from(ErrorInner::BadFormatWrite))?;
                    if b.len() < len as usize {
                        panic!(
                            "content len [{}] shorter than short value len [{}]",
                            b.len(),
                            len,
                        );
                    }
                    short_value = Some(&b[..len as usize]);
                    b = &b[len as usize..];
                }
                FLAG_OVERLAPPED_ROLLBACK => {
                    has_overlapped_rollback = true;
                }
                GC_FENCE_PREFIX => gc_fence = Some(number::decode_u64(&mut b)?.into()),
                LAST_CHANGE_PREFIX => {
                    last_change_ts = number::decode_u64(&mut b)?.into();
                    versions_to_last_change = number::decode_var_u64(&mut b)?;
                }
                TXN_SOURCE_PREFIX => {
                    txn_source = b
                        .read_u8()
                        .map_err(|_| Error::from(ErrorInner::BadFormatWrite))?
                }
                _ => {
                    // To support forward compatibility, all fields should be serialized in order
                    // and stop parsing if meets an unknown byte.
                    break;
                }
            }
        }

        Ok(WriteRef {
            write_type,
            start_ts,
            short_value,
            has_overlapped_rollback,
            gc_fence,
            last_change_ts,
            versions_to_last_change,
            txn_source,
        })
    }

    pub fn to_bytes(&self) -> Vec<u8> {
        let mut b = Vec::with_capacity(self.pre_allocate_size());
        b.push(self.write_type.to_u8());
        b.encode_var_u64(self.start_ts.into_inner()).unwrap();
        if let Some(v) = self.short_value {
            b.push(SHORT_VALUE_PREFIX);
            b.push(v.len() as u8);
            b.extend_from_slice(v);
        }
        if self.has_overlapped_rollback {
            b.push(FLAG_OVERLAPPED_ROLLBACK);
        }
        if let Some(ts) = self.gc_fence {
            b.push(GC_FENCE_PREFIX);
            b.encode_u64(ts.into_inner()).unwrap();
        }
        if !self.last_change_ts.is_zero() {
            b.push(LAST_CHANGE_PREFIX);
            b.encode_u64(self.last_change_ts.into_inner()).unwrap();
            b.encode_var_u64(self.versions_to_last_change).unwrap();
        }
        if self.txn_source != 0 {
            b.push(TXN_SOURCE_PREFIX);
            b.push(self.txn_source);
        }
        b
    }

    fn pre_allocate_size(&self) -> usize {
        let mut size = 1 + MAX_VAR_U64_LEN + self.has_overlapped_rollback as usize;

        if let Some(v) = &self.short_value {
            size += 2 + v.len();
        }
        if self.gc_fence.is_some() {
            size += 1 + size_of::<u64>();
        }
        if !self.last_change_ts.is_zero() {
            size += 1 + size_of::<u64>() + MAX_VAR_U64_LEN;
        }
        if self.txn_source != 0 {
            size += 2;
        }
        size
    }

    /// Prev Conditions:
    ///   * The `Write` record `self` is referring to is the latest version
    ///     found by reading at `read_ts`
    ///   * The `read_ts` is safe, which means, it's not earlier than the
    ///     current GC safepoint.
    /// Return:
    ///   Whether the `Write` record is valid, ie. there's no GC fence or GC
    /// fence doesn't points to any other version.
    pub fn check_gc_fence_as_latest_version(&self, read_ts: TimeStamp) -> bool {
        // It's a valid write record if there's no GC fence or GC fence doesn't points
        // to any other version.
        // If there is a GC fence that's points to another version, there are two cases:
        // * If `gc_fence_ts > read_ts`, then since `read_ts` didn't expire the GC
        //   safepoint, so the current version must be a not-expired version or the
        //   latest version before safepoint, so it must be a valid version
        // * If `gc_fence_ts <= read_ts`, since the current version is the latest
        //   version found by reading at `read_ts`, the version at `gc_fence_ts` must be
        //   missing, so the current version must be invalid.
        if let Some(gc_fence_ts) = self.gc_fence {
            if !gc_fence_ts.is_zero() && gc_fence_ts <= read_ts {
                return false;
            }
        }

        true
    }

    #[inline]
    pub fn is_protected(&self) -> bool {
        self.write_type == WriteType::Rollback
            && self
                .short_value
                .as_ref()
                .map(|v| *v == PROTECTED_ROLLBACK_SHORT_VALUE)
                .unwrap_or_default()
    }

    #[inline]
    pub fn to_owned(&self) -> Write {
        Write::new(
            self.write_type,
            self.start_ts,
            self.short_value.map(|v| v.to_owned()),
        )
        .set_overlapped_rollback(self.has_overlapped_rollback, self.gc_fence)
        .set_last_change(self.last_change_ts, self.versions_to_last_change)
        .set_txn_source(self.txn_source)
    }
}

#[cfg(test)]
mod tests {
    use super::*;

    #[test]
    fn test_write_type() {
        let mut tests = vec![
            (Some(LockType::Put), WriteType::Put, FLAG_PUT),
            (Some(LockType::Delete), WriteType::Delete, FLAG_DELETE),
            (Some(LockType::Lock), WriteType::Lock, FLAG_LOCK),
            (None, WriteType::Rollback, FLAG_ROLLBACK),
        ];
        for (i, (lock_type, write_type, flag)) in tests.drain(..).enumerate() {
            if let Some(lock_type) = lock_type {
                let wt = WriteType::from_lock_type(lock_type).unwrap();
                assert_eq!(
                    wt, write_type,
                    "#{}, expect from_lock_type({:?}) returns {:?}, but got {:?}",
                    i, lock_type, write_type, wt
                );
            }
            let f = write_type.to_u8();
            assert_eq!(
                f, flag,
                "#{}, expect {:?}.to_u8() returns {:?}, but got {:?}",
                i, write_type, flag, f
            );
            let wt = WriteType::from_u8(flag).unwrap();
            assert_eq!(
                wt, write_type,
                "#{}, expect from_u8({:?}) returns {:?}, but got {:?}",
                i, flag, write_type, wt
            );
        }
    }

    #[test]
    fn test_write() {
        // Test `Write::to_bytes()` and `Write::parse()` works as a pair.
        let mut writes = vec![
            Write::new(WriteType::Put, 0.into(), Some(b"short_value".to_vec())),
            Write::new(WriteType::Delete, (1 << 20).into(), None),
            Write::new_rollback((1 << 40).into(), true),
            Write::new(WriteType::Rollback, (1 << 41).into(), None),
            Write::new(WriteType::Put, 123.into(), None).set_overlapped_rollback(true, None),
            Write::new(WriteType::Put, 123.into(), None)
                .set_overlapped_rollback(true, Some(1234567.into())),
            Write::new(WriteType::Put, 456.into(), Some(b"short_value".to_vec()))
                .set_overlapped_rollback(true, None),
            Write::new(WriteType::Put, 456.into(), Some(b"short_value".to_vec()))
                .set_overlapped_rollback(true, Some(0.into())),
            Write::new(WriteType::Put, 456.into(), Some(b"short_value".to_vec()))
                .set_overlapped_rollback(true, Some(2345678.into())),
            Write::new(WriteType::Put, 456.into(), Some(b"short_value".to_vec()))
                .set_overlapped_rollback(true, Some(421397468076048385.into())),
            Write::new(WriteType::Lock, 456.into(), None).set_last_change(345.into(), 11),
            Write::new(WriteType::Lock, 456.into(), None).set_txn_source(1),
        ];
        for (i, write) in writes.drain(..).enumerate() {
            let v = write.as_ref().to_bytes();
            assert!(v.len() <= write.as_ref().pre_allocate_size());
            let w = WriteRef::parse(&v[..])
                .unwrap_or_else(|e| panic!("#{} parse() err: {:?}", i, e))
                .to_owned();
            assert_eq!(w, write, "#{} expect {:?}, but got {:?}", i, write, w);
            assert_eq!(Write::parse_type(&v).unwrap(), w.write_type);
        }

        // Test `Write::parse()` handles incorrect input.
        assert!(WriteRef::parse(b"").is_err());

        let lock = Write::new(WriteType::Lock, 1.into(), Some(b"short_value".to_vec()));
        let mut v = lock.as_ref().to_bytes();
        assert!(WriteRef::parse(&v[..1]).is_err());
        assert_eq!(Write::parse_type(&v).unwrap(), lock.write_type);
        // Test `Write::parse()` ignores unknown bytes.
        v.extend(b"unknown");
        let w = WriteRef::parse(&v).unwrap().to_owned();
        assert_eq!(w, lock);
    }

    #[test]
    fn test_is_protected() {
        assert!(Write::new_rollback(1.into(), true).as_ref().is_protected());
        assert!(!Write::new_rollback(2.into(), false).as_ref().is_protected());
        assert!(
            !Write::new(
                WriteType::Put,
                3.into(),
                Some(PROTECTED_ROLLBACK_SHORT_VALUE.to_vec()),
            )
            .as_ref()
            .is_protected()
        );
    }

    #[test]
    fn test_check_gc_fence() {
        // (gc_fence, read_ts, expected_result).
        let cases: Vec<(Option<u64>, u64, bool)> = vec![
            (None, 10, true),
            (None, 100, true),
            (None, u64::max_value(), true),
            (Some(0), 100, true),
            (Some(0), u64::max_value(), true),
            (Some(100), 50, true),
            (Some(100), 100, false),
            (Some(100), 150, false),
            (Some(100), u64::max_value(), false),
        ];

        for case in cases {
            let write = Write::new(WriteType::Put, 5.into(), None)
                .set_overlapped_rollback(true, case.0.map(Into::into));

            assert_eq!(
                write
                    .as_ref()
                    .check_gc_fence_as_latest_version(case.1.into()),
                case.2
            );
        }
    }
}<|MERGE_RESOLUTION|>--- conflicted
+++ resolved
@@ -30,11 +30,8 @@
 const GC_FENCE_PREFIX: u8 = b'F';
 const LAST_CHANGE_PREFIX: u8 = b'l';
 
-<<<<<<< HEAD
-=======
 const TXN_SOURCE_PREFIX: u8 = b'S';
 
->>>>>>> 616b4402
 /// The short value for rollback records which are protected from being
 /// collapsed.
 const PROTECTED_ROLLBACK_SHORT_VALUE: &[u8] = b"p";
