// Copyright 2022 TiKV Project Authors. Licensed under Apache-2.0.

use std::{
    ops::DerefMut,
    path::PathBuf,
    str::FromStr,
    sync::{atomic::Ordering, mpsc, Arc, Mutex},
};

use collections::HashMap;
use engine_tiflash::FsStatsExt;
use engine_traits::{CfName, SstMetaInfo};
use kvproto::{
    import_sstpb::SstMeta,
    metapb::Region,
    raft_cmdpb::{
        AdminCmdType, AdminRequest, AdminResponse, ChangePeerRequest, CmdType, CommitMergeRequest,
        RaftCmdRequest, RaftCmdResponse, Request,
    },
    raft_serverpb::RaftApplyState,
};
use raft::{eraftpb, StateRole};
use sst_importer::SstImporter;
use tikv_util::{box_err, debug, error, info};
use yatp::{
    pool::{Builder, ThreadPool},
    task::future::TaskCell,
};

use crate::{
    coprocessor,
    coprocessor::{
        AdminObserver, ApplyCtxInfo, ApplySnapshotObserver, BoxAdminObserver,
        BoxApplySnapshotObserver, BoxPdTaskObserver, BoxQueryObserver, BoxRegionChangeObserver,
        Cmd, Coprocessor, CoprocessorHost, ObserverContext, PdTaskObserver, QueryObserver,
        RegionChangeEvent, RegionChangeObserver, RegionState, StoreSizeInfo,
    },
    engine_store_ffi::{
        gen_engine_store_server_helper,
        interfaces::root::{DB as ffi_interfaces, DB::EngineStoreApplyRes},
        name_to_cf, ColumnFamilyType, EngineStoreServerHelper, RaftCmdHeader, RawCppPtr,
        TiFlashEngine, WriteCmdType, WriteCmds, CF_DEFAULT, CF_LOCK, CF_WRITE,
    },
    store::{check_sst_for_ingestion, snap::plain_file_used, SnapKey},
    Error, Result,
};

impl Into<engine_tiflash::FsStatsExt> for ffi_interfaces::StoreStats {
    fn into(self) -> FsStatsExt {
        FsStatsExt {
            available: self.fs_stats.avail_size,
            capacity: self.fs_stats.capacity_size,
            used: self.fs_stats.used_size,
        }
    }
}

pub struct TiFlashFFIHub {
    pub engine_store_server_helper: &'static EngineStoreServerHelper,
}
unsafe impl Send for TiFlashFFIHub {}
unsafe impl Sync for TiFlashFFIHub {}
impl engine_tiflash::FFIHubInner for TiFlashFFIHub {
    fn get_store_stats(&self) -> engine_tiflash::FsStatsExt {
        self.engine_store_server_helper
            .handle_compute_store_stats()
            .into()
    }
}

pub struct PtrWrapper(RawCppPtr);

unsafe impl Send for PtrWrapper {}
unsafe impl Sync for PtrWrapper {}

#[derive(Default, Debug)]
pub struct PrehandleContext {
    // tracer holds ptr of snapshot prehandled by TiFlash side.
    pub tracer: HashMap<SnapKey, Arc<PrehandleTask>>,
}

#[derive(Debug)]
pub struct PrehandleTask {
    pub recv: mpsc::Receiver<PtrWrapper>,
    pub peer_id: u64,
}

impl PrehandleTask {
    fn new(recv: mpsc::Receiver<PtrWrapper>, peer_id: u64) -> Self {
        PrehandleTask { recv, peer_id }
    }
}
unsafe impl Send for PrehandleTask {}
unsafe impl Sync for PrehandleTask {}

pub struct TiFlashObserver {
    pub peer_id: u64,
    pub engine_store_server_helper: &'static EngineStoreServerHelper,
    pub engine: TiFlashEngine,
    pub sst_importer: Arc<SstImporter>,
    pub pre_handle_snapshot_ctx: Arc<Mutex<PrehandleContext>>,
    pub snap_handle_pool_size: usize,
    pub apply_snap_pool: Option<Arc<ThreadPool<TaskCell>>>,
}

impl Clone for TiFlashObserver {
    fn clone(&self) -> Self {
        TiFlashObserver {
            peer_id: self.peer_id,
            engine_store_server_helper: self.engine_store_server_helper,
            engine: self.engine.clone(),
            sst_importer: self.sst_importer.clone(),
            pre_handle_snapshot_ctx: self.pre_handle_snapshot_ctx.clone(),
            snap_handle_pool_size: self.snap_handle_pool_size,
            apply_snap_pool: self.apply_snap_pool.clone(),
        }
    }
}

// TiFlash observer's priority should be higher than all other observers, to avoid being bypassed.
const TIFLASH_OBSERVER_PRIORITY: u32 = 0;

impl TiFlashObserver {
    pub fn new(
        peer_id: u64,
        engine: engine_tiflash::RocksEngine,
        sst_importer: Arc<SstImporter>,
        snap_handle_pool_size: usize,
    ) -> Self {
        let engine_store_server_helper =
            gen_engine_store_server_helper(engine.engine_store_server_helper);
        // TODO(tiflash) start thread pool
        let snap_pool = Builder::new(tikv_util::thd_name!("region-task"))
            .max_thread_count(snap_handle_pool_size)
            .build_future_pool();
        TiFlashObserver {
            peer_id,
            engine_store_server_helper,
            engine,
            sst_importer,
            pre_handle_snapshot_ctx: Arc::new(Mutex::new(PrehandleContext::default())),
            snap_handle_pool_size,
            apply_snap_pool: Some(Arc::new(snap_pool)),
        }
    }

    pub fn register_to<E: engine_traits::KvEngine>(
        &self,
        coprocessor_host: &mut CoprocessorHost<E>,
    ) {
        // If a observer is repeatedly registered, it can run repeated logic.
        coprocessor_host.registry.register_admin_observer(
            TIFLASH_OBSERVER_PRIORITY,
            BoxAdminObserver::new(self.clone()),
        );
        coprocessor_host.registry.register_query_observer(
            TIFLASH_OBSERVER_PRIORITY,
            BoxQueryObserver::new(self.clone()),
        );
        coprocessor_host.registry.register_apply_snapshot_observer(
            TIFLASH_OBSERVER_PRIORITY,
            BoxApplySnapshotObserver::new(self.clone()),
        );
        coprocessor_host.registry.register_region_change_observer(
            TIFLASH_OBSERVER_PRIORITY,
            BoxRegionChangeObserver::new(self.clone()),
        );
        coprocessor_host.registry.register_pd_task_observer(
            TIFLASH_OBSERVER_PRIORITY,
            BoxPdTaskObserver::new(self.clone()),
        );
    }

    fn handle_ingest_sst_for_engine_store(
        &self,
        ob_ctx: &mut ObserverContext<'_>,
        ssts: &Vec<engine_traits::SstMetaInfo>,
        index: u64,
        term: u64,
    ) -> EngineStoreApplyRes {
        let mut ssts_wrap = vec![];
        let mut sst_views = vec![];

        for sst in ssts {
            let sst = &sst.meta;
            if sst.get_cf_name() == engine_traits::CF_LOCK {
                panic!("should not ingest sst of lock cf");
            }

            // We still need this to filter error ssts.
            if let Err(e) = check_sst_for_ingestion(sst, &ob_ctx.region()) {
                error!(?e;
                 "proxy ingest fail";
                 "sst" => ?sst,
                 "region" => ?&ob_ctx.region(),
                );
                break;
            }

            ssts_wrap.push((
                self.sst_importer.get_path(sst),
                name_to_cf(sst.get_cf_name()),
            ));
        }

        for (path, cf) in &ssts_wrap {
            sst_views.push((path.to_str().unwrap().as_bytes(), *cf));
        }

        let res = self.engine_store_server_helper.handle_ingest_sst(
            sst_views,
            RaftCmdHeader::new(ob_ctx.region().get_id(), index, term),
        );
        res
    }

    fn handle_error_apply(
        &self,
        ob_ctx: &mut ObserverContext<'_>,
        cmd: &Cmd,
        region_state: &RegionState,
    ) -> bool {
        // We still need to pass a dummy cmd, to forward updates.
        let cmd_dummy = WriteCmds::new();
        let flash_res = self.engine_store_server_helper.handle_write_raft_cmd(
            &cmd_dummy,
            RaftCmdHeader::new(ob_ctx.region().get_id(), cmd.index, cmd.term),
        );
        match flash_res {
            EngineStoreApplyRes::None => false,
            EngineStoreApplyRes::Persist => !region_state.pending_remove,
            EngineStoreApplyRes::NotFound => false,
        }
    }
}

impl Coprocessor for TiFlashObserver {
    fn stop(&self) {
        // TODO(tiflash) remove this when pre apply merged
        info!("shutdown tiflash observer"; "peer_id" => self.peer_id);
        self.apply_snap_pool.as_ref().unwrap().shutdown();
    }
}

impl AdminObserver for TiFlashObserver {
    fn pre_exec_admin(
        &self,
        ob_ctx: &mut ObserverContext<'_>,
        req: &AdminRequest,
        index: u64,
        term: u64,
    ) -> bool {
        match req.get_cmd_type() {
            AdminCmdType::CompactLog => {
                if !self.engine_store_server_helper.try_flush_data(
                    ob_ctx.region().get_id(),
                    false,
                    index,
                    term,
                ) {
                    info!("can't flush data, should filter CompactLog";
                        "region" => ?ob_ctx.region(),
                        "req" => ?req,
                    );
                    return true;
                }
                // Otherwise, we can exec CompactLog, without later rolling back.
            }
            AdminCmdType::ComputeHash | AdminCmdType::VerifyHash => {
                // We can't support.
                return true;
            }
            AdminCmdType::TransferLeader => {
                error!("transfer leader won't exec";
                        "region" => ?ob_ctx.region(),
                        "req" => ?req,
                );
                return true;
            }
            _ => (),
        };
        false
    }

    fn post_exec_admin(
        &self,
        ob_ctx: &mut ObserverContext<'_>,
        cmd: &Cmd,
        apply_state: &RaftApplyState,
        region_state: &RegionState,
        _: &mut ApplyCtxInfo<'_>,
    ) -> bool {
        fail::fail_point!("on_post_exec_admin", |e| {
            e.unwrap().parse::<bool>().unwrap()
        });
        let request = cmd.request.get_admin_request();
        let response = &cmd.response;
        let admin_reponse = response.get_admin_response();
        let cmd_type = request.get_cmd_type();

        if response.get_header().has_error() {
            info!(
                "error occurs when apply_raft_cmd, {:?}",
                response.get_header().get_error()
            );
            return self.handle_error_apply(ob_ctx, cmd, region_state);
        }

        match cmd_type {
            AdminCmdType::CompactLog | AdminCmdType::ComputeHash | AdminCmdType::VerifyHash => {
                info!(
                    "observe useless admin command";
                    "region_id" => ob_ctx.region().get_id(),
                    "peer_id" => region_state.peer_id,
                    "term" => cmd.term,
                    "index" => cmd.index,
                    "type" => ?cmd_type,
                );
            }
            _ => {
                info!(
                    "observe admin command";
                    "region_id" => ob_ctx.region().get_id(),
                    "peer_id" => region_state.peer_id,
                    "term" => cmd.term,
                    "index" => cmd.index,
                    "command" => ?request
                );
            }
        }

        // We wrap `modified_region` into `mut_split()`
        let mut new_response = None;
        match cmd_type {
            AdminCmdType::CommitMerge
            | AdminCmdType::PrepareMerge
            | AdminCmdType::RollbackMerge => {
                let mut r = AdminResponse::default();
                match region_state.modified_region.as_ref() {
                    Some(region) => r.mut_split().set_left(region.clone()),
                    None => {
                        error!("empty modified region";
                            "region_id" => ob_ctx.region().get_id(),
                            "peer_id" => region_state.peer_id,
                            "term" => cmd.term,
                            "index" => cmd.index,
                            "command" => ?request
                        );
                        panic!("empty modified region");
                    }
                }
                new_response = Some(r);
            }
            _ => (),
        }

        let flash_res = {
            match new_response {
                Some(r) => self.engine_store_server_helper.handle_admin_raft_cmd(
                    request,
                    &r,
                    RaftCmdHeader::new(ob_ctx.region().get_id(), cmd.index, cmd.term),
                ),
                None => self.engine_store_server_helper.handle_admin_raft_cmd(
                    request,
                    admin_reponse,
                    RaftCmdHeader::new(ob_ctx.region().get_id(), cmd.index, cmd.term),
                ),
            }
        };
        let persist = match flash_res {
            EngineStoreApplyRes::None => {
                if cmd_type == AdminCmdType::CompactLog {
                    // This could only happen in mock-engine-store when we perform some related tests.
                    // Formal code should never return None for CompactLog now.
                    // If CompactLog can't be done, the engine-store should return `false` in previous `try_flush_data`.
                    error!("applying CompactLog should not return None"; "region_id" => ob_ctx.region().get_id(),
                            "peer_id" => region_state.peer_id, "apply_state" => ?apply_state, "cmd" => ?cmd);
                }
                false
            }
            EngineStoreApplyRes::Persist => !region_state.pending_remove,
            EngineStoreApplyRes::NotFound => {
                error!(
                    "region not found in engine-store, maybe have exec `RemoveNode` first";
                    "region_id" => ob_ctx.region().get_id(),
                    "peer_id" => region_state.peer_id,
                    "term" => cmd.term,
                    "index" => cmd.index,
                );
                !region_state.pending_remove
            }
        };
        if persist {
            info!("should persist admin"; "region_id" => ob_ctx.region().get_id(), "peer_id" => region_state.peer_id, "state" => ?apply_state);
        }
        persist
    }
}

impl QueryObserver for TiFlashObserver {
    fn on_empty_cmd(&self, ob_ctx: &mut ObserverContext<'_>, index: u64, term: u64) {
        fail::fail_point!("on_empty_cmd_normal", |_| {});
        debug!("encounter empty cmd, maybe due to leadership change";
            "region" => ?ob_ctx.region(),
            "index" => index,
            "term" => term,
        );
        // We still need to pass a dummy cmd, to forward updates.
        let cmd_dummy = WriteCmds::new();
        self.engine_store_server_helper.handle_write_raft_cmd(
            &cmd_dummy,
            RaftCmdHeader::new(ob_ctx.region().get_id(), index, term),
        );
    }

    fn post_exec_query(
        &self,
        ob_ctx: &mut ObserverContext<'_>,
        cmd: &Cmd,
        apply_state: &RaftApplyState,
        region_state: &RegionState,
        apply_ctx_info: &mut ApplyCtxInfo<'_>,
    ) -> bool {
        fail::fail_point!("on_post_exec_normal", |e| {
            e.unwrap().parse::<bool>().unwrap()
        });
        const NONE_STR: &str = "";
        let requests = cmd.request.get_requests();
        let response = &cmd.response;
        if response.get_header().has_error() {
            info!(
                "error occurs when apply_raft_cmd, {:?}",
                response.get_header().get_error()
            );
            return self.handle_error_apply(ob_ctx, cmd, region_state);
        }

        let mut ssts = vec![];
        let mut cmds = WriteCmds::with_capacity(requests.len());
        for req in requests {
            let cmd_type = req.get_cmd_type();
            match cmd_type {
                CmdType::Put => {
                    let put = req.get_put();
                    let cf = name_to_cf(put.get_cf());
                    let (key, value) = (put.get_key(), put.get_value());
                    cmds.push(key, value, WriteCmdType::Put, cf);
                }
                CmdType::Delete => {
                    let del = req.get_delete();
                    let cf = name_to_cf(del.get_cf());
                    let key = del.get_key();
                    cmds.push(key, NONE_STR.as_ref(), WriteCmdType::Del, cf);
                }
                CmdType::IngestSst => {
                    ssts.push(engine_traits::SstMetaInfo {
                        total_bytes: 0,
                        total_kvs: 0,
                        meta: req.get_ingest_sst().get_sst().clone(),
                    });
                }
                CmdType::Snap | CmdType::Get | CmdType::DeleteRange => {
                    // engine-store will drop table, no need DeleteRange
                    // We will filter delete range in engine_tiflash
                    continue;
                }
                CmdType::Prewrite | CmdType::Invalid | CmdType::ReadIndex => {
                    panic!("invalid cmd type, message maybe corrupted");
                }
            }
        }

        let persist = if !ssts.is_empty() {
            assert_eq!(cmds.len(), 0);
            match self.handle_ingest_sst_for_engine_store(ob_ctx, &ssts, cmd.index, cmd.term) {
                EngineStoreApplyRes::None => {
                    // Before, BR/Lightning may let ingest sst cmd contain only one cf,
                    // which may cause that TiFlash can not flush all region cache into column.
                    // so we have a optimization proxy@cee1f003.
                    // The optimization is to introduce a `pending_clean_ssts`,
                    // which holds ssts from being cleaned(by adding into `delete_ssts`),
                    // when engine-store returns None.
                    // Though this is fixed by br#1150 & tikv#10202, we still have to handle None,
                    // since TiKV's compaction filter can also cause mismatch between default and write.
                    // According to tiflash#1811.
                    info!(
                        "skip persist for ingest sst";
                        "region_id" => ob_ctx.region().get_id(),
                        "peer_id" => region_state.peer_id,
                        "term" => cmd.term,
                        "index" => cmd.index,
                        "ssts_to_clean" => ?ssts,
                        "sst cf" => ssts.len(),
                    );
                    // We must hereby move all ssts to `pending_delete_ssts` for protection.
                    match apply_ctx_info.pending_handle_ssts {
                        None => (),
                        Some(v) => {
                            apply_ctx_info.pending_delete_ssts.append(v);
                        }
                    }
                    false
                }
                EngineStoreApplyRes::NotFound | EngineStoreApplyRes::Persist => {
                    info!(
                        "ingest sst success";
                        "region_id" => ob_ctx.region().get_id(),
                        "peer_id" => region_state.peer_id,
                        "term" => cmd.term,
                        "index" => cmd.index,
                        "ssts_to_clean" => ?ssts,
                        "sst cf" => ssts.len(),
                    );
                    match apply_ctx_info.pending_handle_ssts {
                        None => (),
                        Some(v) => {
                            let mut sst_in_region: Vec<SstMetaInfo> = apply_ctx_info
                                .pending_delete_ssts
                                .drain_filter(|e| {
                                    e.meta.get_region_id() == ob_ctx.region().get_id()
                                })
                                .collect();
                            apply_ctx_info.delete_ssts.append(&mut sst_in_region);
                            apply_ctx_info.delete_ssts.append(v);
                        }
                    }
                    !region_state.pending_remove
                }
            }
        } else {
            let flash_res = {
                self.engine_store_server_helper.handle_write_raft_cmd(
                    &cmds,
                    RaftCmdHeader::new(ob_ctx.region().get_id(), cmd.index, cmd.term),
                )
            };
            match flash_res {
                EngineStoreApplyRes::None => false,
                EngineStoreApplyRes::Persist => !region_state.pending_remove,
                EngineStoreApplyRes::NotFound => false,
            }
        };
        fail::fail_point!("on_post_exec_normal_end", |e| {
            e.unwrap().parse::<bool>().unwrap()
        });
        if persist {
            info!("should persist query"; "region_id" => ob_ctx.region().get_id(), "peer_id" => region_state.peer_id, "state" => ?apply_state);
        }
        persist
    }
}

impl RegionChangeObserver for TiFlashObserver {
    fn on_region_changed(
        &self,
        ob_ctx: &mut ObserverContext<'_>,
        e: RegionChangeEvent,
        _: StateRole,
    ) {
        if e == RegionChangeEvent::Destroy {
            info!(
                "observe destroy";
                "region_id" => ob_ctx.region().get_id(),
                "peer_id" => self.peer_id,
            );
            self.engine_store_server_helper
                .handle_destroy(ob_ctx.region().get_id());
        }
    }
}

impl PdTaskObserver for TiFlashObserver {
    fn on_compute_engine_size(&self, store_size: &mut Option<StoreSizeInfo>) {
        let stats = self.engine_store_server_helper.handle_compute_store_stats();
        let _ = store_size.insert(StoreSizeInfo {
            capacity: stats.fs_stats.capacity_size,
            used: stats.fs_stats.used_size,
            avail: stats.fs_stats.avail_size,
        });
    }
}

fn retrieve_sst_files(snap: &crate::store::Snapshot) -> Vec<(PathBuf, ColumnFamilyType)> {
    let mut sst_views: Vec<(PathBuf, ColumnFamilyType)> = vec![];
    let mut ssts = vec![];
    for cf_file in snap.cf_files() {
        // Skip empty cf file.
        // CfFile is changed by dynamic region.
        if cf_file.size.len() == 0 {
            continue;
        }

        if cf_file.size[0] == 0 {
            continue;
        }

        if plain_file_used(cf_file.cf) {
            assert!(cf_file.cf == CF_LOCK);
        }
        // We have only one file for each cf for now.
        let mut full_paths = cf_file.file_paths();
        assert!(full_paths.len() != 0);
        {
            ssts.push((full_paths.remove(0), name_to_cf(cf_file.cf)));
        }
    }
    for (s, cf) in ssts.iter() {
        sst_views.push((PathBuf::from_str(s).unwrap(), *cf));
    }
    sst_views
}

fn pre_handle_snapshot_impl(
    engine_store_server_helper: &'static EngineStoreServerHelper,
    peer_id: u64,
    ssts: Vec<(PathBuf, ColumnFamilyType)>,
    region: &Region,
    snap_key: &SnapKey,
) -> PtrWrapper {
    let idx = snap_key.idx;
    let term = snap_key.term;
    let ptr = {
        let sst_views = ssts
            .iter()
            .map(|(b, c)| (b.to_str().unwrap().as_bytes(), c.clone()))
            .collect();
        engine_store_server_helper.pre_handle_snapshot(region, peer_id, sst_views, idx, term)
    };
    PtrWrapper(ptr)
}

impl ApplySnapshotObserver for TiFlashObserver {
    fn pre_apply_snapshot(
        &self,
        ob_ctx: &mut ObserverContext<'_>,
        peer_id: u64,
        snap_key: &crate::store::SnapKey,
        snap: Option<&crate::store::Snapshot>,
    ) {
<<<<<<< HEAD
        info!("pre apply snapshot"; "peer_id" => peer_id, "region_id" => ob_ctx.region().get_id());
=======
        info!("pre apply snapshot";
            "peer_id" => peer_id,
            "region_id" => ob_ctx.region().get_id(),
            "snap_key" => ?snap_key,
            "pending" => self.engine.pending_applies_count.load(Ordering::SeqCst),
        );
>>>>>>> 6686c346
        fail::fail_point!("on_ob_pre_handle_snapshot", |_| {});

        let snap = match snap {
            None => return,
            Some(s) => s,
        };

        let (sender, receiver) = mpsc::channel();
        let task = Arc::new(PrehandleTask::new(receiver, peer_id));
        {
            let mut lock = self.pre_handle_snapshot_ctx.lock().unwrap();
            let ctx = lock.deref_mut();
            ctx.tracer.insert(snap_key.clone(), task.clone());
        }

        let engine_store_server_helper = self.engine_store_server_helper;
        let region = ob_ctx.region().clone();
        let snap_key = snap_key.clone();
        let ssts = retrieve_sst_files(snap);
        self.engine
            .pending_applies_count
            .fetch_add(1, Ordering::SeqCst);
        match self.apply_snap_pool.as_ref() {
            Some(p) => {
                p.spawn(async move {
                    // The original implementation is in `Snapshot`, so we don't need to care abort lifetime.
                    fail::fail_point!("before_actually_pre_handle", |_| {});
                    let res = pre_handle_snapshot_impl(
                        engine_store_server_helper,
                        task.peer_id,
                        ssts,
                        &region,
                        &snap_key,
                    );
                    match sender.send(res) {
<<<<<<< HEAD
                        Err(e) => error!("pre apply snapshot err when send to receiver";),
=======
                        Err(e) => error!("pre apply snapshot err when send to receiver"),
>>>>>>> 6686c346
                        Ok(_) => (),
                    }
                });
            }
            None => {
                self.engine
                    .pending_applies_count
                    .fetch_sub(1, Ordering::SeqCst);
<<<<<<< HEAD
                error!("apply_snap_pool is not initialized, quit background pre apply"; "peer_id" => peer_id, "region_id" => ob_ctx.region().get_id());
=======
                error!("apply_snap_pool is not initialized, quit background pre apply";
                    "peer_id" => peer_id,
                    "region_id" => ob_ctx.region().get_id()
                );
>>>>>>> 6686c346
            }
        }
    }

    fn post_apply_snapshot(
        &self,
        ob_ctx: &mut ObserverContext<'_>,
        peer_id: u64,
        snap_key: &crate::store::SnapKey,
        snap: Option<&crate::store::Snapshot>,
<<<<<<< HEAD
    ) {
        fail::fail_point!("on_ob_post_apply_snapshot", |_| {});
        info!("post apply snapshot";
            "peer_id" => ?snap_key,
            "region" => ?ob_ctx.region(),
        );
        let snap = match snap {
            None => return,
=======
    ) -> std::result::Result<(), coprocessor::Error> {
        fail::fail_point!("on_ob_post_apply_snapshot", |_| {
            return Err(box_err!("on_ob_post_apply_snapshot"));
        });
        info!("post apply snapshot";
            "peer_id" => ?peer_id,
            "snap_key" => ?snap_key,
            "region" => ?ob_ctx.region(),
        );
        let snap = match snap {
            None => return Ok(()),
>>>>>>> 6686c346
            Some(s) => s,
        };
        let maybe_snapshot = {
            let mut lock = self.pre_handle_snapshot_ctx.lock().unwrap();
            let ctx = lock.deref_mut();
            ctx.tracer.remove(snap_key)
        };
        let need_retry = match maybe_snapshot {
            Some(t) => {
                let neer_retry = match t.recv.recv() {
                    Ok(snap_ptr) => {
<<<<<<< HEAD
                        info!("get prehandled snapshot success";
                            "peer_id" => ?snap_key,
                            "region" => ?ob_ctx.region(),
                                "pending" => self.engine
                        .pending_applies_count.load(Ordering::SeqCst),
                            );
=======
>>>>>>> 6686c346
                        self.engine_store_server_helper
                            .apply_pre_handled_snapshot(snap_ptr.0);
                        false
                    }
                    Err(_) => {
                        info!("background pre-handle snapshot get error";
                            "snap_key" => ?snap_key,
                            "region" => ?ob_ctx.region(),
                        );
                        true
                    }
                };
                self.engine
                    .pending_applies_count
                    .fetch_sub(1, Ordering::SeqCst);
<<<<<<< HEAD
                info!("apply snapshot finished";
                        "peer_id" => ?snap_key,
                        "region" => ?ob_ctx.region(),
                            "pending" => self.engine
                    .pending_applies_count.load(Ordering::SeqCst),
                );
=======
>>>>>>> 6686c346
                neer_retry
            }
            None => {
                // We can't find background pre-handle task,
                // maybe we can't get snapshot at that time.
                true
            }
        };
        if need_retry {
            let ssts = retrieve_sst_files(snap);
            let ptr = pre_handle_snapshot_impl(
                self.engine_store_server_helper,
                peer_id,
                ssts,
                ob_ctx.region(),
                snap_key,
            );
            info!("re-gen pre-handled snapshot success";
                "snap_key" => ?snap_key,
                "region" => ?ob_ctx.region(),
            );
            self.engine_store_server_helper
                .apply_pre_handled_snapshot(ptr.0);
        }
<<<<<<< HEAD
=======
        info!("apply snapshot finished";
                "peer_id" => ?peer_id,
                "region" => ?ob_ctx.region(),
                "pending" => self.engine.pending_applies_count.load(Ordering::SeqCst),
        );
        Ok(())
>>>>>>> 6686c346
    }

    fn should_pre_apply_snapshot(&self) -> bool {
        true
    }
}<|MERGE_RESOLUTION|>--- conflicted
+++ resolved
@@ -638,16 +638,12 @@
         snap_key: &crate::store::SnapKey,
         snap: Option<&crate::store::Snapshot>,
     ) {
-<<<<<<< HEAD
-        info!("pre apply snapshot"; "peer_id" => peer_id, "region_id" => ob_ctx.region().get_id());
-=======
         info!("pre apply snapshot";
             "peer_id" => peer_id,
             "region_id" => ob_ctx.region().get_id(),
             "snap_key" => ?snap_key,
             "pending" => self.engine.pending_applies_count.load(Ordering::SeqCst),
         );
->>>>>>> 6686c346
         fail::fail_point!("on_ob_pre_handle_snapshot", |_| {});
 
         let snap = match snap {
@@ -683,11 +679,7 @@
                         &snap_key,
                     );
                     match sender.send(res) {
-<<<<<<< HEAD
-                        Err(e) => error!("pre apply snapshot err when send to receiver";),
-=======
                         Err(e) => error!("pre apply snapshot err when send to receiver"),
->>>>>>> 6686c346
                         Ok(_) => (),
                     }
                 });
@@ -696,14 +688,10 @@
                 self.engine
                     .pending_applies_count
                     .fetch_sub(1, Ordering::SeqCst);
-<<<<<<< HEAD
-                error!("apply_snap_pool is not initialized, quit background pre apply"; "peer_id" => peer_id, "region_id" => ob_ctx.region().get_id());
-=======
                 error!("apply_snap_pool is not initialized, quit background pre apply";
                     "peer_id" => peer_id,
                     "region_id" => ob_ctx.region().get_id()
                 );
->>>>>>> 6686c346
             }
         }
     }
@@ -714,16 +702,6 @@
         peer_id: u64,
         snap_key: &crate::store::SnapKey,
         snap: Option<&crate::store::Snapshot>,
-<<<<<<< HEAD
-    ) {
-        fail::fail_point!("on_ob_post_apply_snapshot", |_| {});
-        info!("post apply snapshot";
-            "peer_id" => ?snap_key,
-            "region" => ?ob_ctx.region(),
-        );
-        let snap = match snap {
-            None => return,
-=======
     ) -> std::result::Result<(), coprocessor::Error> {
         fail::fail_point!("on_ob_post_apply_snapshot", |_| {
             return Err(box_err!("on_ob_post_apply_snapshot"));
@@ -735,7 +713,6 @@
         );
         let snap = match snap {
             None => return Ok(()),
->>>>>>> 6686c346
             Some(s) => s,
         };
         let maybe_snapshot = {
@@ -747,15 +724,11 @@
             Some(t) => {
                 let neer_retry = match t.recv.recv() {
                     Ok(snap_ptr) => {
-<<<<<<< HEAD
                         info!("get prehandled snapshot success";
-                            "peer_id" => ?snap_key,
-                            "region" => ?ob_ctx.region(),
-                                "pending" => self.engine
-                        .pending_applies_count.load(Ordering::SeqCst),
-                            );
-=======
->>>>>>> 6686c346
+                        "peer_id" => ?snap_key,
+                        "region" => ?ob_ctx.region(),
+                        "pending" => self.engine.pending_applies_count.load(Ordering::SeqCst),
+                        );
                         self.engine_store_server_helper
                             .apply_pre_handled_snapshot(snap_ptr.0);
                         false
@@ -771,15 +744,12 @@
                 self.engine
                     .pending_applies_count
                     .fetch_sub(1, Ordering::SeqCst);
-<<<<<<< HEAD
                 info!("apply snapshot finished";
                         "peer_id" => ?snap_key,
                         "region" => ?ob_ctx.region(),
                             "pending" => self.engine
                     .pending_applies_count.load(Ordering::SeqCst),
                 );
-=======
->>>>>>> 6686c346
                 neer_retry
             }
             None => {
@@ -804,15 +774,12 @@
             self.engine_store_server_helper
                 .apply_pre_handled_snapshot(ptr.0);
         }
-<<<<<<< HEAD
-=======
         info!("apply snapshot finished";
                 "peer_id" => ?peer_id,
                 "region" => ?ob_ctx.region(),
                 "pending" => self.engine.pending_applies_count.load(Ordering::SeqCst),
         );
         Ok(())
->>>>>>> 6686c346
     }
 
     fn should_pre_apply_snapshot(&self) -> bool {
