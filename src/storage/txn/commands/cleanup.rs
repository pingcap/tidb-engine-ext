// Copyright 2020 TiKV Project Authors. Licensed under Apache-2.0.

// #[PerformanceCriticalPath]
use txn_types::{Key, TimeStamp};

use crate::storage::{
    kv::WriteData,
    lock_manager::LockManager,
    mvcc::{MvccTxn, SnapshotReader},
    txn::{
        cleanup,
        commands::{
            Command, CommandExt, ReaderWithStats, ReleasedLocks, ResponsePolicy, TypedCommand,
            WriteCommand, WriteContext, WriteResult,
        },
        Result,
    },
    ProcessResult, Snapshot,
};

command! {
    /// Rollback mutations on a single key.
    ///
    /// This should be following a [`Prewrite`](Command::Prewrite) on the given key.
    Cleanup:
        cmd_ty => (),
        display => "kv::command::cleanup {} @ {} | {:?}", (key, start_ts, ctx),
        content => {
            key: Key,
            /// The transaction timestamp.
            start_ts: TimeStamp,
            /// The approximate current ts when cleanup request is invoked, which is used to check the
            /// lock's TTL. 0 means do not check TTL.
            current_ts: TimeStamp,
        }
}

impl CommandExt for Cleanup {
    ctx!();
    tag!(cleanup);
    request_type!(KvCleanup);
    ts!(start_ts);
    write_bytes!(key);
    gen_lock!(key);
}

impl<S: Snapshot, L: LockManager> WriteCommand<S, L> for Cleanup {
    fn process_write(self, snapshot: S, context: WriteContext<'_, L>) -> Result<WriteResult> {
        // It is not allowed for commit to overwrite a protected rollback. So we update
        // max_ts to prevent this case from happening.
        context.concurrency_manager.update_max_ts(self.start_ts);

        let mut txn = MvccTxn::new(self.start_ts, context.concurrency_manager);
        let mut reader = ReaderWithStats::new(
            SnapshotReader::new_with_ctx(self.start_ts, snapshot, &self.ctx),
            context.statistics,
        );

        let mut released_locks = ReleasedLocks::new();
        // The rollback must be protected, see more on
        // [issue #7364](https://github.com/tikv/tikv/issues/7364)
        released_locks.push(cleanup(
            &mut txn,
            &mut reader,
            self.key,
            self.current_ts,
            true,
        )?);

        let new_acquired_locks = txn.take_new_locks();
        let mut write_data = WriteData::from_modifies(txn.into_modifies());
        write_data.set_allowed_on_disk_almost_full();
        Ok(WriteResult {
            ctx: self.ctx,
            to_be_write: write_data,
            rows: 1,
            pr: ProcessResult::Res,
            lock_info: vec![],
            released_locks,
<<<<<<< HEAD
=======
            new_acquired_locks,
>>>>>>> 25261c8a
            lock_guards: vec![],
            response_policy: ResponsePolicy::OnApplied,
        })
    }
}<|MERGE_RESOLUTION|>--- conflicted
+++ resolved
@@ -77,10 +77,7 @@
             pr: ProcessResult::Res,
             lock_info: vec![],
             released_locks,
-<<<<<<< HEAD
-=======
             new_acquired_locks,
->>>>>>> 25261c8a
             lock_guards: vec![],
             response_policy: ResponsePolicy::OnApplied,
         })
