--- conflicted
+++ resolved
@@ -21,13 +21,9 @@
 }
 
 impl MiscExt for PanicEngine {
-<<<<<<< HEAD
-    fn flush_cfs(&self, wait: bool) -> Result<()> {
-=======
     type StatisticsReporter = PanicReporter;
 
     fn flush_cfs(&self, cfs: &[&str], wait: bool) -> Result<()> {
->>>>>>> 25261c8a
         panic!()
     }
 
@@ -56,13 +52,10 @@
         panic!()
     }
 
-<<<<<<< HEAD
-=======
     fn get_engine_used_size(&self) -> Result<u64> {
         panic!()
     }
 
->>>>>>> 25261c8a
     fn path(&self) -> &str {
         panic!()
     }
