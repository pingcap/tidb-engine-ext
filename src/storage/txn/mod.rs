// Copyright 2016 TiKV Project Authors. Licensed under Apache-2.0.

//! Storage Transactions

pub mod commands;
pub mod flow_controller;
pub mod sched_pool;
pub mod scheduler;

mod actions;
mod latch;
mod store;

use std::{error::Error as StdError, io::Error as IoError};

use error_code::{self, ErrorCode, ErrorCodeExt};
use kvproto::kvrpcpb::LockInfo;
use thiserror::Error;
use txn_types::{Key, TimeStamp, Value};

pub use self::{
    actions::{
        acquire_pessimistic_lock::acquire_pessimistic_lock,
        cleanup::cleanup,
        commit::commit,
        flashback_to_version::{
<<<<<<< HEAD
            flashback_to_version_lock, flashback_to_version_read_lock,
            flashback_to_version_read_write, flashback_to_version_write, FLASHBACK_BATCH_SIZE,
=======
            flashback_to_version_read_lock, flashback_to_version_read_write,
            flashback_to_version_write, rollback_locks, FLASHBACK_BATCH_SIZE,
>>>>>>> 0f1d45a8
        },
        gc::gc,
        prewrite::{prewrite, CommitKind, TransactionKind, TransactionProperties},
    },
    commands::{Command, RESOLVE_LOCK_BATCH_SIZE},
    latch::{Latches, Lock},
    scheduler::Scheduler,
    store::{
        EntryBatch, FixtureStore, FixtureStoreScanner, Scanner, SnapshotStore, Store, TxnEntry,
        TxnEntryScanner, TxnEntryStore,
    },
};
use crate::storage::{
    mvcc::Error as MvccError,
    types::{MvccInfo, PessimisticLockResults, PrewriteResult, SecondaryLocksStatus, TxnStatus},
    Error as StorageError, Result as StorageResult,
};

/// Process result of a command.
#[allow(clippy::large_enum_variant)]
#[derive(Debug)]
pub enum ProcessResult {
    Res,
    MultiRes {
        results: Vec<StorageResult<()>>,
    },
    PrewriteResult {
        result: PrewriteResult,
    },
    MvccKey {
        mvcc: MvccInfo,
    },
    MvccStartTs {
        mvcc: Option<(Key, MvccInfo)>,
    },
    Locks {
        locks: Vec<LockInfo>,
    },
    TxnStatus {
        txn_status: TxnStatus,
    },
    NextCommand {
        cmd: Command,
    },
    Failed {
        err: StorageError,
    },
    PessimisticLockRes {
        res: StorageResult<PessimisticLockResults>,
    },
    SecondaryLocksStatus {
        status: SecondaryLocksStatus,
    },
    RawCompareAndSwapRes {
        previous_value: Option<Value>,
        succeed: bool,
    },
}

impl ProcessResult {
    pub fn maybe_clone(&self) -> Option<ProcessResult> {
        match self {
            ProcessResult::PessimisticLockRes { res: Ok(r) } => {
                Some(ProcessResult::PessimisticLockRes { res: Ok(r.clone()) })
            }
            _ => None,
        }
    }
}

#[derive(Debug, Error)]
pub enum ErrorInner {
    #[error("{0}")]
    Engine(#[from] crate::storage::kv::Error),

    #[error("{0}")]
    Codec(#[from] tikv_util::codec::Error),

    #[error("{0}")]
    ProtoBuf(#[from] protobuf::error::ProtobufError),

    #[error("{0}")]
    Mvcc(#[from] crate::storage::mvcc::Error),

    #[error("{0:?}")]
    Other(#[from] Box<dyn StdError + Sync + Send>),

    #[error("{0}")]
    Io(#[from] IoError),

    #[error("Invalid transaction tso with start_ts:{start_ts}, commit_ts:{commit_ts}")]
    InvalidTxnTso {
        start_ts: TimeStamp,
        commit_ts: TimeStamp,
    },

    #[error(
        "Request range exceeds bound, request range:[{}, {}), physical bound:[{}, {})",
        .start.as_ref().map(|x| &x[..]).map(log_wrappers::Value::key).map(|x| format!("{:?}", x)).unwrap_or_else(|| "(none)".to_owned()),
        .end.as_ref().map(|x| &x[..]).map(log_wrappers::Value::key).map(|x| format!("{:?}", x)).unwrap_or_else(|| "(none)".to_owned()),
        .lower_bound.as_ref().map(|x| &x[..]).map(log_wrappers::Value::key).map(|x| format!("{:?}", x)).unwrap_or_else(|| "(none)".to_owned()),
        .upper_bound.as_ref().map(|x| &x[..]).map(log_wrappers::Value::key).map(|x| format!("{:?}", x)).unwrap_or_else(|| "(none)".to_owned())
    )]
    InvalidReqRange {
        start: Option<Vec<u8>>,
        end: Option<Vec<u8>>,
        lower_bound: Option<Vec<u8>>,
        upper_bound: Option<Vec<u8>>,
    },

    #[error(
        "Prewrite for async commit fails due to potentially stale max timestamp, \
        start_ts: {start_ts}, region_id: {region_id}"
    )]
    MaxTimestampNotSynced { region_id: u64, start_ts: TimeStamp },
}

impl ErrorInner {
    pub fn maybe_clone(&self) -> Option<ErrorInner> {
        match *self {
            ErrorInner::Engine(ref e) => e.maybe_clone().map(ErrorInner::Engine),
            ErrorInner::Codec(ref e) => e.maybe_clone().map(ErrorInner::Codec),
            ErrorInner::Mvcc(ref e) => e.maybe_clone().map(ErrorInner::Mvcc),
            ErrorInner::InvalidTxnTso {
                start_ts,
                commit_ts,
            } => Some(ErrorInner::InvalidTxnTso {
                start_ts,
                commit_ts,
            }),
            ErrorInner::InvalidReqRange {
                ref start,
                ref end,
                ref lower_bound,
                ref upper_bound,
            } => Some(ErrorInner::InvalidReqRange {
                start: start.clone(),
                end: end.clone(),
                lower_bound: lower_bound.clone(),
                upper_bound: upper_bound.clone(),
            }),
            ErrorInner::MaxTimestampNotSynced {
                region_id,
                start_ts,
            } => Some(ErrorInner::MaxTimestampNotSynced {
                region_id,
                start_ts,
            }),
            ErrorInner::Other(_) | ErrorInner::ProtoBuf(_) | ErrorInner::Io(_) => None,
        }
    }
}

#[derive(Debug, Error)]
#[error(transparent)]
pub struct Error(#[from] pub Box<ErrorInner>);

impl Error {
    pub fn maybe_clone(&self) -> Option<Error> {
        self.0.maybe_clone().map(Error::from)
    }
    pub fn from_mvcc<T: Into<MvccError>>(err: T) -> Self {
        let err = err.into();
        Error::from(ErrorInner::Mvcc(err))
    }
}

impl From<ErrorInner> for Error {
    #[inline]
    fn from(e: ErrorInner) -> Self {
        Error(Box::new(e))
    }
}

impl<T: Into<ErrorInner>> From<T> for Error {
    #[inline]
    default fn from(err: T) -> Self {
        let err = err.into();
        err.into()
    }
}

pub type Result<T> = std::result::Result<T, Error>;

impl ErrorCodeExt for Error {
    fn error_code(&self) -> ErrorCode {
        match self.0.as_ref() {
            ErrorInner::Engine(e) => e.error_code(),
            ErrorInner::Codec(e) => e.error_code(),
            ErrorInner::ProtoBuf(_) => error_code::storage::PROTOBUF,
            ErrorInner::Mvcc(e) => e.error_code(),
            ErrorInner::Other(_) => error_code::storage::UNKNOWN,
            ErrorInner::Io(_) => error_code::storage::IO,
            ErrorInner::InvalidTxnTso { .. } => error_code::storage::INVALID_TXN_TSO,
            ErrorInner::InvalidReqRange { .. } => error_code::storage::INVALID_REQ_RANGE,
            ErrorInner::MaxTimestampNotSynced { .. } => {
                error_code::storage::MAX_TIMESTAMP_NOT_SYNCED
            }
        }
    }
}

pub mod tests {
    pub use actions::{
        acquire_pessimistic_lock::tests::{
            must_err as must_acquire_pessimistic_lock_err,
            must_err_return_value as must_acquire_pessimistic_lock_return_value_err,
            must_pessimistic_locked, must_succeed as must_acquire_pessimistic_lock,
            must_succeed_for_large_txn as must_acquire_pessimistic_lock_for_large_txn,
            must_succeed_impl as must_acquire_pessimistic_lock_impl,
            must_succeed_return_value as must_acquire_pessimistic_lock_return_value,
            must_succeed_with_ttl as must_acquire_pessimistic_lock_with_ttl,
        },
        cleanup::tests::{
            must_cleanup_with_gc_fence, must_err as must_cleanup_err, must_succeed as must_cleanup,
        },
        commit::tests::{
            must_err as must_commit_err, must_succeed as must_commit,
            must_succeed_on_region as must_commit_on_region,
        },
        gc::tests::must_succeed as must_gc,
        prewrite::tests::{
            try_pessimistic_prewrite_check_not_exists, try_prewrite_check_not_exists,
            try_prewrite_insert,
        },
        tests::*,
    };

    use super::*;
}<|MERGE_RESOLUTION|>--- conflicted
+++ resolved
@@ -24,13 +24,8 @@
         cleanup::cleanup,
         commit::commit,
         flashback_to_version::{
-<<<<<<< HEAD
-            flashback_to_version_lock, flashback_to_version_read_lock,
-            flashback_to_version_read_write, flashback_to_version_write, FLASHBACK_BATCH_SIZE,
-=======
             flashback_to_version_read_lock, flashback_to_version_read_write,
             flashback_to_version_write, rollback_locks, FLASHBACK_BATCH_SIZE,
->>>>>>> 0f1d45a8
         },
         gc::gc,
         prewrite::{prewrite, CommitKind, TransactionKind, TransactionProperties},
