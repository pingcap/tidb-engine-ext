--- conflicted
+++ resolved
@@ -150,11 +150,7 @@
     // If path is not an empty directory but db has not been created,
     // `DB::list_column_families` fails and we can clean up the directory by
     // this indication.
-<<<<<<< HEAD
-    fs::read_dir(&path).unwrap().next().is_some()
-=======
     fs::read_dir(path).unwrap().next().is_some()
->>>>>>> 616b4402
 }
 
 /// Returns a Vec of cf which is in `a' but not in `b'.
