--- conflicted
+++ resolved
@@ -1361,15 +1361,12 @@
                             "peer_id" => self.id(),
                             "err" => ?e
                         ),
-<<<<<<< HEAD
-=======
                         Error::FlashbackNotPrepared(..) => debug!(
                             "flashback is not prepared";
                             "region_id" => self.region_id(),
                             "peer_id" => self.id(),
                             "err" => ?e
                         ),
->>>>>>> 0f5058eb
                         _ => error!(?e;
                             "execute raft command";
                             "region_id" => self.region_id(),
@@ -1396,11 +1393,7 @@
                 ExecResult::CommitMerge { ref region, .. } => (Some(region.clone()), None),
                 ExecResult::RollbackMerge { ref region, .. } => (Some(region.clone()), None),
                 ExecResult::IngestSst { ref ssts } => (None, Some(ssts.clone())),
-<<<<<<< HEAD
-                ExecResult::SetFlashbackState { region } => (Some(region.clone()), None),
-=======
                 ExecResult::SetFlashbackState { ref region } => (Some(region.clone()), None),
->>>>>>> 0f5058eb
                 _ => (None, None),
             },
             _ => (None, None),
@@ -1546,11 +1539,7 @@
         let include_region =
             req.get_header().get_region_epoch().get_version() >= self.last_merge_version;
         check_region_epoch(req, &self.region, include_region)?;
-<<<<<<< HEAD
-        check_flashback_state(req, &self.region)?;
-=======
         check_flashback_state(self.region.get_is_in_flashback(), req, self.region_id())?;
->>>>>>> 0f5058eb
         if req.has_admin_request() {
             self.exec_admin_cmd(ctx, req)
         } else {
@@ -2845,32 +2834,6 @@
         ctx: &mut ApplyContext<EK>,
         req: &AdminRequest,
     ) -> Result<(AdminResponse, ApplyResult<EK::Snapshot>)> {
-<<<<<<< HEAD
-        let region_id = self.region_id();
-        let region_state_key = keys::region_state_key(region_id);
-        let mut old_state = match ctx
-            .engine
-            .get_msg_cf::<RegionLocalState>(CF_RAFT, &region_state_key)
-        {
-            Ok(Some(s)) => s,
-            _ => {
-                return Err(box_err!("failed to get region state of {}", region_id));
-            }
-        };
-        let is_in_flashback = req.get_cmd_type() == AdminCmdType::PrepareFlashback;
-        old_state.mut_region().set_is_in_flashback(is_in_flashback);
-        let mut region = self.region.clone();
-        region.set_is_in_flashback(is_in_flashback);
-        ctx.kv_wb_mut()
-            .put_msg_cf(CF_RAFT, &keys::region_state_key(region_id), &old_state)
-            .unwrap_or_else(|e| {
-                error!(
-                    "{} failed to change flashback state to {:?} for region {}: {:?}",
-                    self.tag, req, region_id, e
-                )
-            });
-
-=======
         let is_in_flashback = req.get_cmd_type() == AdminCmdType::PrepareFlashback;
         // Modify the region meta in memory.
         let mut region = self.region.clone();
@@ -2892,7 +2855,6 @@
             }
             _ => unreachable!(),
         }
->>>>>>> 0f5058eb
         Ok((
             AdminResponse::default(),
             ApplyResult::Res(ExecResult::SetFlashbackState { region }),
