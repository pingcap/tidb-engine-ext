[package]
name = "tidb_query_common"
version = "0.0.1"
edition = "2018"
publish = false
description = "Common utility of a query engine to run TiDB pushed down executors"

[dependencies]
anyhow = "1.0"
async-trait = "0.1"
derive_more = "0.99.3"
<<<<<<< HEAD
error_code = { path = "../error_code", default-features = false }
=======
error_code = { workspace = true }
>>>>>>> 0f5058eb
futures = "0.3"
kvproto = { git = "https://github.com/pingcap/kvproto.git" }
lazy_static = "1.3"
log_wrappers = { workspace = true }
prometheus = { version = "0.13", features = ["nightly"] }
prometheus-static-metric = "0.5"
serde_json = "1.0"
thiserror = "1.0"
tikv_util = { workspace = true }
time = "0.1"
yatp = { git = "https://github.com/tikv/yatp.git", branch = "master" }

[dev-dependencies]
byteorder = "1.2"
<|MERGE_RESOLUTION|>--- conflicted
+++ resolved
@@ -9,11 +9,7 @@
 anyhow = "1.0"
 async-trait = "0.1"
 derive_more = "0.99.3"
-<<<<<<< HEAD
-error_code = { path = "../error_code", default-features = false }
-=======
 error_code = { workspace = true }
->>>>>>> 0f5058eb
 futures = "0.3"
 kvproto = { git = "https://github.com/pingcap/kvproto.git" }
 lazy_static = "1.3"
