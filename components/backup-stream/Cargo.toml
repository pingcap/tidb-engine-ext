[package]
name = "backup-stream"
version = "0.1.0"
edition = "2018"

[features]
default = ["test-engine-kv-rocksdb", "test-engine-raft-raft-engine"]
test-engine-kv-rocksdb = ["tikv/test-engine-kv-rocksdb"]
test-engine-raft-raft-engine = ["tikv/test-engine-raft-raft-engine"]
test-engines-rocksdb = ["tikv/test-engines-rocksdb"]
failpoints = ["tikv/failpoints", "fail/failpoints"]
backup-stream-debug = []

[[test]]
name = "integration"
path = "tests/mod.rs"
required-features = ["failpoints"]
test = true
harness = true

[dependencies]
async-compression = { version = "0.3.14", features = ["tokio", "zstd"] }
async-trait = { version = "0.1" }
bytes = "1"
chrono = "0.4"
concurrency_manager = { workspace = true }
crossbeam = "0.8"
crossbeam-channel = "0.5"
dashmap = "5"
engine_rocks = { workspace = true }
engine_traits = { workspace = true }
error_code = { workspace = true }
# We cannot update the etcd-client to latest version because of the cyclic requirement.
# Also we need wait until https://github.com/etcdv3/etcd-client/pull/43/files to be merged.
<<<<<<< HEAD
etcd-client = { git = "https://github.com/pingcap/etcd-client", rev = "14a6f8731f1890d5fd2f6e16a9f0d0a306b0599e", features = ["pub-response-field", "tls-openssl-vendored"] }
=======
etcd-client = { git = "https://github.com/pingcap/etcd-client", rev = "41d393c32a7a7c728550cee1d9a138dafe6f3e27", features = ["pub-response-field", "tls-openssl-vendored"] }
>>>>>>> 2ab52016
external_storage = { workspace = true }
external_storage_export = { workspace = true }
fail = "0.5"
file_system = { workspace = true }
futures = "0.3"
futures-io = "0.3"
grpcio = { workspace = true }
hex = "0.4"
# Fixing ahash cyclic dep: https://github.com/tkaitchuck/ahash/issues/95
indexmap = "=1.6.2"
kvproto = { workspace = true }
lazy_static = "1.4"
log_wrappers = { workspace = true }
online_config = { workspace = true }
openssl = "0.10"
pd_client = { workspace = true }
prometheus = { version = "0.13", default-features = false, features = ["nightly"] }
protobuf = { version = "2.8", features = ["bytes"] }
raft = { version = "0.7.0", default-features = false, features = ["protobuf-codec"] }
raftstore = { workspace = true }
regex = "1"
resolved_ts = { workspace = true }
security = { path = "../security" }
slog = { version = "2.3", features = ["max_level_trace", "release_max_level_debug"] }
slog-global = { version = "0.1", git = "https://github.com/breeswish/slog-global.git", rev = "d592f88e4dbba5eb439998463054f1a44fbf17b9" }
thiserror = "1"
tidb_query_datatype = { workspace = true }
tikv = { workspace = true }
tikv_alloc = { workspace = true }
tikv_kv = { workspace = true }
tikv_util = { workspace = true }
tokio = { version = "1.5", features = ["rt-multi-thread", "macros", "time", "sync"] }
tokio-stream = "0.1"
tokio-util = { version = "0.7", features = ["compat"] } 
tonic = "0.8"
txn_types = { workspace = true }
uuid = "0.8"
yatp = { workspace = true }

[dev-dependencies]
async-trait = "0.1"
engine_panic = { workspace = true }
grpcio = { workspace = true }
hex = "0.4"
protobuf = { version = "2.8", features = ["bytes"] }
rand = "0.8.0"
tempdir = "0.3"
tempfile = "3.0"
test_raftstore = { workspace = true }
test_util = { workspace = true }
url = "2"
walkdir = "2"<|MERGE_RESOLUTION|>--- conflicted
+++ resolved
@@ -32,11 +32,7 @@
 error_code = { workspace = true }
 # We cannot update the etcd-client to latest version because of the cyclic requirement.
 # Also we need wait until https://github.com/etcdv3/etcd-client/pull/43/files to be merged.
-<<<<<<< HEAD
-etcd-client = { git = "https://github.com/pingcap/etcd-client", rev = "14a6f8731f1890d5fd2f6e16a9f0d0a306b0599e", features = ["pub-response-field", "tls-openssl-vendored"] }
-=======
 etcd-client = { git = "https://github.com/pingcap/etcd-client", rev = "41d393c32a7a7c728550cee1d9a138dafe6f3e27", features = ["pub-response-field", "tls-openssl-vendored"] }
->>>>>>> 2ab52016
 external_storage = { workspace = true }
 external_storage_export = { workspace = true }
 fail = "0.5"
