--- conflicted
+++ resolved
@@ -6,11 +6,7 @@
     path::PathBuf,
     str::FromStr,
     sync::{
-<<<<<<< HEAD
-        atomic::{AtomicBool, AtomicU128, AtomicU64, Ordering},
-=======
         atomic::{AtomicBool, Ordering},
->>>>>>> ccb539c1
         mpsc, Arc, Mutex, RwLock,
     },
     time::SystemTime,
