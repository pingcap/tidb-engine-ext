// Copyright 2020 TiKV Project Authors. Licensed under Apache-2.0.

use engine_traits::{Error, RaftEngine, RaftEngineDebug, RaftEngineReadOnly, RaftLogBatch, Result};
use kvproto::{
    metapb::Region,
    raft_serverpb::{
        RaftApplyState, RaftLocalState, RegionLocalState, StoreIdent, StoreRecoverState,
    },
};
use raft::eraftpb::Entry;

use crate::{engine::PanicEngine, write_batch::PanicWriteBatch};

impl RaftEngineReadOnly for PanicEngine {
    fn get_raft_state(&self, raft_group_id: u64) -> Result<Option<RaftLocalState>> {
        panic!()
    }

    fn get_entry(&self, raft_group_id: u64, index: u64) -> Result<Option<Entry>> {
        panic!()
    }

    fn fetch_entries_to(
        &self,
        region_id: u64,
        low: u64,
        high: u64,
        max_size: Option<usize>,
        buf: &mut Vec<Entry>,
    ) -> Result<usize> {
        panic!()
    }

    fn get_all_entries_to(&self, region_id: u64, buf: &mut Vec<Entry>) -> Result<()> {
        panic!()
    }

    fn is_empty(&self) -> Result<bool> {
        panic!()
    }

    fn get_store_ident(&self) -> Result<Option<StoreIdent>> {
        panic!()
    }

    fn get_prepare_bootstrap_region(&self) -> Result<Option<Region>> {
        panic!()
    }

<<<<<<< HEAD
    fn get_region_state(&self, raft_group_id: u64) -> Result<Option<RegionLocalState>> {
        panic!()
    }

    fn get_apply_state(&self, raft_group_id: u64) -> Result<Option<RaftApplyState>> {
=======
    fn get_region_state(
        &self,
        raft_group_id: u64,
        apply_index: u64,
    ) -> Result<Option<RegionLocalState>> {
        panic!()
    }

    fn get_apply_state(
        &self,
        raft_group_id: u64,
        apply_index: u64,
    ) -> Result<Option<RaftApplyState>> {
        panic!()
    }

    fn get_flushed_index(&self, raft_group_id: u64, cf: &str) -> Result<Option<u64>> {
>>>>>>> 25261c8a
        panic!()
    }

    fn get_recover_state(&self) -> Result<Option<StoreRecoverState>> {
        panic!()
    }
}

impl RaftEngineDebug for PanicEngine {
    fn scan_entries<F>(&self, _: u64, _: F) -> Result<()>
    where
        F: FnMut(&Entry) -> Result<bool>,
    {
        panic!()
    }

    fn dump_all_data(&self, _: u64) -> <Self as RaftEngine>::LogBatch {
        panic!()
    }
}

impl RaftEngine for PanicEngine {
    type LogBatch = PanicWriteBatch;

    fn log_batch(&self, capacity: usize) -> Self::LogBatch {
        panic!()
    }

    fn sync(&self) -> Result<()> {
        panic!()
    }

    fn consume(&self, batch: &mut Self::LogBatch, sync_log: bool) -> Result<usize> {
        panic!()
    }

    fn consume_and_shrink(
        &self,
        batch: &mut Self::LogBatch,
        sync_log: bool,
        max_capacity: usize,
        shrink_to: usize,
    ) -> Result<usize> {
        panic!()
    }

    fn clean(
        &self,
        raft_group_id: u64,
        first_index: u64,
        state: &RaftLocalState,
        batch: &mut Self::LogBatch,
    ) -> Result<()> {
        panic!()
    }

    fn gc(&self, raft_group_id: u64, from: u64, to: u64, batch: &mut Self::LogBatch) -> Result<()> {
        panic!()
    }

    fn delete_all_but_one_states_before(
        &self,
        raft_group_id: u64,
        apply_index: u64,
        batch: &mut Self::LogBatch,
    ) -> Result<()> {
        panic!()
    }

    fn need_manual_purge(&self) -> bool {
        panic!()
    }

<<<<<<< HEAD
    fn need_manual_purge(&self) -> bool {
        panic!()
    }

    fn manual_purge(&self) -> Result<Vec<u64>> {
=======
    fn manual_purge(&self) -> Result<Vec<u64>> {
        panic!()
    }

    fn flush_metrics(&self, instance: &str) {
>>>>>>> 25261c8a
        panic!()
    }

    fn dump_stats(&self) -> Result<String> {
        panic!()
    }

    fn get_engine_size(&self) -> Result<u64> {
        panic!()
    }

    fn get_engine_path(&self) -> &str {
        panic!()
    }

    fn for_each_raft_group<E, F>(&self, f: &mut F) -> std::result::Result<(), E>
    where
        F: FnMut(u64) -> std::result::Result<(), E>,
        E: From<Error>,
    {
        panic!()
    }

    fn get_engine_path(&self) -> &str {
        panic!()
    }

    fn put_store_ident(&self, ident: &StoreIdent) -> Result<()> {
        panic!()
    }

    fn for_each_raft_group<E, F>(&self, f: &mut F) -> std::result::Result<(), E>
    where
        F: FnMut(u64) -> std::result::Result<(), E>,
        E: From<Error>,
    {
        panic!()
    }

    fn put_recover_state(&self, state: &StoreRecoverState) -> Result<()> {
        panic!()
    }
}

impl RaftLogBatch for PanicWriteBatch {
    fn append(&mut self, raft_group_id: u64, entries: Vec<Entry>) -> Result<()> {
        panic!()
    }

    fn cut_logs(&mut self, raft_group_id: u64, from: u64, to: u64) {
        panic!()
    }

    fn put_raft_state(&mut self, raft_group_id: u64, state: &RaftLocalState) -> Result<()> {
        panic!()
    }

    fn persist_size(&self) -> usize {
        panic!()
    }

    fn is_empty(&self) -> bool {
        panic!()
    }

    fn merge(&mut self, _: Self) -> Result<()> {
        panic!()
    }

    fn put_store_ident(&mut self, ident: &StoreIdent) -> Result<()> {
        panic!()
    }

    fn put_prepare_bootstrap_region(&mut self, region: &Region) -> Result<()> {
        panic!()
    }

    fn remove_prepare_bootstrap_region(&mut self) -> Result<()> {
        panic!()
    }

<<<<<<< HEAD
    fn put_region_state(&mut self, raft_group_id: u64, state: &RegionLocalState) -> Result<()> {
        panic!()
    }

    fn put_apply_state(&mut self, raft_group_id: u64, state: &RaftApplyState) -> Result<()> {
=======
    fn put_region_state(
        &mut self,
        raft_group_id: u64,
        apply_index: u64,
        state: &RegionLocalState,
    ) -> Result<()> {
        panic!()
    }

    fn put_apply_state(
        &mut self,
        raft_group_id: u64,
        apply_index: u64,
        state: &RaftApplyState,
    ) -> Result<()> {
        panic!()
    }

    fn put_flushed_index(
        &mut self,
        raft_group_id: u64,
        cf: &str,
        tablet_index: u64,
        apply_index: u64,
    ) -> Result<()> {
        panic!()
    }

    fn put_recover_state(&mut self, state: &StoreRecoverState) -> Result<()> {
>>>>>>> 25261c8a
        panic!()
    }
}<|MERGE_RESOLUTION|>--- conflicted
+++ resolved
@@ -47,13 +47,6 @@
         panic!()
     }
 
-<<<<<<< HEAD
-    fn get_region_state(&self, raft_group_id: u64) -> Result<Option<RegionLocalState>> {
-        panic!()
-    }
-
-    fn get_apply_state(&self, raft_group_id: u64) -> Result<Option<RaftApplyState>> {
-=======
     fn get_region_state(
         &self,
         raft_group_id: u64,
@@ -71,7 +64,6 @@
     }
 
     fn get_flushed_index(&self, raft_group_id: u64, cf: &str) -> Result<Option<u64>> {
->>>>>>> 25261c8a
         panic!()
     }
 
@@ -145,19 +137,11 @@
         panic!()
     }
 
-<<<<<<< HEAD
-    fn need_manual_purge(&self) -> bool {
-        panic!()
-    }
-
     fn manual_purge(&self) -> Result<Vec<u64>> {
-=======
-    fn manual_purge(&self) -> Result<Vec<u64>> {
         panic!()
     }
 
     fn flush_metrics(&self, instance: &str) {
->>>>>>> 25261c8a
         panic!()
     }
 
@@ -180,26 +164,6 @@
     {
         panic!()
     }
-
-    fn get_engine_path(&self) -> &str {
-        panic!()
-    }
-
-    fn put_store_ident(&self, ident: &StoreIdent) -> Result<()> {
-        panic!()
-    }
-
-    fn for_each_raft_group<E, F>(&self, f: &mut F) -> std::result::Result<(), E>
-    where
-        F: FnMut(u64) -> std::result::Result<(), E>,
-        E: From<Error>,
-    {
-        panic!()
-    }
-
-    fn put_recover_state(&self, state: &StoreRecoverState) -> Result<()> {
-        panic!()
-    }
 }
 
 impl RaftLogBatch for PanicWriteBatch {
@@ -239,13 +203,6 @@
         panic!()
     }
 
-<<<<<<< HEAD
-    fn put_region_state(&mut self, raft_group_id: u64, state: &RegionLocalState) -> Result<()> {
-        panic!()
-    }
-
-    fn put_apply_state(&mut self, raft_group_id: u64, state: &RaftApplyState) -> Result<()> {
-=======
     fn put_region_state(
         &mut self,
         raft_group_id: u64,
@@ -275,7 +232,6 @@
     }
 
     fn put_recover_state(&mut self, state: &StoreRecoverState) -> Result<()> {
->>>>>>> 25261c8a
         panic!()
     }
 }