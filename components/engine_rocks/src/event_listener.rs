--- conflicted
+++ resolved
@@ -261,11 +261,7 @@
         let (region_id, tablet_index) = (2, 3);
 
         let storage = Arc::new(MemStorage::default());
-<<<<<<< HEAD
-        let state = Arc::new(FlushState::default());
-=======
         let state = Arc::new(FlushState::new(0));
->>>>>>> 46ec0258
         let listener =
             PersistenceListener::new(region_id, tablet_index, state.clone(), storage.clone());
         let mut db_opt = RocksDbOptions::default();
