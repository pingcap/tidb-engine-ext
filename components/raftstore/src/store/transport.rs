--- conflicted
+++ resolved
@@ -8,11 +8,7 @@
 use kvproto::raft_serverpb::RaftMessage;
 use tikv_util::{error, warn};
 
-<<<<<<< HEAD
-use super::worker::{FetchedLogs, LogFetchedNotifier};
-=======
 use super::{AsyncReadNotifier, FetchedLogs, GenSnapRes};
->>>>>>> 616b4402
 use crate::{
     store::{CasualMessage, PeerMsg, RaftCommand, RaftRouter, SignificantMsg, StoreMsg},
     DiscardReason, Error, Result,
@@ -177,14 +173,6 @@
     }
 }
 
-<<<<<<< HEAD
-impl<EK: KvEngine, ER: RaftEngine> LogFetchedNotifier for RaftRouter<EK, ER> {
-    #[inline]
-    fn notify(&self, region_id: u64, fetched: FetchedLogs) {
-        // Ignore region not found as it may be removed.
-        let _ = self.significant_send(region_id, SignificantMsg::RaftlogFetched(fetched));
-    }
-=======
 impl<EK: KvEngine, ER: RaftEngine> AsyncReadNotifier for RaftRouter<EK, ER> {
     #[inline]
     fn notify_logs_fetched(&self, region_id: u64, fetched: FetchedLogs) {
@@ -196,5 +184,4 @@
     fn notify_snapshot_generated(&self, _region_id: u64, _snapshot: GenSnapRes) {
         unreachable!()
     }
->>>>>>> 616b4402
 }