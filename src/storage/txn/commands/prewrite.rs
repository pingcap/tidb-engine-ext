--- conflicted
+++ resolved
@@ -579,19 +579,6 @@
                         old_value,
                         Some(mutation_type),
                     );
-                }
-                Ok((..)) => {
-                    // If it needs min_commit_ts but min_commit_ts is zero, the lock
-                    // has been prewritten and has fallen back from async commit or 1PC.
-                    // We should let later keys prewrite in the old 2PC way.
-                    props.commit_kind = CommitKind::TwoPc;
-                    async_commit_pk = None;
-                    self.secondary_keys = None;
-                    self.try_one_pc = false;
-                    fallback_1pc_locks(txn);
-                    // release memory locks
-                    txn.guards = Vec::new();
-                    final_min_commit_ts = TimeStamp::zero();
                 }
                 Ok((..)) => {
                     // If it needs min_commit_ts but min_commit_ts is zero, the lock
@@ -699,11 +686,7 @@
                 to_be_write,
                 rows,
                 pr,
-<<<<<<< HEAD
-                lock_info: None,
-=======
                 lock_info: vec![],
->>>>>>> 616b4402
                 released_locks,
                 lock_guards,
                 response_policy: ResponsePolicy::OnApplied,
@@ -722,11 +705,7 @@
                 to_be_write: WriteData::default(),
                 rows,
                 pr,
-<<<<<<< HEAD
-                lock_info: None,
-=======
                 lock_info: vec![],
->>>>>>> 616b4402
                 released_locks: ReleasedLocks::new(),
                 lock_guards: vec![],
                 response_policy: ResponsePolicy::OnApplied,
@@ -875,13 +854,9 @@
             WriteType::from_lock_type(lock.lock_type).unwrap(),
             txn.start_ts,
             lock.short_value,
-<<<<<<< HEAD
-        );
-=======
         )
         .set_last_change(lock.last_change_ts, lock.versions_to_last_change)
         .set_txn_source(lock.txn_source);
->>>>>>> 616b4402
         // Transactions committed with 1PC should be impossible to overwrite rollback
         // records.
         txn.put_write(key.clone(), commit_ts, write.as_ref().to_bytes());
@@ -2574,8 +2549,6 @@
         assert_eq!(res.min_commit_ts, 18.into(), "{:?}", res);
         must_unlocked(&mut engine, b"k2");
     }
-<<<<<<< HEAD
-=======
 
     #[test]
     fn test_1pc_calculate_last_change_ts() {
@@ -2759,5 +2732,4 @@
         assert_eq!(write.last_change_ts, TimeStamp::zero());
         assert_eq!(write.versions_to_last_change, 0);
     }
->>>>>>> 616b4402
 }